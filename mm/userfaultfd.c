--- conflicted
+++ resolved
@@ -69,16 +69,9 @@
 	pgoff_t offset, max_off;
 
 	_dst_pte = mk_pte(page, dst_vma->vm_page_prot);
-<<<<<<< HEAD
-	if (page_in_cache && !vm_shared)
-		writable = false;
-	if (writable || !page_in_cache)
-		_dst_pte = pte_mkdirty(_dst_pte);
-=======
 	_dst_pte = pte_mkdirty(_dst_pte);
 	if (page_in_cache && !vm_shared)
 		writable = false;
->>>>>>> df0cc57e
 	if (writable) {
 		if (wp_copy)
 			_dst_pte = pte_mkuffd_wp(_dst_pte);
