// SPDX-License-Identifier: GPL-2.0-only
/*
 *  Copyright (C) 1993  Linus Torvalds
 *  Support of BIGMEM added by Gerhard Wichert, Siemens AG, July 1999
 *  SMP-safe vmalloc/vfree/ioremap, Tigran Aivazian <tigran@veritas.com>, May 2000
 *  Major rework to support vmap/vunmap, Christoph Hellwig, SGI, August 2002
 *  Numa awareness, Christoph Lameter, SGI, June 2005
 *  Improving global KVA allocator, Uladzislau Rezki, Sony, May 2019
 */

#include <linux/vmalloc.h>
#include <linux/mm.h>
#include <linux/module.h>
#include <linux/highmem.h>
#include <linux/sched/signal.h>
#include <linux/slab.h>
#include <linux/spinlock.h>
#include <linux/interrupt.h>
#include <linux/proc_fs.h>
#include <linux/seq_file.h>
#include <linux/set_memory.h>
#include <linux/debugobjects.h>
#include <linux/kallsyms.h>
#include <linux/list.h>
#include <linux/notifier.h>
#include <linux/rbtree.h>
#include <linux/xarray.h>
#include <linux/io.h>
#include <linux/rcupdate.h>
#include <linux/pfn.h>
#include <linux/kmemleak.h>
#include <linux/atomic.h>
#include <linux/compiler.h>
#include <linux/memcontrol.h>
#include <linux/llist.h>
#include <linux/uio.h>
#include <linux/bitops.h>
#include <linux/rbtree_augmented.h>
#include <linux/overflow.h>
#include <linux/pgtable.h>
#include <linux/hugetlb.h>
#include <linux/sched/mm.h>
#include <asm/tlbflush.h>
#include <asm/shmparam.h>

#define CREATE_TRACE_POINTS
#include <trace/events/vmalloc.h>

#include "internal.h"
#include "pgalloc-track.h"

#ifdef CONFIG_HAVE_ARCH_HUGE_VMAP
static unsigned int __ro_after_init ioremap_max_page_shift = BITS_PER_LONG - 1;

static int __init set_nohugeiomap(char *str)
{
	ioremap_max_page_shift = PAGE_SHIFT;
	return 0;
}
early_param("nohugeiomap", set_nohugeiomap);
#else /* CONFIG_HAVE_ARCH_HUGE_VMAP */
static const unsigned int ioremap_max_page_shift = PAGE_SHIFT;
#endif	/* CONFIG_HAVE_ARCH_HUGE_VMAP */

#ifdef CONFIG_HAVE_ARCH_HUGE_VMALLOC
static bool __ro_after_init vmap_allow_huge = true;

static int __init set_nohugevmalloc(char *str)
{
	vmap_allow_huge = false;
	return 0;
}
early_param("nohugevmalloc", set_nohugevmalloc);
#else /* CONFIG_HAVE_ARCH_HUGE_VMALLOC */
static const bool vmap_allow_huge = false;
#endif	/* CONFIG_HAVE_ARCH_HUGE_VMALLOC */

bool is_vmalloc_addr(const void *x)
{
	unsigned long addr = (unsigned long)kasan_reset_tag(x);

	return addr >= VMALLOC_START && addr < VMALLOC_END;
}
EXPORT_SYMBOL(is_vmalloc_addr);

struct vfree_deferred {
	struct llist_head list;
	struct work_struct wq;
};
static DEFINE_PER_CPU(struct vfree_deferred, vfree_deferred);

/*** Page table manipulation functions ***/
static int vmap_pte_range(pmd_t *pmd, unsigned long addr, unsigned long end,
			phys_addr_t phys_addr, pgprot_t prot,
			unsigned int max_page_shift, pgtbl_mod_mask *mask)
{
	pte_t *pte;
	u64 pfn;
	unsigned long size = PAGE_SIZE;

	pfn = phys_addr >> PAGE_SHIFT;
	pte = pte_alloc_kernel_track(pmd, addr, mask);
	if (!pte)
		return -ENOMEM;
	do {
		BUG_ON(!pte_none(ptep_get(pte)));

#ifdef CONFIG_HUGETLB_PAGE
		size = arch_vmap_pte_range_map_size(addr, end, pfn, max_page_shift);
		if (size != PAGE_SIZE) {
			pte_t entry = pfn_pte(pfn, prot);

			entry = arch_make_huge_pte(entry, ilog2(size), 0);
			set_huge_pte_at(&init_mm, addr, pte, entry, size);
			pfn += PFN_DOWN(size);
			continue;
		}
#endif
		set_pte_at(&init_mm, addr, pte, pfn_pte(pfn, prot));
		pfn++;
	} while (pte += PFN_DOWN(size), addr += size, addr != end);
	*mask |= PGTBL_PTE_MODIFIED;
	return 0;
}

static int vmap_try_huge_pmd(pmd_t *pmd, unsigned long addr, unsigned long end,
			phys_addr_t phys_addr, pgprot_t prot,
			unsigned int max_page_shift)
{
	if (max_page_shift < PMD_SHIFT)
		return 0;

	if (!arch_vmap_pmd_supported(prot))
		return 0;

	if ((end - addr) != PMD_SIZE)
		return 0;

	if (!IS_ALIGNED(addr, PMD_SIZE))
		return 0;

	if (!IS_ALIGNED(phys_addr, PMD_SIZE))
		return 0;

	if (pmd_present(*pmd) && !pmd_free_pte_page(pmd, addr))
		return 0;

	return pmd_set_huge(pmd, phys_addr, prot);
}

static int vmap_pmd_range(pud_t *pud, unsigned long addr, unsigned long end,
			phys_addr_t phys_addr, pgprot_t prot,
			unsigned int max_page_shift, pgtbl_mod_mask *mask)
{
	pmd_t *pmd;
	unsigned long next;

	pmd = pmd_alloc_track(&init_mm, pud, addr, mask);
	if (!pmd)
		return -ENOMEM;
	do {
		next = pmd_addr_end(addr, end);

		if (vmap_try_huge_pmd(pmd, addr, next, phys_addr, prot,
					max_page_shift)) {
			*mask |= PGTBL_PMD_MODIFIED;
			continue;
		}

		if (vmap_pte_range(pmd, addr, next, phys_addr, prot, max_page_shift, mask))
			return -ENOMEM;
	} while (pmd++, phys_addr += (next - addr), addr = next, addr != end);
	return 0;
}

static int vmap_try_huge_pud(pud_t *pud, unsigned long addr, unsigned long end,
			phys_addr_t phys_addr, pgprot_t prot,
			unsigned int max_page_shift)
{
	if (max_page_shift < PUD_SHIFT)
		return 0;

	if (!arch_vmap_pud_supported(prot))
		return 0;

	if ((end - addr) != PUD_SIZE)
		return 0;

	if (!IS_ALIGNED(addr, PUD_SIZE))
		return 0;

	if (!IS_ALIGNED(phys_addr, PUD_SIZE))
		return 0;

	if (pud_present(*pud) && !pud_free_pmd_page(pud, addr))
		return 0;

	return pud_set_huge(pud, phys_addr, prot);
}

static int vmap_pud_range(p4d_t *p4d, unsigned long addr, unsigned long end,
			phys_addr_t phys_addr, pgprot_t prot,
			unsigned int max_page_shift, pgtbl_mod_mask *mask)
{
	pud_t *pud;
	unsigned long next;

	pud = pud_alloc_track(&init_mm, p4d, addr, mask);
	if (!pud)
		return -ENOMEM;
	do {
		next = pud_addr_end(addr, end);

		if (vmap_try_huge_pud(pud, addr, next, phys_addr, prot,
					max_page_shift)) {
			*mask |= PGTBL_PUD_MODIFIED;
			continue;
		}

		if (vmap_pmd_range(pud, addr, next, phys_addr, prot,
					max_page_shift, mask))
			return -ENOMEM;
	} while (pud++, phys_addr += (next - addr), addr = next, addr != end);
	return 0;
}

static int vmap_try_huge_p4d(p4d_t *p4d, unsigned long addr, unsigned long end,
			phys_addr_t phys_addr, pgprot_t prot,
			unsigned int max_page_shift)
{
	if (max_page_shift < P4D_SHIFT)
		return 0;

	if (!arch_vmap_p4d_supported(prot))
		return 0;

	if ((end - addr) != P4D_SIZE)
		return 0;

	if (!IS_ALIGNED(addr, P4D_SIZE))
		return 0;

	if (!IS_ALIGNED(phys_addr, P4D_SIZE))
		return 0;

	if (p4d_present(*p4d) && !p4d_free_pud_page(p4d, addr))
		return 0;

	return p4d_set_huge(p4d, phys_addr, prot);
}

static int vmap_p4d_range(pgd_t *pgd, unsigned long addr, unsigned long end,
			phys_addr_t phys_addr, pgprot_t prot,
			unsigned int max_page_shift, pgtbl_mod_mask *mask)
{
	p4d_t *p4d;
	unsigned long next;

	p4d = p4d_alloc_track(&init_mm, pgd, addr, mask);
	if (!p4d)
		return -ENOMEM;
	do {
		next = p4d_addr_end(addr, end);

		if (vmap_try_huge_p4d(p4d, addr, next, phys_addr, prot,
					max_page_shift)) {
			*mask |= PGTBL_P4D_MODIFIED;
			continue;
		}

		if (vmap_pud_range(p4d, addr, next, phys_addr, prot,
					max_page_shift, mask))
			return -ENOMEM;
	} while (p4d++, phys_addr += (next - addr), addr = next, addr != end);
	return 0;
}

static int vmap_range_noflush(unsigned long addr, unsigned long end,
			phys_addr_t phys_addr, pgprot_t prot,
			unsigned int max_page_shift)
{
	pgd_t *pgd;
	unsigned long start;
	unsigned long next;
	int err;
	pgtbl_mod_mask mask = 0;

	might_sleep();
	BUG_ON(addr >= end);

	start = addr;
	pgd = pgd_offset_k(addr);
	do {
		next = pgd_addr_end(addr, end);
		err = vmap_p4d_range(pgd, addr, next, phys_addr, prot,
					max_page_shift, &mask);
		if (err)
			break;
	} while (pgd++, phys_addr += (next - addr), addr = next, addr != end);

	if (mask & ARCH_PAGE_TABLE_SYNC_MASK)
		arch_sync_kernel_mappings(start, end);

	return err;
}

int vmap_page_range(unsigned long addr, unsigned long end,
		    phys_addr_t phys_addr, pgprot_t prot)
{
	int err;

	err = vmap_range_noflush(addr, end, phys_addr, pgprot_nx(prot),
				 ioremap_max_page_shift);
	flush_cache_vmap(addr, end);
	if (!err)
		err = kmsan_ioremap_page_range(addr, end, phys_addr, prot,
					       ioremap_max_page_shift);
	return err;
}

int ioremap_page_range(unsigned long addr, unsigned long end,
		phys_addr_t phys_addr, pgprot_t prot)
{
	struct vm_struct *area;

	area = find_vm_area((void *)addr);
	if (!area || !(area->flags & VM_IOREMAP)) {
		WARN_ONCE(1, "vm_area at addr %lx is not marked as VM_IOREMAP\n", addr);
		return -EINVAL;
	}
	if (addr != (unsigned long)area->addr ||
	    (void *)end != area->addr + get_vm_area_size(area)) {
		WARN_ONCE(1, "ioremap request [%lx,%lx) doesn't match vm_area [%lx, %lx)\n",
			  addr, end, (long)area->addr,
			  (long)area->addr + get_vm_area_size(area));
		return -ERANGE;
	}
	return vmap_page_range(addr, end, phys_addr, prot);
}

static void vunmap_pte_range(pmd_t *pmd, unsigned long addr, unsigned long end,
			     pgtbl_mod_mask *mask)
{
	pte_t *pte;

	pte = pte_offset_kernel(pmd, addr);
	do {
		pte_t ptent = ptep_get_and_clear(&init_mm, addr, pte);
		WARN_ON(!pte_none(ptent) && !pte_present(ptent));
	} while (pte++, addr += PAGE_SIZE, addr != end);
	*mask |= PGTBL_PTE_MODIFIED;
}

static void vunmap_pmd_range(pud_t *pud, unsigned long addr, unsigned long end,
			     pgtbl_mod_mask *mask)
{
	pmd_t *pmd;
	unsigned long next;
	int cleared;

	pmd = pmd_offset(pud, addr);
	do {
		next = pmd_addr_end(addr, end);

		cleared = pmd_clear_huge(pmd);
		if (cleared || pmd_bad(*pmd))
			*mask |= PGTBL_PMD_MODIFIED;

		if (cleared)
			continue;
		if (pmd_none_or_clear_bad(pmd))
			continue;
		vunmap_pte_range(pmd, addr, next, mask);

		cond_resched();
	} while (pmd++, addr = next, addr != end);
}

static void vunmap_pud_range(p4d_t *p4d, unsigned long addr, unsigned long end,
			     pgtbl_mod_mask *mask)
{
	pud_t *pud;
	unsigned long next;
	int cleared;

	pud = pud_offset(p4d, addr);
	do {
		next = pud_addr_end(addr, end);

		cleared = pud_clear_huge(pud);
		if (cleared || pud_bad(*pud))
			*mask |= PGTBL_PUD_MODIFIED;

		if (cleared)
			continue;
		if (pud_none_or_clear_bad(pud))
			continue;
		vunmap_pmd_range(pud, addr, next, mask);
	} while (pud++, addr = next, addr != end);
}

static void vunmap_p4d_range(pgd_t *pgd, unsigned long addr, unsigned long end,
			     pgtbl_mod_mask *mask)
{
	p4d_t *p4d;
	unsigned long next;

	p4d = p4d_offset(pgd, addr);
	do {
		next = p4d_addr_end(addr, end);

		p4d_clear_huge(p4d);
		if (p4d_bad(*p4d))
			*mask |= PGTBL_P4D_MODIFIED;

		if (p4d_none_or_clear_bad(p4d))
			continue;
		vunmap_pud_range(p4d, addr, next, mask);
	} while (p4d++, addr = next, addr != end);
}

/*
 * vunmap_range_noflush is similar to vunmap_range, but does not
 * flush caches or TLBs.
 *
 * The caller is responsible for calling flush_cache_vmap() before calling
 * this function, and flush_tlb_kernel_range after it has returned
 * successfully (and before the addresses are expected to cause a page fault
 * or be re-mapped for something else, if TLB flushes are being delayed or
 * coalesced).
 *
 * This is an internal function only. Do not use outside mm/.
 */
void __vunmap_range_noflush(unsigned long start, unsigned long end)
{
	unsigned long next;
	pgd_t *pgd;
	unsigned long addr = start;
	pgtbl_mod_mask mask = 0;

	BUG_ON(addr >= end);
	pgd = pgd_offset_k(addr);
	do {
		next = pgd_addr_end(addr, end);
		if (pgd_bad(*pgd))
			mask |= PGTBL_PGD_MODIFIED;
		if (pgd_none_or_clear_bad(pgd))
			continue;
		vunmap_p4d_range(pgd, addr, next, &mask);
	} while (pgd++, addr = next, addr != end);

	if (mask & ARCH_PAGE_TABLE_SYNC_MASK)
		arch_sync_kernel_mappings(start, end);
}

void vunmap_range_noflush(unsigned long start, unsigned long end)
{
	kmsan_vunmap_range_noflush(start, end);
	__vunmap_range_noflush(start, end);
}

/**
 * vunmap_range - unmap kernel virtual addresses
 * @addr: start of the VM area to unmap
 * @end: end of the VM area to unmap (non-inclusive)
 *
 * Clears any present PTEs in the virtual address range, flushes TLBs and
 * caches. Any subsequent access to the address before it has been re-mapped
 * is a kernel bug.
 */
void vunmap_range(unsigned long addr, unsigned long end)
{
	flush_cache_vunmap(addr, end);
	vunmap_range_noflush(addr, end);
	flush_tlb_kernel_range(addr, end);
}

static int vmap_pages_pte_range(pmd_t *pmd, unsigned long addr,
		unsigned long end, pgprot_t prot, struct page **pages, int *nr,
		pgtbl_mod_mask *mask)
{
	pte_t *pte;

	/*
	 * nr is a running index into the array which helps higher level
	 * callers keep track of where we're up to.
	 */

	pte = pte_alloc_kernel_track(pmd, addr, mask);
	if (!pte)
		return -ENOMEM;
	do {
		struct page *page = pages[*nr];

		if (WARN_ON(!pte_none(ptep_get(pte))))
			return -EBUSY;
		if (WARN_ON(!page))
			return -ENOMEM;
		if (WARN_ON(!pfn_valid(page_to_pfn(page))))
			return -EINVAL;

		set_pte_at(&init_mm, addr, pte, mk_pte(page, prot));
		(*nr)++;
	} while (pte++, addr += PAGE_SIZE, addr != end);
	*mask |= PGTBL_PTE_MODIFIED;
	return 0;
}

static int vmap_pages_pmd_range(pud_t *pud, unsigned long addr,
		unsigned long end, pgprot_t prot, struct page **pages, int *nr,
		pgtbl_mod_mask *mask)
{
	pmd_t *pmd;
	unsigned long next;

	pmd = pmd_alloc_track(&init_mm, pud, addr, mask);
	if (!pmd)
		return -ENOMEM;
	do {
		next = pmd_addr_end(addr, end);
		if (vmap_pages_pte_range(pmd, addr, next, prot, pages, nr, mask))
			return -ENOMEM;
	} while (pmd++, addr = next, addr != end);
	return 0;
}

static int vmap_pages_pud_range(p4d_t *p4d, unsigned long addr,
		unsigned long end, pgprot_t prot, struct page **pages, int *nr,
		pgtbl_mod_mask *mask)
{
	pud_t *pud;
	unsigned long next;

	pud = pud_alloc_track(&init_mm, p4d, addr, mask);
	if (!pud)
		return -ENOMEM;
	do {
		next = pud_addr_end(addr, end);
		if (vmap_pages_pmd_range(pud, addr, next, prot, pages, nr, mask))
			return -ENOMEM;
	} while (pud++, addr = next, addr != end);
	return 0;
}

static int vmap_pages_p4d_range(pgd_t *pgd, unsigned long addr,
		unsigned long end, pgprot_t prot, struct page **pages, int *nr,
		pgtbl_mod_mask *mask)
{
	p4d_t *p4d;
	unsigned long next;

	p4d = p4d_alloc_track(&init_mm, pgd, addr, mask);
	if (!p4d)
		return -ENOMEM;
	do {
		next = p4d_addr_end(addr, end);
		if (vmap_pages_pud_range(p4d, addr, next, prot, pages, nr, mask))
			return -ENOMEM;
	} while (p4d++, addr = next, addr != end);
	return 0;
}

static int vmap_small_pages_range_noflush(unsigned long addr, unsigned long end,
		pgprot_t prot, struct page **pages)
{
	unsigned long start = addr;
	pgd_t *pgd;
	unsigned long next;
	int err = 0;
	int nr = 0;
	pgtbl_mod_mask mask = 0;

	BUG_ON(addr >= end);
	pgd = pgd_offset_k(addr);
	do {
		next = pgd_addr_end(addr, end);
		if (pgd_bad(*pgd))
			mask |= PGTBL_PGD_MODIFIED;
		err = vmap_pages_p4d_range(pgd, addr, next, prot, pages, &nr, &mask);
		if (err)
			return err;
	} while (pgd++, addr = next, addr != end);

	if (mask & ARCH_PAGE_TABLE_SYNC_MASK)
		arch_sync_kernel_mappings(start, end);

	return 0;
}

/*
 * vmap_pages_range_noflush is similar to vmap_pages_range, but does not
 * flush caches.
 *
 * The caller is responsible for calling flush_cache_vmap() after this
 * function returns successfully and before the addresses are accessed.
 *
 * This is an internal function only. Do not use outside mm/.
 */
int __vmap_pages_range_noflush(unsigned long addr, unsigned long end,
		pgprot_t prot, struct page **pages, unsigned int page_shift)
{
	unsigned int i, nr = (end - addr) >> PAGE_SHIFT;

	WARN_ON(page_shift < PAGE_SHIFT);

	if (!IS_ENABLED(CONFIG_HAVE_ARCH_HUGE_VMALLOC) ||
			page_shift == PAGE_SHIFT)
		return vmap_small_pages_range_noflush(addr, end, prot, pages);

	for (i = 0; i < nr; i += 1U << (page_shift - PAGE_SHIFT)) {
		int err;

		err = vmap_range_noflush(addr, addr + (1UL << page_shift),
					page_to_phys(pages[i]), prot,
					page_shift);
		if (err)
			return err;

		addr += 1UL << page_shift;
	}

	return 0;
}

int vmap_pages_range_noflush(unsigned long addr, unsigned long end,
		pgprot_t prot, struct page **pages, unsigned int page_shift)
{
	int ret = kmsan_vmap_pages_range_noflush(addr, end, prot, pages,
						 page_shift);

	if (ret)
		return ret;
	return __vmap_pages_range_noflush(addr, end, prot, pages, page_shift);
}

/**
 * vmap_pages_range - map pages to a kernel virtual address
 * @addr: start of the VM area to map
 * @end: end of the VM area to map (non-inclusive)
 * @prot: page protection flags to use
 * @pages: pages to map (always PAGE_SIZE pages)
 * @page_shift: maximum shift that the pages may be mapped with, @pages must
 * be aligned and contiguous up to at least this shift.
 *
 * RETURNS:
 * 0 on success, -errno on failure.
 */
static int vmap_pages_range(unsigned long addr, unsigned long end,
		pgprot_t prot, struct page **pages, unsigned int page_shift)
{
	int err;

	err = vmap_pages_range_noflush(addr, end, prot, pages, page_shift);
	flush_cache_vmap(addr, end);
	return err;
}

static int check_sparse_vm_area(struct vm_struct *area, unsigned long start,
				unsigned long end)
{
	might_sleep();
	if (WARN_ON_ONCE(area->flags & VM_FLUSH_RESET_PERMS))
		return -EINVAL;
	if (WARN_ON_ONCE(area->flags & VM_NO_GUARD))
		return -EINVAL;
	if (WARN_ON_ONCE(!(area->flags & VM_SPARSE)))
		return -EINVAL;
	if ((end - start) >> PAGE_SHIFT > totalram_pages())
		return -E2BIG;
	if (start < (unsigned long)area->addr ||
	    (void *)end > area->addr + get_vm_area_size(area))
		return -ERANGE;
	return 0;
}

/**
 * vm_area_map_pages - map pages inside given sparse vm_area
 * @area: vm_area
 * @start: start address inside vm_area
 * @end: end address inside vm_area
 * @pages: pages to map (always PAGE_SIZE pages)
 */
int vm_area_map_pages(struct vm_struct *area, unsigned long start,
		      unsigned long end, struct page **pages)
{
	int err;

	err = check_sparse_vm_area(area, start, end);
	if (err)
		return err;

	return vmap_pages_range(start, end, PAGE_KERNEL, pages, PAGE_SHIFT);
}

/**
 * vm_area_unmap_pages - unmap pages inside given sparse vm_area
 * @area: vm_area
 * @start: start address inside vm_area
 * @end: end address inside vm_area
 */
void vm_area_unmap_pages(struct vm_struct *area, unsigned long start,
			 unsigned long end)
{
	if (check_sparse_vm_area(area, start, end))
		return;

	vunmap_range(start, end);
}

int is_vmalloc_or_module_addr(const void *x)
{
	/*
	 * ARM, x86-64 and sparc64 put modules in a special place,
	 * and fall back on vmalloc() if that fails. Others
	 * just put it in the vmalloc space.
	 */
#if defined(CONFIG_MODULES) && defined(MODULES_VADDR)
	unsigned long addr = (unsigned long)kasan_reset_tag(x);
	if (addr >= MODULES_VADDR && addr < MODULES_END)
		return 1;
#endif
	return is_vmalloc_addr(x);
}
EXPORT_SYMBOL_GPL(is_vmalloc_or_module_addr);

/*
 * Walk a vmap address to the struct page it maps. Huge vmap mappings will
 * return the tail page that corresponds to the base page address, which
 * matches small vmap mappings.
 */
struct page *vmalloc_to_page(const void *vmalloc_addr)
{
	unsigned long addr = (unsigned long) vmalloc_addr;
	struct page *page = NULL;
	pgd_t *pgd = pgd_offset_k(addr);
	p4d_t *p4d;
	pud_t *pud;
	pmd_t *pmd;
	pte_t *ptep, pte;

	/*
	 * XXX we might need to change this if we add VIRTUAL_BUG_ON for
	 * architectures that do not vmalloc module space
	 */
	VIRTUAL_BUG_ON(!is_vmalloc_or_module_addr(vmalloc_addr));

	if (pgd_none(*pgd))
		return NULL;
	if (WARN_ON_ONCE(pgd_leaf(*pgd)))
		return NULL; /* XXX: no allowance for huge pgd */
	if (WARN_ON_ONCE(pgd_bad(*pgd)))
		return NULL;

	p4d = p4d_offset(pgd, addr);
	if (p4d_none(*p4d))
		return NULL;
	if (p4d_leaf(*p4d))
		return p4d_page(*p4d) + ((addr & ~P4D_MASK) >> PAGE_SHIFT);
	if (WARN_ON_ONCE(p4d_bad(*p4d)))
		return NULL;

	pud = pud_offset(p4d, addr);
	if (pud_none(*pud))
		return NULL;
	if (pud_leaf(*pud))
		return pud_page(*pud) + ((addr & ~PUD_MASK) >> PAGE_SHIFT);
	if (WARN_ON_ONCE(pud_bad(*pud)))
		return NULL;

	pmd = pmd_offset(pud, addr);
	if (pmd_none(*pmd))
		return NULL;
	if (pmd_leaf(*pmd))
		return pmd_page(*pmd) + ((addr & ~PMD_MASK) >> PAGE_SHIFT);
	if (WARN_ON_ONCE(pmd_bad(*pmd)))
		return NULL;

	ptep = pte_offset_kernel(pmd, addr);
	pte = ptep_get(ptep);
	if (pte_present(pte))
		page = pte_page(pte);

	return page;
}
EXPORT_SYMBOL(vmalloc_to_page);

/*
 * Map a vmalloc()-space virtual address to the physical page frame number.
 */
unsigned long vmalloc_to_pfn(const void *vmalloc_addr)
{
	return page_to_pfn(vmalloc_to_page(vmalloc_addr));
}
EXPORT_SYMBOL(vmalloc_to_pfn);


/*** Global kva allocator ***/

#define DEBUG_AUGMENT_PROPAGATE_CHECK 0
#define DEBUG_AUGMENT_LOWEST_MATCH_CHECK 0


static DEFINE_SPINLOCK(free_vmap_area_lock);
static bool vmap_initialized __read_mostly;

/*
 * This kmem_cache is used for vmap_area objects. Instead of
 * allocating from slab we reuse an object from this cache to
 * make things faster. Especially in "no edge" splitting of
 * free block.
 */
static struct kmem_cache *vmap_area_cachep;

/*
 * This linked list is used in pair with free_vmap_area_root.
 * It gives O(1) access to prev/next to perform fast coalescing.
 */
static LIST_HEAD(free_vmap_area_list);

/*
 * This augment red-black tree represents the free vmap space.
 * All vmap_area objects in this tree are sorted by va->va_start
 * address. It is used for allocation and merging when a vmap
 * object is released.
 *
 * Each vmap_area node contains a maximum available free block
 * of its sub-tree, right or left. Therefore it is possible to
 * find a lowest match of free area.
 */
static struct rb_root free_vmap_area_root = RB_ROOT;

/*
 * Preload a CPU with one object for "no edge" split case. The
 * aim is to get rid of allocations from the atomic context, thus
 * to use more permissive allocation masks.
 */
static DEFINE_PER_CPU(struct vmap_area *, ne_fit_preload_node);

/*
 * This structure defines a single, solid model where a list and
 * rb-tree are part of one entity protected by the lock. Nodes are
 * sorted in ascending order, thus for O(1) access to left/right
 * neighbors a list is used as well as for sequential traversal.
 */
struct rb_list {
	struct rb_root root;
	struct list_head head;
	spinlock_t lock;
};

/*
 * A fast size storage contains VAs up to 1M size. A pool consists
 * of linked between each other ready to go VAs of certain sizes.
 * An index in the pool-array corresponds to number of pages + 1.
 */
#define MAX_VA_SIZE_PAGES 256

struct vmap_pool {
	struct list_head head;
	unsigned long len;
};

/*
 * An effective vmap-node logic. Users make use of nodes instead
 * of a global heap. It allows to balance an access and mitigate
 * contention.
 */
static struct vmap_node {
	/* Simple size segregated storage. */
	struct vmap_pool pool[MAX_VA_SIZE_PAGES];
	spinlock_t pool_lock;
	bool skip_populate;

	/* Bookkeeping data of this node. */
	struct rb_list busy;
	struct rb_list lazy;

	/*
	 * Ready-to-free areas.
	 */
	struct list_head purge_list;
	struct work_struct purge_work;
	unsigned long nr_purged;
} single;

/*
 * Initial setup consists of one single node, i.e. a balancing
 * is fully disabled. Later on, after vmap is initialized these
 * parameters are updated based on a system capacity.
 */
static struct vmap_node *vmap_nodes = &single;
static __read_mostly unsigned int nr_vmap_nodes = 1;
static __read_mostly unsigned int vmap_zone_size = 1;

static inline unsigned int
addr_to_node_id(unsigned long addr)
{
	return (addr / vmap_zone_size) % nr_vmap_nodes;
}

static inline struct vmap_node *
addr_to_node(unsigned long addr)
{
	return &vmap_nodes[addr_to_node_id(addr)];
}

static inline struct vmap_node *
id_to_node(unsigned int id)
{
	return &vmap_nodes[id % nr_vmap_nodes];
}

/*
 * We use the value 0 to represent "no node", that is why
 * an encoded value will be the node-id incremented by 1.
 * It is always greater then 0. A valid node_id which can
 * be encoded is [0:nr_vmap_nodes - 1]. If a passed node_id
 * is not valid 0 is returned.
 */
static unsigned int
encode_vn_id(unsigned int node_id)
{
	/* Can store U8_MAX [0:254] nodes. */
	if (node_id < nr_vmap_nodes)
		return (node_id + 1) << BITS_PER_BYTE;

	/* Warn and no node encoded. */
	WARN_ONCE(1, "Encode wrong node id (%u)\n", node_id);
	return 0;
}

/*
 * Returns an encoded node-id, the valid range is within
 * [0:nr_vmap_nodes-1] values. Otherwise nr_vmap_nodes is
 * returned if extracted data is wrong.
 */
static unsigned int
decode_vn_id(unsigned int val)
{
	unsigned int node_id = (val >> BITS_PER_BYTE) - 1;

	/* Can store U8_MAX [0:254] nodes. */
	if (node_id < nr_vmap_nodes)
		return node_id;

	/* If it was _not_ zero, warn. */
	WARN_ONCE(node_id != UINT_MAX,
		"Decode wrong node id (%d)\n", node_id);

	return nr_vmap_nodes;
}

static bool
is_vn_id_valid(unsigned int node_id)
{
	if (node_id < nr_vmap_nodes)
		return true;

	return false;
}

static __always_inline unsigned long
va_size(struct vmap_area *va)
{
	return (va->va_end - va->va_start);
}

static __always_inline unsigned long
get_subtree_max_size(struct rb_node *node)
{
	struct vmap_area *va;

	va = rb_entry_safe(node, struct vmap_area, rb_node);
	return va ? va->subtree_max_size : 0;
}

RB_DECLARE_CALLBACKS_MAX(static, free_vmap_area_rb_augment_cb,
	struct vmap_area, rb_node, unsigned long, subtree_max_size, va_size)

static void reclaim_and_purge_vmap_areas(void);
static BLOCKING_NOTIFIER_HEAD(vmap_notify_list);
static void drain_vmap_area_work(struct work_struct *work);
static DECLARE_WORK(drain_vmap_work, drain_vmap_area_work);

static atomic_long_t nr_vmalloc_pages;

unsigned long vmalloc_nr_pages(void)
{
	return atomic_long_read(&nr_vmalloc_pages);
}

static struct vmap_area *__find_vmap_area(unsigned long addr, struct rb_root *root)
{
	struct rb_node *n = root->rb_node;

	addr = (unsigned long)kasan_reset_tag((void *)addr);

	while (n) {
		struct vmap_area *va;

		va = rb_entry(n, struct vmap_area, rb_node);
		if (addr < va->va_start)
			n = n->rb_left;
		else if (addr >= va->va_end)
			n = n->rb_right;
		else
			return va;
	}

	return NULL;
}

/* Look up the first VA which satisfies addr < va_end, NULL if none. */
static struct vmap_area *
__find_vmap_area_exceed_addr(unsigned long addr, struct rb_root *root)
{
	struct vmap_area *va = NULL;
	struct rb_node *n = root->rb_node;

	addr = (unsigned long)kasan_reset_tag((void *)addr);

	while (n) {
		struct vmap_area *tmp;

		tmp = rb_entry(n, struct vmap_area, rb_node);
		if (tmp->va_end > addr) {
			va = tmp;
			if (tmp->va_start <= addr)
				break;

			n = n->rb_left;
		} else
			n = n->rb_right;
	}

	return va;
}

/*
 * Returns a node where a first VA, that satisfies addr < va_end, resides.
 * If success, a node is locked. A user is responsible to unlock it when a
 * VA is no longer needed to be accessed.
 *
 * Returns NULL if nothing found.
 */
static struct vmap_node *
find_vmap_area_exceed_addr_lock(unsigned long addr, struct vmap_area **va)
<<<<<<< HEAD
{
	struct vmap_node *vn, *va_node = NULL;
	struct vmap_area *va_lowest;
	int i;

	for (i = 0; i < nr_vmap_nodes; i++) {
		vn = &vmap_nodes[i];

		spin_lock(&vn->busy.lock);
		va_lowest = __find_vmap_area_exceed_addr(addr, &vn->busy.root);
		if (va_lowest) {
			if (!va_node || va_lowest->va_start < (*va)->va_start) {
				if (va_node)
					spin_unlock(&va_node->busy.lock);

				*va = va_lowest;
				va_node = vn;
				continue;
			}
		}
		spin_unlock(&vn->busy.lock);
	}

	return va_node;
}

static struct vmap_area *__find_vmap_area(unsigned long addr, struct rb_root *root)
=======
>>>>>>> 7e0c4332
{
	unsigned long va_start_lowest;
	struct vmap_node *vn;
	int i;

repeat:
	for (i = 0, va_start_lowest = 0; i < nr_vmap_nodes; i++) {
		vn = &vmap_nodes[i];

		spin_lock(&vn->busy.lock);
		*va = __find_vmap_area_exceed_addr(addr, &vn->busy.root);

		if (*va)
			if (!va_start_lowest || (*va)->va_start < va_start_lowest)
				va_start_lowest = (*va)->va_start;
		spin_unlock(&vn->busy.lock);
	}

	/*
	 * Check if found VA exists, it might have gone away.  In this case we
	 * repeat the search because a VA has been removed concurrently and we
	 * need to proceed to the next one, which is a rare case.
	 */
	if (va_start_lowest) {
		vn = addr_to_node(va_start_lowest);

		spin_lock(&vn->busy.lock);
		*va = __find_vmap_area(va_start_lowest, &vn->busy.root);

		if (*va)
			return vn;

		spin_unlock(&vn->busy.lock);
		goto repeat;
	}

	return NULL;
}

/*
 * This function returns back addresses of parent node
 * and its left or right link for further processing.
 *
 * Otherwise NULL is returned. In that case all further
 * steps regarding inserting of conflicting overlap range
 * have to be declined and actually considered as a bug.
 */
static __always_inline struct rb_node **
find_va_links(struct vmap_area *va,
	struct rb_root *root, struct rb_node *from,
	struct rb_node **parent)
{
	struct vmap_area *tmp_va;
	struct rb_node **link;

	if (root) {
		link = &root->rb_node;
		if (unlikely(!*link)) {
			*parent = NULL;
			return link;
		}
	} else {
		link = &from;
	}

	/*
	 * Go to the bottom of the tree. When we hit the last point
	 * we end up with parent rb_node and correct direction, i name
	 * it link, where the new va->rb_node will be attached to.
	 */
	do {
		tmp_va = rb_entry(*link, struct vmap_area, rb_node);

		/*
		 * During the traversal we also do some sanity check.
		 * Trigger the BUG() if there are sides(left/right)
		 * or full overlaps.
		 */
		if (va->va_end <= tmp_va->va_start)
			link = &(*link)->rb_left;
		else if (va->va_start >= tmp_va->va_end)
			link = &(*link)->rb_right;
		else {
			WARN(1, "vmalloc bug: 0x%lx-0x%lx overlaps with 0x%lx-0x%lx\n",
				va->va_start, va->va_end, tmp_va->va_start, tmp_va->va_end);

			return NULL;
		}
	} while (*link);

	*parent = &tmp_va->rb_node;
	return link;
}

static __always_inline struct list_head *
get_va_next_sibling(struct rb_node *parent, struct rb_node **link)
{
	struct list_head *list;

	if (unlikely(!parent))
		/*
		 * The red-black tree where we try to find VA neighbors
		 * before merging or inserting is empty, i.e. it means
		 * there is no free vmap space. Normally it does not
		 * happen but we handle this case anyway.
		 */
		return NULL;

	list = &rb_entry(parent, struct vmap_area, rb_node)->list;
	return (&parent->rb_right == link ? list->next : list);
}

static __always_inline void
__link_va(struct vmap_area *va, struct rb_root *root,
	struct rb_node *parent, struct rb_node **link,
	struct list_head *head, bool augment)
{
	/*
	 * VA is still not in the list, but we can
	 * identify its future previous list_head node.
	 */
	if (likely(parent)) {
		head = &rb_entry(parent, struct vmap_area, rb_node)->list;
		if (&parent->rb_right != link)
			head = head->prev;
	}

	/* Insert to the rb-tree */
	rb_link_node(&va->rb_node, parent, link);
	if (augment) {
		/*
		 * Some explanation here. Just perform simple insertion
		 * to the tree. We do not set va->subtree_max_size to
		 * its current size before calling rb_insert_augmented().
		 * It is because we populate the tree from the bottom
		 * to parent levels when the node _is_ in the tree.
		 *
		 * Therefore we set subtree_max_size to zero after insertion,
		 * to let __augment_tree_propagate_from() puts everything to
		 * the correct order later on.
		 */
		rb_insert_augmented(&va->rb_node,
			root, &free_vmap_area_rb_augment_cb);
		va->subtree_max_size = 0;
	} else {
		rb_insert_color(&va->rb_node, root);
	}

	/* Address-sort this list */
	list_add(&va->list, head);
}

static __always_inline void
link_va(struct vmap_area *va, struct rb_root *root,
	struct rb_node *parent, struct rb_node **link,
	struct list_head *head)
{
	__link_va(va, root, parent, link, head, false);
}

static __always_inline void
link_va_augment(struct vmap_area *va, struct rb_root *root,
	struct rb_node *parent, struct rb_node **link,
	struct list_head *head)
{
	__link_va(va, root, parent, link, head, true);
}

static __always_inline void
__unlink_va(struct vmap_area *va, struct rb_root *root, bool augment)
{
	if (WARN_ON(RB_EMPTY_NODE(&va->rb_node)))
		return;

	if (augment)
		rb_erase_augmented(&va->rb_node,
			root, &free_vmap_area_rb_augment_cb);
	else
		rb_erase(&va->rb_node, root);

	list_del_init(&va->list);
	RB_CLEAR_NODE(&va->rb_node);
}

static __always_inline void
unlink_va(struct vmap_area *va, struct rb_root *root)
{
	__unlink_va(va, root, false);
}

static __always_inline void
unlink_va_augment(struct vmap_area *va, struct rb_root *root)
{
	__unlink_va(va, root, true);
}

#if DEBUG_AUGMENT_PROPAGATE_CHECK
/*
 * Gets called when remove the node and rotate.
 */
static __always_inline unsigned long
compute_subtree_max_size(struct vmap_area *va)
{
	return max3(va_size(va),
		get_subtree_max_size(va->rb_node.rb_left),
		get_subtree_max_size(va->rb_node.rb_right));
}

static void
augment_tree_propagate_check(void)
{
	struct vmap_area *va;
	unsigned long computed_size;

	list_for_each_entry(va, &free_vmap_area_list, list) {
		computed_size = compute_subtree_max_size(va);
		if (computed_size != va->subtree_max_size)
			pr_emerg("tree is corrupted: %lu, %lu\n",
				va_size(va), va->subtree_max_size);
	}
}
#endif

/*
 * This function populates subtree_max_size from bottom to upper
 * levels starting from VA point. The propagation must be done
 * when VA size is modified by changing its va_start/va_end. Or
 * in case of newly inserting of VA to the tree.
 *
 * It means that __augment_tree_propagate_from() must be called:
 * - After VA has been inserted to the tree(free path);
 * - After VA has been shrunk(allocation path);
 * - After VA has been increased(merging path).
 *
 * Please note that, it does not mean that upper parent nodes
 * and their subtree_max_size are recalculated all the time up
 * to the root node.
 *
 *       4--8
 *        /\
 *       /  \
 *      /    \
 *    2--2  8--8
 *
 * For example if we modify the node 4, shrinking it to 2, then
 * no any modification is required. If we shrink the node 2 to 1
 * its subtree_max_size is updated only, and set to 1. If we shrink
 * the node 8 to 6, then its subtree_max_size is set to 6 and parent
 * node becomes 4--6.
 */
static __always_inline void
augment_tree_propagate_from(struct vmap_area *va)
{
	/*
	 * Populate the tree from bottom towards the root until
	 * the calculated maximum available size of checked node
	 * is equal to its current one.
	 */
	free_vmap_area_rb_augment_cb_propagate(&va->rb_node, NULL);

#if DEBUG_AUGMENT_PROPAGATE_CHECK
	augment_tree_propagate_check();
#endif
}

static void
insert_vmap_area(struct vmap_area *va,
	struct rb_root *root, struct list_head *head)
{
	struct rb_node **link;
	struct rb_node *parent;

	link = find_va_links(va, root, NULL, &parent);
	if (link)
		link_va(va, root, parent, link, head);
}

static void
insert_vmap_area_augment(struct vmap_area *va,
	struct rb_node *from, struct rb_root *root,
	struct list_head *head)
{
	struct rb_node **link;
	struct rb_node *parent;

	if (from)
		link = find_va_links(va, NULL, from, &parent);
	else
		link = find_va_links(va, root, NULL, &parent);

	if (link) {
		link_va_augment(va, root, parent, link, head);
		augment_tree_propagate_from(va);
	}
}

/*
 * Merge de-allocated chunk of VA memory with previous
 * and next free blocks. If coalesce is not done a new
 * free area is inserted. If VA has been merged, it is
 * freed.
 *
 * Please note, it can return NULL in case of overlap
 * ranges, followed by WARN() report. Despite it is a
 * buggy behaviour, a system can be alive and keep
 * ongoing.
 */
static __always_inline struct vmap_area *
__merge_or_add_vmap_area(struct vmap_area *va,
	struct rb_root *root, struct list_head *head, bool augment)
{
	struct vmap_area *sibling;
	struct list_head *next;
	struct rb_node **link;
	struct rb_node *parent;
	bool merged = false;

	/*
	 * Find a place in the tree where VA potentially will be
	 * inserted, unless it is merged with its sibling/siblings.
	 */
	link = find_va_links(va, root, NULL, &parent);
	if (!link)
		return NULL;

	/*
	 * Get next node of VA to check if merging can be done.
	 */
	next = get_va_next_sibling(parent, link);
	if (unlikely(next == NULL))
		goto insert;

	/*
	 * start            end
	 * |                |
	 * |<------VA------>|<-----Next----->|
	 *                  |                |
	 *                  start            end
	 */
	if (next != head) {
		sibling = list_entry(next, struct vmap_area, list);
		if (sibling->va_start == va->va_end) {
			sibling->va_start = va->va_start;

			/* Free vmap_area object. */
			kmem_cache_free(vmap_area_cachep, va);

			/* Point to the new merged area. */
			va = sibling;
			merged = true;
		}
	}

	/*
	 * start            end
	 * |                |
	 * |<-----Prev----->|<------VA------>|
	 *                  |                |
	 *                  start            end
	 */
	if (next->prev != head) {
		sibling = list_entry(next->prev, struct vmap_area, list);
		if (sibling->va_end == va->va_start) {
			/*
			 * If both neighbors are coalesced, it is important
			 * to unlink the "next" node first, followed by merging
			 * with "previous" one. Otherwise the tree might not be
			 * fully populated if a sibling's augmented value is
			 * "normalized" because of rotation operations.
			 */
			if (merged)
				__unlink_va(va, root, augment);

			sibling->va_end = va->va_end;

			/* Free vmap_area object. */
			kmem_cache_free(vmap_area_cachep, va);

			/* Point to the new merged area. */
			va = sibling;
			merged = true;
		}
	}

insert:
	if (!merged)
		__link_va(va, root, parent, link, head, augment);

	return va;
}

static __always_inline struct vmap_area *
merge_or_add_vmap_area(struct vmap_area *va,
	struct rb_root *root, struct list_head *head)
{
	return __merge_or_add_vmap_area(va, root, head, false);
}

static __always_inline struct vmap_area *
merge_or_add_vmap_area_augment(struct vmap_area *va,
	struct rb_root *root, struct list_head *head)
{
	va = __merge_or_add_vmap_area(va, root, head, true);
	if (va)
		augment_tree_propagate_from(va);

	return va;
}

static __always_inline bool
is_within_this_va(struct vmap_area *va, unsigned long size,
	unsigned long align, unsigned long vstart)
{
	unsigned long nva_start_addr;

	if (va->va_start > vstart)
		nva_start_addr = ALIGN(va->va_start, align);
	else
		nva_start_addr = ALIGN(vstart, align);

	/* Can be overflowed due to big size or alignment. */
	if (nva_start_addr + size < nva_start_addr ||
			nva_start_addr < vstart)
		return false;

	return (nva_start_addr + size <= va->va_end);
}

/*
 * Find the first free block(lowest start address) in the tree,
 * that will accomplish the request corresponding to passing
 * parameters. Please note, with an alignment bigger than PAGE_SIZE,
 * a search length is adjusted to account for worst case alignment
 * overhead.
 */
static __always_inline struct vmap_area *
find_vmap_lowest_match(struct rb_root *root, unsigned long size,
	unsigned long align, unsigned long vstart, bool adjust_search_size)
{
	struct vmap_area *va;
	struct rb_node *node;
	unsigned long length;

	/* Start from the root. */
	node = root->rb_node;

	/* Adjust the search size for alignment overhead. */
	length = adjust_search_size ? size + align - 1 : size;

	while (node) {
		va = rb_entry(node, struct vmap_area, rb_node);

		if (get_subtree_max_size(node->rb_left) >= length &&
				vstart < va->va_start) {
			node = node->rb_left;
		} else {
			if (is_within_this_va(va, size, align, vstart))
				return va;

			/*
			 * Does not make sense to go deeper towards the right
			 * sub-tree if it does not have a free block that is
			 * equal or bigger to the requested search length.
			 */
			if (get_subtree_max_size(node->rb_right) >= length) {
				node = node->rb_right;
				continue;
			}

			/*
			 * OK. We roll back and find the first right sub-tree,
			 * that will satisfy the search criteria. It can happen
			 * due to "vstart" restriction or an alignment overhead
			 * that is bigger then PAGE_SIZE.
			 */
			while ((node = rb_parent(node))) {
				va = rb_entry(node, struct vmap_area, rb_node);
				if (is_within_this_va(va, size, align, vstart))
					return va;

				if (get_subtree_max_size(node->rb_right) >= length &&
						vstart <= va->va_start) {
					/*
					 * Shift the vstart forward. Please note, we update it with
					 * parent's start address adding "1" because we do not want
					 * to enter same sub-tree after it has already been checked
					 * and no suitable free block found there.
					 */
					vstart = va->va_start + 1;
					node = node->rb_right;
					break;
				}
			}
		}
	}

	return NULL;
}

#if DEBUG_AUGMENT_LOWEST_MATCH_CHECK
#include <linux/random.h>

static struct vmap_area *
find_vmap_lowest_linear_match(struct list_head *head, unsigned long size,
	unsigned long align, unsigned long vstart)
{
	struct vmap_area *va;

	list_for_each_entry(va, head, list) {
		if (!is_within_this_va(va, size, align, vstart))
			continue;

		return va;
	}

	return NULL;
}

static void
find_vmap_lowest_match_check(struct rb_root *root, struct list_head *head,
			     unsigned long size, unsigned long align)
{
	struct vmap_area *va_1, *va_2;
	unsigned long vstart;
	unsigned int rnd;

	get_random_bytes(&rnd, sizeof(rnd));
	vstart = VMALLOC_START + rnd;

	va_1 = find_vmap_lowest_match(root, size, align, vstart, false);
	va_2 = find_vmap_lowest_linear_match(head, size, align, vstart);

	if (va_1 != va_2)
		pr_emerg("not lowest: t: 0x%p, l: 0x%p, v: 0x%lx\n",
			va_1, va_2, vstart);
}
#endif

enum fit_type {
	NOTHING_FIT = 0,
	FL_FIT_TYPE = 1,	/* full fit */
	LE_FIT_TYPE = 2,	/* left edge fit */
	RE_FIT_TYPE = 3,	/* right edge fit */
	NE_FIT_TYPE = 4		/* no edge fit */
};

static __always_inline enum fit_type
classify_va_fit_type(struct vmap_area *va,
	unsigned long nva_start_addr, unsigned long size)
{
	enum fit_type type;

	/* Check if it is within VA. */
	if (nva_start_addr < va->va_start ||
			nva_start_addr + size > va->va_end)
		return NOTHING_FIT;

	/* Now classify. */
	if (va->va_start == nva_start_addr) {
		if (va->va_end == nva_start_addr + size)
			type = FL_FIT_TYPE;
		else
			type = LE_FIT_TYPE;
	} else if (va->va_end == nva_start_addr + size) {
		type = RE_FIT_TYPE;
	} else {
		type = NE_FIT_TYPE;
	}

	return type;
}

static __always_inline int
va_clip(struct rb_root *root, struct list_head *head,
		struct vmap_area *va, unsigned long nva_start_addr,
		unsigned long size)
{
	struct vmap_area *lva = NULL;
	enum fit_type type = classify_va_fit_type(va, nva_start_addr, size);

	if (type == FL_FIT_TYPE) {
		/*
		 * No need to split VA, it fully fits.
		 *
		 * |               |
		 * V      NVA      V
		 * |---------------|
		 */
		unlink_va_augment(va, root);
		kmem_cache_free(vmap_area_cachep, va);
	} else if (type == LE_FIT_TYPE) {
		/*
		 * Split left edge of fit VA.
		 *
		 * |       |
		 * V  NVA  V   R
		 * |-------|-------|
		 */
		va->va_start += size;
	} else if (type == RE_FIT_TYPE) {
		/*
		 * Split right edge of fit VA.
		 *
		 *         |       |
		 *     L   V  NVA  V
		 * |-------|-------|
		 */
		va->va_end = nva_start_addr;
	} else if (type == NE_FIT_TYPE) {
		/*
		 * Split no edge of fit VA.
		 *
		 *     |       |
		 *   L V  NVA  V R
		 * |---|-------|---|
		 */
		lva = __this_cpu_xchg(ne_fit_preload_node, NULL);
		if (unlikely(!lva)) {
			/*
			 * For percpu allocator we do not do any pre-allocation
			 * and leave it as it is. The reason is it most likely
			 * never ends up with NE_FIT_TYPE splitting. In case of
			 * percpu allocations offsets and sizes are aligned to
			 * fixed align request, i.e. RE_FIT_TYPE and FL_FIT_TYPE
			 * are its main fitting cases.
			 *
			 * There are a few exceptions though, as an example it is
			 * a first allocation (early boot up) when we have "one"
			 * big free space that has to be split.
			 *
			 * Also we can hit this path in case of regular "vmap"
			 * allocations, if "this" current CPU was not preloaded.
			 * See the comment in alloc_vmap_area() why. If so, then
			 * GFP_NOWAIT is used instead to get an extra object for
			 * split purpose. That is rare and most time does not
			 * occur.
			 *
			 * What happens if an allocation gets failed. Basically,
			 * an "overflow" path is triggered to purge lazily freed
			 * areas to free some memory, then, the "retry" path is
			 * triggered to repeat one more time. See more details
			 * in alloc_vmap_area() function.
			 */
			lva = kmem_cache_alloc(vmap_area_cachep, GFP_NOWAIT);
			if (!lva)
				return -1;
		}

		/*
		 * Build the remainder.
		 */
		lva->va_start = va->va_start;
		lva->va_end = nva_start_addr;

		/*
		 * Shrink this VA to remaining size.
		 */
		va->va_start = nva_start_addr + size;
	} else {
		return -1;
	}

	if (type != FL_FIT_TYPE) {
		augment_tree_propagate_from(va);

		if (lva)	/* type == NE_FIT_TYPE */
			insert_vmap_area_augment(lva, &va->rb_node, root, head);
	}

	return 0;
}

static unsigned long
va_alloc(struct vmap_area *va,
		struct rb_root *root, struct list_head *head,
		unsigned long size, unsigned long align,
		unsigned long vstart, unsigned long vend)
{
	unsigned long nva_start_addr;
	int ret;

	if (va->va_start > vstart)
		nva_start_addr = ALIGN(va->va_start, align);
	else
		nva_start_addr = ALIGN(vstart, align);

	/* Check the "vend" restriction. */
	if (nva_start_addr + size > vend)
		return vend;

	/* Update the free vmap_area. */
	ret = va_clip(root, head, va, nva_start_addr, size);
	if (WARN_ON_ONCE(ret))
		return vend;

	return nva_start_addr;
}

/*
 * Returns a start address of the newly allocated area, if success.
 * Otherwise a vend is returned that indicates failure.
 */
static __always_inline unsigned long
__alloc_vmap_area(struct rb_root *root, struct list_head *head,
	unsigned long size, unsigned long align,
	unsigned long vstart, unsigned long vend)
{
	bool adjust_search_size = true;
	unsigned long nva_start_addr;
	struct vmap_area *va;

	/*
	 * Do not adjust when:
	 *   a) align <= PAGE_SIZE, because it does not make any sense.
	 *      All blocks(their start addresses) are at least PAGE_SIZE
	 *      aligned anyway;
	 *   b) a short range where a requested size corresponds to exactly
	 *      specified [vstart:vend] interval and an alignment > PAGE_SIZE.
	 *      With adjusted search length an allocation would not succeed.
	 */
	if (align <= PAGE_SIZE || (align > PAGE_SIZE && (vend - vstart) == size))
		adjust_search_size = false;

	va = find_vmap_lowest_match(root, size, align, vstart, adjust_search_size);
	if (unlikely(!va))
		return vend;

	nva_start_addr = va_alloc(va, root, head, size, align, vstart, vend);
	if (nva_start_addr == vend)
		return vend;

#if DEBUG_AUGMENT_LOWEST_MATCH_CHECK
	find_vmap_lowest_match_check(root, head, size, align);
#endif

	return nva_start_addr;
}

/*
 * Free a region of KVA allocated by alloc_vmap_area
 */
static void free_vmap_area(struct vmap_area *va)
{
	struct vmap_node *vn = addr_to_node(va->va_start);

	/*
	 * Remove from the busy tree/list.
	 */
	spin_lock(&vn->busy.lock);
	unlink_va(va, &vn->busy.root);
	spin_unlock(&vn->busy.lock);

	/*
	 * Insert/Merge it back to the free tree/list.
	 */
	spin_lock(&free_vmap_area_lock);
	merge_or_add_vmap_area_augment(va, &free_vmap_area_root, &free_vmap_area_list);
	spin_unlock(&free_vmap_area_lock);
}

static inline void
preload_this_cpu_lock(spinlock_t *lock, gfp_t gfp_mask, int node)
{
	struct vmap_area *va = NULL;

	/*
	 * Preload this CPU with one extra vmap_area object. It is used
	 * when fit type of free area is NE_FIT_TYPE. It guarantees that
	 * a CPU that does an allocation is preloaded.
	 *
	 * We do it in non-atomic context, thus it allows us to use more
	 * permissive allocation masks to be more stable under low memory
	 * condition and high memory pressure.
	 */
	if (!this_cpu_read(ne_fit_preload_node))
		va = kmem_cache_alloc_node(vmap_area_cachep, gfp_mask, node);

	spin_lock(lock);

	if (va && __this_cpu_cmpxchg(ne_fit_preload_node, NULL, va))
		kmem_cache_free(vmap_area_cachep, va);
}

static struct vmap_pool *
size_to_va_pool(struct vmap_node *vn, unsigned long size)
{
	unsigned int idx = (size - 1) / PAGE_SIZE;

	if (idx < MAX_VA_SIZE_PAGES)
		return &vn->pool[idx];

	return NULL;
}

static bool
node_pool_add_va(struct vmap_node *n, struct vmap_area *va)
{
	struct vmap_pool *vp;

	vp = size_to_va_pool(n, va_size(va));
	if (!vp)
		return false;

	spin_lock(&n->pool_lock);
	list_add(&va->list, &vp->head);
	WRITE_ONCE(vp->len, vp->len + 1);
	spin_unlock(&n->pool_lock);

	return true;
}

static struct vmap_area *
node_pool_del_va(struct vmap_node *vn, unsigned long size,
		unsigned long align, unsigned long vstart,
		unsigned long vend)
{
	struct vmap_area *va = NULL;
	struct vmap_pool *vp;
	int err = 0;

	vp = size_to_va_pool(vn, size);
	if (!vp || list_empty(&vp->head))
		return NULL;

	spin_lock(&vn->pool_lock);
	if (!list_empty(&vp->head)) {
		va = list_first_entry(&vp->head, struct vmap_area, list);

		if (IS_ALIGNED(va->va_start, align)) {
			/*
			 * Do some sanity check and emit a warning
			 * if one of below checks detects an error.
			 */
			err |= (va_size(va) != size);
			err |= (va->va_start < vstart);
			err |= (va->va_end > vend);

			if (!WARN_ON_ONCE(err)) {
				list_del_init(&va->list);
				WRITE_ONCE(vp->len, vp->len - 1);
			} else {
				va = NULL;
			}
		} else {
			list_move_tail(&va->list, &vp->head);
			va = NULL;
		}
	}
	spin_unlock(&vn->pool_lock);

	return va;
}

static struct vmap_area *
node_alloc(unsigned long size, unsigned long align,
		unsigned long vstart, unsigned long vend,
		unsigned long *addr, unsigned int *vn_id)
{
	struct vmap_area *va;

	*vn_id = 0;
	*addr = vend;

	/*
	 * Fallback to a global heap if not vmalloc or there
	 * is only one node.
	 */
	if (vstart != VMALLOC_START || vend != VMALLOC_END ||
			nr_vmap_nodes == 1)
		return NULL;

	*vn_id = raw_smp_processor_id() % nr_vmap_nodes;
	va = node_pool_del_va(id_to_node(*vn_id), size, align, vstart, vend);
	*vn_id = encode_vn_id(*vn_id);

	if (va)
		*addr = va->va_start;

	return va;
}

/*
 * Allocate a region of KVA of the specified size and alignment, within the
 * vstart and vend.
 */
static struct vmap_area *alloc_vmap_area(unsigned long size,
				unsigned long align,
				unsigned long vstart, unsigned long vend,
				int node, gfp_t gfp_mask,
				unsigned long va_flags)
{
	struct vmap_node *vn;
	struct vmap_area *va;
	unsigned long freed;
	unsigned long addr;
	unsigned int vn_id;
	int purged = 0;
	int ret;

	if (unlikely(!size || offset_in_page(size) || !is_power_of_2(align)))
		return ERR_PTR(-EINVAL);

	if (unlikely(!vmap_initialized))
		return ERR_PTR(-EBUSY);

	might_sleep();

	/*
	 * If a VA is obtained from a global heap(if it fails here)
	 * it is anyway marked with this "vn_id" so it is returned
	 * to this pool's node later. Such way gives a possibility
	 * to populate pools based on users demand.
	 *
	 * On success a ready to go VA is returned.
	 */
	va = node_alloc(size, align, vstart, vend, &addr, &vn_id);
	if (!va) {
		gfp_mask = gfp_mask & GFP_RECLAIM_MASK;

		va = kmem_cache_alloc_node(vmap_area_cachep, gfp_mask, node);
		if (unlikely(!va))
			return ERR_PTR(-ENOMEM);

		/*
		 * Only scan the relevant parts containing pointers to other objects
		 * to avoid false negatives.
		 */
		kmemleak_scan_area(&va->rb_node, SIZE_MAX, gfp_mask);
	}

retry:
	if (addr == vend) {
		preload_this_cpu_lock(&free_vmap_area_lock, gfp_mask, node);
		addr = __alloc_vmap_area(&free_vmap_area_root, &free_vmap_area_list,
			size, align, vstart, vend);
		spin_unlock(&free_vmap_area_lock);
	}

	trace_alloc_vmap_area(addr, size, align, vstart, vend, addr == vend);

	/*
	 * If an allocation fails, the "vend" address is
	 * returned. Therefore trigger the overflow path.
	 */
	if (unlikely(addr == vend))
		goto overflow;

	va->va_start = addr;
	va->va_end = addr + size;
	va->vm = NULL;
	va->flags = (va_flags | vn_id);

	vn = addr_to_node(va->va_start);

	spin_lock(&vn->busy.lock);
	insert_vmap_area(va, &vn->busy.root, &vn->busy.head);
	spin_unlock(&vn->busy.lock);

	BUG_ON(!IS_ALIGNED(va->va_start, align));
	BUG_ON(va->va_start < vstart);
	BUG_ON(va->va_end > vend);

	ret = kasan_populate_vmalloc(addr, size);
	if (ret) {
		free_vmap_area(va);
		return ERR_PTR(ret);
	}

	return va;

overflow:
	if (!purged) {
		reclaim_and_purge_vmap_areas();
		purged = 1;
		goto retry;
	}

	freed = 0;
	blocking_notifier_call_chain(&vmap_notify_list, 0, &freed);

	if (freed > 0) {
		purged = 0;
		goto retry;
	}

	if (!(gfp_mask & __GFP_NOWARN) && printk_ratelimit())
		pr_warn("vmap allocation for size %lu failed: use vmalloc=<size> to increase size\n",
			size);

	kmem_cache_free(vmap_area_cachep, va);
	return ERR_PTR(-EBUSY);
}

int register_vmap_purge_notifier(struct notifier_block *nb)
{
	return blocking_notifier_chain_register(&vmap_notify_list, nb);
}
EXPORT_SYMBOL_GPL(register_vmap_purge_notifier);

int unregister_vmap_purge_notifier(struct notifier_block *nb)
{
	return blocking_notifier_chain_unregister(&vmap_notify_list, nb);
}
EXPORT_SYMBOL_GPL(unregister_vmap_purge_notifier);

/*
 * lazy_max_pages is the maximum amount of virtual address space we gather up
 * before attempting to purge with a TLB flush.
 *
 * There is a tradeoff here: a larger number will cover more kernel page tables
 * and take slightly longer to purge, but it will linearly reduce the number of
 * global TLB flushes that must be performed. It would seem natural to scale
 * this number up linearly with the number of CPUs (because vmapping activity
 * could also scale linearly with the number of CPUs), however it is likely
 * that in practice, workloads might be constrained in other ways that mean
 * vmap activity will not scale linearly with CPUs. Also, I want to be
 * conservative and not introduce a big latency on huge systems, so go with
 * a less aggressive log scale. It will still be an improvement over the old
 * code, and it will be simple to change the scale factor if we find that it
 * becomes a problem on bigger systems.
 */
static unsigned long lazy_max_pages(void)
{
	unsigned int log;

	log = fls(num_online_cpus());

	return log * (32UL * 1024 * 1024 / PAGE_SIZE);
}

static atomic_long_t vmap_lazy_nr = ATOMIC_LONG_INIT(0);

/*
 * Serialize vmap purging.  There is no actual critical section protected
 * by this lock, but we want to avoid concurrent calls for performance
 * reasons and to make the pcpu_get_vm_areas more deterministic.
 */
static DEFINE_MUTEX(vmap_purge_lock);

/* for per-CPU blocks */
static void purge_fragmented_blocks_allcpus(void);
static cpumask_t purge_nodes;

static void
reclaim_list_global(struct list_head *head)
{
	struct vmap_area *va, *n;

	if (list_empty(head))
		return;

	spin_lock(&free_vmap_area_lock);
	list_for_each_entry_safe(va, n, head, list)
		merge_or_add_vmap_area_augment(va,
			&free_vmap_area_root, &free_vmap_area_list);
	spin_unlock(&free_vmap_area_lock);
}

static void
decay_va_pool_node(struct vmap_node *vn, bool full_decay)
{
	struct vmap_area *va, *nva;
	struct list_head decay_list;
	struct rb_root decay_root;
	unsigned long n_decay;
	int i;

	decay_root = RB_ROOT;
	INIT_LIST_HEAD(&decay_list);

	for (i = 0; i < MAX_VA_SIZE_PAGES; i++) {
		struct list_head tmp_list;

		if (list_empty(&vn->pool[i].head))
			continue;

		INIT_LIST_HEAD(&tmp_list);

		/* Detach the pool, so no-one can access it. */
		spin_lock(&vn->pool_lock);
		list_replace_init(&vn->pool[i].head, &tmp_list);
		spin_unlock(&vn->pool_lock);

		if (full_decay)
			WRITE_ONCE(vn->pool[i].len, 0);

		/* Decay a pool by ~25% out of left objects. */
		n_decay = vn->pool[i].len >> 2;

		list_for_each_entry_safe(va, nva, &tmp_list, list) {
			list_del_init(&va->list);
			merge_or_add_vmap_area(va, &decay_root, &decay_list);

			if (!full_decay) {
				WRITE_ONCE(vn->pool[i].len, vn->pool[i].len - 1);

				if (!--n_decay)
					break;
			}
		}

		/*
		 * Attach the pool back if it has been partly decayed.
		 * Please note, it is supposed that nobody(other contexts)
		 * can populate the pool therefore a simple list replace
		 * operation takes place here.
		 */
		if (!full_decay && !list_empty(&tmp_list)) {
			spin_lock(&vn->pool_lock);
			list_replace_init(&tmp_list, &vn->pool[i].head);
			spin_unlock(&vn->pool_lock);
		}
	}

	reclaim_list_global(&decay_list);
}

static void purge_vmap_node(struct work_struct *work)
{
	struct vmap_node *vn = container_of(work,
		struct vmap_node, purge_work);
	struct vmap_area *va, *n_va;
	LIST_HEAD(local_list);

	vn->nr_purged = 0;

	list_for_each_entry_safe(va, n_va, &vn->purge_list, list) {
		unsigned long nr = (va->va_end - va->va_start) >> PAGE_SHIFT;
		unsigned long orig_start = va->va_start;
		unsigned long orig_end = va->va_end;
		unsigned int vn_id = decode_vn_id(va->flags);

		list_del_init(&va->list);

		if (is_vmalloc_or_module_addr((void *)orig_start))
			kasan_release_vmalloc(orig_start, orig_end,
					      va->va_start, va->va_end);

		atomic_long_sub(nr, &vmap_lazy_nr);
		vn->nr_purged++;

		if (is_vn_id_valid(vn_id) && !vn->skip_populate)
			if (node_pool_add_va(vn, va))
				continue;

		/* Go back to global. */
		list_add(&va->list, &local_list);
	}

	reclaim_list_global(&local_list);
}

/*
 * Purges all lazily-freed vmap areas.
 */
static bool __purge_vmap_area_lazy(unsigned long start, unsigned long end,
		bool full_pool_decay)
{
	unsigned long nr_purged_areas = 0;
	unsigned int nr_purge_helpers;
	unsigned int nr_purge_nodes;
	struct vmap_node *vn;
	int i;

	lockdep_assert_held(&vmap_purge_lock);

	/*
	 * Use cpumask to mark which node has to be processed.
	 */
	purge_nodes = CPU_MASK_NONE;

	for (i = 0; i < nr_vmap_nodes; i++) {
		vn = &vmap_nodes[i];

		INIT_LIST_HEAD(&vn->purge_list);
		vn->skip_populate = full_pool_decay;
		decay_va_pool_node(vn, full_pool_decay);

		if (RB_EMPTY_ROOT(&vn->lazy.root))
			continue;

		spin_lock(&vn->lazy.lock);
		WRITE_ONCE(vn->lazy.root.rb_node, NULL);
		list_replace_init(&vn->lazy.head, &vn->purge_list);
		spin_unlock(&vn->lazy.lock);

		start = min(start, list_first_entry(&vn->purge_list,
			struct vmap_area, list)->va_start);

		end = max(end, list_last_entry(&vn->purge_list,
			struct vmap_area, list)->va_end);

		cpumask_set_cpu(i, &purge_nodes);
	}

	nr_purge_nodes = cpumask_weight(&purge_nodes);
	if (nr_purge_nodes > 0) {
		flush_tlb_kernel_range(start, end);

		/* One extra worker is per a lazy_max_pages() full set minus one. */
		nr_purge_helpers = atomic_long_read(&vmap_lazy_nr) / lazy_max_pages();
		nr_purge_helpers = clamp(nr_purge_helpers, 1U, nr_purge_nodes) - 1;

		for_each_cpu(i, &purge_nodes) {
			vn = &vmap_nodes[i];

			if (nr_purge_helpers > 0) {
				INIT_WORK(&vn->purge_work, purge_vmap_node);

				if (cpumask_test_cpu(i, cpu_online_mask))
					schedule_work_on(i, &vn->purge_work);
				else
					schedule_work(&vn->purge_work);

				nr_purge_helpers--;
			} else {
				vn->purge_work.func = NULL;
				purge_vmap_node(&vn->purge_work);
				nr_purged_areas += vn->nr_purged;
			}
		}

		for_each_cpu(i, &purge_nodes) {
			vn = &vmap_nodes[i];

			if (vn->purge_work.func) {
				flush_work(&vn->purge_work);
				nr_purged_areas += vn->nr_purged;
			}
		}
	}

	trace_purge_vmap_area_lazy(start, end, nr_purged_areas);
	return nr_purged_areas > 0;
}

/*
 * Reclaim vmap areas by purging fragmented blocks and purge_vmap_area_list.
 */
static void reclaim_and_purge_vmap_areas(void)

{
	mutex_lock(&vmap_purge_lock);
	purge_fragmented_blocks_allcpus();
	__purge_vmap_area_lazy(ULONG_MAX, 0, true);
	mutex_unlock(&vmap_purge_lock);
}

static void drain_vmap_area_work(struct work_struct *work)
{
	mutex_lock(&vmap_purge_lock);
	__purge_vmap_area_lazy(ULONG_MAX, 0, false);
	mutex_unlock(&vmap_purge_lock);
}

/*
 * Free a vmap area, caller ensuring that the area has been unmapped,
 * unlinked and flush_cache_vunmap had been called for the correct
 * range previously.
 */
static void free_vmap_area_noflush(struct vmap_area *va)
{
	unsigned long nr_lazy_max = lazy_max_pages();
	unsigned long va_start = va->va_start;
	unsigned int vn_id = decode_vn_id(va->flags);
	struct vmap_node *vn;
	unsigned long nr_lazy;

	if (WARN_ON_ONCE(!list_empty(&va->list)))
		return;

	nr_lazy = atomic_long_add_return((va->va_end - va->va_start) >>
				PAGE_SHIFT, &vmap_lazy_nr);

	/*
	 * If it was request by a certain node we would like to
	 * return it to that node, i.e. its pool for later reuse.
	 */
	vn = is_vn_id_valid(vn_id) ?
		id_to_node(vn_id):addr_to_node(va->va_start);

	spin_lock(&vn->lazy.lock);
	insert_vmap_area(va, &vn->lazy.root, &vn->lazy.head);
	spin_unlock(&vn->lazy.lock);

	trace_free_vmap_area_noflush(va_start, nr_lazy, nr_lazy_max);

	/* After this point, we may free va at any time */
	if (unlikely(nr_lazy > nr_lazy_max))
		schedule_work(&drain_vmap_work);
}

/*
 * Free and unmap a vmap area
 */
static void free_unmap_vmap_area(struct vmap_area *va)
{
	flush_cache_vunmap(va->va_start, va->va_end);
	vunmap_range_noflush(va->va_start, va->va_end);
	if (debug_pagealloc_enabled_static())
		flush_tlb_kernel_range(va->va_start, va->va_end);

	free_vmap_area_noflush(va);
}

struct vmap_area *find_vmap_area(unsigned long addr)
{
	struct vmap_node *vn;
	struct vmap_area *va;
	int i, j;

<<<<<<< HEAD
	/*
	 * An addr_to_node_id(addr) converts an address to a node index
	 * where a VA is located. If VA spans several zones and passed
	 * addr is not the same as va->va_start, what is not common, we
	 * may need to scan extra nodes. See an example:
	 *
	 *      <----va---->
	 * -|-----|-----|-----|-----|-
	 *     1     2     0     1
	 *
	 * VA resides in node 1 whereas it spans 1, 2 an 0. If passed
	 * addr is within 2 or 0 nodes we should do extra work.
	 */
	i = j = addr_to_node_id(addr);
	do {
		vn = &vmap_nodes[i];

=======
	if (unlikely(!vmap_initialized))
		return NULL;

	/*
	 * An addr_to_node_id(addr) converts an address to a node index
	 * where a VA is located. If VA spans several zones and passed
	 * addr is not the same as va->va_start, what is not common, we
	 * may need to scan extra nodes. See an example:
	 *
	 *      <----va---->
	 * -|-----|-----|-----|-----|-
	 *     1     2     0     1
	 *
	 * VA resides in node 1 whereas it spans 1, 2 an 0. If passed
	 * addr is within 2 or 0 nodes we should do extra work.
	 */
	i = j = addr_to_node_id(addr);
	do {
		vn = &vmap_nodes[i];

>>>>>>> 7e0c4332
		spin_lock(&vn->busy.lock);
		va = __find_vmap_area(addr, &vn->busy.root);
		spin_unlock(&vn->busy.lock);

		if (va)
			return va;
	} while ((i = (i + 1) % nr_vmap_nodes) != j);

	return NULL;
}

static struct vmap_area *find_unlink_vmap_area(unsigned long addr)
{
	struct vmap_node *vn;
	struct vmap_area *va;
	int i, j;

	/*
	 * Check the comment in the find_vmap_area() about the loop.
	 */
	i = j = addr_to_node_id(addr);
	do {
		vn = &vmap_nodes[i];

		spin_lock(&vn->busy.lock);
		va = __find_vmap_area(addr, &vn->busy.root);
		if (va)
			unlink_va(va, &vn->busy.root);
		spin_unlock(&vn->busy.lock);

		if (va)
			return va;
	} while ((i = (i + 1) % nr_vmap_nodes) != j);

	return NULL;
}

/*** Per cpu kva allocator ***/

/*
 * vmap space is limited especially on 32 bit architectures. Ensure there is
 * room for at least 16 percpu vmap blocks per CPU.
 */
/*
 * If we had a constant VMALLOC_START and VMALLOC_END, we'd like to be able
 * to #define VMALLOC_SPACE		(VMALLOC_END-VMALLOC_START). Guess
 * instead (we just need a rough idea)
 */
#if BITS_PER_LONG == 32
#define VMALLOC_SPACE		(128UL*1024*1024)
#else
#define VMALLOC_SPACE		(128UL*1024*1024*1024)
#endif

#define VMALLOC_PAGES		(VMALLOC_SPACE / PAGE_SIZE)
#define VMAP_MAX_ALLOC		BITS_PER_LONG	/* 256K with 4K pages */
#define VMAP_BBMAP_BITS_MAX	1024	/* 4MB with 4K pages */
#define VMAP_BBMAP_BITS_MIN	(VMAP_MAX_ALLOC*2)
#define VMAP_MIN(x, y)		((x) < (y) ? (x) : (y)) /* can't use min() */
#define VMAP_MAX(x, y)		((x) > (y) ? (x) : (y)) /* can't use max() */
#define VMAP_BBMAP_BITS		\
		VMAP_MIN(VMAP_BBMAP_BITS_MAX,	\
		VMAP_MAX(VMAP_BBMAP_BITS_MIN,	\
			VMALLOC_PAGES / roundup_pow_of_two(NR_CPUS) / 16))

#define VMAP_BLOCK_SIZE		(VMAP_BBMAP_BITS * PAGE_SIZE)

/*
 * Purge threshold to prevent overeager purging of fragmented blocks for
 * regular operations: Purge if vb->free is less than 1/4 of the capacity.
 */
#define VMAP_PURGE_THRESHOLD	(VMAP_BBMAP_BITS / 4)

#define VMAP_RAM		0x1 /* indicates vm_map_ram area*/
#define VMAP_BLOCK		0x2 /* mark out the vmap_block sub-type*/
#define VMAP_FLAGS_MASK		0x3

struct vmap_block_queue {
	spinlock_t lock;
	struct list_head free;

	/*
	 * An xarray requires an extra memory dynamically to
	 * be allocated. If it is an issue, we can use rb-tree
	 * instead.
	 */
	struct xarray vmap_blocks;
};

struct vmap_block {
	spinlock_t lock;
	struct vmap_area *va;
	unsigned long free, dirty;
	DECLARE_BITMAP(used_map, VMAP_BBMAP_BITS);
	unsigned long dirty_min, dirty_max; /*< dirty range */
	struct list_head free_list;
	struct rcu_head rcu_head;
	struct list_head purge;
};

/* Queue of free and dirty vmap blocks, for allocation and flushing purposes */
static DEFINE_PER_CPU(struct vmap_block_queue, vmap_block_queue);

/*
 * In order to fast access to any "vmap_block" associated with a
 * specific address, we use a hash.
 *
 * A per-cpu vmap_block_queue is used in both ways, to serialize
 * an access to free block chains among CPUs(alloc path) and it
 * also acts as a vmap_block hash(alloc/free paths). It means we
 * overload it, since we already have the per-cpu array which is
 * used as a hash table. When used as a hash a 'cpu' passed to
 * per_cpu() is not actually a CPU but rather a hash index.
 *
 * A hash function is addr_to_vb_xa() which hashes any address
 * to a specific index(in a hash) it belongs to. This then uses a
 * per_cpu() macro to access an array with generated index.
 *
 * An example:
 *
 *  CPU_1  CPU_2  CPU_0
 *    |      |      |
 *    V      V      V
 * 0     10     20     30     40     50     60
 * |------|------|------|------|------|------|...<vmap address space>
 *   CPU0   CPU1   CPU2   CPU0   CPU1   CPU2
 *
 * - CPU_1 invokes vm_unmap_ram(6), 6 belongs to CPU0 zone, thus
 *   it access: CPU0/INDEX0 -> vmap_blocks -> xa_lock;
 *
 * - CPU_2 invokes vm_unmap_ram(11), 11 belongs to CPU1 zone, thus
 *   it access: CPU1/INDEX1 -> vmap_blocks -> xa_lock;
 *
 * - CPU_0 invokes vm_unmap_ram(20), 20 belongs to CPU2 zone, thus
 *   it access: CPU2/INDEX2 -> vmap_blocks -> xa_lock.
 *
 * This technique almost always avoids lock contention on insert/remove,
 * however xarray spinlocks protect against any contention that remains.
 */
static struct xarray *
addr_to_vb_xa(unsigned long addr)
{
	int index = (addr / VMAP_BLOCK_SIZE) % num_possible_cpus();

	return &per_cpu(vmap_block_queue, index).vmap_blocks;
}

/*
 * We should probably have a fallback mechanism to allocate virtual memory
 * out of partially filled vmap blocks. However vmap block sizing should be
 * fairly reasonable according to the vmalloc size, so it shouldn't be a
 * big problem.
 */

static unsigned long addr_to_vb_idx(unsigned long addr)
{
	addr -= VMALLOC_START & ~(VMAP_BLOCK_SIZE-1);
	addr /= VMAP_BLOCK_SIZE;
	return addr;
}

static void *vmap_block_vaddr(unsigned long va_start, unsigned long pages_off)
{
	unsigned long addr;

	addr = va_start + (pages_off << PAGE_SHIFT);
	BUG_ON(addr_to_vb_idx(addr) != addr_to_vb_idx(va_start));
	return (void *)addr;
}

/**
 * new_vmap_block - allocates new vmap_block and occupies 2^order pages in this
 *                  block. Of course pages number can't exceed VMAP_BBMAP_BITS
 * @order:    how many 2^order pages should be occupied in newly allocated block
 * @gfp_mask: flags for the page level allocator
 *
 * Return: virtual address in a newly allocated block or ERR_PTR(-errno)
 */
static void *new_vmap_block(unsigned int order, gfp_t gfp_mask)
{
	struct vmap_block_queue *vbq;
	struct vmap_block *vb;
	struct vmap_area *va;
	struct xarray *xa;
	unsigned long vb_idx;
	int node, err;
	void *vaddr;

	node = numa_node_id();

	vb = kmalloc_node(sizeof(struct vmap_block),
			gfp_mask & GFP_RECLAIM_MASK, node);
	if (unlikely(!vb))
		return ERR_PTR(-ENOMEM);

	va = alloc_vmap_area(VMAP_BLOCK_SIZE, VMAP_BLOCK_SIZE,
					VMALLOC_START, VMALLOC_END,
					node, gfp_mask,
					VMAP_RAM|VMAP_BLOCK);
	if (IS_ERR(va)) {
		kfree(vb);
		return ERR_CAST(va);
	}

	vaddr = vmap_block_vaddr(va->va_start, 0);
	spin_lock_init(&vb->lock);
	vb->va = va;
	/* At least something should be left free */
	BUG_ON(VMAP_BBMAP_BITS <= (1UL << order));
	bitmap_zero(vb->used_map, VMAP_BBMAP_BITS);
	vb->free = VMAP_BBMAP_BITS - (1UL << order);
	vb->dirty = 0;
	vb->dirty_min = VMAP_BBMAP_BITS;
	vb->dirty_max = 0;
	bitmap_set(vb->used_map, 0, (1UL << order));
	INIT_LIST_HEAD(&vb->free_list);

	xa = addr_to_vb_xa(va->va_start);
	vb_idx = addr_to_vb_idx(va->va_start);
	err = xa_insert(xa, vb_idx, vb, gfp_mask);
	if (err) {
		kfree(vb);
		free_vmap_area(va);
		return ERR_PTR(err);
	}

	vbq = raw_cpu_ptr(&vmap_block_queue);
	spin_lock(&vbq->lock);
	list_add_tail_rcu(&vb->free_list, &vbq->free);
	spin_unlock(&vbq->lock);

	return vaddr;
}

static void free_vmap_block(struct vmap_block *vb)
{
	struct vmap_node *vn;
	struct vmap_block *tmp;
	struct xarray *xa;

	xa = addr_to_vb_xa(vb->va->va_start);
	tmp = xa_erase(xa, addr_to_vb_idx(vb->va->va_start));
	BUG_ON(tmp != vb);

	vn = addr_to_node(vb->va->va_start);
	spin_lock(&vn->busy.lock);
	unlink_va(vb->va, &vn->busy.root);
	spin_unlock(&vn->busy.lock);

	free_vmap_area_noflush(vb->va);
	kfree_rcu(vb, rcu_head);
}

static bool purge_fragmented_block(struct vmap_block *vb,
		struct vmap_block_queue *vbq, struct list_head *purge_list,
		bool force_purge)
{
	if (vb->free + vb->dirty != VMAP_BBMAP_BITS ||
	    vb->dirty == VMAP_BBMAP_BITS)
		return false;

	/* Don't overeagerly purge usable blocks unless requested */
	if (!(force_purge || vb->free < VMAP_PURGE_THRESHOLD))
		return false;

	/* prevent further allocs after releasing lock */
	WRITE_ONCE(vb->free, 0);
	/* prevent purging it again */
	WRITE_ONCE(vb->dirty, VMAP_BBMAP_BITS);
	vb->dirty_min = 0;
	vb->dirty_max = VMAP_BBMAP_BITS;
	spin_lock(&vbq->lock);
	list_del_rcu(&vb->free_list);
	spin_unlock(&vbq->lock);
	list_add_tail(&vb->purge, purge_list);
	return true;
}

static void free_purged_blocks(struct list_head *purge_list)
{
	struct vmap_block *vb, *n_vb;

	list_for_each_entry_safe(vb, n_vb, purge_list, purge) {
		list_del(&vb->purge);
		free_vmap_block(vb);
	}
}

static void purge_fragmented_blocks(int cpu)
{
	LIST_HEAD(purge);
	struct vmap_block *vb;
	struct vmap_block_queue *vbq = &per_cpu(vmap_block_queue, cpu);

	rcu_read_lock();
	list_for_each_entry_rcu(vb, &vbq->free, free_list) {
		unsigned long free = READ_ONCE(vb->free);
		unsigned long dirty = READ_ONCE(vb->dirty);

		if (free + dirty != VMAP_BBMAP_BITS ||
		    dirty == VMAP_BBMAP_BITS)
			continue;

		spin_lock(&vb->lock);
		purge_fragmented_block(vb, vbq, &purge, true);
		spin_unlock(&vb->lock);
	}
	rcu_read_unlock();
	free_purged_blocks(&purge);
}

static void purge_fragmented_blocks_allcpus(void)
{
	int cpu;

	for_each_possible_cpu(cpu)
		purge_fragmented_blocks(cpu);
}

static void *vb_alloc(unsigned long size, gfp_t gfp_mask)
{
	struct vmap_block_queue *vbq;
	struct vmap_block *vb;
	void *vaddr = NULL;
	unsigned int order;

	BUG_ON(offset_in_page(size));
	BUG_ON(size > PAGE_SIZE*VMAP_MAX_ALLOC);
	if (WARN_ON(size == 0)) {
		/*
		 * Allocating 0 bytes isn't what caller wants since
		 * get_order(0) returns funny result. Just warn and terminate
		 * early.
		 */
		return NULL;
	}
	order = get_order(size);

	rcu_read_lock();
	vbq = raw_cpu_ptr(&vmap_block_queue);
	list_for_each_entry_rcu(vb, &vbq->free, free_list) {
		unsigned long pages_off;

		if (READ_ONCE(vb->free) < (1UL << order))
			continue;

		spin_lock(&vb->lock);
		if (vb->free < (1UL << order)) {
			spin_unlock(&vb->lock);
			continue;
		}

		pages_off = VMAP_BBMAP_BITS - vb->free;
		vaddr = vmap_block_vaddr(vb->va->va_start, pages_off);
		WRITE_ONCE(vb->free, vb->free - (1UL << order));
		bitmap_set(vb->used_map, pages_off, (1UL << order));
		if (vb->free == 0) {
			spin_lock(&vbq->lock);
			list_del_rcu(&vb->free_list);
			spin_unlock(&vbq->lock);
		}

		spin_unlock(&vb->lock);
		break;
	}

	rcu_read_unlock();

	/* Allocate new block if nothing was found */
	if (!vaddr)
		vaddr = new_vmap_block(order, gfp_mask);

	return vaddr;
}

static void vb_free(unsigned long addr, unsigned long size)
{
	unsigned long offset;
	unsigned int order;
	struct vmap_block *vb;
	struct xarray *xa;

	BUG_ON(offset_in_page(size));
	BUG_ON(size > PAGE_SIZE*VMAP_MAX_ALLOC);

	flush_cache_vunmap(addr, addr + size);

	order = get_order(size);
	offset = (addr & (VMAP_BLOCK_SIZE - 1)) >> PAGE_SHIFT;

	xa = addr_to_vb_xa(addr);
	vb = xa_load(xa, addr_to_vb_idx(addr));

	spin_lock(&vb->lock);
	bitmap_clear(vb->used_map, offset, (1UL << order));
	spin_unlock(&vb->lock);

	vunmap_range_noflush(addr, addr + size);

	if (debug_pagealloc_enabled_static())
		flush_tlb_kernel_range(addr, addr + size);

	spin_lock(&vb->lock);

	/* Expand the not yet TLB flushed dirty range */
	vb->dirty_min = min(vb->dirty_min, offset);
	vb->dirty_max = max(vb->dirty_max, offset + (1UL << order));

	WRITE_ONCE(vb->dirty, vb->dirty + (1UL << order));
	if (vb->dirty == VMAP_BBMAP_BITS) {
		BUG_ON(vb->free);
		spin_unlock(&vb->lock);
		free_vmap_block(vb);
	} else
		spin_unlock(&vb->lock);
}

static void _vm_unmap_aliases(unsigned long start, unsigned long end, int flush)
{
	LIST_HEAD(purge_list);
	int cpu;

	if (unlikely(!vmap_initialized))
		return;

	mutex_lock(&vmap_purge_lock);

	for_each_possible_cpu(cpu) {
		struct vmap_block_queue *vbq = &per_cpu(vmap_block_queue, cpu);
		struct vmap_block *vb;
		unsigned long idx;

		rcu_read_lock();
		xa_for_each(&vbq->vmap_blocks, idx, vb) {
			spin_lock(&vb->lock);

			/*
			 * Try to purge a fragmented block first. If it's
			 * not purgeable, check whether there is dirty
			 * space to be flushed.
			 */
			if (!purge_fragmented_block(vb, vbq, &purge_list, false) &&
			    vb->dirty_max && vb->dirty != VMAP_BBMAP_BITS) {
				unsigned long va_start = vb->va->va_start;
				unsigned long s, e;

				s = va_start + (vb->dirty_min << PAGE_SHIFT);
				e = va_start + (vb->dirty_max << PAGE_SHIFT);

				start = min(s, start);
				end   = max(e, end);

				/* Prevent that this is flushed again */
				vb->dirty_min = VMAP_BBMAP_BITS;
				vb->dirty_max = 0;

				flush = 1;
			}
			spin_unlock(&vb->lock);
		}
		rcu_read_unlock();
	}
	free_purged_blocks(&purge_list);

	if (!__purge_vmap_area_lazy(start, end, false) && flush)
		flush_tlb_kernel_range(start, end);
	mutex_unlock(&vmap_purge_lock);
}

/**
 * vm_unmap_aliases - unmap outstanding lazy aliases in the vmap layer
 *
 * The vmap/vmalloc layer lazily flushes kernel virtual mappings primarily
 * to amortize TLB flushing overheads. What this means is that any page you
 * have now, may, in a former life, have been mapped into kernel virtual
 * address by the vmap layer and so there might be some CPUs with TLB entries
 * still referencing that page (additional to the regular 1:1 kernel mapping).
 *
 * vm_unmap_aliases flushes all such lazy mappings. After it returns, we can
 * be sure that none of the pages we have control over will have any aliases
 * from the vmap layer.
 */
void vm_unmap_aliases(void)
{
	unsigned long start = ULONG_MAX, end = 0;
	int flush = 0;

	_vm_unmap_aliases(start, end, flush);
}
EXPORT_SYMBOL_GPL(vm_unmap_aliases);

/**
 * vm_unmap_ram - unmap linear kernel address space set up by vm_map_ram
 * @mem: the pointer returned by vm_map_ram
 * @count: the count passed to that vm_map_ram call (cannot unmap partial)
 */
void vm_unmap_ram(const void *mem, unsigned int count)
{
	unsigned long size = (unsigned long)count << PAGE_SHIFT;
	unsigned long addr = (unsigned long)kasan_reset_tag(mem);
	struct vmap_area *va;

	might_sleep();
	BUG_ON(!addr);
	BUG_ON(addr < VMALLOC_START);
	BUG_ON(addr > VMALLOC_END);
	BUG_ON(!PAGE_ALIGNED(addr));

	kasan_poison_vmalloc(mem, size);

	if (likely(count <= VMAP_MAX_ALLOC)) {
		debug_check_no_locks_freed(mem, size);
		vb_free(addr, size);
		return;
	}

	va = find_unlink_vmap_area(addr);
	if (WARN_ON_ONCE(!va))
		return;

	debug_check_no_locks_freed((void *)va->va_start,
				    (va->va_end - va->va_start));
	free_unmap_vmap_area(va);
}
EXPORT_SYMBOL(vm_unmap_ram);

/**
 * vm_map_ram - map pages linearly into kernel virtual address (vmalloc space)
 * @pages: an array of pointers to the pages to be mapped
 * @count: number of pages
 * @node: prefer to allocate data structures on this node
 *
 * If you use this function for less than VMAP_MAX_ALLOC pages, it could be
 * faster than vmap so it's good.  But if you mix long-life and short-life
 * objects with vm_map_ram(), it could consume lots of address space through
 * fragmentation (especially on a 32bit machine).  You could see failures in
 * the end.  Please use this function for short-lived objects.
 *
 * Returns: a pointer to the address that has been mapped, or %NULL on failure
 */
void *vm_map_ram(struct page **pages, unsigned int count, int node)
{
	unsigned long size = (unsigned long)count << PAGE_SHIFT;
	unsigned long addr;
	void *mem;

	if (likely(count <= VMAP_MAX_ALLOC)) {
		mem = vb_alloc(size, GFP_KERNEL);
		if (IS_ERR(mem))
			return NULL;
		addr = (unsigned long)mem;
	} else {
		struct vmap_area *va;
		va = alloc_vmap_area(size, PAGE_SIZE,
				VMALLOC_START, VMALLOC_END,
				node, GFP_KERNEL, VMAP_RAM);
		if (IS_ERR(va))
			return NULL;

		addr = va->va_start;
		mem = (void *)addr;
	}

	if (vmap_pages_range(addr, addr + size, PAGE_KERNEL,
				pages, PAGE_SHIFT) < 0) {
		vm_unmap_ram(mem, count);
		return NULL;
	}

	/*
	 * Mark the pages as accessible, now that they are mapped.
	 * With hardware tag-based KASAN, marking is skipped for
	 * non-VM_ALLOC mappings, see __kasan_unpoison_vmalloc().
	 */
	mem = kasan_unpoison_vmalloc(mem, size, KASAN_VMALLOC_PROT_NORMAL);

	return mem;
}
EXPORT_SYMBOL(vm_map_ram);

static struct vm_struct *vmlist __initdata;

static inline unsigned int vm_area_page_order(struct vm_struct *vm)
{
#ifdef CONFIG_HAVE_ARCH_HUGE_VMALLOC
	return vm->page_order;
#else
	return 0;
#endif
}

static inline void set_vm_area_page_order(struct vm_struct *vm, unsigned int order)
{
#ifdef CONFIG_HAVE_ARCH_HUGE_VMALLOC
	vm->page_order = order;
#else
	BUG_ON(order != 0);
#endif
}

/**
 * vm_area_add_early - add vmap area early during boot
 * @vm: vm_struct to add
 *
 * This function is used to add fixed kernel vm area to vmlist before
 * vmalloc_init() is called.  @vm->addr, @vm->size, and @vm->flags
 * should contain proper values and the other fields should be zero.
 *
 * DO NOT USE THIS FUNCTION UNLESS YOU KNOW WHAT YOU'RE DOING.
 */
void __init vm_area_add_early(struct vm_struct *vm)
{
	struct vm_struct *tmp, **p;

	BUG_ON(vmap_initialized);
	for (p = &vmlist; (tmp = *p) != NULL; p = &tmp->next) {
		if (tmp->addr >= vm->addr) {
			BUG_ON(tmp->addr < vm->addr + vm->size);
			break;
		} else
			BUG_ON(tmp->addr + tmp->size > vm->addr);
	}
	vm->next = *p;
	*p = vm;
}

/**
 * vm_area_register_early - register vmap area early during boot
 * @vm: vm_struct to register
 * @align: requested alignment
 *
 * This function is used to register kernel vm area before
 * vmalloc_init() is called.  @vm->size and @vm->flags should contain
 * proper values on entry and other fields should be zero.  On return,
 * vm->addr contains the allocated address.
 *
 * DO NOT USE THIS FUNCTION UNLESS YOU KNOW WHAT YOU'RE DOING.
 */
void __init vm_area_register_early(struct vm_struct *vm, size_t align)
{
	unsigned long addr = ALIGN(VMALLOC_START, align);
	struct vm_struct *cur, **p;

	BUG_ON(vmap_initialized);

	for (p = &vmlist; (cur = *p) != NULL; p = &cur->next) {
		if ((unsigned long)cur->addr - addr >= vm->size)
			break;
		addr = ALIGN((unsigned long)cur->addr + cur->size, align);
	}

	BUG_ON(addr > VMALLOC_END - vm->size);
	vm->addr = (void *)addr;
	vm->next = *p;
	*p = vm;
	kasan_populate_early_vm_area_shadow(vm->addr, vm->size);
}

static inline void setup_vmalloc_vm_locked(struct vm_struct *vm,
	struct vmap_area *va, unsigned long flags, const void *caller)
{
	vm->flags = flags;
	vm->addr = (void *)va->va_start;
	vm->size = va->va_end - va->va_start;
	vm->caller = caller;
	va->vm = vm;
}

static void setup_vmalloc_vm(struct vm_struct *vm, struct vmap_area *va,
			      unsigned long flags, const void *caller)
{
	struct vmap_node *vn = addr_to_node(va->va_start);

	spin_lock(&vn->busy.lock);
	setup_vmalloc_vm_locked(vm, va, flags, caller);
	spin_unlock(&vn->busy.lock);
}

static void clear_vm_uninitialized_flag(struct vm_struct *vm)
{
	/*
	 * Before removing VM_UNINITIALIZED,
	 * we should make sure that vm has proper values.
	 * Pair with smp_rmb() in show_numa_info().
	 */
	smp_wmb();
	vm->flags &= ~VM_UNINITIALIZED;
}

static struct vm_struct *__get_vm_area_node(unsigned long size,
		unsigned long align, unsigned long shift, unsigned long flags,
		unsigned long start, unsigned long end, int node,
		gfp_t gfp_mask, const void *caller)
{
	struct vmap_area *va;
	struct vm_struct *area;
	unsigned long requested_size = size;

	BUG_ON(in_interrupt());
	size = ALIGN(size, 1ul << shift);
	if (unlikely(!size))
		return NULL;

	if (flags & VM_IOREMAP)
		align = 1ul << clamp_t(int, get_count_order_long(size),
				       PAGE_SHIFT, IOREMAP_MAX_ORDER);

	area = kzalloc_node(sizeof(*area), gfp_mask & GFP_RECLAIM_MASK, node);
	if (unlikely(!area))
		return NULL;

	if (!(flags & VM_NO_GUARD))
		size += PAGE_SIZE;

	va = alloc_vmap_area(size, align, start, end, node, gfp_mask, 0);
	if (IS_ERR(va)) {
		kfree(area);
		return NULL;
	}

	setup_vmalloc_vm(area, va, flags, caller);

	/*
	 * Mark pages for non-VM_ALLOC mappings as accessible. Do it now as a
	 * best-effort approach, as they can be mapped outside of vmalloc code.
	 * For VM_ALLOC mappings, the pages are marked as accessible after
	 * getting mapped in __vmalloc_node_range().
	 * With hardware tag-based KASAN, marking is skipped for
	 * non-VM_ALLOC mappings, see __kasan_unpoison_vmalloc().
	 */
	if (!(flags & VM_ALLOC))
		area->addr = kasan_unpoison_vmalloc(area->addr, requested_size,
						    KASAN_VMALLOC_PROT_NORMAL);

	return area;
}

struct vm_struct *__get_vm_area_caller(unsigned long size, unsigned long flags,
				       unsigned long start, unsigned long end,
				       const void *caller)
{
	return __get_vm_area_node(size, 1, PAGE_SHIFT, flags, start, end,
				  NUMA_NO_NODE, GFP_KERNEL, caller);
}

/**
 * get_vm_area - reserve a contiguous kernel virtual area
 * @size:	 size of the area
 * @flags:	 %VM_IOREMAP for I/O mappings or VM_ALLOC
 *
 * Search an area of @size in the kernel virtual mapping area,
 * and reserved it for out purposes.  Returns the area descriptor
 * on success or %NULL on failure.
 *
 * Return: the area descriptor on success or %NULL on failure.
 */
struct vm_struct *get_vm_area(unsigned long size, unsigned long flags)
{
	return __get_vm_area_node(size, 1, PAGE_SHIFT, flags,
				  VMALLOC_START, VMALLOC_END,
				  NUMA_NO_NODE, GFP_KERNEL,
				  __builtin_return_address(0));
}

struct vm_struct *get_vm_area_caller(unsigned long size, unsigned long flags,
				const void *caller)
{
	return __get_vm_area_node(size, 1, PAGE_SHIFT, flags,
				  VMALLOC_START, VMALLOC_END,
				  NUMA_NO_NODE, GFP_KERNEL, caller);
}

/**
 * find_vm_area - find a continuous kernel virtual area
 * @addr:	  base address
 *
 * Search for the kernel VM area starting at @addr, and return it.
 * It is up to the caller to do all required locking to keep the returned
 * pointer valid.
 *
 * Return: the area descriptor on success or %NULL on failure.
 */
struct vm_struct *find_vm_area(const void *addr)
{
	struct vmap_area *va;

	va = find_vmap_area((unsigned long)addr);
	if (!va)
		return NULL;

	return va->vm;
}

/**
 * remove_vm_area - find and remove a continuous kernel virtual area
 * @addr:	    base address
 *
 * Search for the kernel VM area starting at @addr, and remove it.
 * This function returns the found VM area, but using it is NOT safe
 * on SMP machines, except for its size or flags.
 *
 * Return: the area descriptor on success or %NULL on failure.
 */
struct vm_struct *remove_vm_area(const void *addr)
{
	struct vmap_area *va;
	struct vm_struct *vm;

	might_sleep();

	if (WARN(!PAGE_ALIGNED(addr), "Trying to vfree() bad address (%p)\n",
			addr))
		return NULL;

	va = find_unlink_vmap_area((unsigned long)addr);
	if (!va || !va->vm)
		return NULL;
	vm = va->vm;

	debug_check_no_locks_freed(vm->addr, get_vm_area_size(vm));
	debug_check_no_obj_freed(vm->addr, get_vm_area_size(vm));
	kasan_free_module_shadow(vm);
	kasan_poison_vmalloc(vm->addr, get_vm_area_size(vm));

	free_unmap_vmap_area(va);
	return vm;
}

static inline void set_area_direct_map(const struct vm_struct *area,
				       int (*set_direct_map)(struct page *page))
{
	int i;

	/* HUGE_VMALLOC passes small pages to set_direct_map */
	for (i = 0; i < area->nr_pages; i++)
		if (page_address(area->pages[i]))
			set_direct_map(area->pages[i]);
}

/*
 * Flush the vm mapping and reset the direct map.
 */
static void vm_reset_perms(struct vm_struct *area)
{
	unsigned long start = ULONG_MAX, end = 0;
	unsigned int page_order = vm_area_page_order(area);
	int flush_dmap = 0;
	int i;

	/*
	 * Find the start and end range of the direct mappings to make sure that
	 * the vm_unmap_aliases() flush includes the direct map.
	 */
	for (i = 0; i < area->nr_pages; i += 1U << page_order) {
		unsigned long addr = (unsigned long)page_address(area->pages[i]);

		if (addr) {
			unsigned long page_size;

			page_size = PAGE_SIZE << page_order;
			start = min(addr, start);
			end = max(addr + page_size, end);
			flush_dmap = 1;
		}
	}

	/*
	 * Set direct map to something invalid so that it won't be cached if
	 * there are any accesses after the TLB flush, then flush the TLB and
	 * reset the direct map permissions to the default.
	 */
	set_area_direct_map(area, set_direct_map_invalid_noflush);
	_vm_unmap_aliases(start, end, flush_dmap);
	set_area_direct_map(area, set_direct_map_default_noflush);
}

static void delayed_vfree_work(struct work_struct *w)
{
	struct vfree_deferred *p = container_of(w, struct vfree_deferred, wq);
	struct llist_node *t, *llnode;

	llist_for_each_safe(llnode, t, llist_del_all(&p->list))
		vfree(llnode);
}

/**
 * vfree_atomic - release memory allocated by vmalloc()
 * @addr:	  memory base address
 *
 * This one is just like vfree() but can be called in any atomic context
 * except NMIs.
 */
void vfree_atomic(const void *addr)
{
	struct vfree_deferred *p = raw_cpu_ptr(&vfree_deferred);

	BUG_ON(in_nmi());
	kmemleak_free(addr);

	/*
	 * Use raw_cpu_ptr() because this can be called from preemptible
	 * context. Preemption is absolutely fine here, because the llist_add()
	 * implementation is lockless, so it works even if we are adding to
	 * another cpu's list. schedule_work() should be fine with this too.
	 */
	if (addr && llist_add((struct llist_node *)addr, &p->list))
		schedule_work(&p->wq);
}

/**
 * vfree - Release memory allocated by vmalloc()
 * @addr:  Memory base address
 *
 * Free the virtually continuous memory area starting at @addr, as obtained
 * from one of the vmalloc() family of APIs.  This will usually also free the
 * physical memory underlying the virtual allocation, but that memory is
 * reference counted, so it will not be freed until the last user goes away.
 *
 * If @addr is NULL, no operation is performed.
 *
 * Context:
 * May sleep if called *not* from interrupt context.
 * Must not be called in NMI context (strictly speaking, it could be
 * if we have CONFIG_ARCH_HAVE_NMI_SAFE_CMPXCHG, but making the calling
 * conventions for vfree() arch-dependent would be a really bad idea).
 */
void vfree(const void *addr)
{
	struct vm_struct *vm;
	int i;

	if (unlikely(in_interrupt())) {
		vfree_atomic(addr);
		return;
	}

	BUG_ON(in_nmi());
	kmemleak_free(addr);
	might_sleep();

	if (!addr)
		return;

	vm = remove_vm_area(addr);
	if (unlikely(!vm)) {
		WARN(1, KERN_ERR "Trying to vfree() nonexistent vm area (%p)\n",
				addr);
		return;
	}

	if (unlikely(vm->flags & VM_FLUSH_RESET_PERMS))
		vm_reset_perms(vm);
	for (i = 0; i < vm->nr_pages; i++) {
		struct page *page = vm->pages[i];

		BUG_ON(!page);
		mod_memcg_page_state(page, MEMCG_VMALLOC, -1);
		/*
		 * High-order allocs for huge vmallocs are split, so
		 * can be freed as an array of order-0 allocations
		 */
		__free_page(page);
		cond_resched();
	}
	atomic_long_sub(vm->nr_pages, &nr_vmalloc_pages);
	kvfree(vm->pages);
	kfree(vm);
}
EXPORT_SYMBOL(vfree);

/**
 * vunmap - release virtual mapping obtained by vmap()
 * @addr:   memory base address
 *
 * Free the virtually contiguous memory area starting at @addr,
 * which was created from the page array passed to vmap().
 *
 * Must not be called in interrupt context.
 */
void vunmap(const void *addr)
{
	struct vm_struct *vm;

	BUG_ON(in_interrupt());
	might_sleep();

	if (!addr)
		return;
	vm = remove_vm_area(addr);
	if (unlikely(!vm)) {
		WARN(1, KERN_ERR "Trying to vunmap() nonexistent vm area (%p)\n",
				addr);
		return;
	}
	kfree(vm);
}
EXPORT_SYMBOL(vunmap);

/**
 * vmap - map an array of pages into virtually contiguous space
 * @pages: array of page pointers
 * @count: number of pages to map
 * @flags: vm_area->flags
 * @prot: page protection for the mapping
 *
 * Maps @count pages from @pages into contiguous kernel virtual space.
 * If @flags contains %VM_MAP_PUT_PAGES the ownership of the pages array itself
 * (which must be kmalloc or vmalloc memory) and one reference per pages in it
 * are transferred from the caller to vmap(), and will be freed / dropped when
 * vfree() is called on the return value.
 *
 * Return: the address of the area or %NULL on failure
 */
void *vmap(struct page **pages, unsigned int count,
	   unsigned long flags, pgprot_t prot)
{
	struct vm_struct *area;
	unsigned long addr;
	unsigned long size;		/* In bytes */

	might_sleep();

	if (WARN_ON_ONCE(flags & VM_FLUSH_RESET_PERMS))
		return NULL;

	/*
	 * Your top guard is someone else's bottom guard. Not having a top
	 * guard compromises someone else's mappings too.
	 */
	if (WARN_ON_ONCE(flags & VM_NO_GUARD))
		flags &= ~VM_NO_GUARD;

	if (count > totalram_pages())
		return NULL;

	size = (unsigned long)count << PAGE_SHIFT;
	area = get_vm_area_caller(size, flags, __builtin_return_address(0));
	if (!area)
		return NULL;

	addr = (unsigned long)area->addr;
	if (vmap_pages_range(addr, addr + size, pgprot_nx(prot),
				pages, PAGE_SHIFT) < 0) {
		vunmap(area->addr);
		return NULL;
	}

	if (flags & VM_MAP_PUT_PAGES) {
		area->pages = pages;
		area->nr_pages = count;
	}
	return area->addr;
}
EXPORT_SYMBOL(vmap);

#ifdef CONFIG_VMAP_PFN
struct vmap_pfn_data {
	unsigned long	*pfns;
	pgprot_t	prot;
	unsigned int	idx;
};

static int vmap_pfn_apply(pte_t *pte, unsigned long addr, void *private)
{
	struct vmap_pfn_data *data = private;
	unsigned long pfn = data->pfns[data->idx];
	pte_t ptent;

	if (WARN_ON_ONCE(pfn_valid(pfn)))
		return -EINVAL;

	ptent = pte_mkspecial(pfn_pte(pfn, data->prot));
	set_pte_at(&init_mm, addr, pte, ptent);

	data->idx++;
	return 0;
}

/**
 * vmap_pfn - map an array of PFNs into virtually contiguous space
 * @pfns: array of PFNs
 * @count: number of pages to map
 * @prot: page protection for the mapping
 *
 * Maps @count PFNs from @pfns into contiguous kernel virtual space and returns
 * the start address of the mapping.
 */
void *vmap_pfn(unsigned long *pfns, unsigned int count, pgprot_t prot)
{
	struct vmap_pfn_data data = { .pfns = pfns, .prot = pgprot_nx(prot) };
	struct vm_struct *area;

	area = get_vm_area_caller(count * PAGE_SIZE, VM_IOREMAP,
			__builtin_return_address(0));
	if (!area)
		return NULL;
	if (apply_to_page_range(&init_mm, (unsigned long)area->addr,
			count * PAGE_SIZE, vmap_pfn_apply, &data)) {
		free_vm_area(area);
		return NULL;
	}

	flush_cache_vmap((unsigned long)area->addr,
			 (unsigned long)area->addr + count * PAGE_SIZE);

	return area->addr;
}
EXPORT_SYMBOL_GPL(vmap_pfn);
#endif /* CONFIG_VMAP_PFN */

static inline unsigned int
vm_area_alloc_pages(gfp_t gfp, int nid,
		unsigned int order, unsigned int nr_pages, struct page **pages)
{
	unsigned int nr_allocated = 0;
	gfp_t alloc_gfp = gfp;
	bool nofail = false;
	struct page *page;
	int i;

	/*
	 * For order-0 pages we make use of bulk allocator, if
	 * the page array is partly or not at all populated due
	 * to fails, fallback to a single page allocator that is
	 * more permissive.
	 */
	if (!order) {
		/* bulk allocator doesn't support nofail req. officially */
		gfp_t bulk_gfp = gfp & ~__GFP_NOFAIL;

		while (nr_allocated < nr_pages) {
			unsigned int nr, nr_pages_request;

			/*
			 * A maximum allowed request is hard-coded and is 100
			 * pages per call. That is done in order to prevent a
			 * long preemption off scenario in the bulk-allocator
			 * so the range is [1:100].
			 */
			nr_pages_request = min(100U, nr_pages - nr_allocated);

			/* memory allocation should consider mempolicy, we can't
			 * wrongly use nearest node when nid == NUMA_NO_NODE,
			 * otherwise memory may be allocated in only one node,
			 * but mempolicy wants to alloc memory by interleaving.
			 */
			if (IS_ENABLED(CONFIG_NUMA) && nid == NUMA_NO_NODE)
				nr = alloc_pages_bulk_array_mempolicy(bulk_gfp,
							nr_pages_request,
							pages + nr_allocated);

			else
				nr = alloc_pages_bulk_array_node(bulk_gfp, nid,
							nr_pages_request,
							pages + nr_allocated);

			nr_allocated += nr;
			cond_resched();

			/*
			 * If zero or pages were obtained partly,
			 * fallback to a single page allocator.
			 */
			if (nr != nr_pages_request)
				break;
		}
	} else if (gfp & __GFP_NOFAIL) {
		/*
		 * Higher order nofail allocations are really expensive and
		 * potentially dangerous (pre-mature OOM, disruptive reclaim
		 * and compaction etc.
		 */
		alloc_gfp &= ~__GFP_NOFAIL;
		nofail = true;
	}

	/* High-order pages or fallback path if "bulk" fails. */
	while (nr_allocated < nr_pages) {
		if (fatal_signal_pending(current))
			break;

		if (nid == NUMA_NO_NODE)
			page = alloc_pages(alloc_gfp, order);
		else
			page = alloc_pages_node(nid, alloc_gfp, order);
		if (unlikely(!page)) {
			if (!nofail)
				break;

			/* fall back to the zero order allocations */
			alloc_gfp |= __GFP_NOFAIL;
			order = 0;
			continue;
		}

		/*
		 * Higher order allocations must be able to be treated as
		 * indepdenent small pages by callers (as they can with
		 * small-page vmallocs). Some drivers do their own refcounting
		 * on vmalloc_to_page() pages, some use page->mapping,
		 * page->lru, etc.
		 */
		if (order)
			split_page(page, order);

		/*
		 * Careful, we allocate and map page-order pages, but
		 * tracking is done per PAGE_SIZE page so as to keep the
		 * vm_struct APIs independent of the physical/mapped size.
		 */
		for (i = 0; i < (1U << order); i++)
			pages[nr_allocated + i] = page + i;

		cond_resched();
		nr_allocated += 1U << order;
	}

	return nr_allocated;
}

static void *__vmalloc_area_node(struct vm_struct *area, gfp_t gfp_mask,
				 pgprot_t prot, unsigned int page_shift,
				 int node)
{
	const gfp_t nested_gfp = (gfp_mask & GFP_RECLAIM_MASK) | __GFP_ZERO;
	bool nofail = gfp_mask & __GFP_NOFAIL;
	unsigned long addr = (unsigned long)area->addr;
	unsigned long size = get_vm_area_size(area);
	unsigned long array_size;
	unsigned int nr_small_pages = size >> PAGE_SHIFT;
	unsigned int page_order;
	unsigned int flags;
	int ret;

	array_size = (unsigned long)nr_small_pages * sizeof(struct page *);

	if (!(gfp_mask & (GFP_DMA | GFP_DMA32)))
		gfp_mask |= __GFP_HIGHMEM;

	/* Please note that the recursion is strictly bounded. */
	if (array_size > PAGE_SIZE) {
		area->pages = __vmalloc_node(array_size, 1, nested_gfp, node,
					area->caller);
	} else {
		area->pages = kmalloc_node(array_size, nested_gfp, node);
	}

	if (!area->pages) {
		warn_alloc(gfp_mask, NULL,
			"vmalloc error: size %lu, failed to allocated page array size %lu",
			nr_small_pages * PAGE_SIZE, array_size);
		free_vm_area(area);
		return NULL;
	}

	set_vm_area_page_order(area, page_shift - PAGE_SHIFT);
	page_order = vm_area_page_order(area);

	area->nr_pages = vm_area_alloc_pages(gfp_mask | __GFP_NOWARN,
		node, page_order, nr_small_pages, area->pages);

	atomic_long_add(area->nr_pages, &nr_vmalloc_pages);
	if (gfp_mask & __GFP_ACCOUNT) {
		int i;

		for (i = 0; i < area->nr_pages; i++)
			mod_memcg_page_state(area->pages[i], MEMCG_VMALLOC, 1);
	}

	/*
	 * If not enough pages were obtained to accomplish an
	 * allocation request, free them via vfree() if any.
	 */
	if (area->nr_pages != nr_small_pages) {
		/*
		 * vm_area_alloc_pages() can fail due to insufficient memory but
		 * also:-
		 *
		 * - a pending fatal signal
		 * - insufficient huge page-order pages
		 *
		 * Since we always retry allocations at order-0 in the huge page
		 * case a warning for either is spurious.
		 */
		if (!fatal_signal_pending(current) && page_order == 0)
			warn_alloc(gfp_mask, NULL,
				"vmalloc error: size %lu, failed to allocate pages",
				area->nr_pages * PAGE_SIZE);
		goto fail;
	}

	/*
	 * page tables allocations ignore external gfp mask, enforce it
	 * by the scope API
	 */
	if ((gfp_mask & (__GFP_FS | __GFP_IO)) == __GFP_IO)
		flags = memalloc_nofs_save();
	else if ((gfp_mask & (__GFP_FS | __GFP_IO)) == 0)
		flags = memalloc_noio_save();

	do {
		ret = vmap_pages_range(addr, addr + size, prot, area->pages,
			page_shift);
		if (nofail && (ret < 0))
			schedule_timeout_uninterruptible(1);
	} while (nofail && (ret < 0));

	if ((gfp_mask & (__GFP_FS | __GFP_IO)) == __GFP_IO)
		memalloc_nofs_restore(flags);
	else if ((gfp_mask & (__GFP_FS | __GFP_IO)) == 0)
		memalloc_noio_restore(flags);

	if (ret < 0) {
		warn_alloc(gfp_mask, NULL,
			"vmalloc error: size %lu, failed to map pages",
			area->nr_pages * PAGE_SIZE);
		goto fail;
	}

	return area->addr;

fail:
	vfree(area->addr);
	return NULL;
}

/**
 * __vmalloc_node_range - allocate virtually contiguous memory
 * @size:		  allocation size
 * @align:		  desired alignment
 * @start:		  vm area range start
 * @end:		  vm area range end
 * @gfp_mask:		  flags for the page level allocator
 * @prot:		  protection mask for the allocated pages
 * @vm_flags:		  additional vm area flags (e.g. %VM_NO_GUARD)
 * @node:		  node to use for allocation or NUMA_NO_NODE
 * @caller:		  caller's return address
 *
 * Allocate enough pages to cover @size from the page level
 * allocator with @gfp_mask flags. Please note that the full set of gfp
 * flags are not supported. GFP_KERNEL, GFP_NOFS and GFP_NOIO are all
 * supported.
 * Zone modifiers are not supported. From the reclaim modifiers
 * __GFP_DIRECT_RECLAIM is required (aka GFP_NOWAIT is not supported)
 * and only __GFP_NOFAIL is supported (i.e. __GFP_NORETRY and
 * __GFP_RETRY_MAYFAIL are not supported).
 *
 * __GFP_NOWARN can be used to suppress failures messages.
 *
 * Map them into contiguous kernel virtual space, using a pagetable
 * protection of @prot.
 *
 * Return: the address of the area or %NULL on failure
 */
void *__vmalloc_node_range(unsigned long size, unsigned long align,
			unsigned long start, unsigned long end, gfp_t gfp_mask,
			pgprot_t prot, unsigned long vm_flags, int node,
			const void *caller)
{
	struct vm_struct *area;
	void *ret;
	kasan_vmalloc_flags_t kasan_flags = KASAN_VMALLOC_NONE;
	unsigned long real_size = size;
	unsigned long real_align = align;
	unsigned int shift = PAGE_SHIFT;

	if (WARN_ON_ONCE(!size))
		return NULL;

	if ((size >> PAGE_SHIFT) > totalram_pages()) {
		warn_alloc(gfp_mask, NULL,
			"vmalloc error: size %lu, exceeds total pages",
			real_size);
		return NULL;
	}

	if (vmap_allow_huge && (vm_flags & VM_ALLOW_HUGE_VMAP)) {
		unsigned long size_per_node;

		/*
		 * Try huge pages. Only try for PAGE_KERNEL allocations,
		 * others like modules don't yet expect huge pages in
		 * their allocations due to apply_to_page_range not
		 * supporting them.
		 */

		size_per_node = size;
		if (node == NUMA_NO_NODE)
			size_per_node /= num_online_nodes();
		if (arch_vmap_pmd_supported(prot) && size_per_node >= PMD_SIZE)
			shift = PMD_SHIFT;
		else
			shift = arch_vmap_pte_supported_shift(size_per_node);

		align = max(real_align, 1UL << shift);
		size = ALIGN(real_size, 1UL << shift);
	}

again:
	area = __get_vm_area_node(real_size, align, shift, VM_ALLOC |
				  VM_UNINITIALIZED | vm_flags, start, end, node,
				  gfp_mask, caller);
	if (!area) {
		bool nofail = gfp_mask & __GFP_NOFAIL;
		warn_alloc(gfp_mask, NULL,
			"vmalloc error: size %lu, vm_struct allocation failed%s",
			real_size, (nofail) ? ". Retrying." : "");
		if (nofail) {
			schedule_timeout_uninterruptible(1);
			goto again;
		}
		goto fail;
	}

	/*
	 * Prepare arguments for __vmalloc_area_node() and
	 * kasan_unpoison_vmalloc().
	 */
	if (pgprot_val(prot) == pgprot_val(PAGE_KERNEL)) {
		if (kasan_hw_tags_enabled()) {
			/*
			 * Modify protection bits to allow tagging.
			 * This must be done before mapping.
			 */
			prot = arch_vmap_pgprot_tagged(prot);

			/*
			 * Skip page_alloc poisoning and zeroing for physical
			 * pages backing VM_ALLOC mapping. Memory is instead
			 * poisoned and zeroed by kasan_unpoison_vmalloc().
			 */
			gfp_mask |= __GFP_SKIP_KASAN | __GFP_SKIP_ZERO;
		}

		/* Take note that the mapping is PAGE_KERNEL. */
		kasan_flags |= KASAN_VMALLOC_PROT_NORMAL;
	}

	/* Allocate physical pages and map them into vmalloc space. */
	ret = __vmalloc_area_node(area, gfp_mask, prot, shift, node);
	if (!ret)
		goto fail;

	/*
	 * Mark the pages as accessible, now that they are mapped.
	 * The condition for setting KASAN_VMALLOC_INIT should complement the
	 * one in post_alloc_hook() with regards to the __GFP_SKIP_ZERO check
	 * to make sure that memory is initialized under the same conditions.
	 * Tag-based KASAN modes only assign tags to normal non-executable
	 * allocations, see __kasan_unpoison_vmalloc().
	 */
	kasan_flags |= KASAN_VMALLOC_VM_ALLOC;
	if (!want_init_on_free() && want_init_on_alloc(gfp_mask) &&
	    (gfp_mask & __GFP_SKIP_ZERO))
		kasan_flags |= KASAN_VMALLOC_INIT;
	/* KASAN_VMALLOC_PROT_NORMAL already set if required. */
	area->addr = kasan_unpoison_vmalloc(area->addr, real_size, kasan_flags);

	/*
	 * In this function, newly allocated vm_struct has VM_UNINITIALIZED
	 * flag. It means that vm_struct is not fully initialized.
	 * Now, it is fully initialized, so remove this flag here.
	 */
	clear_vm_uninitialized_flag(area);

	size = PAGE_ALIGN(size);
	if (!(vm_flags & VM_DEFER_KMEMLEAK))
		kmemleak_vmalloc(area, size, gfp_mask);

	return area->addr;

fail:
	if (shift > PAGE_SHIFT) {
		shift = PAGE_SHIFT;
		align = real_align;
		size = real_size;
		goto again;
	}

	return NULL;
}

/**
 * __vmalloc_node - allocate virtually contiguous memory
 * @size:	    allocation size
 * @align:	    desired alignment
 * @gfp_mask:	    flags for the page level allocator
 * @node:	    node to use for allocation or NUMA_NO_NODE
 * @caller:	    caller's return address
 *
 * Allocate enough pages to cover @size from the page level allocator with
 * @gfp_mask flags.  Map them into contiguous kernel virtual space.
 *
 * Reclaim modifiers in @gfp_mask - __GFP_NORETRY, __GFP_RETRY_MAYFAIL
 * and __GFP_NOFAIL are not supported
 *
 * Any use of gfp flags outside of GFP_KERNEL should be consulted
 * with mm people.
 *
 * Return: pointer to the allocated memory or %NULL on error
 */
void *__vmalloc_node(unsigned long size, unsigned long align,
			    gfp_t gfp_mask, int node, const void *caller)
{
	return __vmalloc_node_range(size, align, VMALLOC_START, VMALLOC_END,
				gfp_mask, PAGE_KERNEL, 0, node, caller);
}
/*
 * This is only for performance analysis of vmalloc and stress purpose.
 * It is required by vmalloc test module, therefore do not use it other
 * than that.
 */
#ifdef CONFIG_TEST_VMALLOC_MODULE
EXPORT_SYMBOL_GPL(__vmalloc_node);
#endif

void *__vmalloc(unsigned long size, gfp_t gfp_mask)
{
	return __vmalloc_node(size, 1, gfp_mask, NUMA_NO_NODE,
				__builtin_return_address(0));
}
EXPORT_SYMBOL(__vmalloc);

/**
 * vmalloc - allocate virtually contiguous memory
 * @size:    allocation size
 *
 * Allocate enough pages to cover @size from the page level
 * allocator and map them into contiguous kernel virtual space.
 *
 * For tight control over page level allocator and protection flags
 * use __vmalloc() instead.
 *
 * Return: pointer to the allocated memory or %NULL on error
 */
void *vmalloc(unsigned long size)
{
	return __vmalloc_node(size, 1, GFP_KERNEL, NUMA_NO_NODE,
				__builtin_return_address(0));
}
EXPORT_SYMBOL(vmalloc);

/**
 * vmalloc_huge - allocate virtually contiguous memory, allow huge pages
 * @size:      allocation size
 * @gfp_mask:  flags for the page level allocator
 *
 * Allocate enough pages to cover @size from the page level
 * allocator and map them into contiguous kernel virtual space.
 * If @size is greater than or equal to PMD_SIZE, allow using
 * huge pages for the memory
 *
 * Return: pointer to the allocated memory or %NULL on error
 */
void *vmalloc_huge(unsigned long size, gfp_t gfp_mask)
{
	return __vmalloc_node_range(size, 1, VMALLOC_START, VMALLOC_END,
				    gfp_mask, PAGE_KERNEL, VM_ALLOW_HUGE_VMAP,
				    NUMA_NO_NODE, __builtin_return_address(0));
}
EXPORT_SYMBOL_GPL(vmalloc_huge);

/**
 * vzalloc - allocate virtually contiguous memory with zero fill
 * @size:    allocation size
 *
 * Allocate enough pages to cover @size from the page level
 * allocator and map them into contiguous kernel virtual space.
 * The memory allocated is set to zero.
 *
 * For tight control over page level allocator and protection flags
 * use __vmalloc() instead.
 *
 * Return: pointer to the allocated memory or %NULL on error
 */
void *vzalloc(unsigned long size)
{
	return __vmalloc_node(size, 1, GFP_KERNEL | __GFP_ZERO, NUMA_NO_NODE,
				__builtin_return_address(0));
}
EXPORT_SYMBOL(vzalloc);

/**
 * vmalloc_user - allocate zeroed virtually contiguous memory for userspace
 * @size: allocation size
 *
 * The resulting memory area is zeroed so it can be mapped to userspace
 * without leaking data.
 *
 * Return: pointer to the allocated memory or %NULL on error
 */
void *vmalloc_user(unsigned long size)
{
	return __vmalloc_node_range(size, SHMLBA,  VMALLOC_START, VMALLOC_END,
				    GFP_KERNEL | __GFP_ZERO, PAGE_KERNEL,
				    VM_USERMAP, NUMA_NO_NODE,
				    __builtin_return_address(0));
}
EXPORT_SYMBOL(vmalloc_user);

/**
 * vmalloc_node - allocate memory on a specific node
 * @size:	  allocation size
 * @node:	  numa node
 *
 * Allocate enough pages to cover @size from the page level
 * allocator and map them into contiguous kernel virtual space.
 *
 * For tight control over page level allocator and protection flags
 * use __vmalloc() instead.
 *
 * Return: pointer to the allocated memory or %NULL on error
 */
void *vmalloc_node(unsigned long size, int node)
{
	return __vmalloc_node(size, 1, GFP_KERNEL, node,
			__builtin_return_address(0));
}
EXPORT_SYMBOL(vmalloc_node);

/**
 * vzalloc_node - allocate memory on a specific node with zero fill
 * @size:	allocation size
 * @node:	numa node
 *
 * Allocate enough pages to cover @size from the page level
 * allocator and map them into contiguous kernel virtual space.
 * The memory allocated is set to zero.
 *
 * Return: pointer to the allocated memory or %NULL on error
 */
void *vzalloc_node(unsigned long size, int node)
{
	return __vmalloc_node(size, 1, GFP_KERNEL | __GFP_ZERO, node,
				__builtin_return_address(0));
}
EXPORT_SYMBOL(vzalloc_node);

#if defined(CONFIG_64BIT) && defined(CONFIG_ZONE_DMA32)
#define GFP_VMALLOC32 (GFP_DMA32 | GFP_KERNEL)
#elif defined(CONFIG_64BIT) && defined(CONFIG_ZONE_DMA)
#define GFP_VMALLOC32 (GFP_DMA | GFP_KERNEL)
#else
/*
 * 64b systems should always have either DMA or DMA32 zones. For others
 * GFP_DMA32 should do the right thing and use the normal zone.
 */
#define GFP_VMALLOC32 (GFP_DMA32 | GFP_KERNEL)
#endif

/**
 * vmalloc_32 - allocate virtually contiguous memory (32bit addressable)
 * @size:	allocation size
 *
 * Allocate enough 32bit PA addressable pages to cover @size from the
 * page level allocator and map them into contiguous kernel virtual space.
 *
 * Return: pointer to the allocated memory or %NULL on error
 */
void *vmalloc_32(unsigned long size)
{
	return __vmalloc_node(size, 1, GFP_VMALLOC32, NUMA_NO_NODE,
			__builtin_return_address(0));
}
EXPORT_SYMBOL(vmalloc_32);

/**
 * vmalloc_32_user - allocate zeroed virtually contiguous 32bit memory
 * @size:	     allocation size
 *
 * The resulting memory area is 32bit addressable and zeroed so it can be
 * mapped to userspace without leaking data.
 *
 * Return: pointer to the allocated memory or %NULL on error
 */
void *vmalloc_32_user(unsigned long size)
{
	return __vmalloc_node_range(size, SHMLBA,  VMALLOC_START, VMALLOC_END,
				    GFP_VMALLOC32 | __GFP_ZERO, PAGE_KERNEL,
				    VM_USERMAP, NUMA_NO_NODE,
				    __builtin_return_address(0));
}
EXPORT_SYMBOL(vmalloc_32_user);

/*
 * Atomically zero bytes in the iterator.
 *
 * Returns the number of zeroed bytes.
 */
static size_t zero_iter(struct iov_iter *iter, size_t count)
{
	size_t remains = count;

	while (remains > 0) {
		size_t num, copied;

		num = min_t(size_t, remains, PAGE_SIZE);
		copied = copy_page_to_iter_nofault(ZERO_PAGE(0), 0, num, iter);
		remains -= copied;

		if (copied < num)
			break;
	}

	return count - remains;
}

/*
 * small helper routine, copy contents to iter from addr.
 * If the page is not present, fill zero.
 *
 * Returns the number of copied bytes.
 */
static size_t aligned_vread_iter(struct iov_iter *iter,
				 const char *addr, size_t count)
{
	size_t remains = count;
	struct page *page;

	while (remains > 0) {
		unsigned long offset, length;
		size_t copied = 0;

		offset = offset_in_page(addr);
		length = PAGE_SIZE - offset;
		if (length > remains)
			length = remains;
		page = vmalloc_to_page(addr);
		/*
		 * To do safe access to this _mapped_ area, we need lock. But
		 * adding lock here means that we need to add overhead of
		 * vmalloc()/vfree() calls for this _debug_ interface, rarely
		 * used. Instead of that, we'll use an local mapping via
		 * copy_page_to_iter_nofault() and accept a small overhead in
		 * this access function.
		 */
		if (page)
			copied = copy_page_to_iter_nofault(page, offset,
							   length, iter);
		else
			copied = zero_iter(iter, length);

		addr += copied;
		remains -= copied;

		if (copied != length)
			break;
	}

	return count - remains;
}

/*
 * Read from a vm_map_ram region of memory.
 *
 * Returns the number of copied bytes.
 */
static size_t vmap_ram_vread_iter(struct iov_iter *iter, const char *addr,
				  size_t count, unsigned long flags)
{
	char *start;
	struct vmap_block *vb;
	struct xarray *xa;
	unsigned long offset;
	unsigned int rs, re;
	size_t remains, n;

	/*
	 * If it's area created by vm_map_ram() interface directly, but
	 * not further subdividing and delegating management to vmap_block,
	 * handle it here.
	 */
	if (!(flags & VMAP_BLOCK))
		return aligned_vread_iter(iter, addr, count);

	remains = count;

	/*
	 * Area is split into regions and tracked with vmap_block, read out
	 * each region and zero fill the hole between regions.
	 */
	xa = addr_to_vb_xa((unsigned long) addr);
	vb = xa_load(xa, addr_to_vb_idx((unsigned long)addr));
	if (!vb)
		goto finished_zero;

	spin_lock(&vb->lock);
	if (bitmap_empty(vb->used_map, VMAP_BBMAP_BITS)) {
		spin_unlock(&vb->lock);
		goto finished_zero;
	}

	for_each_set_bitrange(rs, re, vb->used_map, VMAP_BBMAP_BITS) {
		size_t copied;

		if (remains == 0)
			goto finished;

		start = vmap_block_vaddr(vb->va->va_start, rs);

		if (addr < start) {
			size_t to_zero = min_t(size_t, start - addr, remains);
			size_t zeroed = zero_iter(iter, to_zero);

			addr += zeroed;
			remains -= zeroed;

			if (remains == 0 || zeroed != to_zero)
				goto finished;
		}

		/*it could start reading from the middle of used region*/
		offset = offset_in_page(addr);
		n = ((re - rs + 1) << PAGE_SHIFT) - offset;
		if (n > remains)
			n = remains;

		copied = aligned_vread_iter(iter, start + offset, n);

		addr += copied;
		remains -= copied;

		if (copied != n)
			goto finished;
	}

	spin_unlock(&vb->lock);

finished_zero:
	/* zero-fill the left dirty or free regions */
	return count - remains + zero_iter(iter, remains);
finished:
	/* We couldn't copy/zero everything */
	spin_unlock(&vb->lock);
	return count - remains;
}

/**
 * vread_iter() - read vmalloc area in a safe way to an iterator.
 * @iter:         the iterator to which data should be written.
 * @addr:         vm address.
 * @count:        number of bytes to be read.
 *
 * This function checks that addr is a valid vmalloc'ed area, and
 * copy data from that area to a given buffer. If the given memory range
 * of [addr...addr+count) includes some valid address, data is copied to
 * proper area of @buf. If there are memory holes, they'll be zero-filled.
 * IOREMAP area is treated as memory hole and no copy is done.
 *
 * If [addr...addr+count) doesn't includes any intersects with alive
 * vm_struct area, returns 0. @buf should be kernel's buffer.
 *
 * Note: In usual ops, vread() is never necessary because the caller
 * should know vmalloc() area is valid and can use memcpy().
 * This is for routines which have to access vmalloc area without
 * any information, as /proc/kcore.
 *
 * Return: number of bytes for which addr and buf should be increased
 * (same number as @count) or %0 if [addr...addr+count) doesn't
 * include any intersection with valid vmalloc area
 */
long vread_iter(struct iov_iter *iter, const char *addr, size_t count)
{
	struct vmap_node *vn;
	struct vmap_area *va;
	struct vm_struct *vm;
	char *vaddr;
	size_t n, size, flags, remains;
	unsigned long next;

	addr = kasan_reset_tag(addr);

	/* Don't allow overflow */
	if ((unsigned long) addr + count < count)
		count = -(unsigned long) addr;

	remains = count;

	vn = find_vmap_area_exceed_addr_lock((unsigned long) addr, &va);
	if (!vn)
		goto finished_zero;

	/* no intersects with alive vmap_area */
	if ((unsigned long)addr + remains <= va->va_start)
		goto finished_zero;

	do {
		size_t copied;

		if (remains == 0)
			goto finished;

		vm = va->vm;
		flags = va->flags & VMAP_FLAGS_MASK;
		/*
		 * VMAP_BLOCK indicates a sub-type of vm_map_ram area, need
		 * be set together with VMAP_RAM.
		 */
		WARN_ON(flags == VMAP_BLOCK);

		if (!vm && !flags)
			goto next_va;

		if (vm && (vm->flags & VM_UNINITIALIZED))
			goto next_va;

		/* Pair with smp_wmb() in clear_vm_uninitialized_flag() */
		smp_rmb();

		vaddr = (char *) va->va_start;
		size = vm ? get_vm_area_size(vm) : va_size(va);

		if (addr >= vaddr + size)
			goto next_va;

		if (addr < vaddr) {
			size_t to_zero = min_t(size_t, vaddr - addr, remains);
			size_t zeroed = zero_iter(iter, to_zero);

			addr += zeroed;
			remains -= zeroed;

			if (remains == 0 || zeroed != to_zero)
				goto finished;
		}

		n = vaddr + size - addr;
		if (n > remains)
			n = remains;

		if (flags & VMAP_RAM)
			copied = vmap_ram_vread_iter(iter, addr, n, flags);
		else if (!(vm && (vm->flags & (VM_IOREMAP | VM_SPARSE))))
			copied = aligned_vread_iter(iter, addr, n);
		else /* IOREMAP | SPARSE area is treated as memory hole */
			copied = zero_iter(iter, n);

		addr += copied;
		remains -= copied;

		if (copied != n)
			goto finished;

	next_va:
		next = va->va_end;
		spin_unlock(&vn->busy.lock);
	} while ((vn = find_vmap_area_exceed_addr_lock(next, &va)));

finished_zero:
	if (vn)
		spin_unlock(&vn->busy.lock);

	/* zero-fill memory holes */
	return count - remains + zero_iter(iter, remains);
finished:
	/* Nothing remains, or We couldn't copy/zero everything. */
	if (vn)
		spin_unlock(&vn->busy.lock);

	return count - remains;
}

/**
 * remap_vmalloc_range_partial - map vmalloc pages to userspace
 * @vma:		vma to cover
 * @uaddr:		target user address to start at
 * @kaddr:		virtual address of vmalloc kernel memory
 * @pgoff:		offset from @kaddr to start at
 * @size:		size of map area
 *
 * Returns:	0 for success, -Exxx on failure
 *
 * This function checks that @kaddr is a valid vmalloc'ed area,
 * and that it is big enough to cover the range starting at
 * @uaddr in @vma. Will return failure if that criteria isn't
 * met.
 *
 * Similar to remap_pfn_range() (see mm/memory.c)
 */
int remap_vmalloc_range_partial(struct vm_area_struct *vma, unsigned long uaddr,
				void *kaddr, unsigned long pgoff,
				unsigned long size)
{
	struct vm_struct *area;
	unsigned long off;
	unsigned long end_index;

	if (check_shl_overflow(pgoff, PAGE_SHIFT, &off))
		return -EINVAL;

	size = PAGE_ALIGN(size);

	if (!PAGE_ALIGNED(uaddr) || !PAGE_ALIGNED(kaddr))
		return -EINVAL;

	area = find_vm_area(kaddr);
	if (!area)
		return -EINVAL;

	if (!(area->flags & (VM_USERMAP | VM_DMA_COHERENT)))
		return -EINVAL;

	if (check_add_overflow(size, off, &end_index) ||
	    end_index > get_vm_area_size(area))
		return -EINVAL;
	kaddr += off;

	do {
		struct page *page = vmalloc_to_page(kaddr);
		int ret;

		ret = vm_insert_page(vma, uaddr, page);
		if (ret)
			return ret;

		uaddr += PAGE_SIZE;
		kaddr += PAGE_SIZE;
		size -= PAGE_SIZE;
	} while (size > 0);

	vm_flags_set(vma, VM_DONTEXPAND | VM_DONTDUMP);

	return 0;
}

/**
 * remap_vmalloc_range - map vmalloc pages to userspace
 * @vma:		vma to cover (map full range of vma)
 * @addr:		vmalloc memory
 * @pgoff:		number of pages into addr before first page to map
 *
 * Returns:	0 for success, -Exxx on failure
 *
 * This function checks that addr is a valid vmalloc'ed area, and
 * that it is big enough to cover the vma. Will return failure if
 * that criteria isn't met.
 *
 * Similar to remap_pfn_range() (see mm/memory.c)
 */
int remap_vmalloc_range(struct vm_area_struct *vma, void *addr,
						unsigned long pgoff)
{
	return remap_vmalloc_range_partial(vma, vma->vm_start,
					   addr, pgoff,
					   vma->vm_end - vma->vm_start);
}
EXPORT_SYMBOL(remap_vmalloc_range);

void free_vm_area(struct vm_struct *area)
{
	struct vm_struct *ret;
	ret = remove_vm_area(area->addr);
	BUG_ON(ret != area);
	kfree(area);
}
EXPORT_SYMBOL_GPL(free_vm_area);

#ifdef CONFIG_SMP
static struct vmap_area *node_to_va(struct rb_node *n)
{
	return rb_entry_safe(n, struct vmap_area, rb_node);
}

/**
 * pvm_find_va_enclose_addr - find the vmap_area @addr belongs to
 * @addr: target address
 *
 * Returns: vmap_area if it is found. If there is no such area
 *   the first highest(reverse order) vmap_area is returned
 *   i.e. va->va_start < addr && va->va_end < addr or NULL
 *   if there are no any areas before @addr.
 */
static struct vmap_area *
pvm_find_va_enclose_addr(unsigned long addr)
{
	struct vmap_area *va, *tmp;
	struct rb_node *n;

	n = free_vmap_area_root.rb_node;
	va = NULL;

	while (n) {
		tmp = rb_entry(n, struct vmap_area, rb_node);
		if (tmp->va_start <= addr) {
			va = tmp;
			if (tmp->va_end >= addr)
				break;

			n = n->rb_right;
		} else {
			n = n->rb_left;
		}
	}

	return va;
}

/**
 * pvm_determine_end_from_reverse - find the highest aligned address
 * of free block below VMALLOC_END
 * @va:
 *   in - the VA we start the search(reverse order);
 *   out - the VA with the highest aligned end address.
 * @align: alignment for required highest address
 *
 * Returns: determined end address within vmap_area
 */
static unsigned long
pvm_determine_end_from_reverse(struct vmap_area **va, unsigned long align)
{
	unsigned long vmalloc_end = VMALLOC_END & ~(align - 1);
	unsigned long addr;

	if (likely(*va)) {
		list_for_each_entry_from_reverse((*va),
				&free_vmap_area_list, list) {
			addr = min((*va)->va_end & ~(align - 1), vmalloc_end);
			if ((*va)->va_start < addr)
				return addr;
		}
	}

	return 0;
}

/**
 * pcpu_get_vm_areas - allocate vmalloc areas for percpu allocator
 * @offsets: array containing offset of each area
 * @sizes: array containing size of each area
 * @nr_vms: the number of areas to allocate
 * @align: alignment, all entries in @offsets and @sizes must be aligned to this
 *
 * Returns: kmalloc'd vm_struct pointer array pointing to allocated
 *	    vm_structs on success, %NULL on failure
 *
 * Percpu allocator wants to use congruent vm areas so that it can
 * maintain the offsets among percpu areas.  This function allocates
 * congruent vmalloc areas for it with GFP_KERNEL.  These areas tend to
 * be scattered pretty far, distance between two areas easily going up
 * to gigabytes.  To avoid interacting with regular vmallocs, these
 * areas are allocated from top.
 *
 * Despite its complicated look, this allocator is rather simple. It
 * does everything top-down and scans free blocks from the end looking
 * for matching base. While scanning, if any of the areas do not fit the
 * base address is pulled down to fit the area. Scanning is repeated till
 * all the areas fit and then all necessary data structures are inserted
 * and the result is returned.
 */
struct vm_struct **pcpu_get_vm_areas(const unsigned long *offsets,
				     const size_t *sizes, int nr_vms,
				     size_t align)
{
	const unsigned long vmalloc_start = ALIGN(VMALLOC_START, align);
	const unsigned long vmalloc_end = VMALLOC_END & ~(align - 1);
	struct vmap_area **vas, *va;
	struct vm_struct **vms;
	int area, area2, last_area, term_area;
	unsigned long base, start, size, end, last_end, orig_start, orig_end;
	bool purged = false;

	/* verify parameters and allocate data structures */
	BUG_ON(offset_in_page(align) || !is_power_of_2(align));
	for (last_area = 0, area = 0; area < nr_vms; area++) {
		start = offsets[area];
		end = start + sizes[area];

		/* is everything aligned properly? */
		BUG_ON(!IS_ALIGNED(offsets[area], align));
		BUG_ON(!IS_ALIGNED(sizes[area], align));

		/* detect the area with the highest address */
		if (start > offsets[last_area])
			last_area = area;

		for (area2 = area + 1; area2 < nr_vms; area2++) {
			unsigned long start2 = offsets[area2];
			unsigned long end2 = start2 + sizes[area2];

			BUG_ON(start2 < end && start < end2);
		}
	}
	last_end = offsets[last_area] + sizes[last_area];

	if (vmalloc_end - vmalloc_start < last_end) {
		WARN_ON(true);
		return NULL;
	}

	vms = kcalloc(nr_vms, sizeof(vms[0]), GFP_KERNEL);
	vas = kcalloc(nr_vms, sizeof(vas[0]), GFP_KERNEL);
	if (!vas || !vms)
		goto err_free2;

	for (area = 0; area < nr_vms; area++) {
		vas[area] = kmem_cache_zalloc(vmap_area_cachep, GFP_KERNEL);
		vms[area] = kzalloc(sizeof(struct vm_struct), GFP_KERNEL);
		if (!vas[area] || !vms[area])
			goto err_free;
	}
retry:
	spin_lock(&free_vmap_area_lock);

	/* start scanning - we scan from the top, begin with the last area */
	area = term_area = last_area;
	start = offsets[area];
	end = start + sizes[area];

	va = pvm_find_va_enclose_addr(vmalloc_end);
	base = pvm_determine_end_from_reverse(&va, align) - end;

	while (true) {
		/*
		 * base might have underflowed, add last_end before
		 * comparing.
		 */
		if (base + last_end < vmalloc_start + last_end)
			goto overflow;

		/*
		 * Fitting base has not been found.
		 */
		if (va == NULL)
			goto overflow;

		/*
		 * If required width exceeds current VA block, move
		 * base downwards and then recheck.
		 */
		if (base + end > va->va_end) {
			base = pvm_determine_end_from_reverse(&va, align) - end;
			term_area = area;
			continue;
		}

		/*
		 * If this VA does not fit, move base downwards and recheck.
		 */
		if (base + start < va->va_start) {
			va = node_to_va(rb_prev(&va->rb_node));
			base = pvm_determine_end_from_reverse(&va, align) - end;
			term_area = area;
			continue;
		}

		/*
		 * This area fits, move on to the previous one.  If
		 * the previous one is the terminal one, we're done.
		 */
		area = (area + nr_vms - 1) % nr_vms;
		if (area == term_area)
			break;

		start = offsets[area];
		end = start + sizes[area];
		va = pvm_find_va_enclose_addr(base + end);
	}

	/* we've found a fitting base, insert all va's */
	for (area = 0; area < nr_vms; area++) {
		int ret;

		start = base + offsets[area];
		size = sizes[area];

		va = pvm_find_va_enclose_addr(start);
		if (WARN_ON_ONCE(va == NULL))
			/* It is a BUG(), but trigger recovery instead. */
			goto recovery;

		ret = va_clip(&free_vmap_area_root,
			&free_vmap_area_list, va, start, size);
		if (WARN_ON_ONCE(unlikely(ret)))
			/* It is a BUG(), but trigger recovery instead. */
			goto recovery;

		/* Allocated area. */
		va = vas[area];
		va->va_start = start;
		va->va_end = start + size;
	}

	spin_unlock(&free_vmap_area_lock);

	/* populate the kasan shadow space */
	for (area = 0; area < nr_vms; area++) {
		if (kasan_populate_vmalloc(vas[area]->va_start, sizes[area]))
			goto err_free_shadow;
	}

	/* insert all vm's */
	for (area = 0; area < nr_vms; area++) {
		struct vmap_node *vn = addr_to_node(vas[area]->va_start);

		spin_lock(&vn->busy.lock);
		insert_vmap_area(vas[area], &vn->busy.root, &vn->busy.head);
		setup_vmalloc_vm_locked(vms[area], vas[area], VM_ALLOC,
				 pcpu_get_vm_areas);
		spin_unlock(&vn->busy.lock);
	}

	/*
	 * Mark allocated areas as accessible. Do it now as a best-effort
	 * approach, as they can be mapped outside of vmalloc code.
	 * With hardware tag-based KASAN, marking is skipped for
	 * non-VM_ALLOC mappings, see __kasan_unpoison_vmalloc().
	 */
	for (area = 0; area < nr_vms; area++)
		vms[area]->addr = kasan_unpoison_vmalloc(vms[area]->addr,
				vms[area]->size, KASAN_VMALLOC_PROT_NORMAL);

	kfree(vas);
	return vms;

recovery:
	/*
	 * Remove previously allocated areas. There is no
	 * need in removing these areas from the busy tree,
	 * because they are inserted only on the final step
	 * and when pcpu_get_vm_areas() is success.
	 */
	while (area--) {
		orig_start = vas[area]->va_start;
		orig_end = vas[area]->va_end;
		va = merge_or_add_vmap_area_augment(vas[area], &free_vmap_area_root,
				&free_vmap_area_list);
		if (va)
			kasan_release_vmalloc(orig_start, orig_end,
				va->va_start, va->va_end);
		vas[area] = NULL;
	}

overflow:
	spin_unlock(&free_vmap_area_lock);
	if (!purged) {
		reclaim_and_purge_vmap_areas();
		purged = true;

		/* Before "retry", check if we recover. */
		for (area = 0; area < nr_vms; area++) {
			if (vas[area])
				continue;

			vas[area] = kmem_cache_zalloc(
				vmap_area_cachep, GFP_KERNEL);
			if (!vas[area])
				goto err_free;
		}

		goto retry;
	}

err_free:
	for (area = 0; area < nr_vms; area++) {
		if (vas[area])
			kmem_cache_free(vmap_area_cachep, vas[area]);

		kfree(vms[area]);
	}
err_free2:
	kfree(vas);
	kfree(vms);
	return NULL;

err_free_shadow:
	spin_lock(&free_vmap_area_lock);
	/*
	 * We release all the vmalloc shadows, even the ones for regions that
	 * hadn't been successfully added. This relies on kasan_release_vmalloc
	 * being able to tolerate this case.
	 */
	for (area = 0; area < nr_vms; area++) {
		orig_start = vas[area]->va_start;
		orig_end = vas[area]->va_end;
		va = merge_or_add_vmap_area_augment(vas[area], &free_vmap_area_root,
				&free_vmap_area_list);
		if (va)
			kasan_release_vmalloc(orig_start, orig_end,
				va->va_start, va->va_end);
		vas[area] = NULL;
		kfree(vms[area]);
	}
	spin_unlock(&free_vmap_area_lock);
	kfree(vas);
	kfree(vms);
	return NULL;
}

/**
 * pcpu_free_vm_areas - free vmalloc areas for percpu allocator
 * @vms: vm_struct pointer array returned by pcpu_get_vm_areas()
 * @nr_vms: the number of allocated areas
 *
 * Free vm_structs and the array allocated by pcpu_get_vm_areas().
 */
void pcpu_free_vm_areas(struct vm_struct **vms, int nr_vms)
{
	int i;

	for (i = 0; i < nr_vms; i++)
		free_vm_area(vms[i]);
	kfree(vms);
}
#endif	/* CONFIG_SMP */

#ifdef CONFIG_PRINTK
bool vmalloc_dump_obj(void *object)
{
	const void *caller;
	struct vm_struct *vm;
	struct vmap_area *va;
	struct vmap_node *vn;
	unsigned long addr;
	unsigned int nr_pages;

	addr = PAGE_ALIGN((unsigned long) object);
	vn = addr_to_node(addr);

	if (!spin_trylock(&vn->busy.lock))
		return false;

	va = __find_vmap_area(addr, &vn->busy.root);
	if (!va || !va->vm) {
		spin_unlock(&vn->busy.lock);
		return false;
	}

	vm = va->vm;
	addr = (unsigned long) vm->addr;
	caller = vm->caller;
	nr_pages = vm->nr_pages;
	spin_unlock(&vn->busy.lock);

	pr_cont(" %u-page vmalloc region starting at %#lx allocated at %pS\n",
		nr_pages, addr, caller);

	return true;
}
#endif

#ifdef CONFIG_PROC_FS
static void show_numa_info(struct seq_file *m, struct vm_struct *v)
{
	if (IS_ENABLED(CONFIG_NUMA)) {
		unsigned int nr, *counters = m->private;
		unsigned int step = 1U << vm_area_page_order(v);

		if (!counters)
			return;

		if (v->flags & VM_UNINITIALIZED)
			return;
		/* Pair with smp_wmb() in clear_vm_uninitialized_flag() */
		smp_rmb();

		memset(counters, 0, nr_node_ids * sizeof(unsigned int));

		for (nr = 0; nr < v->nr_pages; nr += step)
			counters[page_to_nid(v->pages[nr])] += step;
		for_each_node_state(nr, N_HIGH_MEMORY)
			if (counters[nr])
				seq_printf(m, " N%u=%u", nr, counters[nr]);
	}
}

static void show_purge_info(struct seq_file *m)
{
	struct vmap_node *vn;
	struct vmap_area *va;
	int i;
<<<<<<< HEAD

	for (i = 0; i < nr_vmap_nodes; i++) {
		vn = &vmap_nodes[i];

=======

	for (i = 0; i < nr_vmap_nodes; i++) {
		vn = &vmap_nodes[i];

>>>>>>> 7e0c4332
		spin_lock(&vn->lazy.lock);
		list_for_each_entry(va, &vn->lazy.head, list) {
			seq_printf(m, "0x%pK-0x%pK %7ld unpurged vm_area\n",
				(void *)va->va_start, (void *)va->va_end,
				va->va_end - va->va_start);
		}
		spin_unlock(&vn->lazy.lock);
	}
}

static int vmalloc_info_show(struct seq_file *m, void *p)
{
	struct vmap_node *vn;
	struct vmap_area *va;
	struct vm_struct *v;
	int i;

	for (i = 0; i < nr_vmap_nodes; i++) {
		vn = &vmap_nodes[i];

		spin_lock(&vn->busy.lock);
		list_for_each_entry(va, &vn->busy.head, list) {
			if (!va->vm) {
				if (va->flags & VMAP_RAM)
					seq_printf(m, "0x%pK-0x%pK %7ld vm_map_ram\n",
						(void *)va->va_start, (void *)va->va_end,
						va->va_end - va->va_start);

				continue;
			}

			v = va->vm;

			seq_printf(m, "0x%pK-0x%pK %7ld",
				v->addr, v->addr + v->size, v->size);

			if (v->caller)
				seq_printf(m, " %pS", v->caller);

			if (v->nr_pages)
				seq_printf(m, " pages=%d", v->nr_pages);

			if (v->phys_addr)
				seq_printf(m, " phys=%pa", &v->phys_addr);

			if (v->flags & VM_IOREMAP)
				seq_puts(m, " ioremap");

			if (v->flags & VM_SPARSE)
				seq_puts(m, " sparse");

			if (v->flags & VM_ALLOC)
				seq_puts(m, " vmalloc");

			if (v->flags & VM_MAP)
				seq_puts(m, " vmap");

			if (v->flags & VM_USERMAP)
				seq_puts(m, " user");

			if (v->flags & VM_DMA_COHERENT)
				seq_puts(m, " dma-coherent");

			if (is_vmalloc_addr(v->pages))
				seq_puts(m, " vpages");

			show_numa_info(m, v);
			seq_putc(m, '\n');
		}
		spin_unlock(&vn->busy.lock);
	}

	/*
	 * As a final step, dump "unpurged" areas.
	 */
	show_purge_info(m);
	return 0;
}

static int __init proc_vmalloc_init(void)
{
	void *priv_data = NULL;

	if (IS_ENABLED(CONFIG_NUMA))
		priv_data = kmalloc(nr_node_ids * sizeof(unsigned int), GFP_KERNEL);

	proc_create_single_data("vmallocinfo",
		0400, NULL, vmalloc_info_show, priv_data);

	return 0;
}
module_init(proc_vmalloc_init);

#endif

static void __init vmap_init_free_space(void)
{
	unsigned long vmap_start = 1;
	const unsigned long vmap_end = ULONG_MAX;
	struct vmap_area *free;
	struct vm_struct *busy;

	/*
	 *     B     F     B     B     B     F
	 * -|-----|.....|-----|-----|-----|.....|-
	 *  |           The KVA space           |
	 *  |<--------------------------------->|
	 */
	for (busy = vmlist; busy; busy = busy->next) {
		if ((unsigned long) busy->addr - vmap_start > 0) {
			free = kmem_cache_zalloc(vmap_area_cachep, GFP_NOWAIT);
			if (!WARN_ON_ONCE(!free)) {
				free->va_start = vmap_start;
				free->va_end = (unsigned long) busy->addr;

				insert_vmap_area_augment(free, NULL,
					&free_vmap_area_root,
						&free_vmap_area_list);
			}
		}

		vmap_start = (unsigned long) busy->addr + busy->size;
	}

	if (vmap_end - vmap_start > 0) {
		free = kmem_cache_zalloc(vmap_area_cachep, GFP_NOWAIT);
		if (!WARN_ON_ONCE(!free)) {
			free->va_start = vmap_start;
			free->va_end = vmap_end;

			insert_vmap_area_augment(free, NULL,
				&free_vmap_area_root,
					&free_vmap_area_list);
		}
	}
}

static void vmap_init_nodes(void)
{
	struct vmap_node *vn;
	int i, n;

#if BITS_PER_LONG == 64
	/*
	 * A high threshold of max nodes is fixed and bound to 128,
	 * thus a scale factor is 1 for systems where number of cores
	 * are less or equal to specified threshold.
	 *
	 * As for NUMA-aware notes. For bigger systems, for example
	 * NUMA with multi-sockets, where we can end-up with thousands
	 * of cores in total, a "sub-numa-clustering" should be added.
	 *
	 * In this case a NUMA domain is considered as a single entity
	 * with dedicated sub-nodes in it which describe one group or
	 * set of cores. Therefore a per-domain purging is supposed to
	 * be added as well as a per-domain balancing.
	 */
	n = clamp_t(unsigned int, num_possible_cpus(), 1, 128);

	if (n > 1) {
		vn = kmalloc_array(n, sizeof(*vn), GFP_NOWAIT | __GFP_NOWARN);
		if (vn) {
			/* Node partition is 16 pages. */
			vmap_zone_size = (1 << 4) * PAGE_SIZE;
			nr_vmap_nodes = n;
			vmap_nodes = vn;
		} else {
			pr_err("Failed to allocate an array. Disable a node layer\n");
		}
	}
#endif

	for (n = 0; n < nr_vmap_nodes; n++) {
		vn = &vmap_nodes[n];
		vn->busy.root = RB_ROOT;
		INIT_LIST_HEAD(&vn->busy.head);
		spin_lock_init(&vn->busy.lock);

		vn->lazy.root = RB_ROOT;
		INIT_LIST_HEAD(&vn->lazy.head);
		spin_lock_init(&vn->lazy.lock);

		for (i = 0; i < MAX_VA_SIZE_PAGES; i++) {
			INIT_LIST_HEAD(&vn->pool[i].head);
			WRITE_ONCE(vn->pool[i].len, 0);
		}

		spin_lock_init(&vn->pool_lock);
	}
}

static unsigned long
vmap_node_shrink_count(struct shrinker *shrink, struct shrink_control *sc)
{
	unsigned long count;
	struct vmap_node *vn;
	int i, j;

	for (count = 0, i = 0; i < nr_vmap_nodes; i++) {
		vn = &vmap_nodes[i];

		for (j = 0; j < MAX_VA_SIZE_PAGES; j++)
			count += READ_ONCE(vn->pool[j].len);
	}

	return count ? count : SHRINK_EMPTY;
}

static unsigned long
vmap_node_shrink_scan(struct shrinker *shrink, struct shrink_control *sc)
{
	int i;

	for (i = 0; i < nr_vmap_nodes; i++)
		decay_va_pool_node(&vmap_nodes[i], true);

	return SHRINK_STOP;
}

void __init vmalloc_init(void)
{
	struct shrinker *vmap_node_shrinker;
	struct vmap_area *va;
	struct vmap_node *vn;
	struct vm_struct *tmp;
	int i;

	/*
	 * Create the cache for vmap_area objects.
	 */
	vmap_area_cachep = KMEM_CACHE(vmap_area, SLAB_PANIC);

	for_each_possible_cpu(i) {
		struct vmap_block_queue *vbq;
		struct vfree_deferred *p;

		vbq = &per_cpu(vmap_block_queue, i);
		spin_lock_init(&vbq->lock);
		INIT_LIST_HEAD(&vbq->free);
		p = &per_cpu(vfree_deferred, i);
		init_llist_head(&p->list);
		INIT_WORK(&p->wq, delayed_vfree_work);
		xa_init(&vbq->vmap_blocks);
	}

	/*
	 * Setup nodes before importing vmlist.
	 */
	vmap_init_nodes();

	/* Import existing vmlist entries. */
	for (tmp = vmlist; tmp; tmp = tmp->next) {
		va = kmem_cache_zalloc(vmap_area_cachep, GFP_NOWAIT);
		if (WARN_ON_ONCE(!va))
			continue;

		va->va_start = (unsigned long)tmp->addr;
		va->va_end = va->va_start + tmp->size;
		va->vm = tmp;

		vn = addr_to_node(va->va_start);
		insert_vmap_area(va, &vn->busy.root, &vn->busy.head);
	}

	/*
	 * Now we can initialize a free vmap space.
	 */
	vmap_init_free_space();
	vmap_initialized = true;

	vmap_node_shrinker = shrinker_alloc(0, "vmap-node");
	if (!vmap_node_shrinker) {
		pr_err("Failed to allocate vmap-node shrinker!\n");
		return;
	}

	vmap_node_shrinker->count_objects = vmap_node_shrink_count;
	vmap_node_shrinker->scan_objects = vmap_node_shrink_scan;
	shrinker_register(vmap_node_shrinker);
}<|MERGE_RESOLUTION|>--- conflicted
+++ resolved
@@ -1045,36 +1045,6 @@
  */
 static struct vmap_node *
 find_vmap_area_exceed_addr_lock(unsigned long addr, struct vmap_area **va)
-<<<<<<< HEAD
-{
-	struct vmap_node *vn, *va_node = NULL;
-	struct vmap_area *va_lowest;
-	int i;
-
-	for (i = 0; i < nr_vmap_nodes; i++) {
-		vn = &vmap_nodes[i];
-
-		spin_lock(&vn->busy.lock);
-		va_lowest = __find_vmap_area_exceed_addr(addr, &vn->busy.root);
-		if (va_lowest) {
-			if (!va_node || va_lowest->va_start < (*va)->va_start) {
-				if (va_node)
-					spin_unlock(&va_node->busy.lock);
-
-				*va = va_lowest;
-				va_node = vn;
-				continue;
-			}
-		}
-		spin_unlock(&vn->busy.lock);
-	}
-
-	return va_node;
-}
-
-static struct vmap_area *__find_vmap_area(unsigned long addr, struct rb_root *root)
-=======
->>>>>>> 7e0c4332
 {
 	unsigned long va_start_lowest;
 	struct vmap_node *vn;
@@ -2386,7 +2356,9 @@
 	struct vmap_area *va;
 	int i, j;
 
-<<<<<<< HEAD
+	if (unlikely(!vmap_initialized))
+		return NULL;
+
 	/*
 	 * An addr_to_node_id(addr) converts an address to a node index
 	 * where a VA is located. If VA spans several zones and passed
@@ -2404,28 +2376,6 @@
 	do {
 		vn = &vmap_nodes[i];
 
-=======
-	if (unlikely(!vmap_initialized))
-		return NULL;
-
-	/*
-	 * An addr_to_node_id(addr) converts an address to a node index
-	 * where a VA is located. If VA spans several zones and passed
-	 * addr is not the same as va->va_start, what is not common, we
-	 * may need to scan extra nodes. See an example:
-	 *
-	 *      <----va---->
-	 * -|-----|-----|-----|-----|-
-	 *     1     2     0     1
-	 *
-	 * VA resides in node 1 whereas it spans 1, 2 an 0. If passed
-	 * addr is within 2 or 0 nodes we should do extra work.
-	 */
-	i = j = addr_to_node_id(addr);
-	do {
-		vn = &vmap_nodes[i];
-
->>>>>>> 7e0c4332
 		spin_lock(&vn->busy.lock);
 		va = __find_vmap_area(addr, &vn->busy.root);
 		spin_unlock(&vn->busy.lock);
@@ -4896,17 +4846,10 @@
 	struct vmap_node *vn;
 	struct vmap_area *va;
 	int i;
-<<<<<<< HEAD
 
 	for (i = 0; i < nr_vmap_nodes; i++) {
 		vn = &vmap_nodes[i];
 
-=======
-
-	for (i = 0; i < nr_vmap_nodes; i++) {
-		vn = &vmap_nodes[i];
-
->>>>>>> 7e0c4332
 		spin_lock(&vn->lazy.lock);
 		list_for_each_entry(va, &vn->lazy.head, list) {
 			seq_printf(m, "0x%pK-0x%pK %7ld unpurged vm_area\n",
