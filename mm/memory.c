
// SPDX-License-Identifier: GPL-2.0-only
/*
 *  linux/mm/memory.c
 *
 *  Copyright (C) 1991, 1992, 1993, 1994  Linus Torvalds
 */

/*
 * demand-loading started 01.12.91 - seems it is high on the list of
 * things wanted, and it should be easy to implement. - Linus
 */

/*
 * Ok, demand-loading was easy, shared pages a little bit tricker. Shared
 * pages started 02.12.91, seems to work. - Linus.
 *
 * Tested sharing by executing about 30 /bin/sh: under the old kernel it
 * would have taken more than the 6M I have free, but it worked well as
 * far as I could see.
 *
 * Also corrected some "invalidate()"s - I wasn't doing enough of them.
 */

/*
 * Real VM (paging to/from disk) started 18.12.91. Much more work and
 * thought has to go into this. Oh, well..
 * 19.12.91  -  works, somewhat. Sometimes I get faults, don't know why.
 *		Found it. Everything seems to work now.
 * 20.12.91  -  Ok, making the swap-device changeable like the root.
 */

/*
 * 05.04.94  -  Multi-page memory management added for v1.1.
 *              Idea by Alex Bligh (alex@cconcepts.co.uk)
 *
 * 16.07.99  -  Support of BIGMEM added by Gerhard Wichert, Siemens AG
 *		(Gerhard.Wichert@pdb.siemens.de)
 *
 * Aug/Sep 2004 Changed to four level page tables (Andi Kleen)
 */

#include <linux/kernel_stat.h>
#include <linux/mm.h>
#include <linux/mm_inline.h>
#include <linux/sched/mm.h>
#include <linux/sched/coredump.h>
#include <linux/sched/numa_balancing.h>
#include <linux/sched/task.h>
#include <linux/hugetlb.h>
#include <linux/mman.h>
#include <linux/swap.h>
#include <linux/highmem.h>
#include <linux/pagemap.h>
#include <linux/memremap.h>
#include <linux/kmsan.h>
#include <linux/ksm.h>
#include <linux/rmap.h>
#include <linux/export.h>
#include <linux/delayacct.h>
#include <linux/init.h>
#include <linux/pfn_t.h>
#include <linux/writeback.h>
#include <linux/memcontrol.h>
#include <linux/mmu_notifier.h>
#include <linux/swapops.h>
#include <linux/elf.h>
#include <linux/gfp.h>
#include <linux/migrate.h>
#include <linux/string.h>
#include <linux/memory-tiers.h>
#include <linux/debugfs.h>
#include <linux/userfaultfd_k.h>
#include <linux/dax.h>
#include <linux/oom.h>
#include <linux/numa.h>
#include <linux/perf_event.h>
#include <linux/ptrace.h>
#include <linux/vmalloc.h>
#include <linux/sched/sysctl.h>

#include <trace/events/kmem.h>

#include <asm/io.h>
#include <asm/mmu_context.h>
#include <asm/pgalloc.h>
#include <linux/uaccess.h>
#include <asm/tlb.h>
#include <asm/tlbflush.h>

#include "pgalloc-track.h"
#include "internal.h"
#include "swap.h"

#if defined(LAST_CPUPID_NOT_IN_PAGE_FLAGS) && !defined(CONFIG_COMPILE_TEST)
#warning Unfortunate NUMA and NUMA Balancing config, growing page-frame for last_cpupid.
#endif

#ifndef CONFIG_NUMA
unsigned long max_mapnr;
EXPORT_SYMBOL(max_mapnr);

struct page *mem_map;
EXPORT_SYMBOL(mem_map);
#endif

static vm_fault_t do_fault(struct vm_fault *vmf);
static vm_fault_t do_anonymous_page(struct vm_fault *vmf);
static bool vmf_pte_changed(struct vm_fault *vmf);

/*
 * Return true if the original pte was a uffd-wp pte marker (so the pte was
 * wr-protected).
 */
static bool vmf_orig_pte_uffd_wp(struct vm_fault *vmf)
{
	if (!(vmf->flags & FAULT_FLAG_ORIG_PTE_VALID))
		return false;

	return pte_marker_uffd_wp(vmf->orig_pte);
}

/*
 * A number of key systems in x86 including ioremap() rely on the assumption
 * that high_memory defines the upper bound on direct map memory, then end
 * of ZONE_NORMAL.
 */
void *high_memory;
EXPORT_SYMBOL(high_memory);

/*
 * Randomize the address space (stacks, mmaps, brk, etc.).
 *
 * ( When CONFIG_COMPAT_BRK=y we exclude brk from randomization,
 *   as ancient (libc5 based) binaries can segfault. )
 */
int randomize_va_space __read_mostly =
#ifdef CONFIG_COMPAT_BRK
					1;
#else
					2;
#endif

#ifndef arch_wants_old_prefaulted_pte
static inline bool arch_wants_old_prefaulted_pte(void)
{
	/*
	 * Transitioning a PTE from 'old' to 'young' can be expensive on
	 * some architectures, even if it's performed in hardware. By
	 * default, "false" means prefaulted entries will be 'young'.
	 */
	return false;
}
#endif

static int __init disable_randmaps(char *s)
{
	randomize_va_space = 0;
	return 1;
}
__setup("norandmaps", disable_randmaps);

unsigned long zero_pfn __read_mostly;
EXPORT_SYMBOL(zero_pfn);

unsigned long highest_memmap_pfn __read_mostly;

/*
 * CONFIG_MMU architectures set up ZERO_PAGE in their paging_init()
 */
static int __init init_zero_pfn(void)
{
	zero_pfn = page_to_pfn(ZERO_PAGE(0));
	return 0;
}
early_initcall(init_zero_pfn);

void mm_trace_rss_stat(struct mm_struct *mm, int member)
{
	trace_rss_stat(mm, member);
}

/*
 * Note: this doesn't free the actual pages themselves. That
 * has been handled earlier when unmapping all the memory regions.
 */
static void free_pte_range(struct mmu_gather *tlb, pmd_t *pmd,
			   unsigned long addr)
{
	pgtable_t token = pmd_pgtable(*pmd);
	pmd_clear(pmd);
	pte_free_tlb(tlb, token, addr);
	mm_dec_nr_ptes(tlb->mm);
}

static inline void free_pmd_range(struct mmu_gather *tlb, pud_t *pud,
				unsigned long addr, unsigned long end,
				unsigned long floor, unsigned long ceiling)
{
	pmd_t *pmd;
	unsigned long next;
	unsigned long start;

	start = addr;
	pmd = pmd_offset(pud, addr);
	do {
		next = pmd_addr_end(addr, end);
		if (pmd_none_or_clear_bad(pmd))
			continue;
		free_pte_range(tlb, pmd, addr);
	} while (pmd++, addr = next, addr != end);

	start &= PUD_MASK;
	if (start < floor)
		return;
	if (ceiling) {
		ceiling &= PUD_MASK;
		if (!ceiling)
			return;
	}
	if (end - 1 > ceiling - 1)
		return;

	pmd = pmd_offset(pud, start);
	pud_clear(pud);
	pmd_free_tlb(tlb, pmd, start);
	mm_dec_nr_pmds(tlb->mm);
}

static inline void free_pud_range(struct mmu_gather *tlb, p4d_t *p4d,
				unsigned long addr, unsigned long end,
				unsigned long floor, unsigned long ceiling)
{
	pud_t *pud;
	unsigned long next;
	unsigned long start;

	start = addr;
	pud = pud_offset(p4d, addr);
	do {
		next = pud_addr_end(addr, end);
		if (pud_none_or_clear_bad(pud))
			continue;
		free_pmd_range(tlb, pud, addr, next, floor, ceiling);
	} while (pud++, addr = next, addr != end);

	start &= P4D_MASK;
	if (start < floor)
		return;
	if (ceiling) {
		ceiling &= P4D_MASK;
		if (!ceiling)
			return;
	}
	if (end - 1 > ceiling - 1)
		return;

	pud = pud_offset(p4d, start);
	p4d_clear(p4d);
	pud_free_tlb(tlb, pud, start);
	mm_dec_nr_puds(tlb->mm);
}

static inline void free_p4d_range(struct mmu_gather *tlb, pgd_t *pgd,
				unsigned long addr, unsigned long end,
				unsigned long floor, unsigned long ceiling)
{
	p4d_t *p4d;
	unsigned long next;
	unsigned long start;

	start = addr;
	p4d = p4d_offset(pgd, addr);
	do {
		next = p4d_addr_end(addr, end);
		if (p4d_none_or_clear_bad(p4d))
			continue;
		free_pud_range(tlb, p4d, addr, next, floor, ceiling);
	} while (p4d++, addr = next, addr != end);

	start &= PGDIR_MASK;
	if (start < floor)
		return;
	if (ceiling) {
		ceiling &= PGDIR_MASK;
		if (!ceiling)
			return;
	}
	if (end - 1 > ceiling - 1)
		return;

	p4d = p4d_offset(pgd, start);
	pgd_clear(pgd);
	p4d_free_tlb(tlb, p4d, start);
}

/*
 * This function frees user-level page tables of a process.
 */
void free_pgd_range(struct mmu_gather *tlb,
			unsigned long addr, unsigned long end,
			unsigned long floor, unsigned long ceiling)
{
	pgd_t *pgd;
	unsigned long next;

	/*
	 * The next few lines have given us lots of grief...
	 *
	 * Why are we testing PMD* at this top level?  Because often
	 * there will be no work to do at all, and we'd prefer not to
	 * go all the way down to the bottom just to discover that.
	 *
	 * Why all these "- 1"s?  Because 0 represents both the bottom
	 * of the address space and the top of it (using -1 for the
	 * top wouldn't help much: the masks would do the wrong thing).
	 * The rule is that addr 0 and floor 0 refer to the bottom of
	 * the address space, but end 0 and ceiling 0 refer to the top
	 * Comparisons need to use "end - 1" and "ceiling - 1" (though
	 * that end 0 case should be mythical).
	 *
	 * Wherever addr is brought up or ceiling brought down, we must
	 * be careful to reject "the opposite 0" before it confuses the
	 * subsequent tests.  But what about where end is brought down
	 * by PMD_SIZE below? no, end can't go down to 0 there.
	 *
	 * Whereas we round start (addr) and ceiling down, by different
	 * masks at different levels, in order to test whether a table
	 * now has no other vmas using it, so can be freed, we don't
	 * bother to round floor or end up - the tests don't need that.
	 */

	addr &= PMD_MASK;
	if (addr < floor) {
		addr += PMD_SIZE;
		if (!addr)
			return;
	}
	if (ceiling) {
		ceiling &= PMD_MASK;
		if (!ceiling)
			return;
	}
	if (end - 1 > ceiling - 1)
		end -= PMD_SIZE;
	if (addr > end - 1)
		return;
	/*
	 * We add page table cache pages with PAGE_SIZE,
	 * (see pte_free_tlb()), flush the tlb if we need
	 */
	tlb_change_page_size(tlb, PAGE_SIZE);
	pgd = pgd_offset(tlb->mm, addr);
	do {
		next = pgd_addr_end(addr, end);
		if (pgd_none_or_clear_bad(pgd))
			continue;
		free_p4d_range(tlb, pgd, addr, next, floor, ceiling);
	} while (pgd++, addr = next, addr != end);
}

void free_pgtables(struct mmu_gather *tlb, struct ma_state *mas,
		   struct vm_area_struct *vma, unsigned long floor,
		   unsigned long ceiling, bool mm_wr_locked)
{
	do {
		unsigned long addr = vma->vm_start;
		struct vm_area_struct *next;

		/*
		 * Note: USER_PGTABLES_CEILING may be passed as ceiling and may
		 * be 0.  This will underflow and is okay.
		 */
		next = mas_find(mas, ceiling - 1);
		if (unlikely(xa_is_zero(next)))
			next = NULL;

		/*
		 * Hide vma from rmap and truncate_pagecache before freeing
		 * pgtables
		 */
		if (mm_wr_locked)
			vma_start_write(vma);
		unlink_anon_vmas(vma);
		unlink_file_vma(vma);

		if (is_vm_hugetlb_page(vma)) {
			hugetlb_free_pgd_range(tlb, addr, vma->vm_end,
				floor, next ? next->vm_start : ceiling);
		} else {
			/*
			 * Optimization: gather nearby vmas into one call down
			 */
			while (next && next->vm_start <= vma->vm_end + PMD_SIZE
			       && !is_vm_hugetlb_page(next)) {
				vma = next;
				next = mas_find(mas, ceiling - 1);
				if (unlikely(xa_is_zero(next)))
					next = NULL;
				if (mm_wr_locked)
					vma_start_write(vma);
				unlink_anon_vmas(vma);
				unlink_file_vma(vma);
			}
			free_pgd_range(tlb, addr, vma->vm_end,
				floor, next ? next->vm_start : ceiling);
		}
		vma = next;
	} while (vma);
}

void pmd_install(struct mm_struct *mm, pmd_t *pmd, pgtable_t *pte)
{
	spinlock_t *ptl = pmd_lock(mm, pmd);

	if (likely(pmd_none(*pmd))) {	/* Has another populated it ? */
		mm_inc_nr_ptes(mm);
		/*
		 * Ensure all pte setup (eg. pte page lock and page clearing) are
		 * visible before the pte is made visible to other CPUs by being
		 * put into page tables.
		 *
		 * The other side of the story is the pointer chasing in the page
		 * table walking code (when walking the page table without locking;
		 * ie. most of the time). Fortunately, these data accesses consist
		 * of a chain of data-dependent loads, meaning most CPUs (alpha
		 * being the notable exception) will already guarantee loads are
		 * seen in-order. See the alpha page table accessors for the
		 * smp_rmb() barriers in page table walking code.
		 */
		smp_wmb(); /* Could be smp_wmb__xxx(before|after)_spin_lock */
		pmd_populate(mm, pmd, *pte);
		*pte = NULL;
	}
	spin_unlock(ptl);
}

int __pte_alloc(struct mm_struct *mm, pmd_t *pmd)
{
	pgtable_t new = pte_alloc_one(mm);
	if (!new)
		return -ENOMEM;

	pmd_install(mm, pmd, &new);
	if (new)
		pte_free(mm, new);
	return 0;
}

int __pte_alloc_kernel(pmd_t *pmd)
{
	pte_t *new = pte_alloc_one_kernel(&init_mm);
	if (!new)
		return -ENOMEM;

	spin_lock(&init_mm.page_table_lock);
	if (likely(pmd_none(*pmd))) {	/* Has another populated it ? */
		smp_wmb(); /* See comment in pmd_install() */
		pmd_populate_kernel(&init_mm, pmd, new);
		new = NULL;
	}
	spin_unlock(&init_mm.page_table_lock);
	if (new)
		pte_free_kernel(&init_mm, new);
	return 0;
}

static inline void init_rss_vec(int *rss)
{
	memset(rss, 0, sizeof(int) * NR_MM_COUNTERS);
}

static inline void add_mm_rss_vec(struct mm_struct *mm, int *rss)
{
	int i;

	for (i = 0; i < NR_MM_COUNTERS; i++)
		if (rss[i])
			add_mm_counter(mm, i, rss[i]);
}

/*
 * This function is called to print an error when a bad pte
 * is found. For example, we might have a PFN-mapped pte in
 * a region that doesn't allow it.
 *
 * The calling function must still handle the error.
 */
static void print_bad_pte(struct vm_area_struct *vma, unsigned long addr,
			  pte_t pte, struct page *page)
{
	pgd_t *pgd = pgd_offset(vma->vm_mm, addr);
	p4d_t *p4d = p4d_offset(pgd, addr);
	pud_t *pud = pud_offset(p4d, addr);
	pmd_t *pmd = pmd_offset(pud, addr);
	struct address_space *mapping;
	pgoff_t index;
	static unsigned long resume;
	static unsigned long nr_shown;
	static unsigned long nr_unshown;

	/*
	 * Allow a burst of 60 reports, then keep quiet for that minute;
	 * or allow a steady drip of one report per second.
	 */
	if (nr_shown == 60) {
		if (time_before(jiffies, resume)) {
			nr_unshown++;
			return;
		}
		if (nr_unshown) {
			pr_alert("BUG: Bad page map: %lu messages suppressed\n",
				 nr_unshown);
			nr_unshown = 0;
		}
		nr_shown = 0;
	}
	if (nr_shown++ == 0)
		resume = jiffies + 60 * HZ;

	mapping = vma->vm_file ? vma->vm_file->f_mapping : NULL;
	index = linear_page_index(vma, addr);

	pr_alert("BUG: Bad page map in process %s  pte:%08llx pmd:%08llx\n",
		 current->comm,
		 (long long)pte_val(pte), (long long)pmd_val(*pmd));
	if (page)
		dump_page(page, "bad pte");
	pr_alert("addr:%px vm_flags:%08lx anon_vma:%px mapping:%px index:%lx\n",
		 (void *)addr, vma->vm_flags, vma->anon_vma, mapping, index);
	pr_alert("file:%pD fault:%ps mmap:%ps read_folio:%ps\n",
		 vma->vm_file,
		 vma->vm_ops ? vma->vm_ops->fault : NULL,
		 vma->vm_file ? vma->vm_file->f_op->mmap : NULL,
		 mapping ? mapping->a_ops->read_folio : NULL);
	dump_stack();
	add_taint(TAINT_BAD_PAGE, LOCKDEP_NOW_UNRELIABLE);
}

/*
 * vm_normal_page -- This function gets the "struct page" associated with a pte.
 *
 * "Special" mappings do not wish to be associated with a "struct page" (either
 * it doesn't exist, or it exists but they don't want to touch it). In this
 * case, NULL is returned here. "Normal" mappings do have a struct page.
 *
 * There are 2 broad cases. Firstly, an architecture may define a pte_special()
 * pte bit, in which case this function is trivial. Secondly, an architecture
 * may not have a spare pte bit, which requires a more complicated scheme,
 * described below.
 *
 * A raw VM_PFNMAP mapping (ie. one that is not COWed) is always considered a
 * special mapping (even if there are underlying and valid "struct pages").
 * COWed pages of a VM_PFNMAP are always normal.
 *
 * The way we recognize COWed pages within VM_PFNMAP mappings is through the
 * rules set up by "remap_pfn_range()": the vma will have the VM_PFNMAP bit
 * set, and the vm_pgoff will point to the first PFN mapped: thus every special
 * mapping will always honor the rule
 *
 *	pfn_of_page == vma->vm_pgoff + ((addr - vma->vm_start) >> PAGE_SHIFT)
 *
 * And for normal mappings this is false.
 *
 * This restricts such mappings to be a linear translation from virtual address
 * to pfn. To get around this restriction, we allow arbitrary mappings so long
 * as the vma is not a COW mapping; in that case, we know that all ptes are
 * special (because none can have been COWed).
 *
 *
 * In order to support COW of arbitrary special mappings, we have VM_MIXEDMAP.
 *
 * VM_MIXEDMAP mappings can likewise contain memory with or without "struct
 * page" backing, however the difference is that _all_ pages with a struct
 * page (that is, those where pfn_valid is true) are refcounted and considered
 * normal pages by the VM. The disadvantage is that pages are refcounted
 * (which can be slower and simply not an option for some PFNMAP users). The
 * advantage is that we don't have to follow the strict linearity rule of
 * PFNMAP mappings in order to support COWable mappings.
 *
 */
struct page *vm_normal_page(struct vm_area_struct *vma, unsigned long addr,
			    pte_t pte)
{
	unsigned long pfn = pte_pfn(pte);

	if (IS_ENABLED(CONFIG_ARCH_HAS_PTE_SPECIAL)) {
		if (likely(!pte_special(pte)))
			goto check_pfn;
		if (vma->vm_ops && vma->vm_ops->find_special_page)
			return vma->vm_ops->find_special_page(vma, addr);
		if (vma->vm_flags & (VM_PFNMAP | VM_MIXEDMAP))
			return NULL;
		if (is_zero_pfn(pfn))
			return NULL;
		if (pte_devmap(pte))
		/*
		 * NOTE: New users of ZONE_DEVICE will not set pte_devmap()
		 * and will have refcounts incremented on their struct pages
		 * when they are inserted into PTEs, thus they are safe to
		 * return here. Legacy ZONE_DEVICE pages that set pte_devmap()
		 * do not have refcounts. Example of legacy ZONE_DEVICE is
		 * MEMORY_DEVICE_FS_DAX type in pmem or virtio_fs drivers.
		 */
			return NULL;

		print_bad_pte(vma, addr, pte, NULL);
		return NULL;
	}

	/* !CONFIG_ARCH_HAS_PTE_SPECIAL case follows: */

	if (unlikely(vma->vm_flags & (VM_PFNMAP|VM_MIXEDMAP))) {
		if (vma->vm_flags & VM_MIXEDMAP) {
			if (!pfn_valid(pfn))
				return NULL;
			goto out;
		} else {
			unsigned long off;
			off = (addr - vma->vm_start) >> PAGE_SHIFT;
			if (pfn == vma->vm_pgoff + off)
				return NULL;
			if (!is_cow_mapping(vma->vm_flags))
				return NULL;
		}
	}

	if (is_zero_pfn(pfn))
		return NULL;

check_pfn:
	if (unlikely(pfn > highest_memmap_pfn)) {
		print_bad_pte(vma, addr, pte, NULL);
		return NULL;
	}

	/*
	 * NOTE! We still have PageReserved() pages in the page tables.
	 * eg. VDSO mappings can cause them to exist.
	 */
out:
	return pfn_to_page(pfn);
}

struct folio *vm_normal_folio(struct vm_area_struct *vma, unsigned long addr,
			    pte_t pte)
{
	struct page *page = vm_normal_page(vma, addr, pte);

	if (page)
		return page_folio(page);
	return NULL;
}

#ifdef CONFIG_TRANSPARENT_HUGEPAGE
struct page *vm_normal_page_pmd(struct vm_area_struct *vma, unsigned long addr,
				pmd_t pmd)
{
	unsigned long pfn = pmd_pfn(pmd);

	/*
	 * There is no pmd_special() but there may be special pmds, e.g.
	 * in a direct-access (dax) mapping, so let's just replicate the
	 * !CONFIG_ARCH_HAS_PTE_SPECIAL case from vm_normal_page() here.
	 */
	if (unlikely(vma->vm_flags & (VM_PFNMAP|VM_MIXEDMAP))) {
		if (vma->vm_flags & VM_MIXEDMAP) {
			if (!pfn_valid(pfn))
				return NULL;
			goto out;
		} else {
			unsigned long off;
			off = (addr - vma->vm_start) >> PAGE_SHIFT;
			if (pfn == vma->vm_pgoff + off)
				return NULL;
			if (!is_cow_mapping(vma->vm_flags))
				return NULL;
		}
	}

	if (pmd_devmap(pmd))
		return NULL;
	if (is_huge_zero_pmd(pmd))
		return NULL;
	if (unlikely(pfn > highest_memmap_pfn))
		return NULL;

	/*
	 * NOTE! We still have PageReserved() pages in the page tables.
	 * eg. VDSO mappings can cause them to exist.
	 */
out:
	return pfn_to_page(pfn);
}

struct folio *vm_normal_folio_pmd(struct vm_area_struct *vma,
				  unsigned long addr, pmd_t pmd)
{
	struct page *page = vm_normal_page_pmd(vma, addr, pmd);

	if (page)
		return page_folio(page);
	return NULL;
}
#endif

static void restore_exclusive_pte(struct vm_area_struct *vma,
				  struct page *page, unsigned long address,
				  pte_t *ptep)
{
	struct folio *folio = page_folio(page);
	pte_t orig_pte;
	pte_t pte;
	swp_entry_t entry;

	orig_pte = ptep_get(ptep);
	pte = pte_mkold(mk_pte(page, READ_ONCE(vma->vm_page_prot)));
	if (pte_swp_soft_dirty(orig_pte))
		pte = pte_mksoft_dirty(pte);

	entry = pte_to_swp_entry(orig_pte);
	if (pte_swp_uffd_wp(orig_pte))
		pte = pte_mkuffd_wp(pte);
	else if (is_writable_device_exclusive_entry(entry))
		pte = maybe_mkwrite(pte_mkdirty(pte), vma);

	VM_BUG_ON_FOLIO(pte_write(pte) && (!folio_test_anon(folio) &&
					   PageAnonExclusive(page)), folio);

	/*
	 * No need to take a page reference as one was already
	 * created when the swap entry was made.
	 */
	if (folio_test_anon(folio))
		folio_add_anon_rmap_pte(folio, page, vma, address, RMAP_NONE);
	else
		/*
		 * Currently device exclusive access only supports anonymous
		 * memory so the entry shouldn't point to a filebacked page.
		 */
		WARN_ON_ONCE(1);

	set_pte_at(vma->vm_mm, address, ptep, pte);

	/*
	 * No need to invalidate - it was non-present before. However
	 * secondary CPUs may have mappings that need invalidating.
	 */
	update_mmu_cache(vma, address, ptep);
}

/*
 * Tries to restore an exclusive pte if the page lock can be acquired without
 * sleeping.
 */
static int
try_restore_exclusive_pte(pte_t *src_pte, struct vm_area_struct *vma,
			unsigned long addr)
{
	swp_entry_t entry = pte_to_swp_entry(ptep_get(src_pte));
	struct page *page = pfn_swap_entry_to_page(entry);

	if (trylock_page(page)) {
		restore_exclusive_pte(vma, page, addr, src_pte);
		unlock_page(page);
		return 0;
	}

	return -EBUSY;
}

/*
 * copy one vm_area from one task to the other. Assumes the page tables
 * already present in the new task to be cleared in the whole range
 * covered by this vma.
 */

static unsigned long
copy_nonpresent_pte(struct mm_struct *dst_mm, struct mm_struct *src_mm,
		pte_t *dst_pte, pte_t *src_pte, struct vm_area_struct *dst_vma,
		struct vm_area_struct *src_vma, unsigned long addr, int *rss)
{
	unsigned long vm_flags = dst_vma->vm_flags;
	pte_t orig_pte = ptep_get(src_pte);
	pte_t pte = orig_pte;
	struct folio *folio;
	struct page *page;
	swp_entry_t entry = pte_to_swp_entry(orig_pte);

	if (likely(!non_swap_entry(entry))) {
		if (swap_duplicate(entry) < 0)
			return -EIO;

		/* make sure dst_mm is on swapoff's mmlist. */
		if (unlikely(list_empty(&dst_mm->mmlist))) {
			spin_lock(&mmlist_lock);
			if (list_empty(&dst_mm->mmlist))
				list_add(&dst_mm->mmlist,
						&src_mm->mmlist);
			spin_unlock(&mmlist_lock);
		}
		/* Mark the swap entry as shared. */
		if (pte_swp_exclusive(orig_pte)) {
			pte = pte_swp_clear_exclusive(orig_pte);
			set_pte_at(src_mm, addr, src_pte, pte);
		}
		rss[MM_SWAPENTS]++;
	} else if (is_migration_entry(entry)) {
		folio = pfn_swap_entry_folio(entry);

		rss[mm_counter(folio)]++;

		if (!is_readable_migration_entry(entry) &&
				is_cow_mapping(vm_flags)) {
			/*
			 * COW mappings require pages in both parent and child
			 * to be set to read. A previously exclusive entry is
			 * now shared.
			 */
			entry = make_readable_migration_entry(
							swp_offset(entry));
			pte = swp_entry_to_pte(entry);
			if (pte_swp_soft_dirty(orig_pte))
				pte = pte_swp_mksoft_dirty(pte);
			if (pte_swp_uffd_wp(orig_pte))
				pte = pte_swp_mkuffd_wp(pte);
			set_pte_at(src_mm, addr, src_pte, pte);
		}
	} else if (is_device_private_entry(entry)) {
		page = pfn_swap_entry_to_page(entry);
		folio = page_folio(page);

		/*
		 * Update rss count even for unaddressable pages, as
		 * they should treated just like normal pages in this
		 * respect.
		 *
		 * We will likely want to have some new rss counters
		 * for unaddressable pages, at some point. But for now
		 * keep things as they are.
		 */
		folio_get(folio);
		rss[mm_counter(folio)]++;
		/* Cannot fail as these pages cannot get pinned. */
		folio_try_dup_anon_rmap_pte(folio, page, src_vma);

		/*
		 * We do not preserve soft-dirty information, because so
		 * far, checkpoint/restore is the only feature that
		 * requires that. And checkpoint/restore does not work
		 * when a device driver is involved (you cannot easily
		 * save and restore device driver state).
		 */
		if (is_writable_device_private_entry(entry) &&
		    is_cow_mapping(vm_flags)) {
			entry = make_readable_device_private_entry(
							swp_offset(entry));
			pte = swp_entry_to_pte(entry);
			if (pte_swp_uffd_wp(orig_pte))
				pte = pte_swp_mkuffd_wp(pte);
			set_pte_at(src_mm, addr, src_pte, pte);
		}
	} else if (is_device_exclusive_entry(entry)) {
		/*
		 * Make device exclusive entries present by restoring the
		 * original entry then copying as for a present pte. Device
		 * exclusive entries currently only support private writable
		 * (ie. COW) mappings.
		 */
		VM_BUG_ON(!is_cow_mapping(src_vma->vm_flags));
		if (try_restore_exclusive_pte(src_pte, src_vma, addr))
			return -EBUSY;
		return -ENOENT;
	} else if (is_pte_marker_entry(entry)) {
		pte_marker marker = copy_pte_marker(entry, dst_vma);

		if (marker)
			set_pte_at(dst_mm, addr, dst_pte,
				   make_pte_marker(marker));
		return 0;
	}
	if (!userfaultfd_wp(dst_vma))
		pte = pte_swp_clear_uffd_wp(pte);
	set_pte_at(dst_mm, addr, dst_pte, pte);
	return 0;
}

/*
 * Copy a present and normal page.
 *
 * NOTE! The usual case is that this isn't required;
 * instead, the caller can just increase the page refcount
 * and re-use the pte the traditional way.
 *
 * And if we need a pre-allocated page but don't yet have
 * one, return a negative error to let the preallocation
 * code know so that it can do so outside the page table
 * lock.
 */
static inline int
copy_present_page(struct vm_area_struct *dst_vma, struct vm_area_struct *src_vma,
		  pte_t *dst_pte, pte_t *src_pte, unsigned long addr, int *rss,
		  struct folio **prealloc, struct page *page)
{
	struct folio *new_folio;
	pte_t pte;

	new_folio = *prealloc;
	if (!new_folio)
		return -EAGAIN;

	/*
	 * We have a prealloc page, all good!  Take it
	 * over and copy the page & arm it.
	 */
	*prealloc = NULL;
	copy_user_highpage(&new_folio->page, page, addr, src_vma);
	__folio_mark_uptodate(new_folio);
	folio_add_new_anon_rmap(new_folio, dst_vma, addr);
	folio_add_lru_vma(new_folio, dst_vma);
	rss[MM_ANONPAGES]++;

	/* All done, just insert the new page copy in the child */
	pte = mk_pte(&new_folio->page, dst_vma->vm_page_prot);
	pte = maybe_mkwrite(pte_mkdirty(pte), dst_vma);
	if (userfaultfd_pte_wp(dst_vma, ptep_get(src_pte)))
		/* Uffd-wp needs to be delivered to dest pte as well */
		pte = pte_mkuffd_wp(pte);
	set_pte_at(dst_vma->vm_mm, addr, dst_pte, pte);
	return 0;
}

static __always_inline void __copy_present_ptes(struct vm_area_struct *dst_vma,
		struct vm_area_struct *src_vma, pte_t *dst_pte, pte_t *src_pte,
		pte_t pte, unsigned long addr, int nr)
{
	struct mm_struct *src_mm = src_vma->vm_mm;

	/* If it's a COW mapping, write protect it both processes. */
	if (is_cow_mapping(src_vma->vm_flags) && pte_write(pte)) {
		wrprotect_ptes(src_mm, addr, src_pte, nr);
		pte = pte_wrprotect(pte);
	}

	/* If it's a shared mapping, mark it clean in the child. */
	if (src_vma->vm_flags & VM_SHARED)
		pte = pte_mkclean(pte);
	pte = pte_mkold(pte);

	if (!userfaultfd_wp(dst_vma))
		pte = pte_clear_uffd_wp(pte);

	set_ptes(dst_vma->vm_mm, addr, dst_pte, pte, nr);
}

/*
 * Copy one present PTE, trying to batch-process subsequent PTEs that map
 * consecutive pages of the same folio by copying them as well.
 *
 * Returns -EAGAIN if one preallocated page is required to copy the next PTE.
 * Otherwise, returns the number of copied PTEs (at least 1).
 */
static inline int
copy_present_ptes(struct vm_area_struct *dst_vma, struct vm_area_struct *src_vma,
		 pte_t *dst_pte, pte_t *src_pte, pte_t pte, unsigned long addr,
		 int max_nr, int *rss, struct folio **prealloc)
{
	struct page *page;
	struct folio *folio;
	bool any_writable;
	fpb_t flags = 0;
	int err, nr;

	page = vm_normal_page(src_vma, addr, pte);
	if (unlikely(!page))
		goto copy_pte;

	folio = page_folio(page);

	/*
	 * If we likely have to copy, just don't bother with batching. Make
	 * sure that the common "small folio" case is as fast as possible
	 * by keeping the batching logic separate.
	 */
	if (unlikely(!*prealloc && folio_test_large(folio) && max_nr != 1)) {
		if (src_vma->vm_flags & VM_SHARED)
			flags |= FPB_IGNORE_DIRTY;
		if (!vma_soft_dirty_enabled(src_vma))
			flags |= FPB_IGNORE_SOFT_DIRTY;

		nr = folio_pte_batch(folio, addr, src_pte, pte, max_nr, flags,
				     &any_writable);
		folio_ref_add(folio, nr);
		if (folio_test_anon(folio)) {
			if (unlikely(folio_try_dup_anon_rmap_ptes(folio, page,
								  nr, src_vma))) {
				folio_ref_sub(folio, nr);
				return -EAGAIN;
			}
			rss[MM_ANONPAGES] += nr;
			VM_WARN_ON_FOLIO(PageAnonExclusive(page), folio);
		} else {
			folio_dup_file_rmap_ptes(folio, page, nr);
			rss[mm_counter_file(folio)] += nr;
		}
		if (any_writable)
			pte = pte_mkwrite(pte, src_vma);
		__copy_present_ptes(dst_vma, src_vma, dst_pte, src_pte, pte,
				    addr, nr);
		return nr;
	}

	folio_get(folio);
	if (folio_test_anon(folio)) {
		/*
		 * If this page may have been pinned by the parent process,
		 * copy the page immediately for the child so that we'll always
		 * guarantee the pinned page won't be randomly replaced in the
		 * future.
		 */
		if (unlikely(folio_try_dup_anon_rmap_pte(folio, page, src_vma))) {
			/* Page may be pinned, we have to copy. */
			folio_put(folio);
			err = copy_present_page(dst_vma, src_vma, dst_pte, src_pte,
						addr, rss, prealloc, page);
			return err ? err : 1;
		}
		rss[MM_ANONPAGES]++;
		VM_WARN_ON_FOLIO(PageAnonExclusive(page), folio);
	} else {
		folio_dup_file_rmap_pte(folio, page);
		rss[mm_counter_file(folio)]++;
	}

copy_pte:
	__copy_present_ptes(dst_vma, src_vma, dst_pte, src_pte, pte, addr, 1);
	return 1;
}

static inline struct folio *folio_prealloc(struct mm_struct *src_mm,
		struct vm_area_struct *vma, unsigned long addr, bool need_zero)
{
	struct folio *new_folio;

	if (need_zero)
		new_folio = vma_alloc_zeroed_movable_folio(vma, addr);
	else
		new_folio = vma_alloc_folio(GFP_HIGHUSER_MOVABLE, 0, vma,
					    addr, false);

	if (!new_folio)
		return NULL;

	if (mem_cgroup_charge(new_folio, src_mm, GFP_KERNEL)) {
		folio_put(new_folio);
		return NULL;
	}
	folio_throttle_swaprate(new_folio, GFP_KERNEL);

	return new_folio;
}

static int
copy_pte_range(struct vm_area_struct *dst_vma, struct vm_area_struct *src_vma,
	       pmd_t *dst_pmd, pmd_t *src_pmd, unsigned long addr,
	       unsigned long end)
{
	struct mm_struct *dst_mm = dst_vma->vm_mm;
	struct mm_struct *src_mm = src_vma->vm_mm;
	pte_t *orig_src_pte, *orig_dst_pte;
	pte_t *src_pte, *dst_pte;
	pte_t ptent;
	spinlock_t *src_ptl, *dst_ptl;
	int progress, max_nr, ret = 0;
	int rss[NR_MM_COUNTERS];
	swp_entry_t entry = (swp_entry_t){0};
	struct folio *prealloc = NULL;
	int nr;

again:
	progress = 0;
	init_rss_vec(rss);

	/*
	 * copy_pmd_range()'s prior pmd_none_or_clear_bad(src_pmd), and the
	 * error handling here, assume that exclusive mmap_lock on dst and src
	 * protects anon from unexpected THP transitions; with shmem and file
	 * protected by mmap_lock-less collapse skipping areas with anon_vma
	 * (whereas vma_needs_copy() skips areas without anon_vma).  A rework
	 * can remove such assumptions later, but this is good enough for now.
	 */
	dst_pte = pte_alloc_map_lock(dst_mm, dst_pmd, addr, &dst_ptl);
	if (!dst_pte) {
		ret = -ENOMEM;
		goto out;
	}
	src_pte = pte_offset_map_nolock(src_mm, src_pmd, addr, &src_ptl);
	if (!src_pte) {
		pte_unmap_unlock(dst_pte, dst_ptl);
		/* ret == 0 */
		goto out;
	}
	spin_lock_nested(src_ptl, SINGLE_DEPTH_NESTING);
	orig_src_pte = src_pte;
	orig_dst_pte = dst_pte;
	arch_enter_lazy_mmu_mode();

	do {
		nr = 1;

		/*
		 * We are holding two locks at this point - either of them
		 * could generate latencies in another task on another CPU.
		 */
		if (progress >= 32) {
			progress = 0;
			if (need_resched() ||
			    spin_needbreak(src_ptl) || spin_needbreak(dst_ptl))
				break;
		}
		ptent = ptep_get(src_pte);
		if (pte_none(ptent)) {
			progress++;
			continue;
		}
		if (unlikely(!pte_present(ptent))) {
			ret = copy_nonpresent_pte(dst_mm, src_mm,
						  dst_pte, src_pte,
						  dst_vma, src_vma,
						  addr, rss);
			if (ret == -EIO) {
				entry = pte_to_swp_entry(ptep_get(src_pte));
				break;
			} else if (ret == -EBUSY) {
				break;
			} else if (!ret) {
				progress += 8;
				continue;
			}
			ptent = ptep_get(src_pte);
			VM_WARN_ON_ONCE(!pte_present(ptent));

			/*
			 * Device exclusive entry restored, continue by copying
			 * the now present pte.
			 */
			WARN_ON_ONCE(ret != -ENOENT);
		}
		/* copy_present_ptes() will clear `*prealloc' if consumed */
		max_nr = (end - addr) / PAGE_SIZE;
		ret = copy_present_ptes(dst_vma, src_vma, dst_pte, src_pte,
					ptent, addr, max_nr, rss, &prealloc);
		/*
		 * If we need a pre-allocated page for this pte, drop the
		 * locks, allocate, and try again.
		 */
		if (unlikely(ret == -EAGAIN))
			break;
		if (unlikely(prealloc)) {
			/*
			 * pre-alloc page cannot be reused by next time so as
			 * to strictly follow mempolicy (e.g., alloc_page_vma()
			 * will allocate page according to address).  This
			 * could only happen if one pinned pte changed.
			 */
			folio_put(prealloc);
			prealloc = NULL;
		}
		nr = ret;
		progress += 8 * nr;
	} while (dst_pte += nr, src_pte += nr, addr += PAGE_SIZE * nr,
		 addr != end);

	arch_leave_lazy_mmu_mode();
	pte_unmap_unlock(orig_src_pte, src_ptl);
	add_mm_rss_vec(dst_mm, rss);
	pte_unmap_unlock(orig_dst_pte, dst_ptl);
	cond_resched();

	if (ret == -EIO) {
		VM_WARN_ON_ONCE(!entry.val);
		if (add_swap_count_continuation(entry, GFP_KERNEL) < 0) {
			ret = -ENOMEM;
			goto out;
		}
		entry.val = 0;
	} else if (ret == -EBUSY) {
		goto out;
	} else if (ret ==  -EAGAIN) {
		prealloc = folio_prealloc(src_mm, src_vma, addr, false);
		if (!prealloc)
			return -ENOMEM;
	} else if (ret < 0) {
		VM_WARN_ON_ONCE(1);
	}

	/* We've captured and resolved the error. Reset, try again. */
	ret = 0;

	if (addr != end)
		goto again;
out:
	if (unlikely(prealloc))
		folio_put(prealloc);
	return ret;
}

static inline int
copy_pmd_range(struct vm_area_struct *dst_vma, struct vm_area_struct *src_vma,
	       pud_t *dst_pud, pud_t *src_pud, unsigned long addr,
	       unsigned long end)
{
	struct mm_struct *dst_mm = dst_vma->vm_mm;
	struct mm_struct *src_mm = src_vma->vm_mm;
	pmd_t *src_pmd, *dst_pmd;
	unsigned long next;

	dst_pmd = pmd_alloc(dst_mm, dst_pud, addr);
	if (!dst_pmd)
		return -ENOMEM;
	src_pmd = pmd_offset(src_pud, addr);
	do {
		next = pmd_addr_end(addr, end);
		if (is_swap_pmd(*src_pmd) || pmd_trans_huge(*src_pmd)
			|| pmd_devmap(*src_pmd)) {
			int err;
			VM_BUG_ON_VMA(next-addr != HPAGE_PMD_SIZE, src_vma);
			err = copy_huge_pmd(dst_mm, src_mm, dst_pmd, src_pmd,
					    addr, dst_vma, src_vma);
			if (err == -ENOMEM)
				return -ENOMEM;
			if (!err)
				continue;
			/* fall through */
		}
		if (pmd_none_or_clear_bad(src_pmd))
			continue;
		if (copy_pte_range(dst_vma, src_vma, dst_pmd, src_pmd,
				   addr, next))
			return -ENOMEM;
	} while (dst_pmd++, src_pmd++, addr = next, addr != end);
	return 0;
}

static inline int
copy_pud_range(struct vm_area_struct *dst_vma, struct vm_area_struct *src_vma,
	       p4d_t *dst_p4d, p4d_t *src_p4d, unsigned long addr,
	       unsigned long end)
{
	struct mm_struct *dst_mm = dst_vma->vm_mm;
	struct mm_struct *src_mm = src_vma->vm_mm;
	pud_t *src_pud, *dst_pud;
	unsigned long next;

	dst_pud = pud_alloc(dst_mm, dst_p4d, addr);
	if (!dst_pud)
		return -ENOMEM;
	src_pud = pud_offset(src_p4d, addr);
	do {
		next = pud_addr_end(addr, end);
		if (pud_trans_huge(*src_pud) || pud_devmap(*src_pud)) {
			int err;

			VM_BUG_ON_VMA(next-addr != HPAGE_PUD_SIZE, src_vma);
			err = copy_huge_pud(dst_mm, src_mm,
					    dst_pud, src_pud, addr, src_vma);
			if (err == -ENOMEM)
				return -ENOMEM;
			if (!err)
				continue;
			/* fall through */
		}
		if (pud_none_or_clear_bad(src_pud))
			continue;
		if (copy_pmd_range(dst_vma, src_vma, dst_pud, src_pud,
				   addr, next))
			return -ENOMEM;
	} while (dst_pud++, src_pud++, addr = next, addr != end);
	return 0;
}

static inline int
copy_p4d_range(struct vm_area_struct *dst_vma, struct vm_area_struct *src_vma,
	       pgd_t *dst_pgd, pgd_t *src_pgd, unsigned long addr,
	       unsigned long end)
{
	struct mm_struct *dst_mm = dst_vma->vm_mm;
	p4d_t *src_p4d, *dst_p4d;
	unsigned long next;

	dst_p4d = p4d_alloc(dst_mm, dst_pgd, addr);
	if (!dst_p4d)
		return -ENOMEM;
	src_p4d = p4d_offset(src_pgd, addr);
	do {
		next = p4d_addr_end(addr, end);
		if (p4d_none_or_clear_bad(src_p4d))
			continue;
		if (copy_pud_range(dst_vma, src_vma, dst_p4d, src_p4d,
				   addr, next))
			return -ENOMEM;
	} while (dst_p4d++, src_p4d++, addr = next, addr != end);
	return 0;
}

/*
 * Return true if the vma needs to copy the pgtable during this fork().  Return
 * false when we can speed up fork() by allowing lazy page faults later until
 * when the child accesses the memory range.
 */
static bool
vma_needs_copy(struct vm_area_struct *dst_vma, struct vm_area_struct *src_vma)
{
	/*
	 * Always copy pgtables when dst_vma has uffd-wp enabled even if it's
	 * file-backed (e.g. shmem). Because when uffd-wp is enabled, pgtable
	 * contains uffd-wp protection information, that's something we can't
	 * retrieve from page cache, and skip copying will lose those info.
	 */
	if (userfaultfd_wp(dst_vma))
		return true;

	if (src_vma->vm_flags & (VM_PFNMAP | VM_MIXEDMAP))
		return true;

	if (src_vma->anon_vma)
		return true;

	/*
	 * Don't copy ptes where a page fault will fill them correctly.  Fork
	 * becomes much lighter when there are big shared or private readonly
	 * mappings. The tradeoff is that copy_page_range is more efficient
	 * than faulting.
	 */
	return false;
}

int
copy_page_range(struct vm_area_struct *dst_vma, struct vm_area_struct *src_vma)
{
	pgd_t *src_pgd, *dst_pgd;
	unsigned long next;
	unsigned long addr = src_vma->vm_start;
	unsigned long end = src_vma->vm_end;
	struct mm_struct *dst_mm = dst_vma->vm_mm;
	struct mm_struct *src_mm = src_vma->vm_mm;
	struct mmu_notifier_range range;
	bool is_cow;
	int ret;

	if (!vma_needs_copy(dst_vma, src_vma))
		return 0;

	if (is_vm_hugetlb_page(src_vma))
		return copy_hugetlb_page_range(dst_mm, src_mm, dst_vma, src_vma);

	if (unlikely(src_vma->vm_flags & VM_PFNMAP)) {
		/*
		 * We do not free on error cases below as remove_vma
		 * gets called on error from higher level routine
		 */
		ret = track_pfn_copy(src_vma);
		if (ret)
			return ret;
	}

	/*
	 * We need to invalidate the secondary MMU mappings only when
	 * there could be a permission downgrade on the ptes of the
	 * parent mm. And a permission downgrade will only happen if
	 * is_cow_mapping() returns true.
	 */
	is_cow = is_cow_mapping(src_vma->vm_flags);

	if (is_cow) {
		mmu_notifier_range_init(&range, MMU_NOTIFY_PROTECTION_PAGE,
					0, src_mm, addr, end);
		mmu_notifier_invalidate_range_start(&range);
		/*
		 * Disabling preemption is not needed for the write side, as
		 * the read side doesn't spin, but goes to the mmap_lock.
		 *
		 * Use the raw variant of the seqcount_t write API to avoid
		 * lockdep complaining about preemptibility.
		 */
		vma_assert_write_locked(src_vma);
		raw_write_seqcount_begin(&src_mm->write_protect_seq);
	}

	ret = 0;
	dst_pgd = pgd_offset(dst_mm, addr);
	src_pgd = pgd_offset(src_mm, addr);
	do {
		next = pgd_addr_end(addr, end);
		if (pgd_none_or_clear_bad(src_pgd))
			continue;
		if (unlikely(copy_p4d_range(dst_vma, src_vma, dst_pgd, src_pgd,
					    addr, next))) {
			untrack_pfn_clear(dst_vma);
			ret = -ENOMEM;
			break;
		}
	} while (dst_pgd++, src_pgd++, addr = next, addr != end);

	if (is_cow) {
		raw_write_seqcount_end(&src_mm->write_protect_seq);
		mmu_notifier_invalidate_range_end(&range);
	}
	return ret;
}

/* Whether we should zap all COWed (private) pages too */
static inline bool should_zap_cows(struct zap_details *details)
{
	/* By default, zap all pages */
	if (!details)
		return true;

	/* Or, we zap COWed pages only if the caller wants to */
	return details->even_cows;
}

/* Decides whether we should zap this folio with the folio pointer specified */
static inline bool should_zap_folio(struct zap_details *details,
				    struct folio *folio)
{
	/* If we can make a decision without *folio.. */
	if (should_zap_cows(details))
		return true;

	/* Otherwise we should only zap non-anon folios */
	return !folio_test_anon(folio);
}

static inline bool zap_drop_file_uffd_wp(struct zap_details *details)
{
	if (!details)
		return false;

	return details->zap_flags & ZAP_FLAG_DROP_MARKER;
}

/*
 * This function makes sure that we'll replace the none pte with an uffd-wp
 * swap special pte marker when necessary. Must be with the pgtable lock held.
 */
static inline void
zap_install_uffd_wp_if_needed(struct vm_area_struct *vma,
			      unsigned long addr, pte_t *pte, int nr,
			      struct zap_details *details, pte_t pteval)
{
	/* Zap on anonymous always means dropping everything */
	if (vma_is_anonymous(vma))
		return;

	if (zap_drop_file_uffd_wp(details))
		return;

	for (;;) {
		/* the PFN in the PTE is irrelevant. */
		pte_install_uffd_wp_if_needed(vma, addr, pte, pteval);
		if (--nr == 0)
			break;
		pte++;
		addr += PAGE_SIZE;
	}
}

static __always_inline void zap_present_folio_ptes(struct mmu_gather *tlb,
		struct vm_area_struct *vma, struct folio *folio,
		struct page *page, pte_t *pte, pte_t ptent, unsigned int nr,
		unsigned long addr, struct zap_details *details, int *rss,
		bool *force_flush, bool *force_break)
{
	struct mm_struct *mm = tlb->mm;
	bool delay_rmap = false;

	if (!folio_test_anon(folio)) {
		ptent = get_and_clear_full_ptes(mm, addr, pte, nr, tlb->fullmm);
		if (pte_dirty(ptent)) {
			folio_mark_dirty(folio);
			if (tlb_delay_rmap(tlb)) {
				delay_rmap = true;
				*force_flush = true;
			}
		}
		if (pte_young(ptent) && likely(vma_has_recency(vma)))
			folio_mark_accessed(folio);
		rss[mm_counter(folio)] -= nr;
	} else {
		/* We don't need up-to-date accessed/dirty bits. */
		clear_full_ptes(mm, addr, pte, nr, tlb->fullmm);
		rss[MM_ANONPAGES] -= nr;
	}
	/* Checking a single PTE in a batch is sufficient. */
	arch_check_zapped_pte(vma, ptent);
	tlb_remove_tlb_entries(tlb, pte, nr, addr);
	if (unlikely(userfaultfd_pte_wp(vma, ptent)))
		zap_install_uffd_wp_if_needed(vma, addr, pte, nr, details,
					      ptent);

	if (!delay_rmap) {
		folio_remove_rmap_ptes(folio, page, nr, vma);

		/* Only sanity-check the first page in a batch. */
		if (unlikely(page_mapcount(page) < 0))
			print_bad_pte(vma, addr, ptent, page);
	}
	if (unlikely(__tlb_remove_folio_pages(tlb, page, nr, delay_rmap))) {
		*force_flush = true;
		*force_break = true;
	}
}

/*
 * Zap or skip at least one present PTE, trying to batch-process subsequent
 * PTEs that map consecutive pages of the same folio.
 *
 * Returns the number of processed (skipped or zapped) PTEs (at least 1).
 */
static inline int zap_present_ptes(struct mmu_gather *tlb,
		struct vm_area_struct *vma, pte_t *pte, pte_t ptent,
		unsigned int max_nr, unsigned long addr,
		struct zap_details *details, int *rss, bool *force_flush,
		bool *force_break)
{
	const fpb_t fpb_flags = FPB_IGNORE_DIRTY | FPB_IGNORE_SOFT_DIRTY;
	struct mm_struct *mm = tlb->mm;
	struct folio *folio;
	struct page *page;
	int nr;

	page = vm_normal_page(vma, addr, ptent);
	if (!page) {
		/* We don't need up-to-date accessed/dirty bits. */
		ptep_get_and_clear_full(mm, addr, pte, tlb->fullmm);
		arch_check_zapped_pte(vma, ptent);
		tlb_remove_tlb_entry(tlb, pte, addr);
<<<<<<< HEAD
		VM_WARN_ON_ONCE(userfaultfd_wp(vma));
=======
		if (userfaultfd_pte_wp(vma, ptent))
			zap_install_uffd_wp_if_needed(vma, addr, pte, 1,
						      details, ptent);
>>>>>>> 7e0c4332
		ksm_might_unmap_zero_page(mm, ptent);
		return 1;
	}

	folio = page_folio(page);
	if (unlikely(!should_zap_folio(details, folio)))
		return 1;

	/*
	 * Make sure that the common "small folio" case is as fast as possible
	 * by keeping the batching logic separate.
	 */
	if (unlikely(folio_test_large(folio) && max_nr != 1)) {
		nr = folio_pte_batch(folio, addr, pte, ptent, max_nr, fpb_flags,
				     NULL);

		zap_present_folio_ptes(tlb, vma, folio, page, pte, ptent, nr,
				       addr, details, rss, force_flush,
				       force_break);
		return nr;
	}
	zap_present_folio_ptes(tlb, vma, folio, page, pte, ptent, 1, addr,
			       details, rss, force_flush, force_break);
	return 1;
}

static unsigned long zap_pte_range(struct mmu_gather *tlb,
				struct vm_area_struct *vma, pmd_t *pmd,
				unsigned long addr, unsigned long end,
				struct zap_details *details)
{
	bool force_flush = false, force_break = false;
	struct mm_struct *mm = tlb->mm;
	int rss[NR_MM_COUNTERS];
	spinlock_t *ptl;
	pte_t *start_pte;
	pte_t *pte;
	swp_entry_t entry;
	int nr;

	tlb_change_page_size(tlb, PAGE_SIZE);
	init_rss_vec(rss);
	start_pte = pte = pte_offset_map_lock(mm, pmd, addr, &ptl);
	if (!pte)
		return addr;

	flush_tlb_batched_pending(mm);
	arch_enter_lazy_mmu_mode();
	do {
		pte_t ptent = ptep_get(pte);
		struct folio *folio;
		struct page *page;
		int max_nr;

		nr = 1;
		if (pte_none(ptent))
			continue;

		if (need_resched())
			break;

		if (pte_present(ptent)) {
			max_nr = (end - addr) / PAGE_SIZE;
			nr = zap_present_ptes(tlb, vma, pte, ptent, max_nr,
					      addr, details, rss, &force_flush,
					      &force_break);
			if (unlikely(force_break)) {
				addr += nr * PAGE_SIZE;
				break;
			}
			continue;
		}

		entry = pte_to_swp_entry(ptent);
		if (is_device_private_entry(entry) ||
		    is_device_exclusive_entry(entry)) {
			page = pfn_swap_entry_to_page(entry);
			folio = page_folio(page);
			if (unlikely(!should_zap_folio(details, folio)))
				continue;
			/*
			 * Both device private/exclusive mappings should only
			 * work with anonymous page so far, so we don't need to
			 * consider uffd-wp bit when zap. For more information,
			 * see zap_install_uffd_wp_if_needed().
			 */
			WARN_ON_ONCE(!vma_is_anonymous(vma));
			rss[mm_counter(folio)]--;
			if (is_device_private_entry(entry))
				folio_remove_rmap_pte(folio, page, vma);
			folio_put(folio);
		} else if (!non_swap_entry(entry)) {
			/* Genuine swap entry, hence a private anon page */
			if (!should_zap_cows(details))
				continue;
			rss[MM_SWAPENTS]--;
			if (unlikely(!free_swap_and_cache(entry)))
				print_bad_pte(vma, addr, ptent, NULL);
		} else if (is_migration_entry(entry)) {
			folio = pfn_swap_entry_folio(entry);
			if (!should_zap_folio(details, folio))
				continue;
			rss[mm_counter(folio)]--;
		} else if (pte_marker_entry_uffd_wp(entry)) {
			/*
			 * For anon: always drop the marker; for file: only
			 * drop the marker if explicitly requested.
			 */
			if (!vma_is_anonymous(vma) &&
			    !zap_drop_file_uffd_wp(details))
				continue;
		} else if (is_hwpoison_entry(entry) ||
			   is_poisoned_swp_entry(entry)) {
			if (!should_zap_cows(details))
				continue;
		} else {
			/* We should have covered all the swap entry types */
			pr_alert("unrecognized swap entry 0x%lx\n", entry.val);
			WARN_ON_ONCE(1);
		}
		pte_clear_not_present_full(mm, addr, pte, tlb->fullmm);
		zap_install_uffd_wp_if_needed(vma, addr, pte, 1, details, ptent);
	} while (pte += nr, addr += PAGE_SIZE * nr, addr != end);

	add_mm_rss_vec(mm, rss);
	arch_leave_lazy_mmu_mode();

	/* Do the actual TLB flush before dropping ptl */
	if (force_flush) {
		tlb_flush_mmu_tlbonly(tlb);
		tlb_flush_rmaps(tlb, vma);
	}
	pte_unmap_unlock(start_pte, ptl);

	/*
	 * If we forced a TLB flush (either due to running out of
	 * batch buffers or because we needed to flush dirty TLB
	 * entries before releasing the ptl), free the batched
	 * memory too. Come back again if we didn't do everything.
	 */
	if (force_flush)
		tlb_flush_mmu(tlb);

	return addr;
}

static inline unsigned long zap_pmd_range(struct mmu_gather *tlb,
				struct vm_area_struct *vma, pud_t *pud,
				unsigned long addr, unsigned long end,
				struct zap_details *details)
{
	pmd_t *pmd;
	unsigned long next;

	pmd = pmd_offset(pud, addr);
	do {
		next = pmd_addr_end(addr, end);
		if (is_swap_pmd(*pmd) || pmd_trans_huge(*pmd) || pmd_devmap(*pmd)) {
			if (next - addr != HPAGE_PMD_SIZE)
				__split_huge_pmd(vma, pmd, addr, false, NULL);
			else if (zap_huge_pmd(tlb, vma, pmd, addr)) {
				addr = next;
				continue;
			}
			/* fall through */
		} else if (details && details->single_folio &&
			   folio_test_pmd_mappable(details->single_folio) &&
			   next - addr == HPAGE_PMD_SIZE && pmd_none(*pmd)) {
			spinlock_t *ptl = pmd_lock(tlb->mm, pmd);
			/*
			 * Take and drop THP pmd lock so that we cannot return
			 * prematurely, while zap_huge_pmd() has cleared *pmd,
			 * but not yet decremented compound_mapcount().
			 */
			spin_unlock(ptl);
		}
		if (pmd_none(*pmd)) {
			addr = next;
			continue;
		}
		addr = zap_pte_range(tlb, vma, pmd, addr, next, details);
		if (addr != next)
			pmd--;
	} while (pmd++, cond_resched(), addr != end);

	return addr;
}

static inline unsigned long zap_pud_range(struct mmu_gather *tlb,
				struct vm_area_struct *vma, p4d_t *p4d,
				unsigned long addr, unsigned long end,
				struct zap_details *details)
{
	pud_t *pud;
	unsigned long next;

	pud = pud_offset(p4d, addr);
	do {
		next = pud_addr_end(addr, end);
		if (pud_trans_huge(*pud) || pud_devmap(*pud)) {
			if (next - addr != HPAGE_PUD_SIZE) {
				mmap_assert_locked(tlb->mm);
				split_huge_pud(vma, pud, addr);
			} else if (zap_huge_pud(tlb, vma, pud, addr))
				goto next;
			/* fall through */
		}
		if (pud_none_or_clear_bad(pud))
			continue;
		next = zap_pmd_range(tlb, vma, pud, addr, next, details);
next:
		cond_resched();
	} while (pud++, addr = next, addr != end);

	return addr;
}

static inline unsigned long zap_p4d_range(struct mmu_gather *tlb,
				struct vm_area_struct *vma, pgd_t *pgd,
				unsigned long addr, unsigned long end,
				struct zap_details *details)
{
	p4d_t *p4d;
	unsigned long next;

	p4d = p4d_offset(pgd, addr);
	do {
		next = p4d_addr_end(addr, end);
		if (p4d_none_or_clear_bad(p4d))
			continue;
		next = zap_pud_range(tlb, vma, p4d, addr, next, details);
	} while (p4d++, addr = next, addr != end);

	return addr;
}

void unmap_page_range(struct mmu_gather *tlb,
			     struct vm_area_struct *vma,
			     unsigned long addr, unsigned long end,
			     struct zap_details *details)
{
	pgd_t *pgd;
	unsigned long next;

	BUG_ON(addr >= end);
	tlb_start_vma(tlb, vma);
	pgd = pgd_offset(vma->vm_mm, addr);
	do {
		next = pgd_addr_end(addr, end);
		if (pgd_none_or_clear_bad(pgd))
			continue;
		next = zap_p4d_range(tlb, vma, pgd, addr, next, details);
	} while (pgd++, addr = next, addr != end);
	tlb_end_vma(tlb, vma);
}


static void unmap_single_vma(struct mmu_gather *tlb,
		struct vm_area_struct *vma, unsigned long start_addr,
		unsigned long end_addr,
		struct zap_details *details, bool mm_wr_locked)
{
	unsigned long start = max(vma->vm_start, start_addr);
	unsigned long end;

	if (start >= vma->vm_end)
		return;
	end = min(vma->vm_end, end_addr);
	if (end <= vma->vm_start)
		return;

	if (vma->vm_file)
		uprobe_munmap(vma, start, end);

	if (unlikely(vma->vm_flags & VM_PFNMAP))
		untrack_pfn(vma, 0, 0, mm_wr_locked);

	if (start != end) {
		if (unlikely(is_vm_hugetlb_page(vma))) {
			/*
			 * It is undesirable to test vma->vm_file as it
			 * should be non-null for valid hugetlb area.
			 * However, vm_file will be NULL in the error
			 * cleanup path of mmap_region. When
			 * hugetlbfs ->mmap method fails,
			 * mmap_region() nullifies vma->vm_file
			 * before calling this function to clean up.
			 * Since no pte has actually been setup, it is
			 * safe to do nothing in this case.
			 */
			if (vma->vm_file) {
				zap_flags_t zap_flags = details ?
				    details->zap_flags : 0;
				__unmap_hugepage_range(tlb, vma, start, end,
							     NULL, zap_flags);
			}
		} else
			unmap_page_range(tlb, vma, start, end, details);
	}
}

/**
 * unmap_vmas - unmap a range of memory covered by a list of vma's
 * @tlb: address of the caller's struct mmu_gather
 * @mas: the maple state
 * @vma: the starting vma
 * @start_addr: virtual address at which to start unmapping
 * @end_addr: virtual address at which to end unmapping
 * @tree_end: The maximum index to check
 * @mm_wr_locked: lock flag
 *
 * Unmap all pages in the vma list.
 *
 * Only addresses between `start' and `end' will be unmapped.
 *
 * The VMA list must be sorted in ascending virtual address order.
 *
 * unmap_vmas() assumes that the caller will flush the whole unmapped address
 * range after unmap_vmas() returns.  So the only responsibility here is to
 * ensure that any thus-far unmapped pages are flushed before unmap_vmas()
 * drops the lock and schedules.
 */
void unmap_vmas(struct mmu_gather *tlb, struct ma_state *mas,
		struct vm_area_struct *vma, unsigned long start_addr,
		unsigned long end_addr, unsigned long tree_end,
		bool mm_wr_locked)
{
	struct mmu_notifier_range range;
	struct zap_details details = {
		.zap_flags = ZAP_FLAG_DROP_MARKER | ZAP_FLAG_UNMAP,
		/* Careful - we need to zap private pages too! */
		.even_cows = true,
	};

	mmu_notifier_range_init(&range, MMU_NOTIFY_UNMAP, 0, vma->vm_mm,
				start_addr, end_addr);
	mmu_notifier_invalidate_range_start(&range);
	do {
		unsigned long start = start_addr;
		unsigned long end = end_addr;
		hugetlb_zap_begin(vma, &start, &end);
		unmap_single_vma(tlb, vma, start, end, &details,
				 mm_wr_locked);
		hugetlb_zap_end(vma, &details);
		vma = mas_find(mas, tree_end - 1);
	} while (vma && likely(!xa_is_zero(vma)));
	mmu_notifier_invalidate_range_end(&range);
}

/**
 * zap_page_range_single - remove user pages in a given range
 * @vma: vm_area_struct holding the applicable pages
 * @address: starting address of pages to zap
 * @size: number of bytes to zap
 * @details: details of shared cache invalidation
 *
 * The range must fit into one VMA.
 */
void zap_page_range_single(struct vm_area_struct *vma, unsigned long address,
		unsigned long size, struct zap_details *details)
{
	const unsigned long end = address + size;
	struct mmu_notifier_range range;
	struct mmu_gather tlb;

	lru_add_drain();
	mmu_notifier_range_init(&range, MMU_NOTIFY_CLEAR, 0, vma->vm_mm,
				address, end);
	hugetlb_zap_begin(vma, &range.start, &range.end);
	tlb_gather_mmu(&tlb, vma->vm_mm);
	update_hiwater_rss(vma->vm_mm);
	mmu_notifier_invalidate_range_start(&range);
	/*
	 * unmap 'address-end' not 'range.start-range.end' as range
	 * could have been expanded for hugetlb pmd sharing.
	 */
	unmap_single_vma(&tlb, vma, address, end, details, false);
	mmu_notifier_invalidate_range_end(&range);
	tlb_finish_mmu(&tlb);
	hugetlb_zap_end(vma, details);
}

/**
 * zap_vma_ptes - remove ptes mapping the vma
 * @vma: vm_area_struct holding ptes to be zapped
 * @address: starting address of pages to zap
 * @size: number of bytes to zap
 *
 * This function only unmaps ptes assigned to VM_PFNMAP vmas.
 *
 * The entire address range must be fully contained within the vma.
 *
 */
void zap_vma_ptes(struct vm_area_struct *vma, unsigned long address,
		unsigned long size)
{
	if (!range_in_vma(vma, address, address + size) ||
	    		!(vma->vm_flags & VM_PFNMAP))
		return;

	zap_page_range_single(vma, address, size, NULL);
}
EXPORT_SYMBOL_GPL(zap_vma_ptes);

static pmd_t *walk_to_pmd(struct mm_struct *mm, unsigned long addr)
{
	pgd_t *pgd;
	p4d_t *p4d;
	pud_t *pud;
	pmd_t *pmd;

	pgd = pgd_offset(mm, addr);
	p4d = p4d_alloc(mm, pgd, addr);
	if (!p4d)
		return NULL;
	pud = pud_alloc(mm, p4d, addr);
	if (!pud)
		return NULL;
	pmd = pmd_alloc(mm, pud, addr);
	if (!pmd)
		return NULL;

	VM_BUG_ON(pmd_trans_huge(*pmd));
	return pmd;
}

pte_t *__get_locked_pte(struct mm_struct *mm, unsigned long addr,
			spinlock_t **ptl)
{
	pmd_t *pmd = walk_to_pmd(mm, addr);

	if (!pmd)
		return NULL;
	return pte_alloc_map_lock(mm, pmd, addr, ptl);
}

static int validate_page_before_insert(struct page *page)
{
	struct folio *folio = page_folio(page);

	if (folio_test_anon(folio) || folio_test_slab(folio) ||
	    page_has_type(page))
		return -EINVAL;
	flush_dcache_folio(folio);
	return 0;
}

static int insert_page_into_pte_locked(struct vm_area_struct *vma, pte_t *pte,
			unsigned long addr, struct page *page, pgprot_t prot)
{
	struct folio *folio = page_folio(page);

	if (!pte_none(ptep_get(pte)))
		return -EBUSY;
	/* Ok, finally just insert the thing.. */
	folio_get(folio);
	inc_mm_counter(vma->vm_mm, mm_counter_file(folio));
	folio_add_file_rmap_pte(folio, page, vma);
	set_pte_at(vma->vm_mm, addr, pte, mk_pte(page, prot));
	return 0;
}

/*
 * This is the old fallback for page remapping.
 *
 * For historical reasons, it only allows reserved pages. Only
 * old drivers should use this, and they needed to mark their
 * pages reserved for the old functions anyway.
 */
static int insert_page(struct vm_area_struct *vma, unsigned long addr,
			struct page *page, pgprot_t prot)
{
	int retval;
	pte_t *pte;
	spinlock_t *ptl;

	retval = validate_page_before_insert(page);
	if (retval)
		goto out;
	retval = -ENOMEM;
	pte = get_locked_pte(vma->vm_mm, addr, &ptl);
	if (!pte)
		goto out;
	retval = insert_page_into_pte_locked(vma, pte, addr, page, prot);
	pte_unmap_unlock(pte, ptl);
out:
	return retval;
}

static int insert_page_in_batch_locked(struct vm_area_struct *vma, pte_t *pte,
			unsigned long addr, struct page *page, pgprot_t prot)
{
	int err;

	if (!page_count(page))
		return -EINVAL;
	err = validate_page_before_insert(page);
	if (err)
		return err;
	return insert_page_into_pte_locked(vma, pte, addr, page, prot);
}

/* insert_pages() amortizes the cost of spinlock operations
 * when inserting pages in a loop.
 */
static int insert_pages(struct vm_area_struct *vma, unsigned long addr,
			struct page **pages, unsigned long *num, pgprot_t prot)
{
	pmd_t *pmd = NULL;
	pte_t *start_pte, *pte;
	spinlock_t *pte_lock;
	struct mm_struct *const mm = vma->vm_mm;
	unsigned long curr_page_idx = 0;
	unsigned long remaining_pages_total = *num;
	unsigned long pages_to_write_in_pmd;
	int ret;
more:
	ret = -EFAULT;
	pmd = walk_to_pmd(mm, addr);
	if (!pmd)
		goto out;

	pages_to_write_in_pmd = min_t(unsigned long,
		remaining_pages_total, PTRS_PER_PTE - pte_index(addr));

	/* Allocate the PTE if necessary; takes PMD lock once only. */
	ret = -ENOMEM;
	if (pte_alloc(mm, pmd))
		goto out;

	while (pages_to_write_in_pmd) {
		int pte_idx = 0;
		const int batch_size = min_t(int, pages_to_write_in_pmd, 8);

		start_pte = pte_offset_map_lock(mm, pmd, addr, &pte_lock);
		if (!start_pte) {
			ret = -EFAULT;
			goto out;
		}
		for (pte = start_pte; pte_idx < batch_size; ++pte, ++pte_idx) {
			int err = insert_page_in_batch_locked(vma, pte,
				addr, pages[curr_page_idx], prot);
			if (unlikely(err)) {
				pte_unmap_unlock(start_pte, pte_lock);
				ret = err;
				remaining_pages_total -= pte_idx;
				goto out;
			}
			addr += PAGE_SIZE;
			++curr_page_idx;
		}
		pte_unmap_unlock(start_pte, pte_lock);
		pages_to_write_in_pmd -= batch_size;
		remaining_pages_total -= batch_size;
	}
	if (remaining_pages_total)
		goto more;
	ret = 0;
out:
	*num = remaining_pages_total;
	return ret;
}

/**
 * vm_insert_pages - insert multiple pages into user vma, batching the pmd lock.
 * @vma: user vma to map to
 * @addr: target start user address of these pages
 * @pages: source kernel pages
 * @num: in: number of pages to map. out: number of pages that were *not*
 * mapped. (0 means all pages were successfully mapped).
 *
 * Preferred over vm_insert_page() when inserting multiple pages.
 *
 * In case of error, we may have mapped a subset of the provided
 * pages. It is the caller's responsibility to account for this case.
 *
 * The same restrictions apply as in vm_insert_page().
 */
int vm_insert_pages(struct vm_area_struct *vma, unsigned long addr,
			struct page **pages, unsigned long *num)
{
	const unsigned long end_addr = addr + (*num * PAGE_SIZE) - 1;

	if (addr < vma->vm_start || end_addr >= vma->vm_end)
		return -EFAULT;
	if (!(vma->vm_flags & VM_MIXEDMAP)) {
		BUG_ON(mmap_read_trylock(vma->vm_mm));
		BUG_ON(vma->vm_flags & VM_PFNMAP);
		vm_flags_set(vma, VM_MIXEDMAP);
	}
	/* Defer page refcount checking till we're about to map that page. */
	return insert_pages(vma, addr, pages, num, vma->vm_page_prot);
}
EXPORT_SYMBOL(vm_insert_pages);

/**
 * vm_insert_page - insert single page into user vma
 * @vma: user vma to map to
 * @addr: target user address of this page
 * @page: source kernel page
 *
 * This allows drivers to insert individual pages they've allocated
 * into a user vma.
 *
 * The page has to be a nice clean _individual_ kernel allocation.
 * If you allocate a compound page, you need to have marked it as
 * such (__GFP_COMP), or manually just split the page up yourself
 * (see split_page()).
 *
 * NOTE! Traditionally this was done with "remap_pfn_range()" which
 * took an arbitrary page protection parameter. This doesn't allow
 * that. Your vma protection will have to be set up correctly, which
 * means that if you want a shared writable mapping, you'd better
 * ask for a shared writable mapping!
 *
 * The page does not need to be reserved.
 *
 * Usually this function is called from f_op->mmap() handler
 * under mm->mmap_lock write-lock, so it can change vma->vm_flags.
 * Caller must set VM_MIXEDMAP on vma if it wants to call this
 * function from other places, for example from page-fault handler.
 *
 * Return: %0 on success, negative error code otherwise.
 */
int vm_insert_page(struct vm_area_struct *vma, unsigned long addr,
			struct page *page)
{
	if (addr < vma->vm_start || addr >= vma->vm_end)
		return -EFAULT;
	if (!page_count(page))
		return -EINVAL;
	if (!(vma->vm_flags & VM_MIXEDMAP)) {
		BUG_ON(mmap_read_trylock(vma->vm_mm));
		BUG_ON(vma->vm_flags & VM_PFNMAP);
		vm_flags_set(vma, VM_MIXEDMAP);
	}
	return insert_page(vma, addr, page, vma->vm_page_prot);
}
EXPORT_SYMBOL(vm_insert_page);

/*
 * __vm_map_pages - maps range of kernel pages into user vma
 * @vma: user vma to map to
 * @pages: pointer to array of source kernel pages
 * @num: number of pages in page array
 * @offset: user's requested vm_pgoff
 *
 * This allows drivers to map range of kernel pages into a user vma.
 *
 * Return: 0 on success and error code otherwise.
 */
static int __vm_map_pages(struct vm_area_struct *vma, struct page **pages,
				unsigned long num, unsigned long offset)
{
	unsigned long count = vma_pages(vma);
	unsigned long uaddr = vma->vm_start;
	int ret, i;

	/* Fail if the user requested offset is beyond the end of the object */
	if (offset >= num)
		return -ENXIO;

	/* Fail if the user requested size exceeds available object size */
	if (count > num - offset)
		return -ENXIO;

	for (i = 0; i < count; i++) {
		ret = vm_insert_page(vma, uaddr, pages[offset + i]);
		if (ret < 0)
			return ret;
		uaddr += PAGE_SIZE;
	}

	return 0;
}

/**
 * vm_map_pages - maps range of kernel pages starts with non zero offset
 * @vma: user vma to map to
 * @pages: pointer to array of source kernel pages
 * @num: number of pages in page array
 *
 * Maps an object consisting of @num pages, catering for the user's
 * requested vm_pgoff
 *
 * If we fail to insert any page into the vma, the function will return
 * immediately leaving any previously inserted pages present.  Callers
 * from the mmap handler may immediately return the error as their caller
 * will destroy the vma, removing any successfully inserted pages. Other
 * callers should make their own arrangements for calling unmap_region().
 *
 * Context: Process context. Called by mmap handlers.
 * Return: 0 on success and error code otherwise.
 */
int vm_map_pages(struct vm_area_struct *vma, struct page **pages,
				unsigned long num)
{
	return __vm_map_pages(vma, pages, num, vma->vm_pgoff);
}
EXPORT_SYMBOL(vm_map_pages);

/**
 * vm_map_pages_zero - map range of kernel pages starts with zero offset
 * @vma: user vma to map to
 * @pages: pointer to array of source kernel pages
 * @num: number of pages in page array
 *
 * Similar to vm_map_pages(), except that it explicitly sets the offset
 * to 0. This function is intended for the drivers that did not consider
 * vm_pgoff.
 *
 * Context: Process context. Called by mmap handlers.
 * Return: 0 on success and error code otherwise.
 */
int vm_map_pages_zero(struct vm_area_struct *vma, struct page **pages,
				unsigned long num)
{
	return __vm_map_pages(vma, pages, num, 0);
}
EXPORT_SYMBOL(vm_map_pages_zero);

static vm_fault_t insert_pfn(struct vm_area_struct *vma, unsigned long addr,
			pfn_t pfn, pgprot_t prot, bool mkwrite)
{
	struct mm_struct *mm = vma->vm_mm;
	pte_t *pte, entry;
	spinlock_t *ptl;

	pte = get_locked_pte(mm, addr, &ptl);
	if (!pte)
		return VM_FAULT_OOM;
	entry = ptep_get(pte);
	if (!pte_none(entry)) {
		if (mkwrite) {
			/*
			 * For read faults on private mappings the PFN passed
			 * in may not match the PFN we have mapped if the
			 * mapped PFN is a writeable COW page.  In the mkwrite
			 * case we are creating a writable PTE for a shared
			 * mapping and we expect the PFNs to match. If they
			 * don't match, we are likely racing with block
			 * allocation and mapping invalidation so just skip the
			 * update.
			 */
			if (pte_pfn(entry) != pfn_t_to_pfn(pfn)) {
				WARN_ON_ONCE(!is_zero_pfn(pte_pfn(entry)));
				goto out_unlock;
			}
			entry = pte_mkyoung(entry);
			entry = maybe_mkwrite(pte_mkdirty(entry), vma);
			if (ptep_set_access_flags(vma, addr, pte, entry, 1))
				update_mmu_cache(vma, addr, pte);
		}
		goto out_unlock;
	}

	/* Ok, finally just insert the thing.. */
	if (pfn_t_devmap(pfn))
		entry = pte_mkdevmap(pfn_t_pte(pfn, prot));
	else
		entry = pte_mkspecial(pfn_t_pte(pfn, prot));

	if (mkwrite) {
		entry = pte_mkyoung(entry);
		entry = maybe_mkwrite(pte_mkdirty(entry), vma);
	}

	set_pte_at(mm, addr, pte, entry);
	update_mmu_cache(vma, addr, pte); /* XXX: why not for insert_page? */

out_unlock:
	pte_unmap_unlock(pte, ptl);
	return VM_FAULT_NOPAGE;
}

/**
 * vmf_insert_pfn_prot - insert single pfn into user vma with specified pgprot
 * @vma: user vma to map to
 * @addr: target user address of this page
 * @pfn: source kernel pfn
 * @pgprot: pgprot flags for the inserted page
 *
 * This is exactly like vmf_insert_pfn(), except that it allows drivers
 * to override pgprot on a per-page basis.
 *
 * This only makes sense for IO mappings, and it makes no sense for
 * COW mappings.  In general, using multiple vmas is preferable;
 * vmf_insert_pfn_prot should only be used if using multiple VMAs is
 * impractical.
 *
 * pgprot typically only differs from @vma->vm_page_prot when drivers set
 * caching- and encryption bits different than those of @vma->vm_page_prot,
 * because the caching- or encryption mode may not be known at mmap() time.
 *
 * This is ok as long as @vma->vm_page_prot is not used by the core vm
 * to set caching and encryption bits for those vmas (except for COW pages).
 * This is ensured by core vm only modifying these page table entries using
 * functions that don't touch caching- or encryption bits, using pte_modify()
 * if needed. (See for example mprotect()).
 *
 * Also when new page-table entries are created, this is only done using the
 * fault() callback, and never using the value of vma->vm_page_prot,
 * except for page-table entries that point to anonymous pages as the result
 * of COW.
 *
 * Context: Process context.  May allocate using %GFP_KERNEL.
 * Return: vm_fault_t value.
 */
vm_fault_t vmf_insert_pfn_prot(struct vm_area_struct *vma, unsigned long addr,
			unsigned long pfn, pgprot_t pgprot)
{
	/*
	 * Technically, architectures with pte_special can avoid all these
	 * restrictions (same for remap_pfn_range).  However we would like
	 * consistency in testing and feature parity among all, so we should
	 * try to keep these invariants in place for everybody.
	 */
	BUG_ON(!(vma->vm_flags & (VM_PFNMAP|VM_MIXEDMAP)));
	BUG_ON((vma->vm_flags & (VM_PFNMAP|VM_MIXEDMAP)) ==
						(VM_PFNMAP|VM_MIXEDMAP));
	BUG_ON((vma->vm_flags & VM_PFNMAP) && is_cow_mapping(vma->vm_flags));
	BUG_ON((vma->vm_flags & VM_MIXEDMAP) && pfn_valid(pfn));

	if (addr < vma->vm_start || addr >= vma->vm_end)
		return VM_FAULT_SIGBUS;

	if (!pfn_modify_allowed(pfn, pgprot))
		return VM_FAULT_SIGBUS;

	track_pfn_insert(vma, &pgprot, __pfn_to_pfn_t(pfn, PFN_DEV));

	return insert_pfn(vma, addr, __pfn_to_pfn_t(pfn, PFN_DEV), pgprot,
			false);
}
EXPORT_SYMBOL(vmf_insert_pfn_prot);

/**
 * vmf_insert_pfn - insert single pfn into user vma
 * @vma: user vma to map to
 * @addr: target user address of this page
 * @pfn: source kernel pfn
 *
 * Similar to vm_insert_page, this allows drivers to insert individual pages
 * they've allocated into a user vma. Same comments apply.
 *
 * This function should only be called from a vm_ops->fault handler, and
 * in that case the handler should return the result of this function.
 *
 * vma cannot be a COW mapping.
 *
 * As this is called only for pages that do not currently exist, we
 * do not need to flush old virtual caches or the TLB.
 *
 * Context: Process context.  May allocate using %GFP_KERNEL.
 * Return: vm_fault_t value.
 */
vm_fault_t vmf_insert_pfn(struct vm_area_struct *vma, unsigned long addr,
			unsigned long pfn)
{
	return vmf_insert_pfn_prot(vma, addr, pfn, vma->vm_page_prot);
}
EXPORT_SYMBOL(vmf_insert_pfn);

static bool vm_mixed_ok(struct vm_area_struct *vma, pfn_t pfn)
{
	/* these checks mirror the abort conditions in vm_normal_page */
	if (vma->vm_flags & VM_MIXEDMAP)
		return true;
	if (pfn_t_devmap(pfn))
		return true;
	if (pfn_t_special(pfn))
		return true;
	if (is_zero_pfn(pfn_t_to_pfn(pfn)))
		return true;
	return false;
}

static vm_fault_t __vm_insert_mixed(struct vm_area_struct *vma,
		unsigned long addr, pfn_t pfn, bool mkwrite)
{
	pgprot_t pgprot = vma->vm_page_prot;
	int err;

	BUG_ON(!vm_mixed_ok(vma, pfn));

	if (addr < vma->vm_start || addr >= vma->vm_end)
		return VM_FAULT_SIGBUS;

	track_pfn_insert(vma, &pgprot, pfn);

	if (!pfn_modify_allowed(pfn_t_to_pfn(pfn), pgprot))
		return VM_FAULT_SIGBUS;

	/*
	 * If we don't have pte special, then we have to use the pfn_valid()
	 * based VM_MIXEDMAP scheme (see vm_normal_page), and thus we *must*
	 * refcount the page if pfn_valid is true (hence insert_page rather
	 * than insert_pfn).  If a zero_pfn were inserted into a VM_MIXEDMAP
	 * without pte special, it would there be refcounted as a normal page.
	 */
	if (!IS_ENABLED(CONFIG_ARCH_HAS_PTE_SPECIAL) &&
	    !pfn_t_devmap(pfn) && pfn_t_valid(pfn)) {
		struct page *page;

		/*
		 * At this point we are committed to insert_page()
		 * regardless of whether the caller specified flags that
		 * result in pfn_t_has_page() == false.
		 */
		page = pfn_to_page(pfn_t_to_pfn(pfn));
		err = insert_page(vma, addr, page, pgprot);
	} else {
		return insert_pfn(vma, addr, pfn, pgprot, mkwrite);
	}

	if (err == -ENOMEM)
		return VM_FAULT_OOM;
	if (err < 0 && err != -EBUSY)
		return VM_FAULT_SIGBUS;

	return VM_FAULT_NOPAGE;
}

vm_fault_t vmf_insert_mixed(struct vm_area_struct *vma, unsigned long addr,
		pfn_t pfn)
{
	return __vm_insert_mixed(vma, addr, pfn, false);
}
EXPORT_SYMBOL(vmf_insert_mixed);

/*
 *  If the insertion of PTE failed because someone else already added a
 *  different entry in the mean time, we treat that as success as we assume
 *  the same entry was actually inserted.
 */
vm_fault_t vmf_insert_mixed_mkwrite(struct vm_area_struct *vma,
		unsigned long addr, pfn_t pfn)
{
	return __vm_insert_mixed(vma, addr, pfn, true);
}
EXPORT_SYMBOL(vmf_insert_mixed_mkwrite);

/*
 * maps a range of physical memory into the requested pages. the old
 * mappings are removed. any references to nonexistent pages results
 * in null mappings (currently treated as "copy-on-access")
 */
static int remap_pte_range(struct mm_struct *mm, pmd_t *pmd,
			unsigned long addr, unsigned long end,
			unsigned long pfn, pgprot_t prot)
{
	pte_t *pte, *mapped_pte;
	spinlock_t *ptl;
	int err = 0;

	mapped_pte = pte = pte_alloc_map_lock(mm, pmd, addr, &ptl);
	if (!pte)
		return -ENOMEM;
	arch_enter_lazy_mmu_mode();
	do {
		BUG_ON(!pte_none(ptep_get(pte)));
		if (!pfn_modify_allowed(pfn, prot)) {
			err = -EACCES;
			break;
		}
		set_pte_at(mm, addr, pte, pte_mkspecial(pfn_pte(pfn, prot)));
		pfn++;
	} while (pte++, addr += PAGE_SIZE, addr != end);
	arch_leave_lazy_mmu_mode();
	pte_unmap_unlock(mapped_pte, ptl);
	return err;
}

static inline int remap_pmd_range(struct mm_struct *mm, pud_t *pud,
			unsigned long addr, unsigned long end,
			unsigned long pfn, pgprot_t prot)
{
	pmd_t *pmd;
	unsigned long next;
	int err;

	pfn -= addr >> PAGE_SHIFT;
	pmd = pmd_alloc(mm, pud, addr);
	if (!pmd)
		return -ENOMEM;
	VM_BUG_ON(pmd_trans_huge(*pmd));
	do {
		next = pmd_addr_end(addr, end);
		err = remap_pte_range(mm, pmd, addr, next,
				pfn + (addr >> PAGE_SHIFT), prot);
		if (err)
			return err;
	} while (pmd++, addr = next, addr != end);
	return 0;
}

static inline int remap_pud_range(struct mm_struct *mm, p4d_t *p4d,
			unsigned long addr, unsigned long end,
			unsigned long pfn, pgprot_t prot)
{
	pud_t *pud;
	unsigned long next;
	int err;

	pfn -= addr >> PAGE_SHIFT;
	pud = pud_alloc(mm, p4d, addr);
	if (!pud)
		return -ENOMEM;
	do {
		next = pud_addr_end(addr, end);
		err = remap_pmd_range(mm, pud, addr, next,
				pfn + (addr >> PAGE_SHIFT), prot);
		if (err)
			return err;
	} while (pud++, addr = next, addr != end);
	return 0;
}

static inline int remap_p4d_range(struct mm_struct *mm, pgd_t *pgd,
			unsigned long addr, unsigned long end,
			unsigned long pfn, pgprot_t prot)
{
	p4d_t *p4d;
	unsigned long next;
	int err;

	pfn -= addr >> PAGE_SHIFT;
	p4d = p4d_alloc(mm, pgd, addr);
	if (!p4d)
		return -ENOMEM;
	do {
		next = p4d_addr_end(addr, end);
		err = remap_pud_range(mm, p4d, addr, next,
				pfn + (addr >> PAGE_SHIFT), prot);
		if (err)
			return err;
	} while (p4d++, addr = next, addr != end);
	return 0;
}

/*
 * Variant of remap_pfn_range that does not call track_pfn_remap.  The caller
 * must have pre-validated the caching bits of the pgprot_t.
 */
int remap_pfn_range_notrack(struct vm_area_struct *vma, unsigned long addr,
		unsigned long pfn, unsigned long size, pgprot_t prot)
{
	pgd_t *pgd;
	unsigned long next;
	unsigned long end = addr + PAGE_ALIGN(size);
	struct mm_struct *mm = vma->vm_mm;
	int err;

	if (WARN_ON_ONCE(!PAGE_ALIGNED(addr)))
		return -EINVAL;

	/*
	 * Physically remapped pages are special. Tell the
	 * rest of the world about it:
	 *   VM_IO tells people not to look at these pages
	 *	(accesses can have side effects).
	 *   VM_PFNMAP tells the core MM that the base pages are just
	 *	raw PFN mappings, and do not have a "struct page" associated
	 *	with them.
	 *   VM_DONTEXPAND
	 *      Disable vma merging and expanding with mremap().
	 *   VM_DONTDUMP
	 *      Omit vma from core dump, even when VM_IO turned off.
	 *
	 * There's a horrible special case to handle copy-on-write
	 * behaviour that some programs depend on. We mark the "original"
	 * un-COW'ed pages by matching them up with "vma->vm_pgoff".
	 * See vm_normal_page() for details.
	 */
	if (is_cow_mapping(vma->vm_flags)) {
		if (addr != vma->vm_start || end != vma->vm_end)
			return -EINVAL;
		vma->vm_pgoff = pfn;
	}

	vm_flags_set(vma, VM_IO | VM_PFNMAP | VM_DONTEXPAND | VM_DONTDUMP);

	BUG_ON(addr >= end);
	pfn -= addr >> PAGE_SHIFT;
	pgd = pgd_offset(mm, addr);
	flush_cache_range(vma, addr, end);
	do {
		next = pgd_addr_end(addr, end);
		err = remap_p4d_range(mm, pgd, addr, next,
				pfn + (addr >> PAGE_SHIFT), prot);
		if (err)
			return err;
	} while (pgd++, addr = next, addr != end);

	return 0;
}

/**
 * remap_pfn_range - remap kernel memory to userspace
 * @vma: user vma to map to
 * @addr: target page aligned user address to start at
 * @pfn: page frame number of kernel physical memory address
 * @size: size of mapping area
 * @prot: page protection flags for this mapping
 *
 * Note: this is only safe if the mm semaphore is held when called.
 *
 * Return: %0 on success, negative error code otherwise.
 */
int remap_pfn_range(struct vm_area_struct *vma, unsigned long addr,
		    unsigned long pfn, unsigned long size, pgprot_t prot)
{
	int err;

	err = track_pfn_remap(vma, &prot, pfn, addr, PAGE_ALIGN(size));
	if (err)
		return -EINVAL;

	err = remap_pfn_range_notrack(vma, addr, pfn, size, prot);
	if (err)
		untrack_pfn(vma, pfn, PAGE_ALIGN(size), true);
	return err;
}
EXPORT_SYMBOL(remap_pfn_range);

/**
 * vm_iomap_memory - remap memory to userspace
 * @vma: user vma to map to
 * @start: start of the physical memory to be mapped
 * @len: size of area
 *
 * This is a simplified io_remap_pfn_range() for common driver use. The
 * driver just needs to give us the physical memory range to be mapped,
 * we'll figure out the rest from the vma information.
 *
 * NOTE! Some drivers might want to tweak vma->vm_page_prot first to get
 * whatever write-combining details or similar.
 *
 * Return: %0 on success, negative error code otherwise.
 */
int vm_iomap_memory(struct vm_area_struct *vma, phys_addr_t start, unsigned long len)
{
	unsigned long vm_len, pfn, pages;

	/* Check that the physical memory area passed in looks valid */
	if (start + len < start)
		return -EINVAL;
	/*
	 * You *really* shouldn't map things that aren't page-aligned,
	 * but we've historically allowed it because IO memory might
	 * just have smaller alignment.
	 */
	len += start & ~PAGE_MASK;
	pfn = start >> PAGE_SHIFT;
	pages = (len + ~PAGE_MASK) >> PAGE_SHIFT;
	if (pfn + pages < pfn)
		return -EINVAL;

	/* We start the mapping 'vm_pgoff' pages into the area */
	if (vma->vm_pgoff > pages)
		return -EINVAL;
	pfn += vma->vm_pgoff;
	pages -= vma->vm_pgoff;

	/* Can we fit all of the mapping? */
	vm_len = vma->vm_end - vma->vm_start;
	if (vm_len >> PAGE_SHIFT > pages)
		return -EINVAL;

	/* Ok, let it rip */
	return io_remap_pfn_range(vma, vma->vm_start, pfn, vm_len, vma->vm_page_prot);
}
EXPORT_SYMBOL(vm_iomap_memory);

static int apply_to_pte_range(struct mm_struct *mm, pmd_t *pmd,
				     unsigned long addr, unsigned long end,
				     pte_fn_t fn, void *data, bool create,
				     pgtbl_mod_mask *mask)
{
	pte_t *pte, *mapped_pte;
	int err = 0;
	spinlock_t *ptl;

	if (create) {
		mapped_pte = pte = (mm == &init_mm) ?
			pte_alloc_kernel_track(pmd, addr, mask) :
			pte_alloc_map_lock(mm, pmd, addr, &ptl);
		if (!pte)
			return -ENOMEM;
	} else {
		mapped_pte = pte = (mm == &init_mm) ?
			pte_offset_kernel(pmd, addr) :
			pte_offset_map_lock(mm, pmd, addr, &ptl);
		if (!pte)
			return -EINVAL;
	}

	arch_enter_lazy_mmu_mode();

	if (fn) {
		do {
			if (create || !pte_none(ptep_get(pte))) {
				err = fn(pte++, addr, data);
				if (err)
					break;
			}
		} while (addr += PAGE_SIZE, addr != end);
	}
	*mask |= PGTBL_PTE_MODIFIED;

	arch_leave_lazy_mmu_mode();

	if (mm != &init_mm)
		pte_unmap_unlock(mapped_pte, ptl);
	return err;
}

static int apply_to_pmd_range(struct mm_struct *mm, pud_t *pud,
				     unsigned long addr, unsigned long end,
				     pte_fn_t fn, void *data, bool create,
				     pgtbl_mod_mask *mask)
{
	pmd_t *pmd;
	unsigned long next;
	int err = 0;

	BUG_ON(pud_huge(*pud));

	if (create) {
		pmd = pmd_alloc_track(mm, pud, addr, mask);
		if (!pmd)
			return -ENOMEM;
	} else {
		pmd = pmd_offset(pud, addr);
	}
	do {
		next = pmd_addr_end(addr, end);
		if (pmd_none(*pmd) && !create)
			continue;
		if (WARN_ON_ONCE(pmd_leaf(*pmd)))
			return -EINVAL;
		if (!pmd_none(*pmd) && WARN_ON_ONCE(pmd_bad(*pmd))) {
			if (!create)
				continue;
			pmd_clear_bad(pmd);
		}
		err = apply_to_pte_range(mm, pmd, addr, next,
					 fn, data, create, mask);
		if (err)
			break;
	} while (pmd++, addr = next, addr != end);

	return err;
}

static int apply_to_pud_range(struct mm_struct *mm, p4d_t *p4d,
				     unsigned long addr, unsigned long end,
				     pte_fn_t fn, void *data, bool create,
				     pgtbl_mod_mask *mask)
{
	pud_t *pud;
	unsigned long next;
	int err = 0;

	if (create) {
		pud = pud_alloc_track(mm, p4d, addr, mask);
		if (!pud)
			return -ENOMEM;
	} else {
		pud = pud_offset(p4d, addr);
	}
	do {
		next = pud_addr_end(addr, end);
		if (pud_none(*pud) && !create)
			continue;
		if (WARN_ON_ONCE(pud_leaf(*pud)))
			return -EINVAL;
		if (!pud_none(*pud) && WARN_ON_ONCE(pud_bad(*pud))) {
			if (!create)
				continue;
			pud_clear_bad(pud);
		}
		err = apply_to_pmd_range(mm, pud, addr, next,
					 fn, data, create, mask);
		if (err)
			break;
	} while (pud++, addr = next, addr != end);

	return err;
}

static int apply_to_p4d_range(struct mm_struct *mm, pgd_t *pgd,
				     unsigned long addr, unsigned long end,
				     pte_fn_t fn, void *data, bool create,
				     pgtbl_mod_mask *mask)
{
	p4d_t *p4d;
	unsigned long next;
	int err = 0;

	if (create) {
		p4d = p4d_alloc_track(mm, pgd, addr, mask);
		if (!p4d)
			return -ENOMEM;
	} else {
		p4d = p4d_offset(pgd, addr);
	}
	do {
		next = p4d_addr_end(addr, end);
		if (p4d_none(*p4d) && !create)
			continue;
		if (WARN_ON_ONCE(p4d_leaf(*p4d)))
			return -EINVAL;
		if (!p4d_none(*p4d) && WARN_ON_ONCE(p4d_bad(*p4d))) {
			if (!create)
				continue;
			p4d_clear_bad(p4d);
		}
		err = apply_to_pud_range(mm, p4d, addr, next,
					 fn, data, create, mask);
		if (err)
			break;
	} while (p4d++, addr = next, addr != end);

	return err;
}

static int __apply_to_page_range(struct mm_struct *mm, unsigned long addr,
				 unsigned long size, pte_fn_t fn,
				 void *data, bool create)
{
	pgd_t *pgd;
	unsigned long start = addr, next;
	unsigned long end = addr + size;
	pgtbl_mod_mask mask = 0;
	int err = 0;

	if (WARN_ON(addr >= end))
		return -EINVAL;

	pgd = pgd_offset(mm, addr);
	do {
		next = pgd_addr_end(addr, end);
		if (pgd_none(*pgd) && !create)
			continue;
		if (WARN_ON_ONCE(pgd_leaf(*pgd)))
			return -EINVAL;
		if (!pgd_none(*pgd) && WARN_ON_ONCE(pgd_bad(*pgd))) {
			if (!create)
				continue;
			pgd_clear_bad(pgd);
		}
		err = apply_to_p4d_range(mm, pgd, addr, next,
					 fn, data, create, &mask);
		if (err)
			break;
	} while (pgd++, addr = next, addr != end);

	if (mask & ARCH_PAGE_TABLE_SYNC_MASK)
		arch_sync_kernel_mappings(start, start + size);

	return err;
}

/*
 * Scan a region of virtual memory, filling in page tables as necessary
 * and calling a provided function on each leaf page table.
 */
int apply_to_page_range(struct mm_struct *mm, unsigned long addr,
			unsigned long size, pte_fn_t fn, void *data)
{
	return __apply_to_page_range(mm, addr, size, fn, data, true);
}
EXPORT_SYMBOL_GPL(apply_to_page_range);

/*
 * Scan a region of virtual memory, calling a provided function on
 * each leaf page table where it exists.
 *
 * Unlike apply_to_page_range, this does _not_ fill in page tables
 * where they are absent.
 */
int apply_to_existing_page_range(struct mm_struct *mm, unsigned long addr,
				 unsigned long size, pte_fn_t fn, void *data)
{
	return __apply_to_page_range(mm, addr, size, fn, data, false);
}
EXPORT_SYMBOL_GPL(apply_to_existing_page_range);

/*
 * handle_pte_fault chooses page fault handler according to an entry which was
 * read non-atomically.  Before making any commitment, on those architectures
 * or configurations (e.g. i386 with PAE) which might give a mix of unmatched
 * parts, do_swap_page must check under lock before unmapping the pte and
 * proceeding (but do_wp_page is only called after already making such a check;
 * and do_anonymous_page can safely check later on).
 */
static inline int pte_unmap_same(struct vm_fault *vmf)
{
	int same = 1;
#if defined(CONFIG_SMP) || defined(CONFIG_PREEMPTION)
	if (sizeof(pte_t) > sizeof(unsigned long)) {
		spin_lock(vmf->ptl);
		same = pte_same(ptep_get(vmf->pte), vmf->orig_pte);
		spin_unlock(vmf->ptl);
	}
#endif
	pte_unmap(vmf->pte);
	vmf->pte = NULL;
	return same;
}

/*
 * Return:
 *	0:		copied succeeded
 *	-EHWPOISON:	copy failed due to hwpoison in source page
 *	-EAGAIN:	copied failed (some other reason)
 */
static inline int __wp_page_copy_user(struct page *dst, struct page *src,
				      struct vm_fault *vmf)
{
	int ret;
	void *kaddr;
	void __user *uaddr;
	struct vm_area_struct *vma = vmf->vma;
	struct mm_struct *mm = vma->vm_mm;
	unsigned long addr = vmf->address;

	if (likely(src)) {
		if (copy_mc_user_highpage(dst, src, addr, vma)) {
			memory_failure_queue(page_to_pfn(src), 0);
			return -EHWPOISON;
		}
		return 0;
	}

	/*
	 * If the source page was a PFN mapping, we don't have
	 * a "struct page" for it. We do a best-effort copy by
	 * just copying from the original user address. If that
	 * fails, we just zero-fill it. Live with it.
	 */
	kaddr = kmap_local_page(dst);
	pagefault_disable();
	uaddr = (void __user *)(addr & PAGE_MASK);

	/*
	 * On architectures with software "accessed" bits, we would
	 * take a double page fault, so mark it accessed here.
	 */
	vmf->pte = NULL;
	if (!arch_has_hw_pte_young() && !pte_young(vmf->orig_pte)) {
		pte_t entry;

		vmf->pte = pte_offset_map_lock(mm, vmf->pmd, addr, &vmf->ptl);
		if (unlikely(!vmf->pte || !pte_same(ptep_get(vmf->pte), vmf->orig_pte))) {
			/*
			 * Other thread has already handled the fault
			 * and update local tlb only
			 */
			if (vmf->pte)
				update_mmu_tlb(vma, addr, vmf->pte);
			ret = -EAGAIN;
			goto pte_unlock;
		}

		entry = pte_mkyoung(vmf->orig_pte);
		if (ptep_set_access_flags(vma, addr, vmf->pte, entry, 0))
			update_mmu_cache_range(vmf, vma, addr, vmf->pte, 1);
	}

	/*
	 * This really shouldn't fail, because the page is there
	 * in the page tables. But it might just be unreadable,
	 * in which case we just give up and fill the result with
	 * zeroes.
	 */
	if (__copy_from_user_inatomic(kaddr, uaddr, PAGE_SIZE)) {
		if (vmf->pte)
			goto warn;

		/* Re-validate under PTL if the page is still mapped */
		vmf->pte = pte_offset_map_lock(mm, vmf->pmd, addr, &vmf->ptl);
		if (unlikely(!vmf->pte || !pte_same(ptep_get(vmf->pte), vmf->orig_pte))) {
			/* The PTE changed under us, update local tlb */
			if (vmf->pte)
				update_mmu_tlb(vma, addr, vmf->pte);
			ret = -EAGAIN;
			goto pte_unlock;
		}

		/*
		 * The same page can be mapped back since last copy attempt.
		 * Try to copy again under PTL.
		 */
		if (__copy_from_user_inatomic(kaddr, uaddr, PAGE_SIZE)) {
			/*
			 * Give a warn in case there can be some obscure
			 * use-case
			 */
warn:
			WARN_ON_ONCE(1);
			clear_page(kaddr);
		}
	}

	ret = 0;

pte_unlock:
	if (vmf->pte)
		pte_unmap_unlock(vmf->pte, vmf->ptl);
	pagefault_enable();
	kunmap_local(kaddr);
	flush_dcache_page(dst);

	return ret;
}

static gfp_t __get_fault_gfp_mask(struct vm_area_struct *vma)
{
	struct file *vm_file = vma->vm_file;

	if (vm_file)
		return mapping_gfp_mask(vm_file->f_mapping) | __GFP_FS | __GFP_IO;

	/*
	 * Special mappings (e.g. VDSO) do not have any file so fake
	 * a default GFP_KERNEL for them.
	 */
	return GFP_KERNEL;
}

/*
 * Notify the address space that the page is about to become writable so that
 * it can prohibit this or wait for the page to get into an appropriate state.
 *
 * We do this without the lock held, so that it can sleep if it needs to.
 */
static vm_fault_t do_page_mkwrite(struct vm_fault *vmf, struct folio *folio)
{
	vm_fault_t ret;
	unsigned int old_flags = vmf->flags;

	vmf->flags = FAULT_FLAG_WRITE|FAULT_FLAG_MKWRITE;

	if (vmf->vma->vm_file &&
	    IS_SWAPFILE(vmf->vma->vm_file->f_mapping->host))
		return VM_FAULT_SIGBUS;

	ret = vmf->vma->vm_ops->page_mkwrite(vmf);
	/* Restore original flags so that caller is not surprised */
	vmf->flags = old_flags;
	if (unlikely(ret & (VM_FAULT_ERROR | VM_FAULT_NOPAGE)))
		return ret;
	if (unlikely(!(ret & VM_FAULT_LOCKED))) {
		folio_lock(folio);
		if (!folio->mapping) {
			folio_unlock(folio);
			return 0; /* retry */
		}
		ret |= VM_FAULT_LOCKED;
	} else
		VM_BUG_ON_FOLIO(!folio_test_locked(folio), folio);
	return ret;
}

/*
 * Handle dirtying of a page in shared file mapping on a write fault.
 *
 * The function expects the page to be locked and unlocks it.
 */
static vm_fault_t fault_dirty_shared_page(struct vm_fault *vmf)
{
	struct vm_area_struct *vma = vmf->vma;
	struct address_space *mapping;
	struct folio *folio = page_folio(vmf->page);
	bool dirtied;
	bool page_mkwrite = vma->vm_ops && vma->vm_ops->page_mkwrite;

	dirtied = folio_mark_dirty(folio);
	VM_BUG_ON_FOLIO(folio_test_anon(folio), folio);
	/*
	 * Take a local copy of the address_space - folio.mapping may be zeroed
	 * by truncate after folio_unlock().   The address_space itself remains
	 * pinned by vma->vm_file's reference.  We rely on folio_unlock()'s
	 * release semantics to prevent the compiler from undoing this copying.
	 */
	mapping = folio_raw_mapping(folio);
	folio_unlock(folio);

	if (!page_mkwrite)
		file_update_time(vma->vm_file);

	/*
	 * Throttle page dirtying rate down to writeback speed.
	 *
	 * mapping may be NULL here because some device drivers do not
	 * set page.mapping but still dirty their pages
	 *
	 * Drop the mmap_lock before waiting on IO, if we can. The file
	 * is pinning the mapping, as per above.
	 */
	if ((dirtied || page_mkwrite) && mapping) {
		struct file *fpin;

		fpin = maybe_unlock_mmap_for_io(vmf, NULL);
		balance_dirty_pages_ratelimited(mapping);
		if (fpin) {
			fput(fpin);
			return VM_FAULT_COMPLETED;
		}
	}

	return 0;
}

/*
 * Handle write page faults for pages that can be reused in the current vma
 *
 * This can happen either due to the mapping being with the VM_SHARED flag,
 * or due to us being the last reference standing to the page. In either
 * case, all we need to do here is to mark the page as writable and update
 * any related book-keeping.
 */
static inline void wp_page_reuse(struct vm_fault *vmf, struct folio *folio)
	__releases(vmf->ptl)
{
	struct vm_area_struct *vma = vmf->vma;
	pte_t entry;

	VM_BUG_ON(!(vmf->flags & FAULT_FLAG_WRITE));

	if (folio) {
		VM_BUG_ON(folio_test_anon(folio) &&
			  !PageAnonExclusive(vmf->page));
		/*
		 * Clear the folio's cpupid information as the existing
		 * information potentially belongs to a now completely
		 * unrelated process.
		 */
		folio_xchg_last_cpupid(folio, (1 << LAST_CPUPID_SHIFT) - 1);
	}

	flush_cache_page(vma, vmf->address, pte_pfn(vmf->orig_pte));
	entry = pte_mkyoung(vmf->orig_pte);
	entry = maybe_mkwrite(pte_mkdirty(entry), vma);
	if (ptep_set_access_flags(vma, vmf->address, vmf->pte, entry, 1))
		update_mmu_cache_range(vmf, vma, vmf->address, vmf->pte, 1);
	pte_unmap_unlock(vmf->pte, vmf->ptl);
	count_vm_event(PGREUSE);
}

/*
 * We could add a bitflag somewhere, but for now, we know that all
 * vm_ops that have a ->map_pages have been audited and don't need
 * the mmap_lock to be held.
 */
static inline vm_fault_t vmf_can_call_fault(const struct vm_fault *vmf)
{
	struct vm_area_struct *vma = vmf->vma;

	if (vma->vm_ops->map_pages || !(vmf->flags & FAULT_FLAG_VMA_LOCK))
		return 0;
	vma_end_read(vma);
	return VM_FAULT_RETRY;
}

vm_fault_t vmf_anon_prepare(struct vm_fault *vmf)
{
	struct vm_area_struct *vma = vmf->vma;

	if (likely(vma->anon_vma))
		return 0;
	if (vmf->flags & FAULT_FLAG_VMA_LOCK) {
		vma_end_read(vma);
		return VM_FAULT_RETRY;
	}
	if (__anon_vma_prepare(vma))
		return VM_FAULT_OOM;
	return 0;
}

/*
 * Handle the case of a page which we actually need to copy to a new page,
 * either due to COW or unsharing.
 *
 * Called with mmap_lock locked and the old page referenced, but
 * without the ptl held.
 *
 * High level logic flow:
 *
 * - Allocate a page, copy the content of the old page to the new one.
 * - Handle book keeping and accounting - cgroups, mmu-notifiers, etc.
 * - Take the PTL. If the pte changed, bail out and release the allocated page
 * - If the pte is still the way we remember it, update the page table and all
 *   relevant references. This includes dropping the reference the page-table
 *   held to the old page, as well as updating the rmap.
 * - In any case, unlock the PTL and drop the reference we took to the old page.
 */
static vm_fault_t wp_page_copy(struct vm_fault *vmf)
{
	const bool unshare = vmf->flags & FAULT_FLAG_UNSHARE;
	struct vm_area_struct *vma = vmf->vma;
	struct mm_struct *mm = vma->vm_mm;
	struct folio *old_folio = NULL;
	struct folio *new_folio = NULL;
	pte_t entry;
	int page_copied = 0;
	struct mmu_notifier_range range;
	vm_fault_t ret;
	bool pfn_is_zero;

	delayacct_wpcopy_start();

	if (vmf->page)
		old_folio = page_folio(vmf->page);
	ret = vmf_anon_prepare(vmf);
	if (unlikely(ret))
		goto out;

	pfn_is_zero = is_zero_pfn(pte_pfn(vmf->orig_pte));
	new_folio = folio_prealloc(mm, vma, vmf->address, pfn_is_zero);
	if (!new_folio)
		goto oom;

	if (!pfn_is_zero) {
		int err;

		err = __wp_page_copy_user(&new_folio->page, vmf->page, vmf);
		if (err) {
			/*
			 * COW failed, if the fault was solved by other,
			 * it's fine. If not, userspace would re-fault on
			 * the same address and we will handle the fault
			 * from the second attempt.
			 * The -EHWPOISON case will not be retried.
			 */
			folio_put(new_folio);
			if (old_folio)
				folio_put(old_folio);

			delayacct_wpcopy_end();
			return err == -EHWPOISON ? VM_FAULT_HWPOISON : 0;
		}
		kmsan_copy_page_meta(&new_folio->page, vmf->page);
	}

	__folio_mark_uptodate(new_folio);

	mmu_notifier_range_init(&range, MMU_NOTIFY_CLEAR, 0, mm,
				vmf->address & PAGE_MASK,
				(vmf->address & PAGE_MASK) + PAGE_SIZE);
	mmu_notifier_invalidate_range_start(&range);

	/*
	 * Re-check the pte - we dropped the lock
	 */
	vmf->pte = pte_offset_map_lock(mm, vmf->pmd, vmf->address, &vmf->ptl);
	if (likely(vmf->pte && pte_same(ptep_get(vmf->pte), vmf->orig_pte))) {
		if (old_folio) {
			if (!folio_test_anon(old_folio)) {
				dec_mm_counter(mm, mm_counter_file(old_folio));
				inc_mm_counter(mm, MM_ANONPAGES);
			}
		} else {
			ksm_might_unmap_zero_page(mm, vmf->orig_pte);
			inc_mm_counter(mm, MM_ANONPAGES);
		}
		flush_cache_page(vma, vmf->address, pte_pfn(vmf->orig_pte));
		entry = mk_pte(&new_folio->page, vma->vm_page_prot);
		entry = pte_sw_mkyoung(entry);
		if (unlikely(unshare)) {
			if (pte_soft_dirty(vmf->orig_pte))
				entry = pte_mksoft_dirty(entry);
			if (pte_uffd_wp(vmf->orig_pte))
				entry = pte_mkuffd_wp(entry);
		} else {
			entry = maybe_mkwrite(pte_mkdirty(entry), vma);
		}

		/*
		 * Clear the pte entry and flush it first, before updating the
		 * pte with the new entry, to keep TLBs on different CPUs in
		 * sync. This code used to set the new PTE then flush TLBs, but
		 * that left a window where the new PTE could be loaded into
		 * some TLBs while the old PTE remains in others.
		 */
		ptep_clear_flush(vma, vmf->address, vmf->pte);
		folio_add_new_anon_rmap(new_folio, vma, vmf->address);
		folio_add_lru_vma(new_folio, vma);
		/*
		 * We call the notify macro here because, when using secondary
		 * mmu page tables (such as kvm shadow page tables), we want the
		 * new page to be mapped directly into the secondary page table.
		 */
		BUG_ON(unshare && pte_write(entry));
		set_pte_at_notify(mm, vmf->address, vmf->pte, entry);
		update_mmu_cache_range(vmf, vma, vmf->address, vmf->pte, 1);
		if (old_folio) {
			/*
			 * Only after switching the pte to the new page may
			 * we remove the mapcount here. Otherwise another
			 * process may come and find the rmap count decremented
			 * before the pte is switched to the new page, and
			 * "reuse" the old page writing into it while our pte
			 * here still points into it and can be read by other
			 * threads.
			 *
			 * The critical issue is to order this
			 * folio_remove_rmap_pte() with the ptp_clear_flush
			 * above. Those stores are ordered by (if nothing else,)
			 * the barrier present in the atomic_add_negative
			 * in folio_remove_rmap_pte();
			 *
			 * Then the TLB flush in ptep_clear_flush ensures that
			 * no process can access the old page before the
			 * decremented mapcount is visible. And the old page
			 * cannot be reused until after the decremented
			 * mapcount is visible. So transitively, TLBs to
			 * old page will be flushed before it can be reused.
			 */
			folio_remove_rmap_pte(old_folio, vmf->page, vma);
		}

		/* Free the old page.. */
		new_folio = old_folio;
		page_copied = 1;
		pte_unmap_unlock(vmf->pte, vmf->ptl);
	} else if (vmf->pte) {
		update_mmu_tlb(vma, vmf->address, vmf->pte);
		pte_unmap_unlock(vmf->pte, vmf->ptl);
	}

	mmu_notifier_invalidate_range_end(&range);

	if (new_folio)
		folio_put(new_folio);
	if (old_folio) {
		if (page_copied)
			free_swap_cache(old_folio);
		folio_put(old_folio);
	}

	delayacct_wpcopy_end();
	return 0;
oom:
	ret = VM_FAULT_OOM;
out:
	if (old_folio)
		folio_put(old_folio);

	delayacct_wpcopy_end();
	return ret;
}

/**
 * finish_mkwrite_fault - finish page fault for a shared mapping, making PTE
 *			  writeable once the page is prepared
 *
 * @vmf: structure describing the fault
 * @folio: the folio of vmf->page
 *
 * This function handles all that is needed to finish a write page fault in a
 * shared mapping due to PTE being read-only once the mapped page is prepared.
 * It handles locking of PTE and modifying it.
 *
 * The function expects the page to be locked or other protection against
 * concurrent faults / writeback (such as DAX radix tree locks).
 *
 * Return: %0 on success, %VM_FAULT_NOPAGE when PTE got changed before
 * we acquired PTE lock.
 */
static vm_fault_t finish_mkwrite_fault(struct vm_fault *vmf, struct folio *folio)
{
	WARN_ON_ONCE(!(vmf->vma->vm_flags & VM_SHARED));
	vmf->pte = pte_offset_map_lock(vmf->vma->vm_mm, vmf->pmd, vmf->address,
				       &vmf->ptl);
	if (!vmf->pte)
		return VM_FAULT_NOPAGE;
	/*
	 * We might have raced with another page fault while we released the
	 * pte_offset_map_lock.
	 */
	if (!pte_same(ptep_get(vmf->pte), vmf->orig_pte)) {
		update_mmu_tlb(vmf->vma, vmf->address, vmf->pte);
		pte_unmap_unlock(vmf->pte, vmf->ptl);
		return VM_FAULT_NOPAGE;
	}
	wp_page_reuse(vmf, folio);
	return 0;
}

/*
 * Handle write page faults for VM_MIXEDMAP or VM_PFNMAP for a VM_SHARED
 * mapping
 */
static vm_fault_t wp_pfn_shared(struct vm_fault *vmf)
{
	struct vm_area_struct *vma = vmf->vma;

	if (vma->vm_ops && vma->vm_ops->pfn_mkwrite) {
		vm_fault_t ret;

		pte_unmap_unlock(vmf->pte, vmf->ptl);
		ret = vmf_can_call_fault(vmf);
		if (ret)
			return ret;

		vmf->flags |= FAULT_FLAG_MKWRITE;
		ret = vma->vm_ops->pfn_mkwrite(vmf);
		if (ret & (VM_FAULT_ERROR | VM_FAULT_NOPAGE))
			return ret;
		return finish_mkwrite_fault(vmf, NULL);
	}
	wp_page_reuse(vmf, NULL);
	return 0;
}

static vm_fault_t wp_page_shared(struct vm_fault *vmf, struct folio *folio)
	__releases(vmf->ptl)
{
	struct vm_area_struct *vma = vmf->vma;
	vm_fault_t ret = 0;

	folio_get(folio);

	if (vma->vm_ops && vma->vm_ops->page_mkwrite) {
		vm_fault_t tmp;

		pte_unmap_unlock(vmf->pte, vmf->ptl);
		tmp = vmf_can_call_fault(vmf);
		if (tmp) {
			folio_put(folio);
			return tmp;
		}

		tmp = do_page_mkwrite(vmf, folio);
		if (unlikely(!tmp || (tmp &
				      (VM_FAULT_ERROR | VM_FAULT_NOPAGE)))) {
			folio_put(folio);
			return tmp;
		}
		tmp = finish_mkwrite_fault(vmf, folio);
		if (unlikely(tmp & (VM_FAULT_ERROR | VM_FAULT_NOPAGE))) {
			folio_unlock(folio);
			folio_put(folio);
			return tmp;
		}
	} else {
		wp_page_reuse(vmf, folio);
		folio_lock(folio);
	}
	ret |= fault_dirty_shared_page(vmf);
	folio_put(folio);

	return ret;
}

static bool wp_can_reuse_anon_folio(struct folio *folio,
				    struct vm_area_struct *vma)
{
	/*
	 * We could currently only reuse a subpage of a large folio if no
	 * other subpages of the large folios are still mapped. However,
	 * let's just consistently not reuse subpages even if we could
	 * reuse in that scenario, and give back a large folio a bit
	 * sooner.
	 */
	if (folio_test_large(folio))
		return false;

	/*
	 * We have to verify under folio lock: these early checks are
	 * just an optimization to avoid locking the folio and freeing
	 * the swapcache if there is little hope that we can reuse.
	 *
	 * KSM doesn't necessarily raise the folio refcount.
	 */
	if (folio_test_ksm(folio) || folio_ref_count(folio) > 3)
		return false;
	if (!folio_test_lru(folio))
		/*
		 * We cannot easily detect+handle references from
		 * remote LRU caches or references to LRU folios.
		 */
		lru_add_drain();
	if (folio_ref_count(folio) > 1 + folio_test_swapcache(folio))
		return false;
	if (!folio_trylock(folio))
		return false;
	if (folio_test_swapcache(folio))
		folio_free_swap(folio);
	if (folio_test_ksm(folio) || folio_ref_count(folio) != 1) {
		folio_unlock(folio);
		return false;
	}
	/*
	 * Ok, we've got the only folio reference from our mapping
	 * and the folio is locked, it's dark out, and we're wearing
	 * sunglasses. Hit it.
	 */
	folio_move_anon_rmap(folio, vma);
	folio_unlock(folio);
	return true;
}

/*
 * This routine handles present pages, when
 * * users try to write to a shared page (FAULT_FLAG_WRITE)
 * * GUP wants to take a R/O pin on a possibly shared anonymous page
 *   (FAULT_FLAG_UNSHARE)
 *
 * It is done by copying the page to a new address and decrementing the
 * shared-page counter for the old page.
 *
 * Note that this routine assumes that the protection checks have been
 * done by the caller (the low-level page fault routine in most cases).
 * Thus, with FAULT_FLAG_WRITE, we can safely just mark it writable once we've
 * done any necessary COW.
 *
 * In case of FAULT_FLAG_WRITE, we also mark the page dirty at this point even
 * though the page will change only once the write actually happens. This
 * avoids a few races, and potentially makes it more efficient.
 *
 * We enter with non-exclusive mmap_lock (to exclude vma changes,
 * but allow concurrent faults), with pte both mapped and locked.
 * We return with mmap_lock still held, but pte unmapped and unlocked.
 */
static vm_fault_t do_wp_page(struct vm_fault *vmf)
	__releases(vmf->ptl)
{
	const bool unshare = vmf->flags & FAULT_FLAG_UNSHARE;
	struct vm_area_struct *vma = vmf->vma;
	struct folio *folio = NULL;
	pte_t pte;

	if (likely(!unshare)) {
		if (userfaultfd_pte_wp(vma, ptep_get(vmf->pte))) {
			if (!userfaultfd_wp_async(vma)) {
				pte_unmap_unlock(vmf->pte, vmf->ptl);
				return handle_userfault(vmf, VM_UFFD_WP);
			}

			/*
			 * Nothing needed (cache flush, TLB invalidations,
			 * etc.) because we're only removing the uffd-wp bit,
			 * which is completely invisible to the user.
			 */
			pte = pte_clear_uffd_wp(ptep_get(vmf->pte));

			set_pte_at(vma->vm_mm, vmf->address, vmf->pte, pte);
			/*
			 * Update this to be prepared for following up CoW
			 * handling
			 */
			vmf->orig_pte = pte;
		}

		/*
		 * Userfaultfd write-protect can defer flushes. Ensure the TLB
		 * is flushed in this case before copying.
		 */
		if (unlikely(userfaultfd_wp(vmf->vma) &&
			     mm_tlb_flush_pending(vmf->vma->vm_mm)))
			flush_tlb_page(vmf->vma, vmf->address);
	}

	vmf->page = vm_normal_page(vma, vmf->address, vmf->orig_pte);

	if (vmf->page)
		folio = page_folio(vmf->page);

	/*
	 * Shared mapping: we are guaranteed to have VM_WRITE and
	 * FAULT_FLAG_WRITE set at this point.
	 */
	if (vma->vm_flags & (VM_SHARED | VM_MAYSHARE)) {
		/*
		 * VM_MIXEDMAP !pfn_valid() case, or VM_SOFTDIRTY clear on a
		 * VM_PFNMAP VMA.
		 *
		 * We should not cow pages in a shared writeable mapping.
		 * Just mark the pages writable and/or call ops->pfn_mkwrite.
		 */
		if (!vmf->page)
			return wp_pfn_shared(vmf);
		return wp_page_shared(vmf, folio);
	}

	/*
	 * Private mapping: create an exclusive anonymous page copy if reuse
	 * is impossible. We might miss VM_WRITE for FOLL_FORCE handling.
	 *
	 * If we encounter a page that is marked exclusive, we must reuse
	 * the page without further checks.
	 */
	if (folio && folio_test_anon(folio) &&
	    (PageAnonExclusive(vmf->page) || wp_can_reuse_anon_folio(folio, vma))) {
		if (!PageAnonExclusive(vmf->page))
			SetPageAnonExclusive(vmf->page);
		if (unlikely(unshare)) {
			pte_unmap_unlock(vmf->pte, vmf->ptl);
			return 0;
		}
		wp_page_reuse(vmf, folio);
		return 0;
	}
	/*
	 * Ok, we need to copy. Oh, well..
	 */
	if (folio)
		folio_get(folio);

	pte_unmap_unlock(vmf->pte, vmf->ptl);
#ifdef CONFIG_KSM
	if (folio && folio_test_ksm(folio))
		count_vm_event(COW_KSM);
#endif
	return wp_page_copy(vmf);
}

static void unmap_mapping_range_vma(struct vm_area_struct *vma,
		unsigned long start_addr, unsigned long end_addr,
		struct zap_details *details)
{
	zap_page_range_single(vma, start_addr, end_addr - start_addr, details);
}

static inline void unmap_mapping_range_tree(struct rb_root_cached *root,
					    pgoff_t first_index,
					    pgoff_t last_index,
					    struct zap_details *details)
{
	struct vm_area_struct *vma;
	pgoff_t vba, vea, zba, zea;

	vma_interval_tree_foreach(vma, root, first_index, last_index) {
		vba = vma->vm_pgoff;
		vea = vba + vma_pages(vma) - 1;
		zba = max(first_index, vba);
		zea = min(last_index, vea);

		unmap_mapping_range_vma(vma,
			((zba - vba) << PAGE_SHIFT) + vma->vm_start,
			((zea - vba + 1) << PAGE_SHIFT) + vma->vm_start,
				details);
	}
}

/**
 * unmap_mapping_folio() - Unmap single folio from processes.
 * @folio: The locked folio to be unmapped.
 *
 * Unmap this folio from any userspace process which still has it mmaped.
 * Typically, for efficiency, the range of nearby pages has already been
 * unmapped by unmap_mapping_pages() or unmap_mapping_range().  But once
 * truncation or invalidation holds the lock on a folio, it may find that
 * the page has been remapped again: and then uses unmap_mapping_folio()
 * to unmap it finally.
 */
void unmap_mapping_folio(struct folio *folio)
{
	struct address_space *mapping = folio->mapping;
	struct zap_details details = { };
	pgoff_t	first_index;
	pgoff_t	last_index;

	VM_BUG_ON(!folio_test_locked(folio));

	first_index = folio->index;
	last_index = folio_next_index(folio) - 1;

	details.even_cows = false;
	details.single_folio = folio;
	details.zap_flags = ZAP_FLAG_DROP_MARKER;

	i_mmap_lock_read(mapping);
	if (unlikely(!RB_EMPTY_ROOT(&mapping->i_mmap.rb_root)))
		unmap_mapping_range_tree(&mapping->i_mmap, first_index,
					 last_index, &details);
	i_mmap_unlock_read(mapping);
}

/**
 * unmap_mapping_pages() - Unmap pages from processes.
 * @mapping: The address space containing pages to be unmapped.
 * @start: Index of first page to be unmapped.
 * @nr: Number of pages to be unmapped.  0 to unmap to end of file.
 * @even_cows: Whether to unmap even private COWed pages.
 *
 * Unmap the pages in this address space from any userspace process which
 * has them mmaped.  Generally, you want to remove COWed pages as well when
 * a file is being truncated, but not when invalidating pages from the page
 * cache.
 */
void unmap_mapping_pages(struct address_space *mapping, pgoff_t start,
		pgoff_t nr, bool even_cows)
{
	struct zap_details details = { };
	pgoff_t	first_index = start;
	pgoff_t	last_index = start + nr - 1;

	details.even_cows = even_cows;
	if (last_index < first_index)
		last_index = ULONG_MAX;

	i_mmap_lock_read(mapping);
	if (unlikely(!RB_EMPTY_ROOT(&mapping->i_mmap.rb_root)))
		unmap_mapping_range_tree(&mapping->i_mmap, first_index,
					 last_index, &details);
	i_mmap_unlock_read(mapping);
}
EXPORT_SYMBOL_GPL(unmap_mapping_pages);

/**
 * unmap_mapping_range - unmap the portion of all mmaps in the specified
 * address_space corresponding to the specified byte range in the underlying
 * file.
 *
 * @mapping: the address space containing mmaps to be unmapped.
 * @holebegin: byte in first page to unmap, relative to the start of
 * the underlying file.  This will be rounded down to a PAGE_SIZE
 * boundary.  Note that this is different from truncate_pagecache(), which
 * must keep the partial page.  In contrast, we must get rid of
 * partial pages.
 * @holelen: size of prospective hole in bytes.  This will be rounded
 * up to a PAGE_SIZE boundary.  A holelen of zero truncates to the
 * end of the file.
 * @even_cows: 1 when truncating a file, unmap even private COWed pages;
 * but 0 when invalidating pagecache, don't throw away private data.
 */
void unmap_mapping_range(struct address_space *mapping,
		loff_t const holebegin, loff_t const holelen, int even_cows)
{
	pgoff_t hba = (pgoff_t)(holebegin) >> PAGE_SHIFT;
	pgoff_t hlen = ((pgoff_t)(holelen) + PAGE_SIZE - 1) >> PAGE_SHIFT;

	/* Check for overflow. */
	if (sizeof(holelen) > sizeof(hlen)) {
		long long holeend =
			(holebegin + holelen + PAGE_SIZE - 1) >> PAGE_SHIFT;
		if (holeend & ~(long long)ULONG_MAX)
			hlen = ULONG_MAX - hba + 1;
	}

	unmap_mapping_pages(mapping, hba, hlen, even_cows);
}
EXPORT_SYMBOL(unmap_mapping_range);

/*
 * Restore a potential device exclusive pte to a working pte entry
 */
static vm_fault_t remove_device_exclusive_entry(struct vm_fault *vmf)
{
	struct folio *folio = page_folio(vmf->page);
	struct vm_area_struct *vma = vmf->vma;
	struct mmu_notifier_range range;
	vm_fault_t ret;

	/*
	 * We need a reference to lock the folio because we don't hold
	 * the PTL so a racing thread can remove the device-exclusive
	 * entry and unmap it. If the folio is free the entry must
	 * have been removed already. If it happens to have already
	 * been re-allocated after being freed all we do is lock and
	 * unlock it.
	 */
	if (!folio_try_get(folio))
		return 0;

	ret = folio_lock_or_retry(folio, vmf);
	if (ret) {
		folio_put(folio);
		return ret;
	}
	mmu_notifier_range_init_owner(&range, MMU_NOTIFY_EXCLUSIVE, 0,
				vma->vm_mm, vmf->address & PAGE_MASK,
				(vmf->address & PAGE_MASK) + PAGE_SIZE, NULL);
	mmu_notifier_invalidate_range_start(&range);

	vmf->pte = pte_offset_map_lock(vma->vm_mm, vmf->pmd, vmf->address,
				&vmf->ptl);
	if (likely(vmf->pte && pte_same(ptep_get(vmf->pte), vmf->orig_pte)))
		restore_exclusive_pte(vma, vmf->page, vmf->address, vmf->pte);

	if (vmf->pte)
		pte_unmap_unlock(vmf->pte, vmf->ptl);
	folio_unlock(folio);
	folio_put(folio);

	mmu_notifier_invalidate_range_end(&range);
	return 0;
}

static inline bool should_try_to_free_swap(struct folio *folio,
					   struct vm_area_struct *vma,
					   unsigned int fault_flags)
{
	if (!folio_test_swapcache(folio))
		return false;
	if (mem_cgroup_swap_full(folio) || (vma->vm_flags & VM_LOCKED) ||
	    folio_test_mlocked(folio))
		return true;
	/*
	 * If we want to map a page that's in the swapcache writable, we
	 * have to detect via the refcount if we're really the exclusive
	 * user. Try freeing the swapcache to get rid of the swapcache
	 * reference only in case it's likely that we'll be the exlusive user.
	 */
	return (fault_flags & FAULT_FLAG_WRITE) && !folio_test_ksm(folio) &&
		folio_ref_count(folio) == 2;
}

static vm_fault_t pte_marker_clear(struct vm_fault *vmf)
{
	vmf->pte = pte_offset_map_lock(vmf->vma->vm_mm, vmf->pmd,
				       vmf->address, &vmf->ptl);
	if (!vmf->pte)
		return 0;
	/*
	 * Be careful so that we will only recover a special uffd-wp pte into a
	 * none pte.  Otherwise it means the pte could have changed, so retry.
	 *
	 * This should also cover the case where e.g. the pte changed
	 * quickly from a PTE_MARKER_UFFD_WP into PTE_MARKER_POISONED.
	 * So is_pte_marker() check is not enough to safely drop the pte.
	 */
	if (pte_same(vmf->orig_pte, ptep_get(vmf->pte)))
		pte_clear(vmf->vma->vm_mm, vmf->address, vmf->pte);
	pte_unmap_unlock(vmf->pte, vmf->ptl);
	return 0;
}

static vm_fault_t do_pte_missing(struct vm_fault *vmf)
{
	if (vma_is_anonymous(vmf->vma))
		return do_anonymous_page(vmf);
	else
		return do_fault(vmf);
}

/*
 * This is actually a page-missing access, but with uffd-wp special pte
 * installed.  It means this pte was wr-protected before being unmapped.
 */
static vm_fault_t pte_marker_handle_uffd_wp(struct vm_fault *vmf)
{
	/*
	 * Just in case there're leftover special ptes even after the region
	 * got unregistered - we can simply clear them.
	 */
	if (unlikely(!userfaultfd_wp(vmf->vma)))
		return pte_marker_clear(vmf);

	return do_pte_missing(vmf);
}

static vm_fault_t handle_pte_marker(struct vm_fault *vmf)
{
	swp_entry_t entry = pte_to_swp_entry(vmf->orig_pte);
	unsigned long marker = pte_marker_get(entry);

	/*
	 * PTE markers should never be empty.  If anything weird happened,
	 * the best thing to do is to kill the process along with its mm.
	 */
	if (WARN_ON_ONCE(!marker))
		return VM_FAULT_SIGBUS;

	/* Higher priority than uffd-wp when data corrupted */
	if (marker & PTE_MARKER_POISONED)
		return VM_FAULT_HWPOISON;

	if (pte_marker_entry_uffd_wp(entry))
		return pte_marker_handle_uffd_wp(vmf);

	/* This is an unknown pte marker */
	return VM_FAULT_SIGBUS;
}

/*
 * We enter with non-exclusive mmap_lock (to exclude vma changes,
 * but allow concurrent faults), and pte mapped but not yet locked.
 * We return with pte unmapped and unlocked.
 *
 * We return with the mmap_lock locked or unlocked in the same cases
 * as does filemap_fault().
 */
vm_fault_t do_swap_page(struct vm_fault *vmf)
{
	struct vm_area_struct *vma = vmf->vma;
	struct folio *swapcache, *folio = NULL;
	struct page *page;
	struct swap_info_struct *si = NULL;
	rmap_t rmap_flags = RMAP_NONE;
	bool need_clear_cache = false;
	bool exclusive = false;
	swp_entry_t entry;
	pte_t pte;
	vm_fault_t ret = 0;
	void *shadow = NULL;

	if (!pte_unmap_same(vmf))
		goto out;

	entry = pte_to_swp_entry(vmf->orig_pte);
	if (unlikely(non_swap_entry(entry))) {
		if (is_migration_entry(entry)) {
			migration_entry_wait(vma->vm_mm, vmf->pmd,
					     vmf->address);
		} else if (is_device_exclusive_entry(entry)) {
			vmf->page = pfn_swap_entry_to_page(entry);
			ret = remove_device_exclusive_entry(vmf);
		} else if (is_device_private_entry(entry)) {
			if (vmf->flags & FAULT_FLAG_VMA_LOCK) {
				/*
				 * migrate_to_ram is not yet ready to operate
				 * under VMA lock.
				 */
				vma_end_read(vma);
				ret = VM_FAULT_RETRY;
				goto out;
			}

			vmf->page = pfn_swap_entry_to_page(entry);
			vmf->pte = pte_offset_map_lock(vma->vm_mm, vmf->pmd,
					vmf->address, &vmf->ptl);
			if (unlikely(!vmf->pte ||
				     !pte_same(ptep_get(vmf->pte),
							vmf->orig_pte)))
				goto unlock;

			/*
			 * Get a page reference while we know the page can't be
			 * freed.
			 */
			get_page(vmf->page);
			pte_unmap_unlock(vmf->pte, vmf->ptl);
			ret = vmf->page->pgmap->ops->migrate_to_ram(vmf);
			put_page(vmf->page);
		} else if (is_hwpoison_entry(entry)) {
			ret = VM_FAULT_HWPOISON;
		} else if (is_pte_marker_entry(entry)) {
			ret = handle_pte_marker(vmf);
		} else {
			print_bad_pte(vma, vmf->address, vmf->orig_pte, NULL);
			ret = VM_FAULT_SIGBUS;
		}
		goto out;
	}

	/* Prevent swapoff from happening to us. */
	si = get_swap_device(entry);
	if (unlikely(!si))
		goto out;

	folio = swap_cache_get_folio(entry, vma, vmf->address);
	if (folio)
		page = folio_file_page(folio, swp_offset(entry));
	swapcache = folio;

	if (!folio) {
		if (data_race(si->flags & SWP_SYNCHRONOUS_IO) &&
		    __swap_count(entry) == 1) {
			/*
			 * Prevent parallel swapin from proceeding with
			 * the cache flag. Otherwise, another thread may
			 * finish swapin first, free the entry, and swapout
			 * reusing the same entry. It's undetectable as
			 * pte_same() returns true due to entry reuse.
			 */
			if (swapcache_prepare(entry)) {
				/* Relax a bit to prevent rapid repeated page faults */
				schedule_timeout_uninterruptible(1);
				goto out;
			}
			need_clear_cache = true;

			/* skip swapcache */
			folio = vma_alloc_folio(GFP_HIGHUSER_MOVABLE, 0,
						vma, vmf->address, false);
			page = &folio->page;
			if (folio) {
				__folio_set_locked(folio);
				__folio_set_swapbacked(folio);

				if (mem_cgroup_swapin_charge_folio(folio,
							vma->vm_mm, GFP_KERNEL,
							entry)) {
					ret = VM_FAULT_OOM;
					goto out_page;
				}
				mem_cgroup_swapin_uncharge_swap(entry);

				shadow = get_shadow_from_swap_cache(entry);
				if (shadow)
					workingset_refault(folio, shadow);

				folio_add_lru(folio);

				/* To provide entry to swap_read_folio() */
				folio->swap = entry;
				swap_read_folio(folio, true, NULL);
				folio->private = NULL;
			}
		} else {
			page = swapin_readahead(entry, GFP_HIGHUSER_MOVABLE,
						vmf);
			if (page)
				folio = page_folio(page);
			swapcache = folio;
		}

		if (!folio) {
			/*
			 * Back out if somebody else faulted in this pte
			 * while we released the pte lock.
			 */
			vmf->pte = pte_offset_map_lock(vma->vm_mm, vmf->pmd,
					vmf->address, &vmf->ptl);
			if (likely(vmf->pte &&
				   pte_same(ptep_get(vmf->pte), vmf->orig_pte)))
				ret = VM_FAULT_OOM;
			goto unlock;
		}

		/* Had to read the page from swap area: Major fault */
		ret = VM_FAULT_MAJOR;
		count_vm_event(PGMAJFAULT);
		count_memcg_event_mm(vma->vm_mm, PGMAJFAULT);
	} else if (PageHWPoison(page)) {
		/*
		 * hwpoisoned dirty swapcache pages are kept for killing
		 * owner processes (which may be unknown at hwpoison time)
		 */
		ret = VM_FAULT_HWPOISON;
		goto out_release;
	}

	ret |= folio_lock_or_retry(folio, vmf);
	if (ret & VM_FAULT_RETRY)
		goto out_release;

	if (swapcache) {
		/*
		 * Make sure folio_free_swap() or swapoff did not release the
		 * swapcache from under us.  The page pin, and pte_same test
		 * below, are not enough to exclude that.  Even if it is still
		 * swapcache, we need to check that the page's swap has not
		 * changed.
		 */
		if (unlikely(!folio_test_swapcache(folio) ||
			     page_swap_entry(page).val != entry.val))
			goto out_page;

		/*
		 * KSM sometimes has to copy on read faults, for example, if
		 * page->index of !PageKSM() pages would be nonlinear inside the
		 * anon VMA -- PageKSM() is lost on actual swapout.
		 */
		folio = ksm_might_need_to_copy(folio, vma, vmf->address);
		if (unlikely(!folio)) {
			ret = VM_FAULT_OOM;
			folio = swapcache;
			goto out_page;
		} else if (unlikely(folio == ERR_PTR(-EHWPOISON))) {
			ret = VM_FAULT_HWPOISON;
			folio = swapcache;
			goto out_page;
		}
		if (folio != swapcache)
			page = folio_page(folio, 0);

		/*
		 * If we want to map a page that's in the swapcache writable, we
		 * have to detect via the refcount if we're really the exclusive
		 * owner. Try removing the extra reference from the local LRU
		 * caches if required.
		 */
		if ((vmf->flags & FAULT_FLAG_WRITE) && folio == swapcache &&
		    !folio_test_ksm(folio) && !folio_test_lru(folio))
			lru_add_drain();
	}

	folio_throttle_swaprate(folio, GFP_KERNEL);

	/*
	 * Back out if somebody else already faulted in this pte.
	 */
	vmf->pte = pte_offset_map_lock(vma->vm_mm, vmf->pmd, vmf->address,
			&vmf->ptl);
	if (unlikely(!vmf->pte || !pte_same(ptep_get(vmf->pte), vmf->orig_pte)))
		goto out_nomap;

	if (unlikely(!folio_test_uptodate(folio))) {
		ret = VM_FAULT_SIGBUS;
		goto out_nomap;
	}

	/*
	 * PG_anon_exclusive reuses PG_mappedtodisk for anon pages. A swap pte
	 * must never point at an anonymous page in the swapcache that is
	 * PG_anon_exclusive. Sanity check that this holds and especially, that
	 * no filesystem set PG_mappedtodisk on a page in the swapcache. Sanity
	 * check after taking the PT lock and making sure that nobody
	 * concurrently faulted in this page and set PG_anon_exclusive.
	 */
	BUG_ON(!folio_test_anon(folio) && folio_test_mappedtodisk(folio));
	BUG_ON(folio_test_anon(folio) && PageAnonExclusive(page));

	/*
	 * Check under PT lock (to protect against concurrent fork() sharing
	 * the swap entry concurrently) for certainly exclusive pages.
	 */
	if (!folio_test_ksm(folio)) {
		exclusive = pte_swp_exclusive(vmf->orig_pte);
		if (folio != swapcache) {
			/*
			 * We have a fresh page that is not exposed to the
			 * swapcache -> certainly exclusive.
			 */
			exclusive = true;
		} else if (exclusive && folio_test_writeback(folio) &&
			  data_race(si->flags & SWP_STABLE_WRITES)) {
			/*
			 * This is tricky: not all swap backends support
			 * concurrent page modifications while under writeback.
			 *
			 * So if we stumble over such a page in the swapcache
			 * we must not set the page exclusive, otherwise we can
			 * map it writable without further checks and modify it
			 * while still under writeback.
			 *
			 * For these problematic swap backends, simply drop the
			 * exclusive marker: this is perfectly fine as we start
			 * writeback only if we fully unmapped the page and
			 * there are no unexpected references on the page after
			 * unmapping succeeded. After fully unmapped, no
			 * further GUP references (FOLL_GET and FOLL_PIN) can
			 * appear, so dropping the exclusive marker and mapping
			 * it only R/O is fine.
			 */
			exclusive = false;
		}
	}

	/*
	 * Some architectures may have to restore extra metadata to the page
	 * when reading from swap. This metadata may be indexed by swap entry
	 * so this must be called before swap_free().
	 */
	arch_swap_restore(entry, folio);

	/*
	 * Remove the swap entry and conditionally try to free up the swapcache.
	 * We're already holding a reference on the page but haven't mapped it
	 * yet.
	 */
	swap_free(entry);
	if (should_try_to_free_swap(folio, vma, vmf->flags))
		folio_free_swap(folio);

	inc_mm_counter(vma->vm_mm, MM_ANONPAGES);
	dec_mm_counter(vma->vm_mm, MM_SWAPENTS);
	pte = mk_pte(page, vma->vm_page_prot);

	/*
	 * Same logic as in do_wp_page(); however, optimize for pages that are
	 * certainly not shared either because we just allocated them without
	 * exposing them to the swapcache or because the swap entry indicates
	 * exclusivity.
	 */
	if (!folio_test_ksm(folio) &&
	    (exclusive || folio_ref_count(folio) == 1)) {
		if (vmf->flags & FAULT_FLAG_WRITE) {
			pte = maybe_mkwrite(pte_mkdirty(pte), vma);
			vmf->flags &= ~FAULT_FLAG_WRITE;
		}
		rmap_flags |= RMAP_EXCLUSIVE;
	}
	flush_icache_page(vma, page);
	if (pte_swp_soft_dirty(vmf->orig_pte))
		pte = pte_mksoft_dirty(pte);
	if (pte_swp_uffd_wp(vmf->orig_pte))
		pte = pte_mkuffd_wp(pte);
	vmf->orig_pte = pte;

	/* ksm created a completely new copy */
	if (unlikely(folio != swapcache && swapcache)) {
		folio_add_new_anon_rmap(folio, vma, vmf->address);
		folio_add_lru_vma(folio, vma);
	} else {
		folio_add_anon_rmap_pte(folio, page, vma, vmf->address,
					rmap_flags);
	}

	VM_BUG_ON(!folio_test_anon(folio) ||
			(pte_write(pte) && !PageAnonExclusive(page)));
	set_pte_at(vma->vm_mm, vmf->address, vmf->pte, pte);
	arch_do_swap_page(vma->vm_mm, vma, vmf->address, pte, vmf->orig_pte);

	folio_unlock(folio);
	if (folio != swapcache && swapcache) {
		/*
		 * Hold the lock to avoid the swap entry to be reused
		 * until we take the PT lock for the pte_same() check
		 * (to avoid false positives from pte_same). For
		 * further safety release the lock after the swap_free
		 * so that the swap count won't change under a
		 * parallel locked swapcache.
		 */
		folio_unlock(swapcache);
		folio_put(swapcache);
	}

	if (vmf->flags & FAULT_FLAG_WRITE) {
		ret |= do_wp_page(vmf);
		if (ret & VM_FAULT_ERROR)
			ret &= VM_FAULT_ERROR;
		goto out;
	}

	/* No need to invalidate - it was non-present before */
	update_mmu_cache_range(vmf, vma, vmf->address, vmf->pte, 1);
unlock:
	if (vmf->pte)
		pte_unmap_unlock(vmf->pte, vmf->ptl);
out:
	/* Clear the swap cache pin for direct swapin after PTL unlock */
	if (need_clear_cache)
		swapcache_clear(si, entry);
	if (si)
		put_swap_device(si);
	return ret;
out_nomap:
	if (vmf->pte)
		pte_unmap_unlock(vmf->pte, vmf->ptl);
out_page:
	folio_unlock(folio);
out_release:
	folio_put(folio);
	if (folio != swapcache && swapcache) {
		folio_unlock(swapcache);
		folio_put(swapcache);
	}
	if (need_clear_cache)
		swapcache_clear(si, entry);
	if (si)
		put_swap_device(si);
	return ret;
}

static bool pte_range_none(pte_t *pte, int nr_pages)
{
	int i;

	for (i = 0; i < nr_pages; i++) {
		if (!pte_none(ptep_get_lockless(pte + i)))
			return false;
	}

	return true;
}

static struct folio *alloc_anon_folio(struct vm_fault *vmf)
{
	struct vm_area_struct *vma = vmf->vma;
#ifdef CONFIG_TRANSPARENT_HUGEPAGE
	unsigned long orders;
	struct folio *folio;
	unsigned long addr;
	pte_t *pte;
	gfp_t gfp;
	int order;

	/*
	 * If uffd is active for the vma we need per-page fault fidelity to
	 * maintain the uffd semantics.
	 */
	if (unlikely(userfaultfd_armed(vma)))
		goto fallback;

	/*
	 * Get a list of all the (large) orders below PMD_ORDER that are enabled
	 * for this vma. Then filter out the orders that can't be allocated over
	 * the faulting address and still be fully contained in the vma.
	 */
	orders = thp_vma_allowable_orders(vma, vma->vm_flags, false, true, true,
					  BIT(PMD_ORDER) - 1);
	orders = thp_vma_suitable_orders(vma, vmf->address, orders);

	if (!orders)
		goto fallback;

	pte = pte_offset_map(vmf->pmd, vmf->address & PMD_MASK);
	if (!pte)
		return ERR_PTR(-EAGAIN);

	/*
	 * Find the highest order where the aligned range is completely
	 * pte_none(). Note that all remaining orders will be completely
	 * pte_none().
	 */
	order = highest_order(orders);
	while (orders) {
		addr = ALIGN_DOWN(vmf->address, PAGE_SIZE << order);
		if (pte_range_none(pte + pte_index(addr), 1 << order))
			break;
		order = next_order(&orders, order);
	}

	pte_unmap(pte);

	/* Try allocating the highest of the remaining orders. */
	gfp = vma_thp_gfp_mask(vma);
	while (orders) {
		addr = ALIGN_DOWN(vmf->address, PAGE_SIZE << order);
		folio = vma_alloc_folio(gfp, order, vma, addr, true);
		if (folio) {
			if (mem_cgroup_charge(folio, vma->vm_mm, gfp)) {
				folio_put(folio);
				goto next;
			}
			folio_throttle_swaprate(folio, gfp);
			clear_huge_page(&folio->page, vmf->address, 1 << order);
			return folio;
		}
next:
		order = next_order(&orders, order);
	}

fallback:
#endif
	return folio_prealloc(vma->vm_mm, vma, vmf->address, true);
}

/*
 * We enter with non-exclusive mmap_lock (to exclude vma changes,
 * but allow concurrent faults), and pte mapped but not yet locked.
 * We return with mmap_lock still held, but pte unmapped and unlocked.
 */
static vm_fault_t do_anonymous_page(struct vm_fault *vmf)
{
	bool uffd_wp = vmf_orig_pte_uffd_wp(vmf);
	struct vm_area_struct *vma = vmf->vma;
	unsigned long addr = vmf->address;
	struct folio *folio;
	vm_fault_t ret = 0;
	int nr_pages = 1;
	pte_t entry;
	int i;

	/* File mapping without ->vm_ops ? */
	if (vma->vm_flags & VM_SHARED)
		return VM_FAULT_SIGBUS;

	/*
	 * Use pte_alloc() instead of pte_alloc_map(), so that OOM can
	 * be distinguished from a transient failure of pte_offset_map().
	 */
	if (pte_alloc(vma->vm_mm, vmf->pmd))
		return VM_FAULT_OOM;

	/* Use the zero-page for reads */
	if (!(vmf->flags & FAULT_FLAG_WRITE) &&
			!mm_forbids_zeropage(vma->vm_mm)) {
		entry = pte_mkspecial(pfn_pte(my_zero_pfn(vmf->address),
						vma->vm_page_prot));
		vmf->pte = pte_offset_map_lock(vma->vm_mm, vmf->pmd,
				vmf->address, &vmf->ptl);
		if (!vmf->pte)
			goto unlock;
		if (vmf_pte_changed(vmf)) {
			update_mmu_tlb(vma, vmf->address, vmf->pte);
			goto unlock;
		}
		ret = check_stable_address_space(vma->vm_mm);
		if (ret)
			goto unlock;
		/* Deliver the page fault to userland, check inside PT lock */
		if (userfaultfd_missing(vma)) {
			pte_unmap_unlock(vmf->pte, vmf->ptl);
			return handle_userfault(vmf, VM_UFFD_MISSING);
		}
		goto setpte;
	}

	/* Allocate our own private page. */
	if (unlikely(anon_vma_prepare(vma)))
		goto oom;
	/* Returns NULL on OOM or ERR_PTR(-EAGAIN) if we must retry the fault */
	folio = alloc_anon_folio(vmf);
	if (IS_ERR(folio))
		return 0;
	if (!folio)
		goto oom;

	nr_pages = folio_nr_pages(folio);
	addr = ALIGN_DOWN(vmf->address, nr_pages * PAGE_SIZE);

	/*
	 * The memory barrier inside __folio_mark_uptodate makes sure that
	 * preceding stores to the page contents become visible before
	 * the set_pte_at() write.
	 */
	__folio_mark_uptodate(folio);

	entry = mk_pte(&folio->page, vma->vm_page_prot);
	entry = pte_sw_mkyoung(entry);
	if (vma->vm_flags & VM_WRITE)
		entry = pte_mkwrite(pte_mkdirty(entry), vma);

	vmf->pte = pte_offset_map_lock(vma->vm_mm, vmf->pmd, addr, &vmf->ptl);
	if (!vmf->pte)
		goto release;
	if (nr_pages == 1 && vmf_pte_changed(vmf)) {
		update_mmu_tlb(vma, addr, vmf->pte);
		goto release;
	} else if (nr_pages > 1 && !pte_range_none(vmf->pte, nr_pages)) {
		for (i = 0; i < nr_pages; i++)
			update_mmu_tlb(vma, addr + PAGE_SIZE * i, vmf->pte + i);
		goto release;
	}

	ret = check_stable_address_space(vma->vm_mm);
	if (ret)
		goto release;

	/* Deliver the page fault to userland, check inside PT lock */
	if (userfaultfd_missing(vma)) {
		pte_unmap_unlock(vmf->pte, vmf->ptl);
		folio_put(folio);
		return handle_userfault(vmf, VM_UFFD_MISSING);
	}

	folio_ref_add(folio, nr_pages - 1);
	add_mm_counter(vma->vm_mm, MM_ANONPAGES, nr_pages);
	folio_add_new_anon_rmap(folio, vma, addr);
	folio_add_lru_vma(folio, vma);
setpte:
	if (uffd_wp)
		entry = pte_mkuffd_wp(entry);
	set_ptes(vma->vm_mm, addr, vmf->pte, entry, nr_pages);

	/* No need to invalidate - it was non-present before */
	update_mmu_cache_range(vmf, vma, addr, vmf->pte, nr_pages);
unlock:
	if (vmf->pte)
		pte_unmap_unlock(vmf->pte, vmf->ptl);
	return ret;
release:
	folio_put(folio);
	goto unlock;
oom:
	return VM_FAULT_OOM;
}

/*
 * The mmap_lock must have been held on entry, and may have been
 * released depending on flags and vma->vm_ops->fault() return value.
 * See filemap_fault() and __lock_page_retry().
 */
static vm_fault_t __do_fault(struct vm_fault *vmf)
{
	struct vm_area_struct *vma = vmf->vma;
	struct folio *folio;
	vm_fault_t ret;

	/*
	 * Preallocate pte before we take page_lock because this might lead to
	 * deadlocks for memcg reclaim which waits for pages under writeback:
	 *				lock_page(A)
	 *				SetPageWriteback(A)
	 *				unlock_page(A)
	 * lock_page(B)
	 *				lock_page(B)
	 * pte_alloc_one
	 *   shrink_page_list
	 *     wait_on_page_writeback(A)
	 *				SetPageWriteback(B)
	 *				unlock_page(B)
	 *				# flush A, B to clear the writeback
	 */
	if (pmd_none(*vmf->pmd) && !vmf->prealloc_pte) {
		vmf->prealloc_pte = pte_alloc_one(vma->vm_mm);
		if (!vmf->prealloc_pte)
			return VM_FAULT_OOM;
	}

	ret = vma->vm_ops->fault(vmf);
	if (unlikely(ret & (VM_FAULT_ERROR | VM_FAULT_NOPAGE | VM_FAULT_RETRY |
			    VM_FAULT_DONE_COW)))
		return ret;

	folio = page_folio(vmf->page);
	if (unlikely(PageHWPoison(vmf->page))) {
		vm_fault_t poisonret = VM_FAULT_HWPOISON;
		if (ret & VM_FAULT_LOCKED) {
			if (page_mapped(vmf->page))
				unmap_mapping_folio(folio);
			/* Retry if a clean folio was removed from the cache. */
			if (mapping_evict_folio(folio->mapping, folio))
				poisonret = VM_FAULT_NOPAGE;
			folio_unlock(folio);
		}
		folio_put(folio);
		vmf->page = NULL;
		return poisonret;
	}

	if (unlikely(!(ret & VM_FAULT_LOCKED)))
		folio_lock(folio);
	else
		VM_BUG_ON_PAGE(!folio_test_locked(folio), vmf->page);

	return ret;
}

#ifdef CONFIG_TRANSPARENT_HUGEPAGE
static void deposit_prealloc_pte(struct vm_fault *vmf)
{
	struct vm_area_struct *vma = vmf->vma;

	pgtable_trans_huge_deposit(vma->vm_mm, vmf->pmd, vmf->prealloc_pte);
	/*
	 * We are going to consume the prealloc table,
	 * count that as nr_ptes.
	 */
	mm_inc_nr_ptes(vma->vm_mm);
	vmf->prealloc_pte = NULL;
}

vm_fault_t do_set_pmd(struct vm_fault *vmf, struct page *page)
{
	struct folio *folio = page_folio(page);
	struct vm_area_struct *vma = vmf->vma;
	bool write = vmf->flags & FAULT_FLAG_WRITE;
	unsigned long haddr = vmf->address & HPAGE_PMD_MASK;
	pmd_t entry;
	vm_fault_t ret = VM_FAULT_FALLBACK;

	if (!thp_vma_suitable_order(vma, haddr, PMD_ORDER))
		return ret;

	if (page != &folio->page || folio_order(folio) != HPAGE_PMD_ORDER)
		return ret;

	/*
	 * Just backoff if any subpage of a THP is corrupted otherwise
	 * the corrupted page may mapped by PMD silently to escape the
	 * check.  This kind of THP just can be PTE mapped.  Access to
	 * the corrupted subpage should trigger SIGBUS as expected.
	 */
	if (unlikely(folio_test_has_hwpoisoned(folio)))
		return ret;

	/*
	 * Archs like ppc64 need additional space to store information
	 * related to pte entry. Use the preallocated table for that.
	 */
	if (arch_needs_pgtable_deposit() && !vmf->prealloc_pte) {
		vmf->prealloc_pte = pte_alloc_one(vma->vm_mm);
		if (!vmf->prealloc_pte)
			return VM_FAULT_OOM;
	}

	vmf->ptl = pmd_lock(vma->vm_mm, vmf->pmd);
	if (unlikely(!pmd_none(*vmf->pmd)))
		goto out;

	flush_icache_pages(vma, page, HPAGE_PMD_NR);

	entry = mk_huge_pmd(page, vma->vm_page_prot);
	if (write)
		entry = maybe_pmd_mkwrite(pmd_mkdirty(entry), vma);

	add_mm_counter(vma->vm_mm, mm_counter_file(folio), HPAGE_PMD_NR);
	folio_add_file_rmap_pmd(folio, page, vma);

	/*
	 * deposit and withdraw with pmd lock held
	 */
	if (arch_needs_pgtable_deposit())
		deposit_prealloc_pte(vmf);

	set_pmd_at(vma->vm_mm, haddr, vmf->pmd, entry);

	update_mmu_cache_pmd(vma, haddr, vmf->pmd);

	/* fault is handled */
	ret = 0;
	count_vm_event(THP_FILE_MAPPED);
out:
	spin_unlock(vmf->ptl);
	return ret;
}
#else
vm_fault_t do_set_pmd(struct vm_fault *vmf, struct page *page)
{
	return VM_FAULT_FALLBACK;
}
#endif

/**
 * set_pte_range - Set a range of PTEs to point to pages in a folio.
 * @vmf: Fault decription.
 * @folio: The folio that contains @page.
 * @page: The first page to create a PTE for.
 * @nr: The number of PTEs to create.
 * @addr: The first address to create a PTE for.
 */
void set_pte_range(struct vm_fault *vmf, struct folio *folio,
		struct page *page, unsigned int nr, unsigned long addr)
{
	struct vm_area_struct *vma = vmf->vma;
	bool uffd_wp = vmf_orig_pte_uffd_wp(vmf);
	bool write = vmf->flags & FAULT_FLAG_WRITE;
	bool prefault = in_range(vmf->address, addr, nr * PAGE_SIZE);
	pte_t entry;

	flush_icache_pages(vma, page, nr);
	entry = mk_pte(page, vma->vm_page_prot);

	if (prefault && arch_wants_old_prefaulted_pte())
		entry = pte_mkold(entry);
	else
		entry = pte_sw_mkyoung(entry);

	if (write)
		entry = maybe_mkwrite(pte_mkdirty(entry), vma);
	if (unlikely(uffd_wp))
		entry = pte_mkuffd_wp(entry);
	/* copy-on-write page */
	if (write && !(vma->vm_flags & VM_SHARED)) {
		add_mm_counter(vma->vm_mm, MM_ANONPAGES, nr);
		VM_BUG_ON_FOLIO(nr != 1, folio);
		folio_add_new_anon_rmap(folio, vma, addr);
		folio_add_lru_vma(folio, vma);
	} else {
		add_mm_counter(vma->vm_mm, mm_counter_file(folio), nr);
		folio_add_file_rmap_ptes(folio, page, nr, vma);
	}
	set_ptes(vma->vm_mm, addr, vmf->pte, entry, nr);

	/* no need to invalidate: a not-present page won't be cached */
	update_mmu_cache_range(vmf, vma, addr, vmf->pte, nr);
}

static bool vmf_pte_changed(struct vm_fault *vmf)
{
	if (vmf->flags & FAULT_FLAG_ORIG_PTE_VALID)
		return !pte_same(ptep_get(vmf->pte), vmf->orig_pte);

	return !pte_none(ptep_get(vmf->pte));
}

/**
 * finish_fault - finish page fault once we have prepared the page to fault
 *
 * @vmf: structure describing the fault
 *
 * This function handles all that is needed to finish a page fault once the
 * page to fault in is prepared. It handles locking of PTEs, inserts PTE for
 * given page, adds reverse page mapping, handles memcg charges and LRU
 * addition.
 *
 * The function expects the page to be locked and on success it consumes a
 * reference of a page being mapped (for the PTE which maps it).
 *
 * Return: %0 on success, %VM_FAULT_ code in case of error.
 */
vm_fault_t finish_fault(struct vm_fault *vmf)
{
	struct vm_area_struct *vma = vmf->vma;
	struct page *page;
	vm_fault_t ret;

	/* Did we COW the page? */
	if ((vmf->flags & FAULT_FLAG_WRITE) && !(vma->vm_flags & VM_SHARED))
		page = vmf->cow_page;
	else
		page = vmf->page;

	/*
	 * check even for read faults because we might have lost our CoWed
	 * page
	 */
	if (!(vma->vm_flags & VM_SHARED)) {
		ret = check_stable_address_space(vma->vm_mm);
		if (ret)
			return ret;
	}

	if (pmd_none(*vmf->pmd)) {
		if (PageTransCompound(page)) {
			ret = do_set_pmd(vmf, page);
			if (ret != VM_FAULT_FALLBACK)
				return ret;
		}

		if (vmf->prealloc_pte)
			pmd_install(vma->vm_mm, vmf->pmd, &vmf->prealloc_pte);
		else if (unlikely(pte_alloc(vma->vm_mm, vmf->pmd)))
			return VM_FAULT_OOM;
	}

	vmf->pte = pte_offset_map_lock(vma->vm_mm, vmf->pmd,
				      vmf->address, &vmf->ptl);
	if (!vmf->pte)
		return VM_FAULT_NOPAGE;

	/* Re-check under ptl */
	if (likely(!vmf_pte_changed(vmf))) {
		struct folio *folio = page_folio(page);

		set_pte_range(vmf, folio, page, 1, vmf->address);
		ret = 0;
	} else {
		update_mmu_tlb(vma, vmf->address, vmf->pte);
		ret = VM_FAULT_NOPAGE;
	}

	pte_unmap_unlock(vmf->pte, vmf->ptl);
	return ret;
}

static unsigned long fault_around_pages __read_mostly =
	65536 >> PAGE_SHIFT;

#ifdef CONFIG_DEBUG_FS
static int fault_around_bytes_get(void *data, u64 *val)
{
	*val = fault_around_pages << PAGE_SHIFT;
	return 0;
}

/*
 * fault_around_bytes must be rounded down to the nearest page order as it's
 * what do_fault_around() expects to see.
 */
static int fault_around_bytes_set(void *data, u64 val)
{
	if (val / PAGE_SIZE > PTRS_PER_PTE)
		return -EINVAL;

	/*
	 * The minimum value is 1 page, however this results in no fault-around
	 * at all. See should_fault_around().
	 */
	val = max(val, PAGE_SIZE);
	fault_around_pages = rounddown_pow_of_two(val) >> PAGE_SHIFT;

	return 0;
}
DEFINE_DEBUGFS_ATTRIBUTE(fault_around_bytes_fops,
		fault_around_bytes_get, fault_around_bytes_set, "%llu\n");

static int __init fault_around_debugfs(void)
{
	debugfs_create_file_unsafe("fault_around_bytes", 0644, NULL, NULL,
				   &fault_around_bytes_fops);
	return 0;
}
late_initcall(fault_around_debugfs);
#endif

/*
 * do_fault_around() tries to map few pages around the fault address. The hope
 * is that the pages will be needed soon and this will lower the number of
 * faults to handle.
 *
 * It uses vm_ops->map_pages() to map the pages, which skips the page if it's
 * not ready to be mapped: not up-to-date, locked, etc.
 *
 * This function doesn't cross VMA or page table boundaries, in order to call
 * map_pages() and acquire a PTE lock only once.
 *
 * fault_around_pages defines how many pages we'll try to map.
 * do_fault_around() expects it to be set to a power of two less than or equal
 * to PTRS_PER_PTE.
 *
 * The virtual address of the area that we map is naturally aligned to
 * fault_around_pages * PAGE_SIZE rounded down to the machine page size
 * (and therefore to page order).  This way it's easier to guarantee
 * that we don't cross page table boundaries.
 */
static vm_fault_t do_fault_around(struct vm_fault *vmf)
{
	pgoff_t nr_pages = READ_ONCE(fault_around_pages);
	pgoff_t pte_off = pte_index(vmf->address);
	/* The page offset of vmf->address within the VMA. */
	pgoff_t vma_off = vmf->pgoff - vmf->vma->vm_pgoff;
	pgoff_t from_pte, to_pte;
	vm_fault_t ret;

	/* The PTE offset of the start address, clamped to the VMA. */
	from_pte = max(ALIGN_DOWN(pte_off, nr_pages),
		       pte_off - min(pte_off, vma_off));

	/* The PTE offset of the end address, clamped to the VMA and PTE. */
	to_pte = min3(from_pte + nr_pages, (pgoff_t)PTRS_PER_PTE,
		      pte_off + vma_pages(vmf->vma) - vma_off) - 1;

	if (pmd_none(*vmf->pmd)) {
		vmf->prealloc_pte = pte_alloc_one(vmf->vma->vm_mm);
		if (!vmf->prealloc_pte)
			return VM_FAULT_OOM;
	}

	rcu_read_lock();
	ret = vmf->vma->vm_ops->map_pages(vmf,
			vmf->pgoff + from_pte - pte_off,
			vmf->pgoff + to_pte - pte_off);
	rcu_read_unlock();

	return ret;
}

/* Return true if we should do read fault-around, false otherwise */
static inline bool should_fault_around(struct vm_fault *vmf)
{
	/* No ->map_pages?  No way to fault around... */
	if (!vmf->vma->vm_ops->map_pages)
		return false;

	if (uffd_disable_fault_around(vmf->vma))
		return false;

	/* A single page implies no faulting 'around' at all. */
	return fault_around_pages > 1;
}

static vm_fault_t do_read_fault(struct vm_fault *vmf)
{
	vm_fault_t ret = 0;
	struct folio *folio;

	/*
	 * Let's call ->map_pages() first and use ->fault() as fallback
	 * if page by the offset is not ready to be mapped (cold cache or
	 * something).
	 */
	if (should_fault_around(vmf)) {
		ret = do_fault_around(vmf);
		if (ret)
			return ret;
	}

	ret = vmf_can_call_fault(vmf);
	if (ret)
		return ret;

	ret = __do_fault(vmf);
	if (unlikely(ret & (VM_FAULT_ERROR | VM_FAULT_NOPAGE | VM_FAULT_RETRY)))
		return ret;

	ret |= finish_fault(vmf);
	folio = page_folio(vmf->page);
	folio_unlock(folio);
	if (unlikely(ret & (VM_FAULT_ERROR | VM_FAULT_NOPAGE | VM_FAULT_RETRY)))
		folio_put(folio);
	return ret;
}

static vm_fault_t do_cow_fault(struct vm_fault *vmf)
{
	struct vm_area_struct *vma = vmf->vma;
	struct folio *folio;
	vm_fault_t ret;

	ret = vmf_can_call_fault(vmf);
	if (!ret)
		ret = vmf_anon_prepare(vmf);
	if (ret)
		return ret;

	folio = folio_prealloc(vma->vm_mm, vma, vmf->address, false);
	if (!folio)
		return VM_FAULT_OOM;

	vmf->cow_page = &folio->page;

	ret = __do_fault(vmf);
	if (unlikely(ret & (VM_FAULT_ERROR | VM_FAULT_NOPAGE | VM_FAULT_RETRY)))
		goto uncharge_out;
	if (ret & VM_FAULT_DONE_COW)
		return ret;

	copy_user_highpage(vmf->cow_page, vmf->page, vmf->address, vma);
	__folio_mark_uptodate(folio);

	ret |= finish_fault(vmf);
	unlock_page(vmf->page);
	put_page(vmf->page);
	if (unlikely(ret & (VM_FAULT_ERROR | VM_FAULT_NOPAGE | VM_FAULT_RETRY)))
		goto uncharge_out;
	return ret;
uncharge_out:
	folio_put(folio);
	return ret;
}

static vm_fault_t do_shared_fault(struct vm_fault *vmf)
{
	struct vm_area_struct *vma = vmf->vma;
	vm_fault_t ret, tmp;
	struct folio *folio;

	ret = vmf_can_call_fault(vmf);
	if (ret)
		return ret;

	ret = __do_fault(vmf);
	if (unlikely(ret & (VM_FAULT_ERROR | VM_FAULT_NOPAGE | VM_FAULT_RETRY)))
		return ret;

	folio = page_folio(vmf->page);

	/*
	 * Check if the backing address space wants to know that the page is
	 * about to become writable
	 */
	if (vma->vm_ops->page_mkwrite) {
		folio_unlock(folio);
		tmp = do_page_mkwrite(vmf, folio);
		if (unlikely(!tmp ||
				(tmp & (VM_FAULT_ERROR | VM_FAULT_NOPAGE)))) {
			folio_put(folio);
			return tmp;
		}
	}

	ret |= finish_fault(vmf);
	if (unlikely(ret & (VM_FAULT_ERROR | VM_FAULT_NOPAGE |
					VM_FAULT_RETRY))) {
		folio_unlock(folio);
		folio_put(folio);
		return ret;
	}

	ret |= fault_dirty_shared_page(vmf);
	return ret;
}

/*
 * We enter with non-exclusive mmap_lock (to exclude vma changes,
 * but allow concurrent faults).
 * The mmap_lock may have been released depending on flags and our
 * return value.  See filemap_fault() and __folio_lock_or_retry().
 * If mmap_lock is released, vma may become invalid (for example
 * by other thread calling munmap()).
 */
static vm_fault_t do_fault(struct vm_fault *vmf)
{
	struct vm_area_struct *vma = vmf->vma;
	struct mm_struct *vm_mm = vma->vm_mm;
	vm_fault_t ret;

	/*
	 * The VMA was not fully populated on mmap() or missing VM_DONTEXPAND
	 */
	if (!vma->vm_ops->fault) {
		vmf->pte = pte_offset_map_lock(vmf->vma->vm_mm, vmf->pmd,
					       vmf->address, &vmf->ptl);
		if (unlikely(!vmf->pte))
			ret = VM_FAULT_SIGBUS;
		else {
			/*
			 * Make sure this is not a temporary clearing of pte
			 * by holding ptl and checking again. A R/M/W update
			 * of pte involves: take ptl, clearing the pte so that
			 * we don't have concurrent modification by hardware
			 * followed by an update.
			 */
			if (unlikely(pte_none(ptep_get(vmf->pte))))
				ret = VM_FAULT_SIGBUS;
			else
				ret = VM_FAULT_NOPAGE;

			pte_unmap_unlock(vmf->pte, vmf->ptl);
		}
	} else if (!(vmf->flags & FAULT_FLAG_WRITE))
		ret = do_read_fault(vmf);
	else if (!(vma->vm_flags & VM_SHARED))
		ret = do_cow_fault(vmf);
	else
		ret = do_shared_fault(vmf);

	/* preallocated pagetable is unused: free it */
	if (vmf->prealloc_pte) {
		pte_free(vm_mm, vmf->prealloc_pte);
		vmf->prealloc_pte = NULL;
	}
	return ret;
}

int numa_migrate_prep(struct folio *folio, struct vm_area_struct *vma,
		      unsigned long addr, int page_nid, int *flags)
{
	folio_get(folio);

	/* Record the current PID acceesing VMA */
	vma_set_access_pid_bit(vma);

	count_vm_numa_event(NUMA_HINT_FAULTS);
	if (page_nid == numa_node_id()) {
		count_vm_numa_event(NUMA_HINT_FAULTS_LOCAL);
		*flags |= TNF_FAULT_LOCAL;
	}

	return mpol_misplaced(folio, vma, addr);
}

static vm_fault_t do_numa_page(struct vm_fault *vmf)
{
	struct vm_area_struct *vma = vmf->vma;
	struct folio *folio = NULL;
	int nid = NUMA_NO_NODE;
	bool writable = false;
	int last_cpupid;
	int target_nid;
	pte_t pte, old_pte;
	int flags = 0;

	/*
	 * The pte cannot be used safely until we verify, while holding the page
	 * table lock, that its contents have not changed during fault handling.
	 */
	spin_lock(vmf->ptl);
	/* Read the live PTE from the page tables: */
	old_pte = ptep_get(vmf->pte);

	if (unlikely(!pte_same(old_pte, vmf->orig_pte))) {
		pte_unmap_unlock(vmf->pte, vmf->ptl);
		goto out;
	}

	pte = pte_modify(old_pte, vma->vm_page_prot);

	/*
	 * Detect now whether the PTE could be writable; this information
	 * is only valid while holding the PT lock.
	 */
	writable = pte_write(pte);
	if (!writable && vma_wants_manual_pte_write_upgrade(vma) &&
	    can_change_pte_writable(vma, vmf->address, pte))
		writable = true;

	folio = vm_normal_folio(vma, vmf->address, pte);
	if (!folio || folio_is_zone_device(folio))
		goto out_map;

	/* TODO: handle PTE-mapped THP */
	if (folio_test_large(folio))
		goto out_map;

	/*
	 * Avoid grouping on RO pages in general. RO pages shouldn't hurt as
	 * much anyway since they can be in shared cache state. This misses
	 * the case where a mapping is writable but the process never writes
	 * to it but pte_write gets cleared during protection updates and
	 * pte_dirty has unpredictable behaviour between PTE scan updates,
	 * background writeback, dirty balancing and application behaviour.
	 */
	if (!writable)
		flags |= TNF_NO_GROUP;

	/*
	 * Flag if the folio is shared between multiple address spaces. This
	 * is later used when determining whether to group tasks together
	 */
	if (folio_estimated_sharers(folio) > 1 && (vma->vm_flags & VM_SHARED))
		flags |= TNF_SHARED;

	nid = folio_nid(folio);
	/*
	 * For memory tiering mode, cpupid of slow memory page is used
	 * to record page access time.  So use default value.
	 */
	if ((sysctl_numa_balancing_mode & NUMA_BALANCING_MEMORY_TIERING) &&
	    !node_is_toptier(nid))
		last_cpupid = (-1 & LAST_CPUPID_MASK);
	else
		last_cpupid = folio_last_cpupid(folio);
	target_nid = numa_migrate_prep(folio, vma, vmf->address, nid, &flags);
	if (target_nid == NUMA_NO_NODE) {
		folio_put(folio);
		goto out_map;
	}
	pte_unmap_unlock(vmf->pte, vmf->ptl);
	writable = false;

	/* Migrate to the requested node */
	if (migrate_misplaced_folio(folio, vma, target_nid)) {
		nid = target_nid;
		flags |= TNF_MIGRATED;
	} else {
		flags |= TNF_MIGRATE_FAIL;
		vmf->pte = pte_offset_map_lock(vma->vm_mm, vmf->pmd,
					       vmf->address, &vmf->ptl);
		if (unlikely(!vmf->pte))
			goto out;
		if (unlikely(!pte_same(ptep_get(vmf->pte), vmf->orig_pte))) {
			pte_unmap_unlock(vmf->pte, vmf->ptl);
			goto out;
		}
		goto out_map;
	}

out:
	if (nid != NUMA_NO_NODE)
		task_numa_fault(last_cpupid, nid, 1, flags);
	return 0;
out_map:
	/*
	 * Make it present again, depending on how arch implements
	 * non-accessible ptes, some can allow access by kernel mode.
	 */
	old_pte = ptep_modify_prot_start(vma, vmf->address, vmf->pte);
	pte = pte_modify(old_pte, vma->vm_page_prot);
	pte = pte_mkyoung(pte);
	if (writable)
		pte = pte_mkwrite(pte, vma);
	ptep_modify_prot_commit(vma, vmf->address, vmf->pte, old_pte, pte);
	update_mmu_cache_range(vmf, vma, vmf->address, vmf->pte, 1);
	pte_unmap_unlock(vmf->pte, vmf->ptl);
	goto out;
}

static inline vm_fault_t create_huge_pmd(struct vm_fault *vmf)
{
	struct vm_area_struct *vma = vmf->vma;
	if (vma_is_anonymous(vma))
		return do_huge_pmd_anonymous_page(vmf);
	if (vma->vm_ops->huge_fault)
		return vma->vm_ops->huge_fault(vmf, PMD_ORDER);
	return VM_FAULT_FALLBACK;
}

/* `inline' is required to avoid gcc 4.1.2 build error */
static inline vm_fault_t wp_huge_pmd(struct vm_fault *vmf)
{
	struct vm_area_struct *vma = vmf->vma;
	const bool unshare = vmf->flags & FAULT_FLAG_UNSHARE;
	vm_fault_t ret;

	if (vma_is_anonymous(vma)) {
		if (likely(!unshare) &&
		    userfaultfd_huge_pmd_wp(vma, vmf->orig_pmd)) {
			if (userfaultfd_wp_async(vmf->vma))
				goto split;
			return handle_userfault(vmf, VM_UFFD_WP);
		}
		return do_huge_pmd_wp_page(vmf);
	}

	if (vma->vm_flags & (VM_SHARED | VM_MAYSHARE)) {
		if (vma->vm_ops->huge_fault) {
			ret = vma->vm_ops->huge_fault(vmf, PMD_ORDER);
			if (!(ret & VM_FAULT_FALLBACK))
				return ret;
		}
	}

split:
	/* COW or write-notify handled on pte level: split pmd. */
	__split_huge_pmd(vma, vmf->pmd, vmf->address, false, NULL);

	return VM_FAULT_FALLBACK;
}

static vm_fault_t create_huge_pud(struct vm_fault *vmf)
{
#if defined(CONFIG_TRANSPARENT_HUGEPAGE) &&			\
	defined(CONFIG_HAVE_ARCH_TRANSPARENT_HUGEPAGE_PUD)
	struct vm_area_struct *vma = vmf->vma;
	/* No support for anonymous transparent PUD pages yet */
	if (vma_is_anonymous(vma))
		return VM_FAULT_FALLBACK;
	if (vma->vm_ops->huge_fault)
		return vma->vm_ops->huge_fault(vmf, PUD_ORDER);
#endif /* CONFIG_TRANSPARENT_HUGEPAGE */
	return VM_FAULT_FALLBACK;
}

static vm_fault_t wp_huge_pud(struct vm_fault *vmf, pud_t orig_pud)
{
#if defined(CONFIG_TRANSPARENT_HUGEPAGE) &&			\
	defined(CONFIG_HAVE_ARCH_TRANSPARENT_HUGEPAGE_PUD)
	struct vm_area_struct *vma = vmf->vma;
	vm_fault_t ret;

	/* No support for anonymous transparent PUD pages yet */
	if (vma_is_anonymous(vma))
		goto split;
	if (vma->vm_flags & (VM_SHARED | VM_MAYSHARE)) {
		if (vma->vm_ops->huge_fault) {
			ret = vma->vm_ops->huge_fault(vmf, PUD_ORDER);
			if (!(ret & VM_FAULT_FALLBACK))
				return ret;
		}
	}
split:
	/* COW or write-notify not handled on PUD level: split pud.*/
	__split_huge_pud(vma, vmf->pud, vmf->address);
#endif /* CONFIG_TRANSPARENT_HUGEPAGE && CONFIG_HAVE_ARCH_TRANSPARENT_HUGEPAGE_PUD */
	return VM_FAULT_FALLBACK;
}

/*
 * These routines also need to handle stuff like marking pages dirty
 * and/or accessed for architectures that don't do it in hardware (most
 * RISC architectures).  The early dirtying is also good on the i386.
 *
 * There is also a hook called "update_mmu_cache()" that architectures
 * with external mmu caches can use to update those (ie the Sparc or
 * PowerPC hashed page tables that act as extended TLBs).
 *
 * We enter with non-exclusive mmap_lock (to exclude vma changes, but allow
 * concurrent faults).
 *
 * The mmap_lock may have been released depending on flags and our return value.
 * See filemap_fault() and __folio_lock_or_retry().
 */
static vm_fault_t handle_pte_fault(struct vm_fault *vmf)
{
	pte_t entry;

	if (unlikely(pmd_none(*vmf->pmd))) {
		/*
		 * Leave __pte_alloc() until later: because vm_ops->fault may
		 * want to allocate huge page, and if we expose page table
		 * for an instant, it will be difficult to retract from
		 * concurrent faults and from rmap lookups.
		 */
		vmf->pte = NULL;
		vmf->flags &= ~FAULT_FLAG_ORIG_PTE_VALID;
	} else {
		/*
		 * A regular pmd is established and it can't morph into a huge
		 * pmd by anon khugepaged, since that takes mmap_lock in write
		 * mode; but shmem or file collapse to THP could still morph
		 * it into a huge pmd: just retry later if so.
		 */
		vmf->pte = pte_offset_map_nolock(vmf->vma->vm_mm, vmf->pmd,
						 vmf->address, &vmf->ptl);
		if (unlikely(!vmf->pte))
			return 0;
		vmf->orig_pte = ptep_get_lockless(vmf->pte);
		vmf->flags |= FAULT_FLAG_ORIG_PTE_VALID;

		if (pte_none(vmf->orig_pte)) {
			pte_unmap(vmf->pte);
			vmf->pte = NULL;
		}
	}

	if (!vmf->pte)
		return do_pte_missing(vmf);

	if (!pte_present(vmf->orig_pte))
		return do_swap_page(vmf);

	if (pte_protnone(vmf->orig_pte) && vma_is_accessible(vmf->vma))
		return do_numa_page(vmf);

	spin_lock(vmf->ptl);
	entry = vmf->orig_pte;
	if (unlikely(!pte_same(ptep_get(vmf->pte), entry))) {
		update_mmu_tlb(vmf->vma, vmf->address, vmf->pte);
		goto unlock;
	}
	if (vmf->flags & (FAULT_FLAG_WRITE|FAULT_FLAG_UNSHARE)) {
		if (!pte_write(entry))
			return do_wp_page(vmf);
		else if (likely(vmf->flags & FAULT_FLAG_WRITE))
			entry = pte_mkdirty(entry);
	}
	entry = pte_mkyoung(entry);
	if (ptep_set_access_flags(vmf->vma, vmf->address, vmf->pte, entry,
				vmf->flags & FAULT_FLAG_WRITE)) {
		update_mmu_cache_range(vmf, vmf->vma, vmf->address,
				vmf->pte, 1);
	} else {
		/* Skip spurious TLB flush for retried page fault */
		if (vmf->flags & FAULT_FLAG_TRIED)
			goto unlock;
		/*
		 * This is needed only for protection faults but the arch code
		 * is not yet telling us if this is a protection fault or not.
		 * This still avoids useless tlb flushes for .text page faults
		 * with threads.
		 */
		if (vmf->flags & FAULT_FLAG_WRITE)
			flush_tlb_fix_spurious_fault(vmf->vma, vmf->address,
						     vmf->pte);
	}
unlock:
	pte_unmap_unlock(vmf->pte, vmf->ptl);
	return 0;
}

/*
 * On entry, we hold either the VMA lock or the mmap_lock
 * (FAULT_FLAG_VMA_LOCK tells you which).  If VM_FAULT_RETRY is set in
 * the result, the mmap_lock is not held on exit.  See filemap_fault()
 * and __folio_lock_or_retry().
 */
static vm_fault_t __handle_mm_fault(struct vm_area_struct *vma,
		unsigned long address, unsigned int flags)
{
	struct vm_fault vmf = {
		.vma = vma,
		.address = address & PAGE_MASK,
		.real_address = address,
		.flags = flags,
		.pgoff = linear_page_index(vma, address),
		.gfp_mask = __get_fault_gfp_mask(vma),
	};
	struct mm_struct *mm = vma->vm_mm;
	unsigned long vm_flags = vma->vm_flags;
	pgd_t *pgd;
	p4d_t *p4d;
	vm_fault_t ret;

	pgd = pgd_offset(mm, address);
	p4d = p4d_alloc(mm, pgd, address);
	if (!p4d)
		return VM_FAULT_OOM;

	vmf.pud = pud_alloc(mm, p4d, address);
	if (!vmf.pud)
		return VM_FAULT_OOM;
retry_pud:
	if (pud_none(*vmf.pud) &&
	    thp_vma_allowable_order(vma, vm_flags, false, true, true, PUD_ORDER)) {
		ret = create_huge_pud(&vmf);
		if (!(ret & VM_FAULT_FALLBACK))
			return ret;
	} else {
		pud_t orig_pud = *vmf.pud;

		barrier();
		if (pud_trans_huge(orig_pud) || pud_devmap(orig_pud)) {

			/*
			 * TODO once we support anonymous PUDs: NUMA case and
			 * FAULT_FLAG_UNSHARE handling.
			 */
			if ((flags & FAULT_FLAG_WRITE) && !pud_write(orig_pud)) {
				ret = wp_huge_pud(&vmf, orig_pud);
				if (!(ret & VM_FAULT_FALLBACK))
					return ret;
			} else {
				huge_pud_set_accessed(&vmf, orig_pud);
				return 0;
			}
		}
	}

	vmf.pmd = pmd_alloc(mm, vmf.pud, address);
	if (!vmf.pmd)
		return VM_FAULT_OOM;

	/* Huge pud page fault raced with pmd_alloc? */
	if (pud_trans_unstable(vmf.pud))
		goto retry_pud;

	if (pmd_none(*vmf.pmd) &&
	    thp_vma_allowable_order(vma, vm_flags, false, true, true, PMD_ORDER)) {
		ret = create_huge_pmd(&vmf);
		if (!(ret & VM_FAULT_FALLBACK))
			return ret;
	} else {
		vmf.orig_pmd = pmdp_get_lockless(vmf.pmd);

		if (unlikely(is_swap_pmd(vmf.orig_pmd))) {
			VM_BUG_ON(thp_migration_supported() &&
					  !is_pmd_migration_entry(vmf.orig_pmd));
			if (is_pmd_migration_entry(vmf.orig_pmd))
				pmd_migration_entry_wait(mm, vmf.pmd);
			return 0;
		}
		if (pmd_trans_huge(vmf.orig_pmd) || pmd_devmap(vmf.orig_pmd)) {
			if (pmd_protnone(vmf.orig_pmd) && vma_is_accessible(vma))
				return do_huge_pmd_numa_page(&vmf);

			if ((flags & (FAULT_FLAG_WRITE|FAULT_FLAG_UNSHARE)) &&
			    !pmd_write(vmf.orig_pmd)) {
				ret = wp_huge_pmd(&vmf);
				if (!(ret & VM_FAULT_FALLBACK))
					return ret;
			} else {
				huge_pmd_set_accessed(&vmf);
				return 0;
			}
		}
	}

	return handle_pte_fault(&vmf);
}

/**
 * mm_account_fault - Do page fault accounting
 * @mm: mm from which memcg should be extracted. It can be NULL.
 * @regs: the pt_regs struct pointer.  When set to NULL, will skip accounting
 *        of perf event counters, but we'll still do the per-task accounting to
 *        the task who triggered this page fault.
 * @address: the faulted address.
 * @flags: the fault flags.
 * @ret: the fault retcode.
 *
 * This will take care of most of the page fault accounting.  Meanwhile, it
 * will also include the PERF_COUNT_SW_PAGE_FAULTS_[MAJ|MIN] perf counter
 * updates.  However, note that the handling of PERF_COUNT_SW_PAGE_FAULTS should
 * still be in per-arch page fault handlers at the entry of page fault.
 */
static inline void mm_account_fault(struct mm_struct *mm, struct pt_regs *regs,
				    unsigned long address, unsigned int flags,
				    vm_fault_t ret)
{
	bool major;

	/* Incomplete faults will be accounted upon completion. */
	if (ret & VM_FAULT_RETRY)
		return;

	/*
	 * To preserve the behavior of older kernels, PGFAULT counters record
	 * both successful and failed faults, as opposed to perf counters,
	 * which ignore failed cases.
	 */
	count_vm_event(PGFAULT);
	count_memcg_event_mm(mm, PGFAULT);

	/*
	 * Do not account for unsuccessful faults (e.g. when the address wasn't
	 * valid).  That includes arch_vma_access_permitted() failing before
	 * reaching here. So this is not a "this many hardware page faults"
	 * counter.  We should use the hw profiling for that.
	 */
	if (ret & VM_FAULT_ERROR)
		return;

	/*
	 * We define the fault as a major fault when the final successful fault
	 * is VM_FAULT_MAJOR, or if it retried (which implies that we couldn't
	 * handle it immediately previously).
	 */
	major = (ret & VM_FAULT_MAJOR) || (flags & FAULT_FLAG_TRIED);

	if (major)
		current->maj_flt++;
	else
		current->min_flt++;

	/*
	 * If the fault is done for GUP, regs will be NULL.  We only do the
	 * accounting for the per thread fault counters who triggered the
	 * fault, and we skip the perf event updates.
	 */
	if (!regs)
		return;

	if (major)
		perf_sw_event(PERF_COUNT_SW_PAGE_FAULTS_MAJ, 1, regs, address);
	else
		perf_sw_event(PERF_COUNT_SW_PAGE_FAULTS_MIN, 1, regs, address);
}

#ifdef CONFIG_LRU_GEN
static void lru_gen_enter_fault(struct vm_area_struct *vma)
{
	/* the LRU algorithm only applies to accesses with recency */
	current->in_lru_fault = vma_has_recency(vma);
}

static void lru_gen_exit_fault(void)
{
	current->in_lru_fault = false;
}
#else
static void lru_gen_enter_fault(struct vm_area_struct *vma)
{
}

static void lru_gen_exit_fault(void)
{
}
#endif /* CONFIG_LRU_GEN */

static vm_fault_t sanitize_fault_flags(struct vm_area_struct *vma,
				       unsigned int *flags)
{
	if (unlikely(*flags & FAULT_FLAG_UNSHARE)) {
		if (WARN_ON_ONCE(*flags & FAULT_FLAG_WRITE))
			return VM_FAULT_SIGSEGV;
		/*
		 * FAULT_FLAG_UNSHARE only applies to COW mappings. Let's
		 * just treat it like an ordinary read-fault otherwise.
		 */
		if (!is_cow_mapping(vma->vm_flags))
			*flags &= ~FAULT_FLAG_UNSHARE;
	} else if (*flags & FAULT_FLAG_WRITE) {
		/* Write faults on read-only mappings are impossible ... */
		if (WARN_ON_ONCE(!(vma->vm_flags & VM_MAYWRITE)))
			return VM_FAULT_SIGSEGV;
		/* ... and FOLL_FORCE only applies to COW mappings. */
		if (WARN_ON_ONCE(!(vma->vm_flags & VM_WRITE) &&
				 !is_cow_mapping(vma->vm_flags)))
			return VM_FAULT_SIGSEGV;
	}
#ifdef CONFIG_PER_VMA_LOCK
	/*
	 * Per-VMA locks can't be used with FAULT_FLAG_RETRY_NOWAIT because of
	 * the assumption that lock is dropped on VM_FAULT_RETRY.
	 */
	if (WARN_ON_ONCE((*flags &
			(FAULT_FLAG_VMA_LOCK | FAULT_FLAG_RETRY_NOWAIT)) ==
			(FAULT_FLAG_VMA_LOCK | FAULT_FLAG_RETRY_NOWAIT)))
		return VM_FAULT_SIGSEGV;
#endif

	return 0;
}

/*
 * By the time we get here, we already hold the mm semaphore
 *
 * The mmap_lock may have been released depending on flags and our
 * return value.  See filemap_fault() and __folio_lock_or_retry().
 */
vm_fault_t handle_mm_fault(struct vm_area_struct *vma, unsigned long address,
			   unsigned int flags, struct pt_regs *regs)
{
	/* If the fault handler drops the mmap_lock, vma may be freed */
	struct mm_struct *mm = vma->vm_mm;
	vm_fault_t ret;

	__set_current_state(TASK_RUNNING);

	ret = sanitize_fault_flags(vma, &flags);
	if (ret)
		goto out;

	if (!arch_vma_access_permitted(vma, flags & FAULT_FLAG_WRITE,
					    flags & FAULT_FLAG_INSTRUCTION,
					    flags & FAULT_FLAG_REMOTE)) {
		ret = VM_FAULT_SIGSEGV;
		goto out;
	}

	/*
	 * Enable the memcg OOM handling for faults triggered in user
	 * space.  Kernel faults are handled more gracefully.
	 */
	if (flags & FAULT_FLAG_USER)
		mem_cgroup_enter_user_fault();

	lru_gen_enter_fault(vma);

	if (unlikely(is_vm_hugetlb_page(vma)))
		ret = hugetlb_fault(vma->vm_mm, vma, address, flags);
	else
		ret = __handle_mm_fault(vma, address, flags);

	lru_gen_exit_fault();

	if (flags & FAULT_FLAG_USER) {
		mem_cgroup_exit_user_fault();
		/*
		 * The task may have entered a memcg OOM situation but
		 * if the allocation error was handled gracefully (no
		 * VM_FAULT_OOM), there is no need to kill anything.
		 * Just clean up the OOM state peacefully.
		 */
		if (task_in_memcg_oom(current) && !(ret & VM_FAULT_OOM))
			mem_cgroup_oom_synchronize(false);
	}
out:
	mm_account_fault(mm, regs, address, flags, ret);

	return ret;
}
EXPORT_SYMBOL_GPL(handle_mm_fault);

#ifdef CONFIG_LOCK_MM_AND_FIND_VMA
#include <linux/extable.h>

static inline bool get_mmap_lock_carefully(struct mm_struct *mm, struct pt_regs *regs)
{
	if (likely(mmap_read_trylock(mm)))
		return true;

	if (regs && !user_mode(regs)) {
		unsigned long ip = exception_ip(regs);
		if (!search_exception_tables(ip))
			return false;
	}

	return !mmap_read_lock_killable(mm);
}

static inline bool mmap_upgrade_trylock(struct mm_struct *mm)
{
	/*
	 * We don't have this operation yet.
	 *
	 * It should be easy enough to do: it's basically a
	 *    atomic_long_try_cmpxchg_acquire()
	 * from RWSEM_READER_BIAS -> RWSEM_WRITER_LOCKED, but
	 * it also needs the proper lockdep magic etc.
	 */
	return false;
}

static inline bool upgrade_mmap_lock_carefully(struct mm_struct *mm, struct pt_regs *regs)
{
	mmap_read_unlock(mm);
	if (regs && !user_mode(regs)) {
		unsigned long ip = exception_ip(regs);
		if (!search_exception_tables(ip))
			return false;
	}
	return !mmap_write_lock_killable(mm);
}

/*
 * Helper for page fault handling.
 *
 * This is kind of equivalend to "mmap_read_lock()" followed
 * by "find_extend_vma()", except it's a lot more careful about
 * the locking (and will drop the lock on failure).
 *
 * For example, if we have a kernel bug that causes a page
 * fault, we don't want to just use mmap_read_lock() to get
 * the mm lock, because that would deadlock if the bug were
 * to happen while we're holding the mm lock for writing.
 *
 * So this checks the exception tables on kernel faults in
 * order to only do this all for instructions that are actually
 * expected to fault.
 *
 * We can also actually take the mm lock for writing if we
 * need to extend the vma, which helps the VM layer a lot.
 */
struct vm_area_struct *lock_mm_and_find_vma(struct mm_struct *mm,
			unsigned long addr, struct pt_regs *regs)
{
	struct vm_area_struct *vma;

	if (!get_mmap_lock_carefully(mm, regs))
		return NULL;

	vma = find_vma(mm, addr);
	if (likely(vma && (vma->vm_start <= addr)))
		return vma;

	/*
	 * Well, dang. We might still be successful, but only
	 * if we can extend a vma to do so.
	 */
	if (!vma || !(vma->vm_flags & VM_GROWSDOWN)) {
		mmap_read_unlock(mm);
		return NULL;
	}

	/*
	 * We can try to upgrade the mmap lock atomically,
	 * in which case we can continue to use the vma
	 * we already looked up.
	 *
	 * Otherwise we'll have to drop the mmap lock and
	 * re-take it, and also look up the vma again,
	 * re-checking it.
	 */
	if (!mmap_upgrade_trylock(mm)) {
		if (!upgrade_mmap_lock_carefully(mm, regs))
			return NULL;

		vma = find_vma(mm, addr);
		if (!vma)
			goto fail;
		if (vma->vm_start <= addr)
			goto success;
		if (!(vma->vm_flags & VM_GROWSDOWN))
			goto fail;
	}

	if (expand_stack_locked(vma, addr))
		goto fail;

success:
	mmap_write_downgrade(mm);
	return vma;

fail:
	mmap_write_unlock(mm);
	return NULL;
}
#endif

#ifdef CONFIG_PER_VMA_LOCK
/*
 * Lookup and lock a VMA under RCU protection. Returned VMA is guaranteed to be
 * stable and not isolated. If the VMA is not found or is being modified the
 * function returns NULL.
 */
struct vm_area_struct *lock_vma_under_rcu(struct mm_struct *mm,
					  unsigned long address)
{
	MA_STATE(mas, &mm->mm_mt, address, address);
	struct vm_area_struct *vma;

	rcu_read_lock();
retry:
	vma = mas_walk(&mas);
	if (!vma)
		goto inval;

	if (!vma_start_read(vma))
		goto inval;

	/*
	 * find_mergeable_anon_vma uses adjacent vmas which are not locked.
	 * This check must happen after vma_start_read(); otherwise, a
	 * concurrent mremap() with MREMAP_DONTUNMAP could dissociate the VMA
	 * from its anon_vma.
	 */
	if (unlikely(vma_is_anonymous(vma) && !vma->anon_vma))
		goto inval_end_read;

	/* Check since vm_start/vm_end might change before we lock the VMA */
	if (unlikely(address < vma->vm_start || address >= vma->vm_end))
		goto inval_end_read;

	/* Check if the VMA got isolated after we found it */
	if (vma->detached) {
		vma_end_read(vma);
		count_vm_vma_lock_event(VMA_LOCK_MISS);
		/* The area was replaced with another one */
		goto retry;
	}

	rcu_read_unlock();
	return vma;

inval_end_read:
	vma_end_read(vma);
inval:
	rcu_read_unlock();
	count_vm_vma_lock_event(VMA_LOCK_ABORT);
	return NULL;
}
#endif /* CONFIG_PER_VMA_LOCK */

#ifndef __PAGETABLE_P4D_FOLDED
/*
 * Allocate p4d page table.
 * We've already handled the fast-path in-line.
 */
int __p4d_alloc(struct mm_struct *mm, pgd_t *pgd, unsigned long address)
{
	p4d_t *new = p4d_alloc_one(mm, address);
	if (!new)
		return -ENOMEM;

	spin_lock(&mm->page_table_lock);
	if (pgd_present(*pgd)) {	/* Another has populated it */
		p4d_free(mm, new);
	} else {
		smp_wmb(); /* See comment in pmd_install() */
		pgd_populate(mm, pgd, new);
	}
	spin_unlock(&mm->page_table_lock);
	return 0;
}
#endif /* __PAGETABLE_P4D_FOLDED */

#ifndef __PAGETABLE_PUD_FOLDED
/*
 * Allocate page upper directory.
 * We've already handled the fast-path in-line.
 */
int __pud_alloc(struct mm_struct *mm, p4d_t *p4d, unsigned long address)
{
	pud_t *new = pud_alloc_one(mm, address);
	if (!new)
		return -ENOMEM;

	spin_lock(&mm->page_table_lock);
	if (!p4d_present(*p4d)) {
		mm_inc_nr_puds(mm);
		smp_wmb(); /* See comment in pmd_install() */
		p4d_populate(mm, p4d, new);
	} else	/* Another has populated it */
		pud_free(mm, new);
	spin_unlock(&mm->page_table_lock);
	return 0;
}
#endif /* __PAGETABLE_PUD_FOLDED */

#ifndef __PAGETABLE_PMD_FOLDED
/*
 * Allocate page middle directory.
 * We've already handled the fast-path in-line.
 */
int __pmd_alloc(struct mm_struct *mm, pud_t *pud, unsigned long address)
{
	spinlock_t *ptl;
	pmd_t *new = pmd_alloc_one(mm, address);
	if (!new)
		return -ENOMEM;

	ptl = pud_lock(mm, pud);
	if (!pud_present(*pud)) {
		mm_inc_nr_pmds(mm);
		smp_wmb(); /* See comment in pmd_install() */
		pud_populate(mm, pud, new);
	} else {	/* Another has populated it */
		pmd_free(mm, new);
	}
	spin_unlock(ptl);
	return 0;
}
#endif /* __PAGETABLE_PMD_FOLDED */

/**
 * follow_pte - look up PTE at a user virtual address
 * @mm: the mm_struct of the target address space
 * @address: user virtual address
 * @ptepp: location to store found PTE
 * @ptlp: location to store the lock for the PTE
 *
 * On a successful return, the pointer to the PTE is stored in @ptepp;
 * the corresponding lock is taken and its location is stored in @ptlp.
 * The contents of the PTE are only stable until @ptlp is released;
 * any further use, if any, must be protected against invalidation
 * with MMU notifiers.
 *
 * Only IO mappings and raw PFN mappings are allowed.  The mmap semaphore
 * should be taken for read.
 *
 * KVM uses this function.  While it is arguably less bad than ``follow_pfn``,
 * it is not a good general-purpose API.
 *
 * Return: zero on success, -ve otherwise.
 */
int follow_pte(struct mm_struct *mm, unsigned long address,
	       pte_t **ptepp, spinlock_t **ptlp)
{
	pgd_t *pgd;
	p4d_t *p4d;
	pud_t *pud;
	pmd_t *pmd;
	pte_t *ptep;

	pgd = pgd_offset(mm, address);
	if (pgd_none(*pgd) || unlikely(pgd_bad(*pgd)))
		goto out;

	p4d = p4d_offset(pgd, address);
	if (p4d_none(*p4d) || unlikely(p4d_bad(*p4d)))
		goto out;

	pud = pud_offset(p4d, address);
	if (pud_none(*pud) || unlikely(pud_bad(*pud)))
		goto out;

	pmd = pmd_offset(pud, address);
	VM_BUG_ON(pmd_trans_huge(*pmd));

	ptep = pte_offset_map_lock(mm, pmd, address, ptlp);
	if (!ptep)
		goto out;
	if (!pte_present(ptep_get(ptep)))
		goto unlock;
	*ptepp = ptep;
	return 0;
unlock:
	pte_unmap_unlock(ptep, *ptlp);
out:
	return -EINVAL;
}
EXPORT_SYMBOL_GPL(follow_pte);

/**
 * follow_pfn - look up PFN at a user virtual address
 * @vma: memory mapping
 * @address: user virtual address
 * @pfn: location to store found PFN
 *
 * Only IO mappings and raw PFN mappings are allowed.
 *
 * This function does not allow the caller to read the permissions
 * of the PTE.  Do not use it.
 *
 * Return: zero and the pfn at @pfn on success, -ve otherwise.
 */
int follow_pfn(struct vm_area_struct *vma, unsigned long address,
	unsigned long *pfn)
{
	int ret = -EINVAL;
	spinlock_t *ptl;
	pte_t *ptep;

	if (!(vma->vm_flags & (VM_IO | VM_PFNMAP)))
		return ret;

	ret = follow_pte(vma->vm_mm, address, &ptep, &ptl);
	if (ret)
		return ret;
	*pfn = pte_pfn(ptep_get(ptep));
	pte_unmap_unlock(ptep, ptl);
	return 0;
}
EXPORT_SYMBOL(follow_pfn);

#ifdef CONFIG_HAVE_IOREMAP_PROT
int follow_phys(struct vm_area_struct *vma,
		unsigned long address, unsigned int flags,
		unsigned long *prot, resource_size_t *phys)
{
	int ret = -EINVAL;
	pte_t *ptep, pte;
	spinlock_t *ptl;

	if (!(vma->vm_flags & (VM_IO | VM_PFNMAP)))
		goto out;

	if (follow_pte(vma->vm_mm, address, &ptep, &ptl))
		goto out;
	pte = ptep_get(ptep);

	/* Never return PFNs of anon folios in COW mappings. */
	if (vm_normal_folio(vma, address, pte))
		goto unlock;

	if ((flags & FOLL_WRITE) && !pte_write(pte))
		goto unlock;

	*prot = pgprot_val(pte_pgprot(pte));
	*phys = (resource_size_t)pte_pfn(pte) << PAGE_SHIFT;

	ret = 0;
unlock:
	pte_unmap_unlock(ptep, ptl);
out:
	return ret;
}

/**
 * generic_access_phys - generic implementation for iomem mmap access
 * @vma: the vma to access
 * @addr: userspace address, not relative offset within @vma
 * @buf: buffer to read/write
 * @len: length of transfer
 * @write: set to FOLL_WRITE when writing, otherwise reading
 *
 * This is a generic implementation for &vm_operations_struct.access for an
 * iomem mapping. This callback is used by access_process_vm() when the @vma is
 * not page based.
 */
int generic_access_phys(struct vm_area_struct *vma, unsigned long addr,
			void *buf, int len, int write)
{
	resource_size_t phys_addr;
	unsigned long prot = 0;
	void __iomem *maddr;
	pte_t *ptep, pte;
	spinlock_t *ptl;
	int offset = offset_in_page(addr);
	int ret = -EINVAL;

	if (!(vma->vm_flags & (VM_IO | VM_PFNMAP)))
		return -EINVAL;

retry:
	if (follow_pte(vma->vm_mm, addr, &ptep, &ptl))
		return -EINVAL;
	pte = ptep_get(ptep);
	pte_unmap_unlock(ptep, ptl);

	prot = pgprot_val(pte_pgprot(pte));
	phys_addr = (resource_size_t)pte_pfn(pte) << PAGE_SHIFT;

	if ((write & FOLL_WRITE) && !pte_write(pte))
		return -EINVAL;

	maddr = ioremap_prot(phys_addr, PAGE_ALIGN(len + offset), prot);
	if (!maddr)
		return -ENOMEM;

	if (follow_pte(vma->vm_mm, addr, &ptep, &ptl))
		goto out_unmap;

	if (!pte_same(pte, ptep_get(ptep))) {
		pte_unmap_unlock(ptep, ptl);
		iounmap(maddr);

		goto retry;
	}

	if (write)
		memcpy_toio(maddr + offset, buf, len);
	else
		memcpy_fromio(buf, maddr + offset, len);
	ret = len;
	pte_unmap_unlock(ptep, ptl);
out_unmap:
	iounmap(maddr);

	return ret;
}
EXPORT_SYMBOL_GPL(generic_access_phys);
#endif

/*
 * Access another process' address space as given in mm.
 */
static int __access_remote_vm(struct mm_struct *mm, unsigned long addr,
			      void *buf, int len, unsigned int gup_flags)
{
	void *old_buf = buf;
	int write = gup_flags & FOLL_WRITE;

	if (mmap_read_lock_killable(mm))
		return 0;

	/* Untag the address before looking up the VMA */
	addr = untagged_addr_remote(mm, addr);

	/* Avoid triggering the temporary warning in __get_user_pages */
	if (!vma_lookup(mm, addr) && !expand_stack(mm, addr))
		return 0;

	/* ignore errors, just check how much was successfully transferred */
	while (len) {
		int bytes, offset;
		void *maddr;
		struct vm_area_struct *vma = NULL;
		struct page *page = get_user_page_vma_remote(mm, addr,
							     gup_flags, &vma);

		if (IS_ERR(page)) {
			/* We might need to expand the stack to access it */
			vma = vma_lookup(mm, addr);
			if (!vma) {
				vma = expand_stack(mm, addr);

				/* mmap_lock was dropped on failure */
				if (!vma)
					return buf - old_buf;

				/* Try again if stack expansion worked */
				continue;
			}

			/*
			 * Check if this is a VM_IO | VM_PFNMAP VMA, which
			 * we can access using slightly different code.
			 */
			bytes = 0;
#ifdef CONFIG_HAVE_IOREMAP_PROT
			if (vma->vm_ops && vma->vm_ops->access)
				bytes = vma->vm_ops->access(vma, addr, buf,
							    len, write);
#endif
			if (bytes <= 0)
				break;
		} else {
			bytes = len;
			offset = addr & (PAGE_SIZE-1);
			if (bytes > PAGE_SIZE-offset)
				bytes = PAGE_SIZE-offset;

			maddr = kmap_local_page(page);
			if (write) {
				copy_to_user_page(vma, page, addr,
						  maddr + offset, buf, bytes);
				set_page_dirty_lock(page);
			} else {
				copy_from_user_page(vma, page, addr,
						    buf, maddr + offset, bytes);
			}
			unmap_and_put_page(page, maddr);
		}
		len -= bytes;
		buf += bytes;
		addr += bytes;
	}
	mmap_read_unlock(mm);

	return buf - old_buf;
}

/**
 * access_remote_vm - access another process' address space
 * @mm:		the mm_struct of the target address space
 * @addr:	start address to access
 * @buf:	source or destination buffer
 * @len:	number of bytes to transfer
 * @gup_flags:	flags modifying lookup behaviour
 *
 * The caller must hold a reference on @mm.
 *
 * Return: number of bytes copied from source to destination.
 */
int access_remote_vm(struct mm_struct *mm, unsigned long addr,
		void *buf, int len, unsigned int gup_flags)
{
	return __access_remote_vm(mm, addr, buf, len, gup_flags);
}

/*
 * Access another process' address space.
 * Source/target buffer must be kernel space,
 * Do not walk the page table directly, use get_user_pages
 */
int access_process_vm(struct task_struct *tsk, unsigned long addr,
		void *buf, int len, unsigned int gup_flags)
{
	struct mm_struct *mm;
	int ret;

	mm = get_task_mm(tsk);
	if (!mm)
		return 0;

	ret = __access_remote_vm(mm, addr, buf, len, gup_flags);

	mmput(mm);

	return ret;
}
EXPORT_SYMBOL_GPL(access_process_vm);

/*
 * Print the name of a VMA.
 */
void print_vma_addr(char *prefix, unsigned long ip)
{
	struct mm_struct *mm = current->mm;
	struct vm_area_struct *vma;

	/*
	 * we might be running from an atomic context so we cannot sleep
	 */
	if (!mmap_read_trylock(mm))
		return;

	vma = find_vma(mm, ip);
	if (vma && vma->vm_file) {
		struct file *f = vma->vm_file;
		char *buf = (char *)__get_free_page(GFP_NOWAIT);
		if (buf) {
			char *p;

			p = file_path(f, buf, PAGE_SIZE);
			if (IS_ERR(p))
				p = "?";
			printk("%s%s[%lx+%lx]", prefix, kbasename(p),
					vma->vm_start,
					vma->vm_end - vma->vm_start);
			free_page((unsigned long)buf);
		}
	}
	mmap_read_unlock(mm);
}

#if defined(CONFIG_PROVE_LOCKING) || defined(CONFIG_DEBUG_ATOMIC_SLEEP)
void __might_fault(const char *file, int line)
{
	if (pagefault_disabled())
		return;
	__might_sleep(file, line);
#if defined(CONFIG_DEBUG_ATOMIC_SLEEP)
	if (current->mm)
		might_lock_read(&current->mm->mmap_lock);
#endif
}
EXPORT_SYMBOL(__might_fault);
#endif

#if defined(CONFIG_TRANSPARENT_HUGEPAGE) || defined(CONFIG_HUGETLBFS)
/*
 * Process all subpages of the specified huge page with the specified
 * operation.  The target subpage will be processed last to keep its
 * cache lines hot.
 */
static inline int process_huge_page(
	unsigned long addr_hint, unsigned int pages_per_huge_page,
	int (*process_subpage)(unsigned long addr, int idx, void *arg),
	void *arg)
{
	int i, n, base, l, ret;
	unsigned long addr = addr_hint &
		~(((unsigned long)pages_per_huge_page << PAGE_SHIFT) - 1);

	/* Process target subpage last to keep its cache lines hot */
	might_sleep();
	n = (addr_hint - addr) / PAGE_SIZE;
	if (2 * n <= pages_per_huge_page) {
		/* If target subpage in first half of huge page */
		base = 0;
		l = n;
		/* Process subpages at the end of huge page */
		for (i = pages_per_huge_page - 1; i >= 2 * n; i--) {
			cond_resched();
			ret = process_subpage(addr + i * PAGE_SIZE, i, arg);
			if (ret)
				return ret;
		}
	} else {
		/* If target subpage in second half of huge page */
		base = pages_per_huge_page - 2 * (pages_per_huge_page - n);
		l = pages_per_huge_page - n;
		/* Process subpages at the begin of huge page */
		for (i = 0; i < base; i++) {
			cond_resched();
			ret = process_subpage(addr + i * PAGE_SIZE, i, arg);
			if (ret)
				return ret;
		}
	}
	/*
	 * Process remaining subpages in left-right-left-right pattern
	 * towards the target subpage
	 */
	for (i = 0; i < l; i++) {
		int left_idx = base + i;
		int right_idx = base + 2 * l - 1 - i;

		cond_resched();
		ret = process_subpage(addr + left_idx * PAGE_SIZE, left_idx, arg);
		if (ret)
			return ret;
		cond_resched();
		ret = process_subpage(addr + right_idx * PAGE_SIZE, right_idx, arg);
		if (ret)
			return ret;
	}
	return 0;
}

static void clear_gigantic_page(struct page *page,
				unsigned long addr,
				unsigned int pages_per_huge_page)
{
	int i;
	struct page *p;

	might_sleep();
	for (i = 0; i < pages_per_huge_page; i++) {
		p = nth_page(page, i);
		cond_resched();
		clear_user_highpage(p, addr + i * PAGE_SIZE);
	}
}

static int clear_subpage(unsigned long addr, int idx, void *arg)
{
	struct page *page = arg;

	clear_user_highpage(nth_page(page, idx), addr);
	return 0;
}

void clear_huge_page(struct page *page,
		     unsigned long addr_hint, unsigned int pages_per_huge_page)
{
	unsigned long addr = addr_hint &
		~(((unsigned long)pages_per_huge_page << PAGE_SHIFT) - 1);

	if (unlikely(pages_per_huge_page > MAX_ORDER_NR_PAGES)) {
		clear_gigantic_page(page, addr, pages_per_huge_page);
		return;
	}

	process_huge_page(addr_hint, pages_per_huge_page, clear_subpage, page);
}

static int copy_user_gigantic_page(struct folio *dst, struct folio *src,
				     unsigned long addr,
				     struct vm_area_struct *vma,
				     unsigned int pages_per_huge_page)
{
	int i;
	struct page *dst_page;
	struct page *src_page;

	for (i = 0; i < pages_per_huge_page; i++) {
		dst_page = folio_page(dst, i);
		src_page = folio_page(src, i);

		cond_resched();
		if (copy_mc_user_highpage(dst_page, src_page,
					  addr + i*PAGE_SIZE, vma)) {
			memory_failure_queue(page_to_pfn(src_page), 0);
			return -EHWPOISON;
		}
	}
	return 0;
}

struct copy_subpage_arg {
	struct page *dst;
	struct page *src;
	struct vm_area_struct *vma;
};

static int copy_subpage(unsigned long addr, int idx, void *arg)
{
	struct copy_subpage_arg *copy_arg = arg;
	struct page *dst = nth_page(copy_arg->dst, idx);
	struct page *src = nth_page(copy_arg->src, idx);

	if (copy_mc_user_highpage(dst, src, addr, copy_arg->vma)) {
		memory_failure_queue(page_to_pfn(src), 0);
		return -EHWPOISON;
	}
	return 0;
}

int copy_user_large_folio(struct folio *dst, struct folio *src,
			  unsigned long addr_hint, struct vm_area_struct *vma)
{
	unsigned int pages_per_huge_page = folio_nr_pages(dst);
	unsigned long addr = addr_hint &
		~(((unsigned long)pages_per_huge_page << PAGE_SHIFT) - 1);
	struct copy_subpage_arg arg = {
		.dst = &dst->page,
		.src = &src->page,
		.vma = vma,
	};

	if (unlikely(pages_per_huge_page > MAX_ORDER_NR_PAGES))
		return copy_user_gigantic_page(dst, src, addr, vma,
					       pages_per_huge_page);

	return process_huge_page(addr_hint, pages_per_huge_page, copy_subpage, &arg);
}

long copy_folio_from_user(struct folio *dst_folio,
			   const void __user *usr_src,
			   bool allow_pagefault)
{
	void *kaddr;
	unsigned long i, rc = 0;
	unsigned int nr_pages = folio_nr_pages(dst_folio);
	unsigned long ret_val = nr_pages * PAGE_SIZE;
	struct page *subpage;

	for (i = 0; i < nr_pages; i++) {
		subpage = folio_page(dst_folio, i);
		kaddr = kmap_local_page(subpage);
		if (!allow_pagefault)
			pagefault_disable();
		rc = copy_from_user(kaddr, usr_src + i * PAGE_SIZE, PAGE_SIZE);
		if (!allow_pagefault)
			pagefault_enable();
		kunmap_local(kaddr);

		ret_val -= (PAGE_SIZE - rc);
		if (rc)
			break;

		flush_dcache_page(subpage);

		cond_resched();
	}
	return ret_val;
}
#endif /* CONFIG_TRANSPARENT_HUGEPAGE || CONFIG_HUGETLBFS */

#if USE_SPLIT_PTE_PTLOCKS && ALLOC_SPLIT_PTLOCKS

static struct kmem_cache *page_ptl_cachep;

void __init ptlock_cache_init(void)
{
	page_ptl_cachep = kmem_cache_create("page->ptl", sizeof(spinlock_t), 0,
			SLAB_PANIC, NULL);
}

bool ptlock_alloc(struct ptdesc *ptdesc)
{
	spinlock_t *ptl;

	ptl = kmem_cache_alloc(page_ptl_cachep, GFP_KERNEL);
	if (!ptl)
		return false;
	ptdesc->ptl = ptl;
	return true;
}

void ptlock_free(struct ptdesc *ptdesc)
{
	kmem_cache_free(page_ptl_cachep, ptdesc->ptl);
}
#endif<|MERGE_RESOLUTION|>--- conflicted
+++ resolved
@@ -1536,13 +1536,9 @@
 		ptep_get_and_clear_full(mm, addr, pte, tlb->fullmm);
 		arch_check_zapped_pte(vma, ptent);
 		tlb_remove_tlb_entry(tlb, pte, addr);
-<<<<<<< HEAD
-		VM_WARN_ON_ONCE(userfaultfd_wp(vma));
-=======
 		if (userfaultfd_pte_wp(vma, ptent))
 			zap_install_uffd_wp_if_needed(vma, addr, pte, 1,
 						      details, ptent);
->>>>>>> 7e0c4332
 		ksm_might_unmap_zero_page(mm, ptent);
 		return 1;
 	}
