--- conflicted
+++ resolved
@@ -445,11 +445,7 @@
 # host programs.
 export rust_common_flags := --edition=2021 \
 			    -Zbinary_dep_depinfo=y \
-<<<<<<< HEAD
-=======
 			    -Astable_features \
-			    -Dunsafe_op_in_unsafe_fn \
->>>>>>> cff56ff7
 			    -Dnon_ascii_idents \
 			    -Dunsafe_op_in_unsafe_fn \
 			    -Wmissing_docs \
