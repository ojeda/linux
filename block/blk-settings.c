// SPDX-License-Identifier: GPL-2.0
/*
 * Functions related to setting various queue properties from drivers
 */
#include <linux/kernel.h>
#include <linux/module.h>
#include <linux/init.h>
#include <linux/bio.h>
#include <linux/blkdev.h>
#include <linux/pagemap.h>
#include <linux/backing-dev-defs.h>
#include <linux/gcd.h>
#include <linux/lcm.h>
#include <linux/jiffies.h>
#include <linux/gfp.h>
#include <linux/dma-mapping.h>

#include "blk.h"
#include "blk-rq-qos.h"
#include "blk-wbt.h"

void blk_queue_rq_timeout(struct request_queue *q, unsigned int timeout)
{
	q->rq_timeout = timeout;
}
EXPORT_SYMBOL_GPL(blk_queue_rq_timeout);

/**
 * blk_set_stacking_limits - set default limits for stacking devices
 * @lim:  the queue_limits structure to reset
 *
 * Prepare queue limits for applying limits from underlying devices using
 * blk_stack_limits().
 */
void blk_set_stacking_limits(struct queue_limits *lim)
{
	memset(lim, 0, sizeof(*lim));
	lim->logical_block_size = SECTOR_SIZE;
	lim->physical_block_size = SECTOR_SIZE;
	lim->io_min = SECTOR_SIZE;
	lim->discard_granularity = SECTOR_SIZE;
	lim->dma_alignment = SECTOR_SIZE - 1;
	lim->seg_boundary_mask = BLK_SEG_BOUNDARY_MASK;

	/* Inherit limits from component devices */
	lim->max_segments = USHRT_MAX;
	lim->max_discard_segments = USHRT_MAX;
	lim->max_hw_sectors = UINT_MAX;
	lim->max_segment_size = UINT_MAX;
	lim->max_sectors = UINT_MAX;
	lim->max_dev_sectors = UINT_MAX;
	lim->max_write_zeroes_sectors = UINT_MAX;
	lim->max_zone_append_sectors = UINT_MAX;
	lim->max_user_discard_sectors = UINT_MAX;
}
EXPORT_SYMBOL(blk_set_stacking_limits);

static void blk_apply_bdi_limits(struct backing_dev_info *bdi,
		struct queue_limits *lim)
{
	/*
	 * For read-ahead of large files to be effective, we need to read ahead
	 * at least twice the optimal I/O size.
	 */
	bdi->ra_pages = max(lim->io_opt * 2 / PAGE_SIZE, VM_READAHEAD_PAGES);
	bdi->io_pages = lim->max_sectors >> PAGE_SECTORS_SHIFT;
}

static int blk_validate_zoned_limits(struct queue_limits *lim)
{
	if (!lim->zoned) {
		if (WARN_ON_ONCE(lim->max_open_zones) ||
		    WARN_ON_ONCE(lim->max_active_zones) ||
		    WARN_ON_ONCE(lim->zone_write_granularity) ||
		    WARN_ON_ONCE(lim->max_zone_append_sectors))
			return -EINVAL;
		return 0;
	}

	if (WARN_ON_ONCE(!IS_ENABLED(CONFIG_BLK_DEV_ZONED)))
		return -EINVAL;

	if (lim->zone_write_granularity < lim->logical_block_size)
		lim->zone_write_granularity = lim->logical_block_size;

	if (lim->max_zone_append_sectors) {
		/*
		 * The Zone Append size is limited by the maximum I/O size
		 * and the zone size given that it can't span zones.
		 */
		lim->max_zone_append_sectors =
			min3(lim->max_hw_sectors,
			     lim->max_zone_append_sectors,
			     lim->chunk_sectors);
	}

	return 0;
}

/*
 * Check that the limits in lim are valid, initialize defaults for unset
 * values, and cap values based on others where needed.
 */
static int blk_validate_limits(struct queue_limits *lim)
{
	unsigned int max_hw_sectors;

	/*
	 * Unless otherwise specified, default to 512 byte logical blocks and a
	 * physical block size equal to the logical block size.
	 */
	if (!lim->logical_block_size)
		lim->logical_block_size = SECTOR_SIZE;
	if (lim->physical_block_size < lim->logical_block_size)
		lim->physical_block_size = lim->logical_block_size;

	/*
	 * The minimum I/O size defaults to the physical block size unless
	 * explicitly overridden.
	 */
	if (lim->io_min < lim->physical_block_size)
		lim->io_min = lim->physical_block_size;

	/*
	 * max_hw_sectors has a somewhat weird default for historical reason,
	 * but driver really should set their own instead of relying on this
	 * value.
	 *
	 * The block layer relies on the fact that every driver can
	 * handle at lest a page worth of data per I/O, and needs the value
	 * aligned to the logical block size.
	 */
	if (!lim->max_hw_sectors)
		lim->max_hw_sectors = BLK_SAFE_MAX_SECTORS;
	if (WARN_ON_ONCE(lim->max_hw_sectors < PAGE_SECTORS))
		return -EINVAL;
	lim->max_hw_sectors = round_down(lim->max_hw_sectors,
			lim->logical_block_size >> SECTOR_SHIFT);

	/*
	 * The actual max_sectors value is a complex beast and also takes the
	 * max_dev_sectors value (set by SCSI ULPs) and a user configurable
	 * value into account.  The ->max_sectors value is always calculated
	 * from these, so directly setting it won't have any effect.
	 */
	max_hw_sectors = min_not_zero(lim->max_hw_sectors,
				lim->max_dev_sectors);
	if (lim->max_user_sectors) {
<<<<<<< HEAD
		if (lim->max_user_sectors > max_hw_sectors ||
		    lim->max_user_sectors < PAGE_SIZE / SECTOR_SIZE)
=======
		if (lim->max_user_sectors < PAGE_SIZE / SECTOR_SIZE)
>>>>>>> 7e0c4332
			return -EINVAL;
		lim->max_sectors = min(max_hw_sectors, lim->max_user_sectors);
	} else {
		lim->max_sectors = min(max_hw_sectors, BLK_DEF_MAX_SECTORS_CAP);
	}
	lim->max_sectors = round_down(lim->max_sectors,
			lim->logical_block_size >> SECTOR_SHIFT);

	/*
	 * Random default for the maximum number of segments.  Driver should not
	 * rely on this and set their own.
	 */
	if (!lim->max_segments)
		lim->max_segments = BLK_MAX_SEGMENTS;

	lim->max_discard_sectors =
		min(lim->max_hw_discard_sectors, lim->max_user_discard_sectors);

	if (!lim->max_discard_segments)
		lim->max_discard_segments = 1;

	if (lim->discard_granularity < lim->physical_block_size)
		lim->discard_granularity = lim->physical_block_size;

	/*
	 * By default there is no limit on the segment boundary alignment,
	 * but if there is one it can't be smaller than the page size as
	 * that would break all the normal I/O patterns.
	 */
	if (!lim->seg_boundary_mask)
		lim->seg_boundary_mask = BLK_SEG_BOUNDARY_MASK;
	if (WARN_ON_ONCE(lim->seg_boundary_mask < PAGE_SIZE - 1))
		return -EINVAL;

	/*
	 * Devices that require a virtual boundary do not support scatter/gather
	 * I/O natively, but instead require a descriptor list entry for each
	 * page (which might not be identical to the Linux PAGE_SIZE).  Because
	 * of that they are not limited by our notion of "segment size".
	 */
	if (lim->virt_boundary_mask) {
		if (WARN_ON_ONCE(lim->max_segment_size &&
				 lim->max_segment_size != UINT_MAX))
			return -EINVAL;
		lim->max_segment_size = UINT_MAX;
	} else {
		/*
		 * The maximum segment size has an odd historic 64k default that
		 * drivers probably should override.  Just like the I/O size we
		 * require drivers to at least handle a full page per segment.
		 */
		if (!lim->max_segment_size)
			lim->max_segment_size = BLK_MAX_SEGMENT_SIZE;
		if (WARN_ON_ONCE(lim->max_segment_size < PAGE_SIZE))
			return -EINVAL;
	}

	/*
	 * We require drivers to at least do logical block aligned I/O, but
	 * historically could not check for that due to the separate calls
	 * to set the limits.  Once the transition is finished the check
	 * below should be narrowed down to check the logical block size.
	 */
	if (!lim->dma_alignment)
		lim->dma_alignment = SECTOR_SIZE - 1;
	if (WARN_ON_ONCE(lim->dma_alignment > PAGE_SIZE))
		return -EINVAL;

	if (lim->alignment_offset) {
		lim->alignment_offset &= (lim->physical_block_size - 1);
		lim->misaligned = 0;
	}

	return blk_validate_zoned_limits(lim);
}

/*
 * Set the default limits for a newly allocated queue.  @lim contains the
 * initial limits set by the driver, which could be no limit in which case
 * all fields are cleared to zero.
 */
int blk_set_default_limits(struct queue_limits *lim)
{
	/*
	 * Most defaults are set by capping the bounds in blk_validate_limits,
	 * but max_user_discard_sectors is special and needs an explicit
	 * initialization to the max value here.
	 */
	lim->max_user_discard_sectors = UINT_MAX;
	return blk_validate_limits(lim);
}

/**
 * queue_limits_commit_update - commit an atomic update of queue limits
 * @q:		queue to update
 * @lim:	limits to apply
 *
 * Apply the limits in @lim that were obtained from queue_limits_start_update()
 * and updated by the caller to @q.
 *
 * Returns 0 if successful, else a negative error code.
 */
int queue_limits_commit_update(struct request_queue *q,
		struct queue_limits *lim)
	__releases(q->limits_lock)
{
	int error = blk_validate_limits(lim);

	if (!error) {
		q->limits = *lim;
		if (q->disk)
			blk_apply_bdi_limits(q->disk->bdi, lim);
	}
	mutex_unlock(&q->limits_lock);
	return error;
}
EXPORT_SYMBOL_GPL(queue_limits_commit_update);

/**
 * queue_limits_set - apply queue limits to queue
 * @q:		queue to update
 * @lim:	limits to apply
 *
 * Apply the limits in @lim that were freshly initialized to @q.
 * To update existing limits use queue_limits_start_update() and
 * queue_limits_commit_update() instead.
 *
 * Returns 0 if successful, else a negative error code.
 */
int queue_limits_set(struct request_queue *q, struct queue_limits *lim)
{
	mutex_lock(&q->limits_lock);
	return queue_limits_commit_update(q, lim);
}
EXPORT_SYMBOL_GPL(queue_limits_set);

/**
 * blk_queue_bounce_limit - set bounce buffer limit for queue
 * @q: the request queue for the device
 * @bounce: bounce limit to enforce
 *
 * Description:
 *    Force bouncing for ISA DMA ranges or highmem.
 *
 *    DEPRECATED, don't use in new code.
 **/
void blk_queue_bounce_limit(struct request_queue *q, enum blk_bounce bounce)
{
	q->limits.bounce = bounce;
}
EXPORT_SYMBOL(blk_queue_bounce_limit);

/**
 * blk_queue_max_hw_sectors - set max sectors for a request for this queue
 * @q:  the request queue for the device
 * @max_hw_sectors:  max hardware sectors in the usual 512b unit
 *
 * Description:
 *    Enables a low level driver to set a hard upper limit,
 *    max_hw_sectors, on the size of requests.  max_hw_sectors is set by
 *    the device driver based upon the capabilities of the I/O
 *    controller.
 *
 *    max_dev_sectors is a hard limit imposed by the storage device for
 *    READ/WRITE requests. It is set by the disk driver.
 *
 *    max_sectors is a soft limit imposed by the block layer for
 *    filesystem type requests.  This value can be overridden on a
 *    per-device basis in /sys/block/<device>/queue/max_sectors_kb.
 *    The soft limit can not exceed max_hw_sectors.
 **/
void blk_queue_max_hw_sectors(struct request_queue *q, unsigned int max_hw_sectors)
{
	struct queue_limits *limits = &q->limits;
	unsigned int max_sectors;

	if ((max_hw_sectors << 9) < PAGE_SIZE) {
		max_hw_sectors = 1 << (PAGE_SHIFT - 9);
		pr_info("%s: set to minimum %u\n", __func__, max_hw_sectors);
	}

	max_hw_sectors = round_down(max_hw_sectors,
				    limits->logical_block_size >> SECTOR_SHIFT);
	limits->max_hw_sectors = max_hw_sectors;

	max_sectors = min_not_zero(max_hw_sectors, limits->max_dev_sectors);

	if (limits->max_user_sectors)
		max_sectors = min(max_sectors, limits->max_user_sectors);
	else
		max_sectors = min(max_sectors, BLK_DEF_MAX_SECTORS_CAP);

	max_sectors = round_down(max_sectors,
				 limits->logical_block_size >> SECTOR_SHIFT);
	limits->max_sectors = max_sectors;

	if (!q->disk)
		return;
	q->disk->bdi->io_pages = max_sectors >> (PAGE_SHIFT - 9);
}
EXPORT_SYMBOL(blk_queue_max_hw_sectors);

/**
 * blk_queue_chunk_sectors - set size of the chunk for this queue
 * @q:  the request queue for the device
 * @chunk_sectors:  chunk sectors in the usual 512b unit
 *
 * Description:
 *    If a driver doesn't want IOs to cross a given chunk size, it can set
 *    this limit and prevent merging across chunks. Note that the block layer
 *    must accept a page worth of data at any offset. So if the crossing of
 *    chunks is a hard limitation in the driver, it must still be prepared
 *    to split single page bios.
 **/
void blk_queue_chunk_sectors(struct request_queue *q, unsigned int chunk_sectors)
{
	q->limits.chunk_sectors = chunk_sectors;
}
EXPORT_SYMBOL(blk_queue_chunk_sectors);

/**
 * blk_queue_max_discard_sectors - set max sectors for a single discard
 * @q:  the request queue for the device
 * @max_discard_sectors: maximum number of sectors to discard
 **/
void blk_queue_max_discard_sectors(struct request_queue *q,
		unsigned int max_discard_sectors)
{
	struct queue_limits *lim = &q->limits;

	lim->max_hw_discard_sectors = max_discard_sectors;
	lim->max_discard_sectors =
		min(max_discard_sectors, lim->max_user_discard_sectors);
}
EXPORT_SYMBOL(blk_queue_max_discard_sectors);

/**
 * blk_queue_max_secure_erase_sectors - set max sectors for a secure erase
 * @q:  the request queue for the device
 * @max_sectors: maximum number of sectors to secure_erase
 **/
void blk_queue_max_secure_erase_sectors(struct request_queue *q,
		unsigned int max_sectors)
{
	q->limits.max_secure_erase_sectors = max_sectors;
}
EXPORT_SYMBOL(blk_queue_max_secure_erase_sectors);

/**
 * blk_queue_max_write_zeroes_sectors - set max sectors for a single
 *                                      write zeroes
 * @q:  the request queue for the device
 * @max_write_zeroes_sectors: maximum number of sectors to write per command
 **/
void blk_queue_max_write_zeroes_sectors(struct request_queue *q,
		unsigned int max_write_zeroes_sectors)
{
	q->limits.max_write_zeroes_sectors = max_write_zeroes_sectors;
}
EXPORT_SYMBOL(blk_queue_max_write_zeroes_sectors);

/**
 * blk_queue_max_zone_append_sectors - set max sectors for a single zone append
 * @q:  the request queue for the device
 * @max_zone_append_sectors: maximum number of sectors to write per command
 **/
void blk_queue_max_zone_append_sectors(struct request_queue *q,
		unsigned int max_zone_append_sectors)
{
	unsigned int max_sectors;

	if (WARN_ON(!blk_queue_is_zoned(q)))
		return;

	max_sectors = min(q->limits.max_hw_sectors, max_zone_append_sectors);
	max_sectors = min(q->limits.chunk_sectors, max_sectors);

	/*
	 * Signal eventual driver bugs resulting in the max_zone_append sectors limit
	 * being 0 due to a 0 argument, the chunk_sectors limit (zone size) not set,
	 * or the max_hw_sectors limit not set.
	 */
	WARN_ON(!max_sectors);

	q->limits.max_zone_append_sectors = max_sectors;
}
EXPORT_SYMBOL_GPL(blk_queue_max_zone_append_sectors);

/**
 * blk_queue_max_segments - set max hw segments for a request for this queue
 * @q:  the request queue for the device
 * @max_segments:  max number of segments
 *
 * Description:
 *    Enables a low level driver to set an upper limit on the number of
 *    hw data segments in a request.
 **/
void blk_queue_max_segments(struct request_queue *q, unsigned short max_segments)
{
	if (!max_segments) {
		max_segments = 1;
		pr_info("%s: set to minimum %u\n", __func__, max_segments);
	}

	q->limits.max_segments = max_segments;
}
EXPORT_SYMBOL(blk_queue_max_segments);

/**
 * blk_queue_max_discard_segments - set max segments for discard requests
 * @q:  the request queue for the device
 * @max_segments:  max number of segments
 *
 * Description:
 *    Enables a low level driver to set an upper limit on the number of
 *    segments in a discard request.
 **/
void blk_queue_max_discard_segments(struct request_queue *q,
		unsigned short max_segments)
{
	q->limits.max_discard_segments = max_segments;
}
EXPORT_SYMBOL_GPL(blk_queue_max_discard_segments);

/**
 * blk_queue_max_segment_size - set max segment size for blk_rq_map_sg
 * @q:  the request queue for the device
 * @max_size:  max size of segment in bytes
 *
 * Description:
 *    Enables a low level driver to set an upper limit on the size of a
 *    coalesced segment
 **/
void blk_queue_max_segment_size(struct request_queue *q, unsigned int max_size)
{
	if (max_size < PAGE_SIZE) {
		max_size = PAGE_SIZE;
		pr_info("%s: set to minimum %u\n", __func__, max_size);
	}

	/* see blk_queue_virt_boundary() for the explanation */
	WARN_ON_ONCE(q->limits.virt_boundary_mask);

	q->limits.max_segment_size = max_size;
}
EXPORT_SYMBOL(blk_queue_max_segment_size);

/**
 * blk_queue_logical_block_size - set logical block size for the queue
 * @q:  the request queue for the device
 * @size:  the logical block size, in bytes
 *
 * Description:
 *   This should be set to the lowest possible block size that the
 *   storage device can address.  The default of 512 covers most
 *   hardware.
 **/
void blk_queue_logical_block_size(struct request_queue *q, unsigned int size)
{
	struct queue_limits *limits = &q->limits;

	limits->logical_block_size = size;

	if (limits->discard_granularity < limits->logical_block_size)
		limits->discard_granularity = limits->logical_block_size;

	if (limits->physical_block_size < size)
		limits->physical_block_size = size;

	if (limits->io_min < limits->physical_block_size)
		limits->io_min = limits->physical_block_size;

	limits->max_hw_sectors =
		round_down(limits->max_hw_sectors, size >> SECTOR_SHIFT);
	limits->max_sectors =
		round_down(limits->max_sectors, size >> SECTOR_SHIFT);
}
EXPORT_SYMBOL(blk_queue_logical_block_size);

/**
 * blk_queue_physical_block_size - set physical block size for the queue
 * @q:  the request queue for the device
 * @size:  the physical block size, in bytes
 *
 * Description:
 *   This should be set to the lowest possible sector size that the
 *   hardware can operate on without reverting to read-modify-write
 *   operations.
 */
void blk_queue_physical_block_size(struct request_queue *q, unsigned int size)
{
	q->limits.physical_block_size = size;

	if (q->limits.physical_block_size < q->limits.logical_block_size)
		q->limits.physical_block_size = q->limits.logical_block_size;

	if (q->limits.discard_granularity < q->limits.physical_block_size)
		q->limits.discard_granularity = q->limits.physical_block_size;

	if (q->limits.io_min < q->limits.physical_block_size)
		q->limits.io_min = q->limits.physical_block_size;
}
EXPORT_SYMBOL(blk_queue_physical_block_size);

/**
 * blk_queue_zone_write_granularity - set zone write granularity for the queue
 * @q:  the request queue for the zoned device
 * @size:  the zone write granularity size, in bytes
 *
 * Description:
 *   This should be set to the lowest possible size allowing to write in
 *   sequential zones of a zoned block device.
 */
void blk_queue_zone_write_granularity(struct request_queue *q,
				      unsigned int size)
{
	if (WARN_ON_ONCE(!blk_queue_is_zoned(q)))
		return;

	q->limits.zone_write_granularity = size;

	if (q->limits.zone_write_granularity < q->limits.logical_block_size)
		q->limits.zone_write_granularity = q->limits.logical_block_size;
}
EXPORT_SYMBOL_GPL(blk_queue_zone_write_granularity);

/**
 * blk_queue_alignment_offset - set physical block alignment offset
 * @q:	the request queue for the device
 * @offset: alignment offset in bytes
 *
 * Description:
 *   Some devices are naturally misaligned to compensate for things like
 *   the legacy DOS partition table 63-sector offset.  Low-level drivers
 *   should call this function for devices whose first sector is not
 *   naturally aligned.
 */
void blk_queue_alignment_offset(struct request_queue *q, unsigned int offset)
{
	q->limits.alignment_offset =
		offset & (q->limits.physical_block_size - 1);
	q->limits.misaligned = 0;
}
EXPORT_SYMBOL(blk_queue_alignment_offset);

void disk_update_readahead(struct gendisk *disk)
{
	blk_apply_bdi_limits(disk->bdi, &disk->queue->limits);
}
EXPORT_SYMBOL_GPL(disk_update_readahead);

/**
 * blk_limits_io_min - set minimum request size for a device
 * @limits: the queue limits
 * @min:  smallest I/O size in bytes
 *
 * Description:
 *   Some devices have an internal block size bigger than the reported
 *   hardware sector size.  This function can be used to signal the
 *   smallest I/O the device can perform without incurring a performance
 *   penalty.
 */
void blk_limits_io_min(struct queue_limits *limits, unsigned int min)
{
	limits->io_min = min;

	if (limits->io_min < limits->logical_block_size)
		limits->io_min = limits->logical_block_size;

	if (limits->io_min < limits->physical_block_size)
		limits->io_min = limits->physical_block_size;
}
EXPORT_SYMBOL(blk_limits_io_min);

/**
 * blk_queue_io_min - set minimum request size for the queue
 * @q:	the request queue for the device
 * @min:  smallest I/O size in bytes
 *
 * Description:
 *   Storage devices may report a granularity or preferred minimum I/O
 *   size which is the smallest request the device can perform without
 *   incurring a performance penalty.  For disk drives this is often the
 *   physical block size.  For RAID arrays it is often the stripe chunk
 *   size.  A properly aligned multiple of minimum_io_size is the
 *   preferred request size for workloads where a high number of I/O
 *   operations is desired.
 */
void blk_queue_io_min(struct request_queue *q, unsigned int min)
{
	blk_limits_io_min(&q->limits, min);
}
EXPORT_SYMBOL(blk_queue_io_min);

/**
 * blk_limits_io_opt - set optimal request size for a device
 * @limits: the queue limits
 * @opt:  smallest I/O size in bytes
 *
 * Description:
 *   Storage devices may report an optimal I/O size, which is the
 *   device's preferred unit for sustained I/O.  This is rarely reported
 *   for disk drives.  For RAID arrays it is usually the stripe width or
 *   the internal track size.  A properly aligned multiple of
 *   optimal_io_size is the preferred request size for workloads where
 *   sustained throughput is desired.
 */
void blk_limits_io_opt(struct queue_limits *limits, unsigned int opt)
{
	limits->io_opt = opt;
}
EXPORT_SYMBOL(blk_limits_io_opt);

/**
 * blk_queue_io_opt - set optimal request size for the queue
 * @q:	the request queue for the device
 * @opt:  optimal request size in bytes
 *
 * Description:
 *   Storage devices may report an optimal I/O size, which is the
 *   device's preferred unit for sustained I/O.  This is rarely reported
 *   for disk drives.  For RAID arrays it is usually the stripe width or
 *   the internal track size.  A properly aligned multiple of
 *   optimal_io_size is the preferred request size for workloads where
 *   sustained throughput is desired.
 */
void blk_queue_io_opt(struct request_queue *q, unsigned int opt)
{
	blk_limits_io_opt(&q->limits, opt);
	if (!q->disk)
		return;
	q->disk->bdi->ra_pages =
		max(queue_io_opt(q) * 2 / PAGE_SIZE, VM_READAHEAD_PAGES);
}
EXPORT_SYMBOL(blk_queue_io_opt);

static int queue_limit_alignment_offset(const struct queue_limits *lim,
		sector_t sector)
{
	unsigned int granularity = max(lim->physical_block_size, lim->io_min);
	unsigned int alignment = sector_div(sector, granularity >> SECTOR_SHIFT)
		<< SECTOR_SHIFT;

	return (granularity + lim->alignment_offset - alignment) % granularity;
}

static unsigned int queue_limit_discard_alignment(
		const struct queue_limits *lim, sector_t sector)
{
	unsigned int alignment, granularity, offset;

	if (!lim->max_discard_sectors)
		return 0;

	/* Why are these in bytes, not sectors? */
	alignment = lim->discard_alignment >> SECTOR_SHIFT;
	granularity = lim->discard_granularity >> SECTOR_SHIFT;
	if (!granularity)
		return 0;

	/* Offset of the partition start in 'granularity' sectors */
	offset = sector_div(sector, granularity);

	/* And why do we do this modulus *again* in blkdev_issue_discard()? */
	offset = (granularity + alignment - offset) % granularity;

	/* Turn it back into bytes, gaah */
	return offset << SECTOR_SHIFT;
}

static unsigned int blk_round_down_sectors(unsigned int sectors, unsigned int lbs)
{
	sectors = round_down(sectors, lbs >> SECTOR_SHIFT);
	if (sectors < PAGE_SIZE >> SECTOR_SHIFT)
		sectors = PAGE_SIZE >> SECTOR_SHIFT;
	return sectors;
}

/**
 * blk_stack_limits - adjust queue_limits for stacked devices
 * @t:	the stacking driver limits (top device)
 * @b:  the underlying queue limits (bottom, component device)
 * @start:  first data sector within component device
 *
 * Description:
 *    This function is used by stacking drivers like MD and DM to ensure
 *    that all component devices have compatible block sizes and
 *    alignments.  The stacking driver must provide a queue_limits
 *    struct (top) and then iteratively call the stacking function for
 *    all component (bottom) devices.  The stacking function will
 *    attempt to combine the values and ensure proper alignment.
 *
 *    Returns 0 if the top and bottom queue_limits are compatible.  The
 *    top device's block sizes and alignment offsets may be adjusted to
 *    ensure alignment with the bottom device. If no compatible sizes
 *    and alignments exist, -1 is returned and the resulting top
 *    queue_limits will have the misaligned flag set to indicate that
 *    the alignment_offset is undefined.
 */
int blk_stack_limits(struct queue_limits *t, struct queue_limits *b,
		     sector_t start)
{
	unsigned int top, bottom, alignment, ret = 0;

	t->max_sectors = min_not_zero(t->max_sectors, b->max_sectors);
	t->max_hw_sectors = min_not_zero(t->max_hw_sectors, b->max_hw_sectors);
	t->max_dev_sectors = min_not_zero(t->max_dev_sectors, b->max_dev_sectors);
	t->max_write_zeroes_sectors = min(t->max_write_zeroes_sectors,
					b->max_write_zeroes_sectors);
	t->max_zone_append_sectors = min(t->max_zone_append_sectors,
					b->max_zone_append_sectors);
	t->bounce = max(t->bounce, b->bounce);

	t->seg_boundary_mask = min_not_zero(t->seg_boundary_mask,
					    b->seg_boundary_mask);
	t->virt_boundary_mask = min_not_zero(t->virt_boundary_mask,
					    b->virt_boundary_mask);

	t->max_segments = min_not_zero(t->max_segments, b->max_segments);
	t->max_discard_segments = min_not_zero(t->max_discard_segments,
					       b->max_discard_segments);
	t->max_integrity_segments = min_not_zero(t->max_integrity_segments,
						 b->max_integrity_segments);

	t->max_segment_size = min_not_zero(t->max_segment_size,
					   b->max_segment_size);

	t->misaligned |= b->misaligned;

	alignment = queue_limit_alignment_offset(b, start);

	/* Bottom device has different alignment.  Check that it is
	 * compatible with the current top alignment.
	 */
	if (t->alignment_offset != alignment) {

		top = max(t->physical_block_size, t->io_min)
			+ t->alignment_offset;
		bottom = max(b->physical_block_size, b->io_min) + alignment;

		/* Verify that top and bottom intervals line up */
		if (max(top, bottom) % min(top, bottom)) {
			t->misaligned = 1;
			ret = -1;
		}
	}

	t->logical_block_size = max(t->logical_block_size,
				    b->logical_block_size);

	t->physical_block_size = max(t->physical_block_size,
				     b->physical_block_size);

	t->io_min = max(t->io_min, b->io_min);
	t->io_opt = lcm_not_zero(t->io_opt, b->io_opt);
	t->dma_alignment = max(t->dma_alignment, b->dma_alignment);

	/* Set non-power-of-2 compatible chunk_sectors boundary */
	if (b->chunk_sectors)
		t->chunk_sectors = gcd(t->chunk_sectors, b->chunk_sectors);

	/* Physical block size a multiple of the logical block size? */
	if (t->physical_block_size & (t->logical_block_size - 1)) {
		t->physical_block_size = t->logical_block_size;
		t->misaligned = 1;
		ret = -1;
	}

	/* Minimum I/O a multiple of the physical block size? */
	if (t->io_min & (t->physical_block_size - 1)) {
		t->io_min = t->physical_block_size;
		t->misaligned = 1;
		ret = -1;
	}

	/* Optimal I/O a multiple of the physical block size? */
	if (t->io_opt & (t->physical_block_size - 1)) {
		t->io_opt = 0;
		t->misaligned = 1;
		ret = -1;
	}

	/* chunk_sectors a multiple of the physical block size? */
	if ((t->chunk_sectors << 9) & (t->physical_block_size - 1)) {
		t->chunk_sectors = 0;
		t->misaligned = 1;
		ret = -1;
	}

	t->raid_partial_stripes_expensive =
		max(t->raid_partial_stripes_expensive,
		    b->raid_partial_stripes_expensive);

	/* Find lowest common alignment_offset */
	t->alignment_offset = lcm_not_zero(t->alignment_offset, alignment)
		% max(t->physical_block_size, t->io_min);

	/* Verify that new alignment_offset is on a logical block boundary */
	if (t->alignment_offset & (t->logical_block_size - 1)) {
		t->misaligned = 1;
		ret = -1;
	}

	t->max_sectors = blk_round_down_sectors(t->max_sectors, t->logical_block_size);
	t->max_hw_sectors = blk_round_down_sectors(t->max_hw_sectors, t->logical_block_size);
	t->max_dev_sectors = blk_round_down_sectors(t->max_dev_sectors, t->logical_block_size);

	/* Discard alignment and granularity */
	if (b->discard_granularity) {
		alignment = queue_limit_discard_alignment(b, start);

		if (t->discard_granularity != 0 &&
		    t->discard_alignment != alignment) {
			top = t->discard_granularity + t->discard_alignment;
			bottom = b->discard_granularity + alignment;

			/* Verify that top and bottom intervals line up */
			if ((max(top, bottom) % min(top, bottom)) != 0)
				t->discard_misaligned = 1;
		}

		t->max_discard_sectors = min_not_zero(t->max_discard_sectors,
						      b->max_discard_sectors);
		t->max_hw_discard_sectors = min_not_zero(t->max_hw_discard_sectors,
							 b->max_hw_discard_sectors);
		t->discard_granularity = max(t->discard_granularity,
					     b->discard_granularity);
		t->discard_alignment = lcm_not_zero(t->discard_alignment, alignment) %
			t->discard_granularity;
	}
	t->max_secure_erase_sectors = min_not_zero(t->max_secure_erase_sectors,
						   b->max_secure_erase_sectors);
	t->zone_write_granularity = max(t->zone_write_granularity,
					b->zone_write_granularity);
	t->zoned = max(t->zoned, b->zoned);
	if (!t->zoned) {
		t->zone_write_granularity = 0;
		t->max_zone_append_sectors = 0;
	}
	return ret;
}
EXPORT_SYMBOL(blk_stack_limits);

/**
 * queue_limits_stack_bdev - adjust queue_limits for stacked devices
 * @t:	the stacking driver limits (top device)
 * @bdev:  the underlying block device (bottom)
 * @offset:  offset to beginning of data within component device
 * @pfx: prefix to use for warnings logged
 *
 * Description:
 *    This function is used by stacking drivers like MD and DM to ensure
 *    that all component devices have compatible block sizes and
 *    alignments.  The stacking driver must provide a queue_limits
 *    struct (top) and then iteratively call the stacking function for
 *    all component (bottom) devices.  The stacking function will
 *    attempt to combine the values and ensure proper alignment.
 */
void queue_limits_stack_bdev(struct queue_limits *t, struct block_device *bdev,
		sector_t offset, const char *pfx)
{
	if (blk_stack_limits(t, &bdev_get_queue(bdev)->limits,
			get_start_sect(bdev) + offset))
		pr_notice("%s: Warning: Device %pg is misaligned\n",
			pfx, bdev);
}
EXPORT_SYMBOL_GPL(queue_limits_stack_bdev);

/**
 * blk_queue_update_dma_pad - update pad mask
 * @q:     the request queue for the device
 * @mask:  pad mask
 *
 * Update dma pad mask.
 *
 * Appending pad buffer to a request modifies the last entry of a
 * scatter list such that it includes the pad buffer.
 **/
void blk_queue_update_dma_pad(struct request_queue *q, unsigned int mask)
{
	if (mask > q->dma_pad_mask)
		q->dma_pad_mask = mask;
}
EXPORT_SYMBOL(blk_queue_update_dma_pad);

/**
 * blk_queue_segment_boundary - set boundary rules for segment merging
 * @q:  the request queue for the device
 * @mask:  the memory boundary mask
 **/
void blk_queue_segment_boundary(struct request_queue *q, unsigned long mask)
{
	if (mask < PAGE_SIZE - 1) {
		mask = PAGE_SIZE - 1;
		pr_info("%s: set to minimum %lx\n", __func__, mask);
	}

	q->limits.seg_boundary_mask = mask;
}
EXPORT_SYMBOL(blk_queue_segment_boundary);

/**
 * blk_queue_virt_boundary - set boundary rules for bio merging
 * @q:  the request queue for the device
 * @mask:  the memory boundary mask
 **/
void blk_queue_virt_boundary(struct request_queue *q, unsigned long mask)
{
	q->limits.virt_boundary_mask = mask;

	/*
	 * Devices that require a virtual boundary do not support scatter/gather
	 * I/O natively, but instead require a descriptor list entry for each
	 * page (which might not be idential to the Linux PAGE_SIZE).  Because
	 * of that they are not limited by our notion of "segment size".
	 */
	if (mask)
		q->limits.max_segment_size = UINT_MAX;
}
EXPORT_SYMBOL(blk_queue_virt_boundary);

/**
 * blk_queue_dma_alignment - set dma length and memory alignment
 * @q:     the request queue for the device
 * @mask:  alignment mask
 *
 * description:
 *    set required memory and length alignment for direct dma transactions.
 *    this is used when building direct io requests for the queue.
 *
 **/
void blk_queue_dma_alignment(struct request_queue *q, int mask)
{
	q->limits.dma_alignment = mask;
}
EXPORT_SYMBOL(blk_queue_dma_alignment);

/**
 * blk_queue_update_dma_alignment - update dma length and memory alignment
 * @q:     the request queue for the device
 * @mask:  alignment mask
 *
 * description:
 *    update required memory and length alignment for direct dma transactions.
 *    If the requested alignment is larger than the current alignment, then
 *    the current queue alignment is updated to the new value, otherwise it
 *    is left alone.  The design of this is to allow multiple objects
 *    (driver, device, transport etc) to set their respective
 *    alignments without having them interfere.
 *
 **/
void blk_queue_update_dma_alignment(struct request_queue *q, int mask)
{
	BUG_ON(mask > PAGE_SIZE);

	if (mask > q->limits.dma_alignment)
		q->limits.dma_alignment = mask;
}
EXPORT_SYMBOL(blk_queue_update_dma_alignment);

/**
 * blk_set_queue_depth - tell the block layer about the device queue depth
 * @q:		the request queue for the device
 * @depth:		queue depth
 *
 */
void blk_set_queue_depth(struct request_queue *q, unsigned int depth)
{
	q->queue_depth = depth;
	rq_qos_queue_depth_changed(q);
}
EXPORT_SYMBOL(blk_set_queue_depth);

/**
 * blk_queue_write_cache - configure queue's write cache
 * @q:		the request queue for the device
 * @wc:		write back cache on or off
 * @fua:	device supports FUA writes, if true
 *
 * Tell the block layer about the write cache of @q.
 */
void blk_queue_write_cache(struct request_queue *q, bool wc, bool fua)
{
	if (wc) {
		blk_queue_flag_set(QUEUE_FLAG_HW_WC, q);
		blk_queue_flag_set(QUEUE_FLAG_WC, q);
	} else {
		blk_queue_flag_clear(QUEUE_FLAG_HW_WC, q);
		blk_queue_flag_clear(QUEUE_FLAG_WC, q);
	}
	if (fua)
		blk_queue_flag_set(QUEUE_FLAG_FUA, q);
	else
		blk_queue_flag_clear(QUEUE_FLAG_FUA, q);
}
EXPORT_SYMBOL_GPL(blk_queue_write_cache);

/**
 * blk_queue_required_elevator_features - Set a queue required elevator features
 * @q:		the request queue for the target device
 * @features:	Required elevator features OR'ed together
 *
 * Tell the block layer that for the device controlled through @q, only the
 * only elevators that can be used are those that implement at least the set of
 * features specified by @features.
 */
void blk_queue_required_elevator_features(struct request_queue *q,
					  unsigned int features)
{
	q->required_elevator_features = features;
}
EXPORT_SYMBOL_GPL(blk_queue_required_elevator_features);

/**
 * blk_queue_can_use_dma_map_merging - configure queue for merging segments.
 * @q:		the request queue for the device
 * @dev:	the device pointer for dma
 *
 * Tell the block layer about merging the segments by dma map of @q.
 */
bool blk_queue_can_use_dma_map_merging(struct request_queue *q,
				       struct device *dev)
{
	unsigned long boundary = dma_get_merge_boundary(dev);

	if (!boundary)
		return false;

	/* No need to update max_segment_size. see blk_queue_virt_boundary() */
	blk_queue_virt_boundary(q, boundary);

	return true;
}
EXPORT_SYMBOL_GPL(blk_queue_can_use_dma_map_merging);

/**
 * disk_set_zoned - inidicate a zoned device
 * @disk:	gendisk to configure
 */
void disk_set_zoned(struct gendisk *disk)
{
	struct request_queue *q = disk->queue;

	WARN_ON_ONCE(!IS_ENABLED(CONFIG_BLK_DEV_ZONED));

	/*
	 * Set the zone write granularity to the device logical block
	 * size by default. The driver can change this value if needed.
	 */
	q->limits.zoned = true;
	blk_queue_zone_write_granularity(q, queue_logical_block_size(q));
}
EXPORT_SYMBOL_GPL(disk_set_zoned);

int bdev_alignment_offset(struct block_device *bdev)
{
	struct request_queue *q = bdev_get_queue(bdev);

	if (q->limits.misaligned)
		return -1;
	if (bdev_is_partition(bdev))
		return queue_limit_alignment_offset(&q->limits,
				bdev->bd_start_sect);
	return q->limits.alignment_offset;
}
EXPORT_SYMBOL_GPL(bdev_alignment_offset);

unsigned int bdev_discard_alignment(struct block_device *bdev)
{
	struct request_queue *q = bdev_get_queue(bdev);

	if (bdev_is_partition(bdev))
		return queue_limit_discard_alignment(&q->limits,
				bdev->bd_start_sect);
	return q->limits.discard_alignment;
}
EXPORT_SYMBOL_GPL(bdev_discard_alignment);<|MERGE_RESOLUTION|>--- conflicted
+++ resolved
@@ -146,12 +146,7 @@
 	max_hw_sectors = min_not_zero(lim->max_hw_sectors,
 				lim->max_dev_sectors);
 	if (lim->max_user_sectors) {
-<<<<<<< HEAD
-		if (lim->max_user_sectors > max_hw_sectors ||
-		    lim->max_user_sectors < PAGE_SIZE / SECTOR_SIZE)
-=======
 		if (lim->max_user_sectors < PAGE_SIZE / SECTOR_SIZE)
->>>>>>> 7e0c4332
 			return -EINVAL;
 		lim->max_sectors = min(max_hw_sectors, lim->max_user_sectors);
 	} else {
