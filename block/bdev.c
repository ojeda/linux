// SPDX-License-Identifier: GPL-2.0-only
/*
 *  Copyright (C) 1991, 1992  Linus Torvalds
 *  Copyright (C) 2001  Andrea Arcangeli <andrea@suse.de> SuSE
 *  Copyright (C) 2016 - 2020 Christoph Hellwig
 */

#include <linux/init.h>
#include <linux/mm.h>
#include <linux/slab.h>
#include <linux/kmod.h>
#include <linux/major.h>
#include <linux/device_cgroup.h>
#include <linux/blkdev.h>
#include <linux/blk-integrity.h>
#include <linux/backing-dev.h>
#include <linux/module.h>
#include <linux/blkpg.h>
#include <linux/magic.h>
#include <linux/buffer_head.h>
#include <linux/swap.h>
#include <linux/writeback.h>
#include <linux/mount.h>
#include <linux/pseudo_fs.h>
#include <linux/uio.h>
#include <linux/namei.h>
#include <linux/part_stat.h>
#include <linux/uaccess.h>
#include <linux/stat.h>
#include "../fs/internal.h"
#include "blk.h"

/* Should we allow writing to mounted block devices? */
static bool bdev_allow_write_mounted = IS_ENABLED(CONFIG_BLK_DEV_WRITE_MOUNTED);

struct bdev_inode {
	struct block_device bdev;
	struct inode vfs_inode;
};

static inline struct bdev_inode *BDEV_I(struct inode *inode)
{
	return container_of(inode, struct bdev_inode, vfs_inode);
}

struct block_device *I_BDEV(struct inode *inode)
{
	return &BDEV_I(inode)->bdev;
}
EXPORT_SYMBOL(I_BDEV);

struct block_device *file_bdev(struct file *bdev_file)
{
	return I_BDEV(bdev_file->f_mapping->host);
}
EXPORT_SYMBOL(file_bdev);

static void bdev_write_inode(struct block_device *bdev)
{
	struct inode *inode = bdev->bd_inode;
	int ret;

	spin_lock(&inode->i_lock);
	while (inode->i_state & I_DIRTY) {
		spin_unlock(&inode->i_lock);
		ret = write_inode_now(inode, true);
		if (ret)
			pr_warn_ratelimited(
	"VFS: Dirty inode writeback failed for block device %pg (err=%d).\n",
				bdev, ret);
		spin_lock(&inode->i_lock);
	}
	spin_unlock(&inode->i_lock);
}

/* Kill _all_ buffers and pagecache , dirty or not.. */
static void kill_bdev(struct block_device *bdev)
{
	struct address_space *mapping = bdev->bd_inode->i_mapping;

	if (mapping_empty(mapping))
		return;

	invalidate_bh_lrus();
	truncate_inode_pages(mapping, 0);
}

/* Invalidate clean unused buffers and pagecache. */
void invalidate_bdev(struct block_device *bdev)
{
	struct address_space *mapping = bdev->bd_inode->i_mapping;

	if (mapping->nrpages) {
		invalidate_bh_lrus();
		lru_add_drain_all();	/* make sure all lru add caches are flushed */
		invalidate_mapping_pages(mapping, 0, -1);
	}
}
EXPORT_SYMBOL(invalidate_bdev);

/*
 * Drop all buffers & page cache for given bdev range. This function bails
 * with error if bdev has other exclusive owner (such as filesystem).
 */
int truncate_bdev_range(struct block_device *bdev, blk_mode_t mode,
			loff_t lstart, loff_t lend)
{
	/*
	 * If we don't hold exclusive handle for the device, upgrade to it
	 * while we discard the buffer cache to avoid discarding buffers
	 * under live filesystem.
	 */
	if (!(mode & BLK_OPEN_EXCL)) {
		int err = bd_prepare_to_claim(bdev, truncate_bdev_range, NULL);
		if (err)
			goto invalidate;
	}

	truncate_inode_pages_range(bdev->bd_inode->i_mapping, lstart, lend);
	if (!(mode & BLK_OPEN_EXCL))
		bd_abort_claiming(bdev, truncate_bdev_range);
	return 0;

invalidate:
	/*
	 * Someone else has handle exclusively open. Try invalidating instead.
	 * The 'end' argument is inclusive so the rounding is safe.
	 */
	return invalidate_inode_pages2_range(bdev->bd_inode->i_mapping,
					     lstart >> PAGE_SHIFT,
					     lend >> PAGE_SHIFT);
}

static void set_init_blocksize(struct block_device *bdev)
{
	unsigned int bsize = bdev_logical_block_size(bdev);
	loff_t size = i_size_read(bdev->bd_inode);

	while (bsize < PAGE_SIZE) {
		if (size & bsize)
			break;
		bsize <<= 1;
	}
	bdev->bd_inode->i_blkbits = blksize_bits(bsize);
}

int set_blocksize(struct block_device *bdev, int size)
{
	/* Size must be a power of two, and between 512 and PAGE_SIZE */
	if (size > PAGE_SIZE || size < 512 || !is_power_of_2(size))
		return -EINVAL;

	/* Size cannot be smaller than the size supported by the device */
	if (size < bdev_logical_block_size(bdev))
		return -EINVAL;

	/* Don't change the size if it is same as current */
	if (bdev->bd_inode->i_blkbits != blksize_bits(size)) {
		sync_blockdev(bdev);
		bdev->bd_inode->i_blkbits = blksize_bits(size);
		kill_bdev(bdev);
	}
	return 0;
}

EXPORT_SYMBOL(set_blocksize);

int sb_set_blocksize(struct super_block *sb, int size)
{
	if (set_blocksize(sb->s_bdev, size))
		return 0;
	/* If we get here, we know size is power of two
	 * and it's value is between 512 and PAGE_SIZE */
	sb->s_blocksize = size;
	sb->s_blocksize_bits = blksize_bits(size);
	return sb->s_blocksize;
}

EXPORT_SYMBOL(sb_set_blocksize);

int sb_min_blocksize(struct super_block *sb, int size)
{
	int minsize = bdev_logical_block_size(sb->s_bdev);
	if (size < minsize)
		size = minsize;
	return sb_set_blocksize(sb, size);
}

EXPORT_SYMBOL(sb_min_blocksize);

int sync_blockdev_nowait(struct block_device *bdev)
{
	if (!bdev)
		return 0;
	return filemap_flush(bdev->bd_inode->i_mapping);
}
EXPORT_SYMBOL_GPL(sync_blockdev_nowait);

/*
 * Write out and wait upon all the dirty data associated with a block
 * device via its mapping.  Does not take the superblock lock.
 */
int sync_blockdev(struct block_device *bdev)
{
	if (!bdev)
		return 0;
	return filemap_write_and_wait(bdev->bd_inode->i_mapping);
}
EXPORT_SYMBOL(sync_blockdev);

int sync_blockdev_range(struct block_device *bdev, loff_t lstart, loff_t lend)
{
	return filemap_write_and_wait_range(bdev->bd_inode->i_mapping,
			lstart, lend);
}
EXPORT_SYMBOL(sync_blockdev_range);

/**
 * bdev_freeze - lock a filesystem and force it into a consistent state
 * @bdev:	blockdevice to lock
 *
 * If a superblock is found on this device, we take the s_umount semaphore
 * on it to make sure nobody unmounts until the snapshot creation is done.
 * The reference counter (bd_fsfreeze_count) guarantees that only the last
 * unfreeze process can unfreeze the frozen filesystem actually when multiple
 * freeze requests arrive simultaneously. It counts up in bdev_freeze() and
 * count down in bdev_thaw(). When it becomes 0, thaw_bdev() will unfreeze
 * actually.
 *
 * Return: On success zero is returned, negative error code on failure.
 */
int bdev_freeze(struct block_device *bdev)
{
	int error = 0;

	mutex_lock(&bdev->bd_fsfreeze_mutex);

	if (atomic_inc_return(&bdev->bd_fsfreeze_count) > 1) {
		mutex_unlock(&bdev->bd_fsfreeze_mutex);
		return 0;
	}

	mutex_lock(&bdev->bd_holder_lock);
	if (bdev->bd_holder_ops && bdev->bd_holder_ops->freeze) {
		error = bdev->bd_holder_ops->freeze(bdev);
		lockdep_assert_not_held(&bdev->bd_holder_lock);
	} else {
		mutex_unlock(&bdev->bd_holder_lock);
		error = sync_blockdev(bdev);
	}

	if (error)
		atomic_dec(&bdev->bd_fsfreeze_count);

	mutex_unlock(&bdev->bd_fsfreeze_mutex);
	return error;
}
EXPORT_SYMBOL(bdev_freeze);

/**
 * bdev_thaw - unlock filesystem
 * @bdev:	blockdevice to unlock
 *
 * Unlocks the filesystem and marks it writeable again after bdev_freeze().
 *
 * Return: On success zero is returned, negative error code on failure.
 */
int bdev_thaw(struct block_device *bdev)
{
	int error = -EINVAL, nr_freeze;

	mutex_lock(&bdev->bd_fsfreeze_mutex);

	/*
	 * If this returns < 0 it means that @bd_fsfreeze_count was
	 * already 0 and no decrement was performed.
	 */
	nr_freeze = atomic_dec_if_positive(&bdev->bd_fsfreeze_count);
	if (nr_freeze < 0)
		goto out;

	error = 0;
	if (nr_freeze > 0)
		goto out;

	mutex_lock(&bdev->bd_holder_lock);
	if (bdev->bd_holder_ops && bdev->bd_holder_ops->thaw) {
		error = bdev->bd_holder_ops->thaw(bdev);
		lockdep_assert_not_held(&bdev->bd_holder_lock);
	} else {
		mutex_unlock(&bdev->bd_holder_lock);
	}

	if (error)
		atomic_inc(&bdev->bd_fsfreeze_count);
out:
	mutex_unlock(&bdev->bd_fsfreeze_mutex);
	return error;
}
EXPORT_SYMBOL(bdev_thaw);

/*
 * pseudo-fs
 */

static  __cacheline_aligned_in_smp DEFINE_MUTEX(bdev_lock);
static struct kmem_cache *bdev_cachep __ro_after_init;

static struct inode *bdev_alloc_inode(struct super_block *sb)
{
	struct bdev_inode *ei = alloc_inode_sb(sb, bdev_cachep, GFP_KERNEL);

	if (!ei)
		return NULL;
	memset(&ei->bdev, 0, sizeof(ei->bdev));
	return &ei->vfs_inode;
}

static void bdev_free_inode(struct inode *inode)
{
	struct block_device *bdev = I_BDEV(inode);

	free_percpu(bdev->bd_stats);
	kfree(bdev->bd_meta_info);

	if (!bdev_is_partition(bdev)) {
		if (bdev->bd_disk && bdev->bd_disk->bdi)
			bdi_put(bdev->bd_disk->bdi);
		kfree(bdev->bd_disk);
	}

	if (MAJOR(bdev->bd_dev) == BLOCK_EXT_MAJOR)
		blk_free_ext_minor(MINOR(bdev->bd_dev));

	kmem_cache_free(bdev_cachep, BDEV_I(inode));
}

static void init_once(void *data)
{
	struct bdev_inode *ei = data;

	inode_init_once(&ei->vfs_inode);
}

static void bdev_evict_inode(struct inode *inode)
{
	truncate_inode_pages_final(&inode->i_data);
	invalidate_inode_buffers(inode); /* is it needed here? */
	clear_inode(inode);
}

static const struct super_operations bdev_sops = {
	.statfs = simple_statfs,
	.alloc_inode = bdev_alloc_inode,
	.free_inode = bdev_free_inode,
	.drop_inode = generic_delete_inode,
	.evict_inode = bdev_evict_inode,
};

static int bd_init_fs_context(struct fs_context *fc)
{
	struct pseudo_fs_context *ctx = init_pseudo(fc, BDEVFS_MAGIC);
	if (!ctx)
		return -ENOMEM;
	fc->s_iflags |= SB_I_CGROUPWB;
	ctx->ops = &bdev_sops;
	return 0;
}

static struct file_system_type bd_type = {
	.name		= "bdev",
	.init_fs_context = bd_init_fs_context,
	.kill_sb	= kill_anon_super,
};

struct super_block *blockdev_superblock __ro_after_init;
struct vfsmount *blockdev_mnt __ro_after_init;
EXPORT_SYMBOL_GPL(blockdev_superblock);

void __init bdev_cache_init(void)
{
	int err;

	bdev_cachep = kmem_cache_create("bdev_cache", sizeof(struct bdev_inode),
			0, (SLAB_HWCACHE_ALIGN|SLAB_RECLAIM_ACCOUNT|
				SLAB_ACCOUNT|SLAB_PANIC),
			init_once);
	err = register_filesystem(&bd_type);
	if (err)
		panic("Cannot register bdev pseudo-fs");
	blockdev_mnt = kern_mount(&bd_type);
	if (IS_ERR(blockdev_mnt))
		panic("Cannot create bdev pseudo-fs");
	blockdev_superblock = blockdev_mnt->mnt_sb;   /* For writeback */
}

struct block_device *bdev_alloc(struct gendisk *disk, u8 partno)
{
	struct block_device *bdev;
	struct inode *inode;

	inode = new_inode(blockdev_superblock);
	if (!inode)
		return NULL;
	inode->i_mode = S_IFBLK;
	inode->i_rdev = 0;
	inode->i_data.a_ops = &def_blk_aops;
	mapping_set_gfp_mask(&inode->i_data, GFP_USER);

	bdev = I_BDEV(inode);
	mutex_init(&bdev->bd_fsfreeze_mutex);
	spin_lock_init(&bdev->bd_size_lock);
	mutex_init(&bdev->bd_holder_lock);
	bdev->bd_partno = partno;
	bdev->bd_inode = inode;
	bdev->bd_queue = disk->queue;
	if (partno)
		bdev->bd_has_submit_bio = disk->part0->bd_has_submit_bio;
	else
		bdev->bd_has_submit_bio = false;
	bdev->bd_stats = alloc_percpu(struct disk_stats);
	if (!bdev->bd_stats) {
		iput(inode);
		return NULL;
	}
	bdev->bd_disk = disk;
	return bdev;
}

void bdev_set_nr_sectors(struct block_device *bdev, sector_t sectors)
{
	spin_lock(&bdev->bd_size_lock);
	i_size_write(bdev->bd_inode, (loff_t)sectors << SECTOR_SHIFT);
	bdev->bd_nr_sectors = sectors;
	spin_unlock(&bdev->bd_size_lock);
}

void bdev_add(struct block_device *bdev, dev_t dev)
{
	if (bdev_stable_writes(bdev))
		mapping_set_stable_writes(bdev->bd_inode->i_mapping);
	bdev->bd_dev = dev;
	bdev->bd_inode->i_rdev = dev;
	bdev->bd_inode->i_ino = dev;
	insert_inode_hash(bdev->bd_inode);
}

long nr_blockdev_pages(void)
{
	struct inode *inode;
	long ret = 0;

	spin_lock(&blockdev_superblock->s_inode_list_lock);
	list_for_each_entry(inode, &blockdev_superblock->s_inodes, i_sb_list)
		ret += inode->i_mapping->nrpages;
	spin_unlock(&blockdev_superblock->s_inode_list_lock);

	return ret;
}

/**
 * bd_may_claim - test whether a block device can be claimed
 * @bdev: block device of interest
 * @holder: holder trying to claim @bdev
 * @hops: holder ops
 *
 * Test whether @bdev can be claimed by @holder.
 *
 * RETURNS:
 * %true if @bdev can be claimed, %false otherwise.
 */
static bool bd_may_claim(struct block_device *bdev, void *holder,
		const struct blk_holder_ops *hops)
{
	struct block_device *whole = bdev_whole(bdev);

	lockdep_assert_held(&bdev_lock);

	if (bdev->bd_holder) {
		/*
		 * The same holder can always re-claim.
		 */
		if (bdev->bd_holder == holder) {
			if (WARN_ON_ONCE(bdev->bd_holder_ops != hops))
				return false;
			return true;
		}
		return false;
	}

	/*
	 * If the whole devices holder is set to bd_may_claim, a partition on
	 * the device is claimed, but not the whole device.
	 */
	if (whole != bdev &&
	    whole->bd_holder && whole->bd_holder != bd_may_claim)
		return false;
	return true;
}

/**
 * bd_prepare_to_claim - claim a block device
 * @bdev: block device of interest
 * @holder: holder trying to claim @bdev
 * @hops: holder ops.
 *
 * Claim @bdev.  This function fails if @bdev is already claimed by another
 * holder and waits if another claiming is in progress. return, the caller
 * has ownership of bd_claiming and bd_holder[s].
 *
 * RETURNS:
 * 0 if @bdev can be claimed, -EBUSY otherwise.
 */
int bd_prepare_to_claim(struct block_device *bdev, void *holder,
		const struct blk_holder_ops *hops)
{
	struct block_device *whole = bdev_whole(bdev);

	if (WARN_ON_ONCE(!holder))
		return -EINVAL;
retry:
	mutex_lock(&bdev_lock);
	/* if someone else claimed, fail */
	if (!bd_may_claim(bdev, holder, hops)) {
		mutex_unlock(&bdev_lock);
		return -EBUSY;
	}

	/* if claiming is already in progress, wait for it to finish */
	if (whole->bd_claiming) {
		wait_queue_head_t *wq = bit_waitqueue(&whole->bd_claiming, 0);
		DEFINE_WAIT(wait);

		prepare_to_wait(wq, &wait, TASK_UNINTERRUPTIBLE);
		mutex_unlock(&bdev_lock);
		schedule();
		finish_wait(wq, &wait);
		goto retry;
	}

	/* yay, all mine */
	whole->bd_claiming = holder;
	mutex_unlock(&bdev_lock);
	return 0;
}
EXPORT_SYMBOL_GPL(bd_prepare_to_claim); /* only for the loop driver */

static void bd_clear_claiming(struct block_device *whole, void *holder)
{
	lockdep_assert_held(&bdev_lock);
	/* tell others that we're done */
	BUG_ON(whole->bd_claiming != holder);
	whole->bd_claiming = NULL;
	wake_up_bit(&whole->bd_claiming, 0);
}

/**
 * bd_finish_claiming - finish claiming of a block device
 * @bdev: block device of interest
 * @holder: holder that has claimed @bdev
 * @hops: block device holder operations
 *
 * Finish exclusive open of a block device. Mark the device as exlusively
 * open by the holder and wake up all waiters for exclusive open to finish.
 */
static void bd_finish_claiming(struct block_device *bdev, void *holder,
		const struct blk_holder_ops *hops)
{
	struct block_device *whole = bdev_whole(bdev);

	mutex_lock(&bdev_lock);
	BUG_ON(!bd_may_claim(bdev, holder, hops));
	/*
	 * Note that for a whole device bd_holders will be incremented twice,
	 * and bd_holder will be set to bd_may_claim before being set to holder
	 */
	whole->bd_holders++;
	whole->bd_holder = bd_may_claim;
	bdev->bd_holders++;
	mutex_lock(&bdev->bd_holder_lock);
	bdev->bd_holder = holder;
	bdev->bd_holder_ops = hops;
	mutex_unlock(&bdev->bd_holder_lock);
	bd_clear_claiming(whole, holder);
	mutex_unlock(&bdev_lock);

	if (hops && hops->get_holder)
		hops->get_holder(holder);
}

/**
 * bd_abort_claiming - abort claiming of a block device
 * @bdev: block device of interest
 * @holder: holder that has claimed @bdev
 *
 * Abort claiming of a block device when the exclusive open failed. This can be
 * also used when exclusive open is not actually desired and we just needed
 * to block other exclusive openers for a while.
 */
void bd_abort_claiming(struct block_device *bdev, void *holder)
{
	mutex_lock(&bdev_lock);
	bd_clear_claiming(bdev_whole(bdev), holder);
	mutex_unlock(&bdev_lock);
}
EXPORT_SYMBOL(bd_abort_claiming);

static void bd_end_claim(struct block_device *bdev, void *holder)
{
	struct block_device *whole = bdev_whole(bdev);
	const struct blk_holder_ops *hops = bdev->bd_holder_ops;
	bool unblock = false;

	/*
	 * Release a claim on the device.  The holder fields are protected with
	 * bdev_lock.  open_mutex is used to synchronize disk_holder unlinking.
	 */
	mutex_lock(&bdev_lock);
	WARN_ON_ONCE(bdev->bd_holder != holder);
	WARN_ON_ONCE(--bdev->bd_holders < 0);
	WARN_ON_ONCE(--whole->bd_holders < 0);
	if (!bdev->bd_holders) {
		mutex_lock(&bdev->bd_holder_lock);
		bdev->bd_holder = NULL;
		bdev->bd_holder_ops = NULL;
		mutex_unlock(&bdev->bd_holder_lock);
		if (bdev->bd_write_holder)
			unblock = true;
	}
	if (!whole->bd_holders)
		whole->bd_holder = NULL;
	mutex_unlock(&bdev_lock);

	if (hops && hops->put_holder)
		hops->put_holder(holder);

	/*
	 * If this was the last claim, remove holder link and unblock evpoll if
	 * it was a write holder.
	 */
	if (unblock) {
		disk_unblock_events(bdev->bd_disk);
		bdev->bd_write_holder = false;
	}
}

static void blkdev_flush_mapping(struct block_device *bdev)
{
	WARN_ON_ONCE(bdev->bd_holders);
	sync_blockdev(bdev);
	kill_bdev(bdev);
	bdev_write_inode(bdev);
}

static int blkdev_get_whole(struct block_device *bdev, blk_mode_t mode)
{
	struct gendisk *disk = bdev->bd_disk;
	int ret;

	if (disk->fops->open) {
		ret = disk->fops->open(disk, mode);
		if (ret) {
			/* avoid ghost partitions on a removed medium */
			if (ret == -ENOMEDIUM &&
			     test_bit(GD_NEED_PART_SCAN, &disk->state))
				bdev_disk_changed(disk, true);
			return ret;
		}
	}

	if (!atomic_read(&bdev->bd_openers))
		set_init_blocksize(bdev);
	if (test_bit(GD_NEED_PART_SCAN, &disk->state))
		bdev_disk_changed(disk, false);
	atomic_inc(&bdev->bd_openers);
	return 0;
}

static void blkdev_put_whole(struct block_device *bdev)
{
	if (atomic_dec_and_test(&bdev->bd_openers))
		blkdev_flush_mapping(bdev);
	if (bdev->bd_disk->fops->release)
		bdev->bd_disk->fops->release(bdev->bd_disk);
}

static int blkdev_get_part(struct block_device *part, blk_mode_t mode)
{
	struct gendisk *disk = part->bd_disk;
	int ret;

	ret = blkdev_get_whole(bdev_whole(part), mode);
	if (ret)
		return ret;

	ret = -ENXIO;
	if (!bdev_nr_sectors(part))
		goto out_blkdev_put;

	if (!atomic_read(&part->bd_openers)) {
		disk->open_partitions++;
		set_init_blocksize(part);
	}
	atomic_inc(&part->bd_openers);
	return 0;

out_blkdev_put:
	blkdev_put_whole(bdev_whole(part));
	return ret;
}

int bdev_permission(dev_t dev, blk_mode_t mode, void *holder)
{
	int ret;

	ret = devcgroup_check_permission(DEVCG_DEV_BLOCK,
			MAJOR(dev), MINOR(dev),
			((mode & BLK_OPEN_READ) ? DEVCG_ACC_READ : 0) |
			((mode & BLK_OPEN_WRITE) ? DEVCG_ACC_WRITE : 0));
	if (ret)
		return ret;

	/* Blocking writes requires exclusive opener */
	if (mode & BLK_OPEN_RESTRICT_WRITES && !holder)
		return -EINVAL;

	/*
	 * We're using error pointers to indicate to ->release() when we
	 * failed to open that block device. Also this doesn't make sense.
	 */
	if (WARN_ON_ONCE(IS_ERR(holder)))
		return -EINVAL;

	return 0;
}

static void blkdev_put_part(struct block_device *part)
{
	struct block_device *whole = bdev_whole(part);

	if (atomic_dec_and_test(&part->bd_openers)) {
		blkdev_flush_mapping(part);
		whole->bd_disk->open_partitions--;
	}
	blkdev_put_whole(whole);
}

struct block_device *blkdev_get_no_open(dev_t dev)
{
	struct block_device *bdev;
	struct inode *inode;

	inode = ilookup(blockdev_superblock, dev);
	if (!inode && IS_ENABLED(CONFIG_BLOCK_LEGACY_AUTOLOAD)) {
		blk_request_module(dev);
		inode = ilookup(blockdev_superblock, dev);
		if (inode)
			pr_warn_ratelimited(
"block device autoloading is deprecated and will be removed.\n");
	}
	if (!inode)
		return NULL;

	/* switch from the inode reference to a device mode one: */
	bdev = &BDEV_I(inode)->bdev;
	if (!kobject_get_unless_zero(&bdev->bd_device.kobj))
		bdev = NULL;
	iput(inode);
	return bdev;
}

void blkdev_put_no_open(struct block_device *bdev)
{
	put_device(&bdev->bd_device);
}

static bool bdev_writes_blocked(struct block_device *bdev)
{
	return bdev->bd_writers < 0;
}

static void bdev_block_writes(struct block_device *bdev)
{
	bdev->bd_writers--;
}

static void bdev_unblock_writes(struct block_device *bdev)
{
	bdev->bd_writers++;
}

static bool bdev_may_open(struct block_device *bdev, blk_mode_t mode)
{
	if (bdev_allow_write_mounted)
		return true;
	/* Writes blocked? */
	if (mode & BLK_OPEN_WRITE && bdev_writes_blocked(bdev))
		return false;
	if (mode & BLK_OPEN_RESTRICT_WRITES && bdev->bd_writers > 0)
		return false;
	return true;
}

static void bdev_claim_write_access(struct block_device *bdev, blk_mode_t mode)
{
	if (bdev_allow_write_mounted)
		return;

	/* Claim exclusive or shared write access. */
	if (mode & BLK_OPEN_RESTRICT_WRITES)
		bdev_block_writes(bdev);
	else if (mode & BLK_OPEN_WRITE)
		bdev->bd_writers++;
}

<<<<<<< HEAD
static void bdev_yield_write_access(struct file *bdev_file)
{
=======
static inline bool bdev_unclaimed(const struct file *bdev_file)
{
	return bdev_file->private_data == BDEV_I(bdev_file->f_mapping->host);
}

static void bdev_yield_write_access(struct file *bdev_file)
{
>>>>>>> 7e0c4332
	struct block_device *bdev;

	if (bdev_allow_write_mounted)
		return;

<<<<<<< HEAD
	bdev = file_bdev(bdev_file);
	/* Yield exclusive or shared write access. */
	if (bdev_file->f_mode & FMODE_WRITE) {
		if (bdev_writes_blocked(bdev))
			bdev_unblock_writes(bdev);
		else
			bdev->bd_writers--;
	}
=======
	if (bdev_unclaimed(bdev_file))
		return;

	bdev = file_bdev(bdev_file);

	if (bdev_file->f_mode & FMODE_WRITE_RESTRICTED)
		bdev_unblock_writes(bdev);
	else if (bdev_file->f_mode & FMODE_WRITE)
		bdev->bd_writers--;
>>>>>>> 7e0c4332
}

/**
 * bdev_open - open a block device
 * @bdev: block device to open
 * @mode: open mode (BLK_OPEN_*)
 * @holder: exclusive holder identifier
 * @hops: holder operations
 * @bdev_file: file for the block device
 *
 * Open the block device. If @holder is not %NULL, the block device is opened
 * with exclusive access.  Exclusive opens may nest for the same @holder.
 *
 * CONTEXT:
 * Might sleep.
 *
 * RETURNS:
 * zero on success, -errno on failure.
 */
int bdev_open(struct block_device *bdev, blk_mode_t mode, void *holder,
	      const struct blk_holder_ops *hops, struct file *bdev_file)
{
	bool unblock_events = true;
	struct gendisk *disk = bdev->bd_disk;
	int ret;

	if (holder) {
		mode |= BLK_OPEN_EXCL;
		ret = bd_prepare_to_claim(bdev, holder, hops);
		if (ret)
			return ret;
	} else {
		if (WARN_ON_ONCE(mode & BLK_OPEN_EXCL))
			return -EIO;
	}

	disk_block_events(disk);

	mutex_lock(&disk->open_mutex);
	ret = -ENXIO;
	if (!disk_live(disk))
		goto abort_claiming;
	if (!try_module_get(disk->fops->owner))
		goto abort_claiming;
	ret = -EBUSY;
	if (!bdev_may_open(bdev, mode))
		goto abort_claiming;
	if (bdev_is_partition(bdev))
		ret = blkdev_get_part(bdev, mode);
	else
		ret = blkdev_get_whole(bdev, mode);
	if (ret)
		goto put_module;
	bdev_claim_write_access(bdev, mode);
	if (holder) {
		bd_finish_claiming(bdev, holder, hops);

		/*
		 * Block event polling for write claims if requested.  Any write
		 * holder makes the write_holder state stick until all are
		 * released.  This is good enough and tracking individual
		 * writeable reference is too fragile given the way @mode is
		 * used in blkdev_get/put().
		 */
		if ((mode & BLK_OPEN_WRITE) && !bdev->bd_write_holder &&
		    (disk->event_flags & DISK_EVENT_FLAG_BLOCK_ON_EXCL_WRITE)) {
			bdev->bd_write_holder = true;
			unblock_events = false;
		}
	}
	mutex_unlock(&disk->open_mutex);

	if (unblock_events)
		disk_unblock_events(disk);

	bdev_file->f_flags |= O_LARGEFILE;
	bdev_file->f_mode |= FMODE_BUF_RASYNC | FMODE_CAN_ODIRECT;
	if (bdev_nowait(bdev))
		bdev_file->f_mode |= FMODE_NOWAIT;
<<<<<<< HEAD
=======
	if (mode & BLK_OPEN_RESTRICT_WRITES)
		bdev_file->f_mode |= FMODE_WRITE_RESTRICTED;
>>>>>>> 7e0c4332
	bdev_file->f_mapping = bdev->bd_inode->i_mapping;
	bdev_file->f_wb_err = filemap_sample_wb_err(bdev_file->f_mapping);
	bdev_file->private_data = holder;

	return 0;
put_module:
	module_put(disk->fops->owner);
abort_claiming:
	if (holder)
		bd_abort_claiming(bdev, holder);
	mutex_unlock(&disk->open_mutex);
	disk_unblock_events(disk);
	return ret;
}

/*
 * If BLK_OPEN_WRITE_IOCTL is set then this is a historical quirk
 * associated with the floppy driver where it has allowed ioctls if the
 * file was opened for writing, but does not allow reads or writes.
 * Make sure that this quirk is reflected in @f_flags.
 *
 * It can also happen if a block device is opened as O_RDWR | O_WRONLY.
 */
static unsigned blk_to_file_flags(blk_mode_t mode)
<<<<<<< HEAD
{
	unsigned int flags = 0;

	if ((mode & (BLK_OPEN_READ | BLK_OPEN_WRITE)) ==
	    (BLK_OPEN_READ | BLK_OPEN_WRITE))
		flags |= O_RDWR;
	else if (mode & BLK_OPEN_WRITE_IOCTL)
		flags |= O_RDWR | O_WRONLY;
	else if (mode & BLK_OPEN_WRITE)
		flags |= O_WRONLY;
	else if (mode & BLK_OPEN_READ)
		flags |= O_RDONLY; /* homeopathic, because O_RDONLY is 0 */
	else
		WARN_ON_ONCE(true);

	if (mode & BLK_OPEN_NDELAY)
		flags |= O_NDELAY;

	return flags;
}

struct file *bdev_file_open_by_dev(dev_t dev, blk_mode_t mode, void *holder,
				   const struct blk_holder_ops *hops)
{
=======
{
	unsigned int flags = 0;

	if ((mode & (BLK_OPEN_READ | BLK_OPEN_WRITE)) ==
	    (BLK_OPEN_READ | BLK_OPEN_WRITE))
		flags |= O_RDWR;
	else if (mode & BLK_OPEN_WRITE_IOCTL)
		flags |= O_RDWR | O_WRONLY;
	else if (mode & BLK_OPEN_WRITE)
		flags |= O_WRONLY;
	else if (mode & BLK_OPEN_READ)
		flags |= O_RDONLY; /* homeopathic, because O_RDONLY is 0 */
	else
		WARN_ON_ONCE(true);

	if (mode & BLK_OPEN_NDELAY)
		flags |= O_NDELAY;

	return flags;
}

struct file *bdev_file_open_by_dev(dev_t dev, blk_mode_t mode, void *holder,
				   const struct blk_holder_ops *hops)
{
>>>>>>> 7e0c4332
	struct file *bdev_file;
	struct block_device *bdev;
	unsigned int flags;
	int ret;

	ret = bdev_permission(dev, mode, holder);
	if (ret)
		return ERR_PTR(ret);

	bdev = blkdev_get_no_open(dev);
	if (!bdev)
		return ERR_PTR(-ENXIO);

	flags = blk_to_file_flags(mode);
	bdev_file = alloc_file_pseudo_noaccount(bdev->bd_inode,
			blockdev_mnt, "", flags | O_LARGEFILE, &def_blk_fops);
	if (IS_ERR(bdev_file)) {
		blkdev_put_no_open(bdev);
		return bdev_file;
	}
	ihold(bdev->bd_inode);

	ret = bdev_open(bdev, mode, holder, hops, bdev_file);
	if (ret) {
		/* We failed to open the block device. Let ->release() know. */
		bdev_file->private_data = ERR_PTR(ret);
		fput(bdev_file);
		return ERR_PTR(ret);
	}
	return bdev_file;
}
EXPORT_SYMBOL(bdev_file_open_by_dev);

struct file *bdev_file_open_by_path(const char *path, blk_mode_t mode,
				    void *holder,
				    const struct blk_holder_ops *hops)
{
	struct file *file;
	dev_t dev;
	int error;

	error = lookup_bdev(path, &dev);
	if (error)
		return ERR_PTR(error);

	file = bdev_file_open_by_dev(dev, mode, holder, hops);
	if (!IS_ERR(file) && (mode & BLK_OPEN_WRITE)) {
		if (bdev_read_only(file_bdev(file))) {
			fput(file);
			file = ERR_PTR(-EACCES);
		}
	}

	return file;
<<<<<<< HEAD
}
EXPORT_SYMBOL(bdev_file_open_by_path);
=======
}
EXPORT_SYMBOL(bdev_file_open_by_path);

static inline void bd_yield_claim(struct file *bdev_file)
{
	struct block_device *bdev = file_bdev(bdev_file);
	void *holder = bdev_file->private_data;

	lockdep_assert_held(&bdev->bd_disk->open_mutex);

	if (WARN_ON_ONCE(IS_ERR_OR_NULL(holder)))
		return;

	if (!bdev_unclaimed(bdev_file))
		bd_end_claim(bdev, holder);
}
>>>>>>> 7e0c4332

void bdev_release(struct file *bdev_file)
{
	struct block_device *bdev = file_bdev(bdev_file);
	void *holder = bdev_file->private_data;
	struct gendisk *disk = bdev->bd_disk;

	/* We failed to open that block device. */
	if (IS_ERR(holder))
		goto put_no_open;

	/*
	 * Sync early if it looks like we're the last one.  If someone else
	 * opens the block device between now and the decrement of bd_openers
	 * then we did a sync that we didn't need to, but that's not the end
	 * of the world and we want to avoid long (could be several minute)
	 * syncs while holding the mutex.
	 */
	if (atomic_read(&bdev->bd_openers) == 1)
		sync_blockdev(bdev);

	mutex_lock(&disk->open_mutex);
	bdev_yield_write_access(bdev_file);

	if (holder)
<<<<<<< HEAD
		bd_end_claim(bdev, holder);
=======
		bd_yield_claim(bdev_file);
>>>>>>> 7e0c4332

	/*
	 * Trigger event checking and tell drivers to flush MEDIA_CHANGE
	 * event.  This is to ensure detection of media removal commanded
	 * from userland - e.g. eject(1).
	 */
	disk_flush_events(disk, DISK_EVENT_MEDIA_CHANGE);

	if (bdev_is_partition(bdev))
		blkdev_put_part(bdev);
	else
		blkdev_put_whole(bdev);
	mutex_unlock(&disk->open_mutex);

	module_put(disk->fops->owner);
put_no_open:
	blkdev_put_no_open(bdev);
}
<<<<<<< HEAD
=======

/**
 * bdev_fput - yield claim to the block device and put the file
 * @bdev_file: open block device
 *
 * Yield claim on the block device and put the file. Ensure that the
 * block device can be reclaimed before the file is closed which is a
 * deferred operation.
 */
void bdev_fput(struct file *bdev_file)
{
	if (WARN_ON_ONCE(bdev_file->f_op != &def_blk_fops))
		return;

	if (bdev_file->private_data) {
		struct block_device *bdev = file_bdev(bdev_file);
		struct gendisk *disk = bdev->bd_disk;

		mutex_lock(&disk->open_mutex);
		bdev_yield_write_access(bdev_file);
		bd_yield_claim(bdev_file);
		/*
		 * Tell release we already gave up our hold on the
		 * device and if write restrictions are available that
		 * we already gave up write access to the device.
		 */
		bdev_file->private_data = BDEV_I(bdev_file->f_mapping->host);
		mutex_unlock(&disk->open_mutex);
	}

	fput(bdev_file);
}
EXPORT_SYMBOL(bdev_fput);
>>>>>>> 7e0c4332

/**
 * lookup_bdev() - Look up a struct block_device by name.
 * @pathname: Name of the block device in the filesystem.
 * @dev: Pointer to the block device's dev_t, if found.
 *
 * Lookup the block device's dev_t at @pathname in the current
 * namespace if possible and return it in @dev.
 *
 * Context: May sleep.
 * Return: 0 if succeeded, negative errno otherwise.
 */
int lookup_bdev(const char *pathname, dev_t *dev)
{
	struct inode *inode;
	struct path path;
	int error;

	if (!pathname || !*pathname)
		return -EINVAL;

	error = kern_path(pathname, LOOKUP_FOLLOW, &path);
	if (error)
		return error;

	inode = d_backing_inode(path.dentry);
	error = -ENOTBLK;
	if (!S_ISBLK(inode->i_mode))
		goto out_path_put;
	error = -EACCES;
	if (!may_open_dev(&path))
		goto out_path_put;

	*dev = inode->i_rdev;
	error = 0;
out_path_put:
	path_put(&path);
	return error;
}
EXPORT_SYMBOL(lookup_bdev);

/**
 * bdev_mark_dead - mark a block device as dead
 * @bdev: block device to operate on
 * @surprise: indicate a surprise removal
 *
 * Tell the file system that this devices or media is dead.  If @surprise is set
 * to %true the device or media is already gone, if not we are preparing for an
 * orderly removal.
 *
 * This calls into the file system, which then typicall syncs out all dirty data
 * and writes back inodes and then invalidates any cached data in the inodes on
 * the file system.  In addition we also invalidate the block device mapping.
 */
void bdev_mark_dead(struct block_device *bdev, bool surprise)
{
	mutex_lock(&bdev->bd_holder_lock);
	if (bdev->bd_holder_ops && bdev->bd_holder_ops->mark_dead)
		bdev->bd_holder_ops->mark_dead(bdev, surprise);
	else {
		mutex_unlock(&bdev->bd_holder_lock);
		sync_blockdev(bdev);
	}

	invalidate_bdev(bdev);
}
/*
 * New drivers should not use this directly.  There are some drivers however
 * that needs this for historical reasons. For example, the DASD driver has
 * historically had a shutdown to offline mode that doesn't actually remove the
 * gendisk that otherwise looks a lot like a safe device removal.
 */
EXPORT_SYMBOL_GPL(bdev_mark_dead);

void sync_bdevs(bool wait)
{
	struct inode *inode, *old_inode = NULL;

	spin_lock(&blockdev_superblock->s_inode_list_lock);
	list_for_each_entry(inode, &blockdev_superblock->s_inodes, i_sb_list) {
		struct address_space *mapping = inode->i_mapping;
		struct block_device *bdev;

		spin_lock(&inode->i_lock);
		if (inode->i_state & (I_FREEING|I_WILL_FREE|I_NEW) ||
		    mapping->nrpages == 0) {
			spin_unlock(&inode->i_lock);
			continue;
		}
		__iget(inode);
		spin_unlock(&inode->i_lock);
		spin_unlock(&blockdev_superblock->s_inode_list_lock);
		/*
		 * We hold a reference to 'inode' so it couldn't have been
		 * removed from s_inodes list while we dropped the
		 * s_inode_list_lock  We cannot iput the inode now as we can
		 * be holding the last reference and we cannot iput it under
		 * s_inode_list_lock. So we keep the reference and iput it
		 * later.
		 */
		iput(old_inode);
		old_inode = inode;
		bdev = I_BDEV(inode);

		mutex_lock(&bdev->bd_disk->open_mutex);
		if (!atomic_read(&bdev->bd_openers)) {
			; /* skip */
		} else if (wait) {
			/*
			 * We keep the error status of individual mapping so
			 * that applications can catch the writeback error using
			 * fsync(2). See filemap_fdatawait_keep_errors() for
			 * details.
			 */
			filemap_fdatawait_keep_errors(inode->i_mapping);
		} else {
			filemap_fdatawrite(inode->i_mapping);
		}
		mutex_unlock(&bdev->bd_disk->open_mutex);

		spin_lock(&blockdev_superblock->s_inode_list_lock);
	}
	spin_unlock(&blockdev_superblock->s_inode_list_lock);
	iput(old_inode);
}

/*
 * Handle STATX_DIOALIGN for block devices.
 *
 * Note that the inode passed to this is the inode of a block device node file,
 * not the block device's internal inode.  Therefore it is *not* valid to use
 * I_BDEV() here; the block device has to be looked up by i_rdev instead.
 */
void bdev_statx_dioalign(struct inode *inode, struct kstat *stat)
{
	struct block_device *bdev;

	bdev = blkdev_get_no_open(inode->i_rdev);
	if (!bdev)
		return;

	stat->dio_mem_align = bdev_dma_alignment(bdev) + 1;
	stat->dio_offset_align = bdev_logical_block_size(bdev);
	stat->result_mask |= STATX_DIOALIGN;

	blkdev_put_no_open(bdev);
}

static int __init setup_bdev_allow_write_mounted(char *str)
{
	if (kstrtobool(str, &bdev_allow_write_mounted))
		pr_warn("Invalid option string for bdev_allow_write_mounted:"
			" '%s'\n", str);
	return 1;
}
__setup("bdev_allow_write_mounted=", setup_bdev_allow_write_mounted);<|MERGE_RESOLUTION|>--- conflicted
+++ resolved
@@ -583,9 +583,6 @@
 	mutex_unlock(&bdev->bd_holder_lock);
 	bd_clear_claiming(whole, holder);
 	mutex_unlock(&bdev_lock);
-
-	if (hops && hops->get_holder)
-		hops->get_holder(holder);
 }
 
 /**
@@ -608,7 +605,6 @@
 static void bd_end_claim(struct block_device *bdev, void *holder)
 {
 	struct block_device *whole = bdev_whole(bdev);
-	const struct blk_holder_ops *hops = bdev->bd_holder_ops;
 	bool unblock = false;
 
 	/*
@@ -631,9 +627,6 @@
 		whole->bd_holder = NULL;
 	mutex_unlock(&bdev_lock);
 
-	if (hops && hops->put_holder)
-		hops->put_holder(holder);
-
 	/*
 	 * If this was the last claim, remove holder link and unblock evpoll if
 	 * it was a write holder.
@@ -813,33 +806,18 @@
 		bdev->bd_writers++;
 }
 
-<<<<<<< HEAD
+static inline bool bdev_unclaimed(const struct file *bdev_file)
+{
+	return bdev_file->private_data == BDEV_I(bdev_file->f_mapping->host);
+}
+
 static void bdev_yield_write_access(struct file *bdev_file)
 {
-=======
-static inline bool bdev_unclaimed(const struct file *bdev_file)
-{
-	return bdev_file->private_data == BDEV_I(bdev_file->f_mapping->host);
-}
-
-static void bdev_yield_write_access(struct file *bdev_file)
-{
->>>>>>> 7e0c4332
 	struct block_device *bdev;
 
 	if (bdev_allow_write_mounted)
 		return;
 
-<<<<<<< HEAD
-	bdev = file_bdev(bdev_file);
-	/* Yield exclusive or shared write access. */
-	if (bdev_file->f_mode & FMODE_WRITE) {
-		if (bdev_writes_blocked(bdev))
-			bdev_unblock_writes(bdev);
-		else
-			bdev->bd_writers--;
-	}
-=======
 	if (bdev_unclaimed(bdev_file))
 		return;
 
@@ -849,7 +827,6 @@
 		bdev_unblock_writes(bdev);
 	else if (bdev_file->f_mode & FMODE_WRITE)
 		bdev->bd_writers--;
->>>>>>> 7e0c4332
 }
 
 /**
@@ -929,11 +906,8 @@
 	bdev_file->f_mode |= FMODE_BUF_RASYNC | FMODE_CAN_ODIRECT;
 	if (bdev_nowait(bdev))
 		bdev_file->f_mode |= FMODE_NOWAIT;
-<<<<<<< HEAD
-=======
 	if (mode & BLK_OPEN_RESTRICT_WRITES)
 		bdev_file->f_mode |= FMODE_WRITE_RESTRICTED;
->>>>>>> 7e0c4332
 	bdev_file->f_mapping = bdev->bd_inode->i_mapping;
 	bdev_file->f_wb_err = filemap_sample_wb_err(bdev_file->f_mapping);
 	bdev_file->private_data = holder;
@@ -958,7 +932,6 @@
  * It can also happen if a block device is opened as O_RDWR | O_WRONLY.
  */
 static unsigned blk_to_file_flags(blk_mode_t mode)
-<<<<<<< HEAD
 {
 	unsigned int flags = 0;
 
@@ -983,32 +956,6 @@
 struct file *bdev_file_open_by_dev(dev_t dev, blk_mode_t mode, void *holder,
 				   const struct blk_holder_ops *hops)
 {
-=======
-{
-	unsigned int flags = 0;
-
-	if ((mode & (BLK_OPEN_READ | BLK_OPEN_WRITE)) ==
-	    (BLK_OPEN_READ | BLK_OPEN_WRITE))
-		flags |= O_RDWR;
-	else if (mode & BLK_OPEN_WRITE_IOCTL)
-		flags |= O_RDWR | O_WRONLY;
-	else if (mode & BLK_OPEN_WRITE)
-		flags |= O_WRONLY;
-	else if (mode & BLK_OPEN_READ)
-		flags |= O_RDONLY; /* homeopathic, because O_RDONLY is 0 */
-	else
-		WARN_ON_ONCE(true);
-
-	if (mode & BLK_OPEN_NDELAY)
-		flags |= O_NDELAY;
-
-	return flags;
-}
-
-struct file *bdev_file_open_by_dev(dev_t dev, blk_mode_t mode, void *holder,
-				   const struct blk_holder_ops *hops)
-{
->>>>>>> 7e0c4332
 	struct file *bdev_file;
 	struct block_device *bdev;
 	unsigned int flags;
@@ -1063,10 +1010,6 @@
 	}
 
 	return file;
-<<<<<<< HEAD
-}
-EXPORT_SYMBOL(bdev_file_open_by_path);
-=======
 }
 EXPORT_SYMBOL(bdev_file_open_by_path);
 
@@ -1083,7 +1026,6 @@
 	if (!bdev_unclaimed(bdev_file))
 		bd_end_claim(bdev, holder);
 }
->>>>>>> 7e0c4332
 
 void bdev_release(struct file *bdev_file)
 {
@@ -1109,11 +1051,7 @@
 	bdev_yield_write_access(bdev_file);
 
 	if (holder)
-<<<<<<< HEAD
-		bd_end_claim(bdev, holder);
-=======
 		bd_yield_claim(bdev_file);
->>>>>>> 7e0c4332
 
 	/*
 	 * Trigger event checking and tell drivers to flush MEDIA_CHANGE
@@ -1132,8 +1070,6 @@
 put_no_open:
 	blkdev_put_no_open(bdev);
 }
-<<<<<<< HEAD
-=======
 
 /**
  * bdev_fput - yield claim to the block device and put the file
@@ -1167,7 +1103,6 @@
 	fput(bdev_file);
 }
 EXPORT_SYMBOL(bdev_fput);
->>>>>>> 7e0c4332
 
 /**
  * lookup_bdev() - Look up a struct block_device by name.
