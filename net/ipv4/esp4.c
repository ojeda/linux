// SPDX-License-Identifier: GPL-2.0-only
#define pr_fmt(fmt) "IPsec: " fmt

#include <crypto/aead.h>
#include <crypto/authenc.h>
#include <linux/err.h>
#include <linux/module.h>
#include <net/ip.h>
#include <net/xfrm.h>
#include <net/esp.h>
#include <linux/scatterlist.h>
#include <linux/kernel.h>
#include <linux/pfkeyv2.h>
#include <linux/rtnetlink.h>
#include <linux/slab.h>
#include <linux/spinlock.h>
#include <linux/in6.h>
#include <net/icmp.h>
#include <net/protocol.h>
#include <net/udp.h>
#include <net/tcp.h>
#include <net/espintcp.h>

#include <linux/highmem.h>

struct esp_skb_cb {
	struct xfrm_skb_cb xfrm;
	void *tmp;
};

struct esp_output_extra {
	__be32 seqhi;
	u32 esphoff;
};

#define ESP_SKB_CB(__skb) ((struct esp_skb_cb *)&((__skb)->cb[0]))

/*
 * Allocate an AEAD request structure with extra space for SG and IV.
 *
 * For alignment considerations the IV is placed at the front, followed
 * by the request and finally the SG list.
 *
 * TODO: Use spare space in skb for this where possible.
 */
static void *esp_alloc_tmp(struct crypto_aead *aead, int nfrags, int extralen)
{
	unsigned int len;

	len = extralen;

	len += crypto_aead_ivsize(aead);

	if (len) {
		len += crypto_aead_alignmask(aead) &
		       ~(crypto_tfm_ctx_alignment() - 1);
		len = ALIGN(len, crypto_tfm_ctx_alignment());
	}

	len += sizeof(struct aead_request) + crypto_aead_reqsize(aead);
	len = ALIGN(len, __alignof__(struct scatterlist));

	len += sizeof(struct scatterlist) * nfrags;

	return kmalloc(len, GFP_ATOMIC);
}

static inline void *esp_tmp_extra(void *tmp)
{
	return PTR_ALIGN(tmp, __alignof__(struct esp_output_extra));
}

static inline u8 *esp_tmp_iv(struct crypto_aead *aead, void *tmp, int extralen)
{
	return crypto_aead_ivsize(aead) ?
	       PTR_ALIGN((u8 *)tmp + extralen,
			 crypto_aead_alignmask(aead) + 1) : tmp + extralen;
}

static inline struct aead_request *esp_tmp_req(struct crypto_aead *aead, u8 *iv)
{
	struct aead_request *req;

	req = (void *)PTR_ALIGN(iv + crypto_aead_ivsize(aead),
				crypto_tfm_ctx_alignment());
	aead_request_set_tfm(req, aead);
	return req;
}

static inline struct scatterlist *esp_req_sg(struct crypto_aead *aead,
					     struct aead_request *req)
{
	return (void *)ALIGN((unsigned long)(req + 1) +
			     crypto_aead_reqsize(aead),
			     __alignof__(struct scatterlist));
}

static void esp_ssg_unref(struct xfrm_state *x, void *tmp)
{
	struct crypto_aead *aead = x->data;
	int extralen = 0;
	u8 *iv;
	struct aead_request *req;
	struct scatterlist *sg;

	if (x->props.flags & XFRM_STATE_ESN)
		extralen += sizeof(struct esp_output_extra);

	iv = esp_tmp_iv(aead, tmp, extralen);
	req = esp_tmp_req(aead, iv);

	/* Unref skb_frag_pages in the src scatterlist if necessary.
	 * Skip the first sg which comes from skb->data.
	 */
	if (req->src != req->dst)
		for (sg = sg_next(req->src); sg; sg = sg_next(sg))
			put_page(sg_page(sg));
}

#ifdef CONFIG_INET_ESPINTCP
struct esp_tcp_sk {
	struct sock *sk;
	struct rcu_head rcu;
};

static void esp_free_tcp_sk(struct rcu_head *head)
{
	struct esp_tcp_sk *esk = container_of(head, struct esp_tcp_sk, rcu);

	sock_put(esk->sk);
	kfree(esk);
}

static struct sock *esp_find_tcp_sk(struct xfrm_state *x)
{
	struct xfrm_encap_tmpl *encap = x->encap;
	struct net *net = xs_net(x);
	struct esp_tcp_sk *esk;
	__be16 sport, dport;
	struct sock *nsk;
	struct sock *sk;

	sk = rcu_dereference(x->encap_sk);
	if (sk && sk->sk_state == TCP_ESTABLISHED)
		return sk;

	spin_lock_bh(&x->lock);
	sport = encap->encap_sport;
	dport = encap->encap_dport;
	nsk = rcu_dereference_protected(x->encap_sk,
					lockdep_is_held(&x->lock));
	if (sk && sk == nsk) {
		esk = kmalloc(sizeof(*esk), GFP_ATOMIC);
		if (!esk) {
			spin_unlock_bh(&x->lock);
			return ERR_PTR(-ENOMEM);
		}
		RCU_INIT_POINTER(x->encap_sk, NULL);
		esk->sk = sk;
		call_rcu(&esk->rcu, esp_free_tcp_sk);
	}
	spin_unlock_bh(&x->lock);

	sk = inet_lookup_established(net, net->ipv4.tcp_death_row.hashinfo, x->id.daddr.a4,
				     dport, x->props.saddr.a4, sport, 0);
	if (!sk)
		return ERR_PTR(-ENOENT);

	if (!tcp_is_ulp_esp(sk)) {
		sock_put(sk);
		return ERR_PTR(-EINVAL);
	}

	spin_lock_bh(&x->lock);
	nsk = rcu_dereference_protected(x->encap_sk,
					lockdep_is_held(&x->lock));
	if (encap->encap_sport != sport ||
	    encap->encap_dport != dport) {
		sock_put(sk);
		sk = nsk ?: ERR_PTR(-EREMCHG);
	} else if (sk == nsk) {
		sock_put(sk);
	} else {
		rcu_assign_pointer(x->encap_sk, sk);
	}
	spin_unlock_bh(&x->lock);

	return sk;
}

static int esp_output_tcp_finish(struct xfrm_state *x, struct sk_buff *skb)
{
	struct sock *sk;
	int err;

	rcu_read_lock();

	sk = esp_find_tcp_sk(x);
	err = PTR_ERR_OR_ZERO(sk);
	if (err)
		goto out;

	bh_lock_sock(sk);
	if (sock_owned_by_user(sk))
		err = espintcp_queue_out(sk, skb);
	else
		err = espintcp_push_skb(sk, skb);
	bh_unlock_sock(sk);

out:
	rcu_read_unlock();
	return err;
}

static int esp_output_tcp_encap_cb(struct net *net, struct sock *sk,
				   struct sk_buff *skb)
{
	struct dst_entry *dst = skb_dst(skb);
	struct xfrm_state *x = dst->xfrm;

	return esp_output_tcp_finish(x, skb);
}

static int esp_output_tail_tcp(struct xfrm_state *x, struct sk_buff *skb)
{
	int err;

	local_bh_disable();
	err = xfrm_trans_queue_net(xs_net(x), skb, esp_output_tcp_encap_cb);
	local_bh_enable();

	/* EINPROGRESS just happens to do the right thing.  It
	 * actually means that the skb has been consumed and
	 * isn't coming back.
	 */
	return err ?: -EINPROGRESS;
}
#else
static int esp_output_tail_tcp(struct xfrm_state *x, struct sk_buff *skb)
{
	kfree_skb(skb);

	return -EOPNOTSUPP;
}
#endif

static void esp_output_done(struct crypto_async_request *base, int err)
{
	struct sk_buff *skb = base->data;
	struct xfrm_offload *xo = xfrm_offload(skb);
	void *tmp;
	struct xfrm_state *x;

	if (xo && (xo->flags & XFRM_DEV_RESUME)) {
		struct sec_path *sp = skb_sec_path(skb);

		x = sp->xvec[sp->len - 1];
	} else {
		x = skb_dst(skb)->xfrm;
	}

	tmp = ESP_SKB_CB(skb)->tmp;
	esp_ssg_unref(x, tmp);
	kfree(tmp);

	if (xo && (xo->flags & XFRM_DEV_RESUME)) {
		if (err) {
			XFRM_INC_STATS(xs_net(x), LINUX_MIB_XFRMOUTSTATEPROTOERROR);
			kfree_skb(skb);
			return;
		}

		skb_push(skb, skb->data - skb_mac_header(skb));
		secpath_reset(skb);
		xfrm_dev_resume(skb);
	} else {
		if (!err &&
		    x->encap && x->encap->encap_type == TCP_ENCAP_ESPINTCP)
			esp_output_tail_tcp(x, skb);
		else
			xfrm_output_resume(skb->sk, skb, err);
	}
}

/* Move ESP header back into place. */
static void esp_restore_header(struct sk_buff *skb, unsigned int offset)
{
	struct ip_esp_hdr *esph = (void *)(skb->data + offset);
	void *tmp = ESP_SKB_CB(skb)->tmp;
	__be32 *seqhi = esp_tmp_extra(tmp);

	esph->seq_no = esph->spi;
	esph->spi = *seqhi;
}

static void esp_output_restore_header(struct sk_buff *skb)
{
	void *tmp = ESP_SKB_CB(skb)->tmp;
	struct esp_output_extra *extra = esp_tmp_extra(tmp);

	esp_restore_header(skb, skb_transport_offset(skb) + extra->esphoff -
				sizeof(__be32));
}

static struct ip_esp_hdr *esp_output_set_extra(struct sk_buff *skb,
					       struct xfrm_state *x,
					       struct ip_esp_hdr *esph,
					       struct esp_output_extra *extra)
{
	/* For ESN we move the header forward by 4 bytes to
	 * accommodate the high bits.  We will move it back after
	 * encryption.
	 */
	if ((x->props.flags & XFRM_STATE_ESN)) {
		__u32 seqhi;
		struct xfrm_offload *xo = xfrm_offload(skb);

		if (xo)
			seqhi = xo->seq.hi;
		else
			seqhi = XFRM_SKB_CB(skb)->seq.output.hi;

		extra->esphoff = (unsigned char *)esph -
				 skb_transport_header(skb);
		esph = (struct ip_esp_hdr *)((unsigned char *)esph - 4);
		extra->seqhi = esph->spi;
		esph->seq_no = htonl(seqhi);
	}

	esph->spi = x->id.spi;

	return esph;
}

static void esp_output_done_esn(struct crypto_async_request *base, int err)
{
	struct sk_buff *skb = base->data;

	esp_output_restore_header(skb);
	esp_output_done(base, err);
}

static struct ip_esp_hdr *esp_output_udp_encap(struct sk_buff *skb,
					       int encap_type,
					       struct esp_info *esp,
					       __be16 sport,
					       __be16 dport)
{
	struct udphdr *uh;
	__be32 *udpdata32;
	unsigned int len;

	len = skb->len + esp->tailen - skb_transport_offset(skb);
	if (len + sizeof(struct iphdr) > IP_MAX_MTU)
		return ERR_PTR(-EMSGSIZE);

	uh = (struct udphdr *)esp->esph;
	uh->source = sport;
	uh->dest = dport;
	uh->len = htons(len);
	uh->check = 0;

	*skb_mac_header(skb) = IPPROTO_UDP;

	if (encap_type == UDP_ENCAP_ESPINUDP_NON_IKE) {
		udpdata32 = (__be32 *)(uh + 1);
		udpdata32[0] = udpdata32[1] = 0;
		return (struct ip_esp_hdr *)(udpdata32 + 2);
	}

	return (struct ip_esp_hdr *)(uh + 1);
}

#ifdef CONFIG_INET_ESPINTCP
static struct ip_esp_hdr *esp_output_tcp_encap(struct xfrm_state *x,
						    struct sk_buff *skb,
						    struct esp_info *esp)
{
	__be16 *lenp = (void *)esp->esph;
	struct ip_esp_hdr *esph;
	unsigned int len;
	struct sock *sk;

	len = skb->len + esp->tailen - skb_transport_offset(skb);
	if (len > IP_MAX_MTU)
		return ERR_PTR(-EMSGSIZE);

	rcu_read_lock();
	sk = esp_find_tcp_sk(x);
	rcu_read_unlock();

	if (IS_ERR(sk))
		return ERR_CAST(sk);

	*lenp = htons(len);
	esph = (struct ip_esp_hdr *)(lenp + 1);

	return esph;
}
#else
static struct ip_esp_hdr *esp_output_tcp_encap(struct xfrm_state *x,
						    struct sk_buff *skb,
						    struct esp_info *esp)
{
	return ERR_PTR(-EOPNOTSUPP);
}
#endif

static int esp_output_encap(struct xfrm_state *x, struct sk_buff *skb,
			    struct esp_info *esp)
{
	struct xfrm_encap_tmpl *encap = x->encap;
	struct ip_esp_hdr *esph;
	__be16 sport, dport;
	int encap_type;

	spin_lock_bh(&x->lock);
	sport = encap->encap_sport;
	dport = encap->encap_dport;
	encap_type = encap->encap_type;
	spin_unlock_bh(&x->lock);

	switch (encap_type) {
	default:
	case UDP_ENCAP_ESPINUDP:
	case UDP_ENCAP_ESPINUDP_NON_IKE:
		esph = esp_output_udp_encap(skb, encap_type, esp, sport, dport);
		break;
	case TCP_ENCAP_ESPINTCP:
		esph = esp_output_tcp_encap(x, skb, esp);
		break;
	}

	if (IS_ERR(esph))
		return PTR_ERR(esph);

	esp->esph = esph;

	return 0;
}

int esp_output_head(struct xfrm_state *x, struct sk_buff *skb, struct esp_info *esp)
{
	u8 *tail;
	int nfrags;
	int esph_offset;
	struct page *page;
	struct sk_buff *trailer;
	int tailen = esp->tailen;

	/* this is non-NULL only with TCP/UDP Encapsulation */
	if (x->encap) {
		int err = esp_output_encap(x, skb, esp);

		if (err < 0)
			return err;
	}

	if (ALIGN(tailen, L1_CACHE_BYTES) > PAGE_SIZE ||
	    ALIGN(skb->data_len, L1_CACHE_BYTES) > PAGE_SIZE)
		goto cow;

	if (!skb_cloned(skb)) {
		if (tailen <= skb_tailroom(skb)) {
			nfrags = 1;
			trailer = skb;
			tail = skb_tail_pointer(trailer);

			goto skip_cow;
		} else if ((skb_shinfo(skb)->nr_frags < MAX_SKB_FRAGS)
			   && !skb_has_frag_list(skb)) {
			int allocsize;
			struct sock *sk = skb->sk;
			struct page_frag *pfrag = &x->xfrag;

			esp->inplace = false;

			allocsize = ALIGN(tailen, L1_CACHE_BYTES);

			spin_lock_bh(&x->lock);

			if (unlikely(!skb_page_frag_refill(allocsize, pfrag, GFP_ATOMIC))) {
				spin_unlock_bh(&x->lock);
				goto cow;
			}

			page = pfrag->page;
			get_page(page);

			tail = page_address(page) + pfrag->offset;

			esp_output_fill_trailer(tail, esp->tfclen, esp->plen, esp->proto);

			nfrags = skb_shinfo(skb)->nr_frags;

			__skb_fill_page_desc(skb, nfrags, page, pfrag->offset,
					     tailen);
			skb_shinfo(skb)->nr_frags = ++nfrags;

			pfrag->offset = pfrag->offset + allocsize;

			spin_unlock_bh(&x->lock);

			nfrags++;

			skb_len_add(skb, tailen);
			if (sk && sk_fullsock(sk))
				refcount_add(tailen, &sk->sk_wmem_alloc);

			goto out;
		}
	}

cow:
	esph_offset = (unsigned char *)esp->esph - skb_transport_header(skb);

	nfrags = skb_cow_data(skb, tailen, &trailer);
	if (nfrags < 0)
		goto out;
	tail = skb_tail_pointer(trailer);
	esp->esph = (struct ip_esp_hdr *)(skb_transport_header(skb) + esph_offset);

skip_cow:
	esp_output_fill_trailer(tail, esp->tfclen, esp->plen, esp->proto);
	pskb_put(skb, trailer, tailen);

out:
	return nfrags;
}
EXPORT_SYMBOL_GPL(esp_output_head);

int esp_output_tail(struct xfrm_state *x, struct sk_buff *skb, struct esp_info *esp)
{
	u8 *iv;
	int alen;
	void *tmp;
	int ivlen;
	int assoclen;
	int extralen;
	struct page *page;
	struct ip_esp_hdr *esph;
	struct crypto_aead *aead;
	struct aead_request *req;
	struct scatterlist *sg, *dsg;
	struct esp_output_extra *extra;
	int err = -ENOMEM;

	assoclen = sizeof(struct ip_esp_hdr);
	extralen = 0;

	if (x->props.flags & XFRM_STATE_ESN) {
		extralen += sizeof(*extra);
		assoclen += sizeof(__be32);
	}

	aead = x->data;
	alen = crypto_aead_authsize(aead);
	ivlen = crypto_aead_ivsize(aead);

	tmp = esp_alloc_tmp(aead, esp->nfrags + 2, extralen);
	if (!tmp)
		goto error;

	extra = esp_tmp_extra(tmp);
	iv = esp_tmp_iv(aead, tmp, extralen);
	req = esp_tmp_req(aead, iv);
	sg = esp_req_sg(aead, req);

	if (esp->inplace)
		dsg = sg;
	else
		dsg = &sg[esp->nfrags];

	esph = esp_output_set_extra(skb, x, esp->esph, extra);
	esp->esph = esph;

	sg_init_table(sg, esp->nfrags);
	err = skb_to_sgvec(skb, sg,
		           (unsigned char *)esph - skb->data,
		           assoclen + ivlen + esp->clen + alen);
	if (unlikely(err < 0))
		goto error_free;

	if (!esp->inplace) {
		int allocsize;
		struct page_frag *pfrag = &x->xfrag;

		allocsize = ALIGN(skb->data_len, L1_CACHE_BYTES);

		spin_lock_bh(&x->lock);
		if (unlikely(!skb_page_frag_refill(allocsize, pfrag, GFP_ATOMIC))) {
			spin_unlock_bh(&x->lock);
			goto error_free;
		}

		skb_shinfo(skb)->nr_frags = 1;

		page = pfrag->page;
		get_page(page);
		/* replace page frags in skb with new page */
		__skb_fill_page_desc(skb, 0, page, pfrag->offset, skb->data_len);
		pfrag->offset = pfrag->offset + allocsize;
		spin_unlock_bh(&x->lock);

		sg_init_table(dsg, skb_shinfo(skb)->nr_frags + 1);
		err = skb_to_sgvec(skb, dsg,
			           (unsigned char *)esph - skb->data,
			           assoclen + ivlen + esp->clen + alen);
		if (unlikely(err < 0))
			goto error_free;
	}

	if ((x->props.flags & XFRM_STATE_ESN))
		aead_request_set_callback(req, 0, esp_output_done_esn, skb);
	else
		aead_request_set_callback(req, 0, esp_output_done, skb);

	aead_request_set_crypt(req, sg, dsg, ivlen + esp->clen, iv);
	aead_request_set_ad(req, assoclen);

	memset(iv, 0, ivlen);
	memcpy(iv + ivlen - min(ivlen, 8), (u8 *)&esp->seqno + 8 - min(ivlen, 8),
	       min(ivlen, 8));

	ESP_SKB_CB(skb)->tmp = tmp;
	err = crypto_aead_encrypt(req);

	switch (err) {
	case -EINPROGRESS:
		goto error;

	case -ENOSPC:
		err = NET_XMIT_DROP;
		break;

	case 0:
		if ((x->props.flags & XFRM_STATE_ESN))
			esp_output_restore_header(skb);
	}

	if (sg != dsg)
		esp_ssg_unref(x, tmp);

	if (!err && x->encap && x->encap->encap_type == TCP_ENCAP_ESPINTCP)
		err = esp_output_tail_tcp(x, skb);

error_free:
	kfree(tmp);
error:
	return err;
}
EXPORT_SYMBOL_GPL(esp_output_tail);

static int esp_output(struct xfrm_state *x, struct sk_buff *skb)
{
	int alen;
	int blksize;
	struct ip_esp_hdr *esph;
	struct crypto_aead *aead;
	struct esp_info esp;

	esp.inplace = true;

	esp.proto = *skb_mac_header(skb);
	*skb_mac_header(skb) = IPPROTO_ESP;

	/* skb is pure payload to encrypt */

	aead = x->data;
	alen = crypto_aead_authsize(aead);

	esp.tfclen = 0;
	if (x->tfcpad) {
		struct xfrm_dst *dst = (struct xfrm_dst *)skb_dst(skb);
		u32 padto;

		padto = min(x->tfcpad, xfrm_state_mtu(x, dst->child_mtu_cached));
		if (skb->len < padto)
			esp.tfclen = padto - skb->len;
	}
	blksize = ALIGN(crypto_aead_blocksize(aead), 4);
	esp.clen = ALIGN(skb->len + 2 + esp.tfclen, blksize);
	esp.plen = esp.clen - skb->len - esp.tfclen;
	esp.tailen = esp.tfclen + esp.plen + alen;

	esp.esph = ip_esp_hdr(skb);

	esp.nfrags = esp_output_head(x, skb, &esp);
	if (esp.nfrags < 0)
		return esp.nfrags;

	esph = esp.esph;
	esph->spi = x->id.spi;

	esph->seq_no = htonl(XFRM_SKB_CB(skb)->seq.output.low);
	esp.seqno = cpu_to_be64(XFRM_SKB_CB(skb)->seq.output.low +
				 ((u64)XFRM_SKB_CB(skb)->seq.output.hi << 32));

	skb_push(skb, -skb_network_offset(skb));

	return esp_output_tail(x, skb, &esp);
}

static inline int esp_remove_trailer(struct sk_buff *skb)
{
	struct xfrm_state *x = xfrm_input_state(skb);
	struct crypto_aead *aead = x->data;
	int alen, hlen, elen;
	int padlen, trimlen;
	__wsum csumdiff;
	u8 nexthdr[2];
	int ret;

	alen = crypto_aead_authsize(aead);
	hlen = sizeof(struct ip_esp_hdr) + crypto_aead_ivsize(aead);
	elen = skb->len - hlen;

	if (skb_copy_bits(skb, skb->len - alen - 2, nexthdr, 2))
		BUG();

	ret = -EINVAL;
	padlen = nexthdr[0];
	if (padlen + 2 + alen >= elen) {
		net_dbg_ratelimited("ipsec esp packet is garbage padlen=%d, elen=%d\n",
				    padlen + 2, elen - alen);
		goto out;
	}

	trimlen = alen + padlen + 2;
	if (skb->ip_summed == CHECKSUM_COMPLETE) {
		csumdiff = skb_checksum(skb, skb->len - trimlen, trimlen, 0);
		skb->csum = csum_block_sub(skb->csum, csumdiff,
					   skb->len - trimlen);
	}
	pskb_trim(skb, skb->len - trimlen);

	ret = nexthdr[1];

out:
	return ret;
}

int esp_input_done2(struct sk_buff *skb, int err)
{
	const struct iphdr *iph;
	struct xfrm_state *x = xfrm_input_state(skb);
	struct xfrm_offload *xo = xfrm_offload(skb);
	struct crypto_aead *aead = x->data;
	int hlen = sizeof(struct ip_esp_hdr) + crypto_aead_ivsize(aead);
	int ihl;

	if (!xo || !(xo->flags & CRYPTO_DONE))
		kfree(ESP_SKB_CB(skb)->tmp);

	if (unlikely(err))
		goto out;

	err = esp_remove_trailer(skb);
	if (unlikely(err < 0))
		goto out;

	iph = ip_hdr(skb);
	ihl = iph->ihl * 4;

	if (x->encap) {
		struct xfrm_encap_tmpl *encap = x->encap;
		struct tcphdr *th = (void *)(skb_network_header(skb) + ihl);
		struct udphdr *uh = (void *)(skb_network_header(skb) + ihl);
		__be16 source;

		switch (x->encap->encap_type) {
		case TCP_ENCAP_ESPINTCP:
			source = th->source;
			break;
		case UDP_ENCAP_ESPINUDP:
		case UDP_ENCAP_ESPINUDP_NON_IKE:
			source = uh->source;
			break;
		default:
			WARN_ON_ONCE(1);
			err = -EINVAL;
			goto out;
		}

		/*
		 * 1) if the NAT-T peer's IP or port changed then
		 *    advertize the change to the keying daemon.
		 *    This is an inbound SA, so just compare
		 *    SRC ports.
		 */
		if (iph->saddr != x->props.saddr.a4 ||
		    source != encap->encap_sport) {
			xfrm_address_t ipaddr;

			ipaddr.a4 = iph->saddr;
			km_new_mapping(x, &ipaddr, source);

			/* XXX: perhaps add an extra
			 * policy check here, to see
			 * if we should allow or
			 * reject a packet from a
			 * different source
			 * address/port.
			 */
		}

		/*
		 * 2) ignore UDP/TCP checksums in case
		 *    of NAT-T in Transport Mode, or
		 *    perform other post-processing fixes
		 *    as per draft-ietf-ipsec-udp-encaps-06,
		 *    section 3.1.2
		 */
		if (x->props.mode == XFRM_MODE_TRANSPORT)
			skb->ip_summed = CHECKSUM_UNNECESSARY;
	}

	skb_pull_rcsum(skb, hlen);
	if (x->props.mode == XFRM_MODE_TUNNEL)
		skb_reset_transport_header(skb);
	else
		skb_set_transport_header(skb, -ihl);

	/* RFC4303: Drop dummy packets without any error */
	if (err == IPPROTO_NONE)
		err = -EINVAL;

out:
	return err;
}
EXPORT_SYMBOL_GPL(esp_input_done2);

static void esp_input_done(struct crypto_async_request *base, int err)
{
	struct sk_buff *skb = base->data;

	xfrm_input_resume(skb, esp_input_done2(skb, err));
}

static void esp_input_restore_header(struct sk_buff *skb)
{
	esp_restore_header(skb, 0);
	__skb_pull(skb, 4);
}

static void esp_input_set_header(struct sk_buff *skb, __be32 *seqhi)
{
	struct xfrm_state *x = xfrm_input_state(skb);
	struct ip_esp_hdr *esph;

	/* For ESN we move the header forward by 4 bytes to
	 * accommodate the high bits.  We will move it back after
	 * decryption.
	 */
	if ((x->props.flags & XFRM_STATE_ESN)) {
		esph = skb_push(skb, 4);
		*seqhi = esph->spi;
		esph->spi = esph->seq_no;
		esph->seq_no = XFRM_SKB_CB(skb)->seq.input.hi;
	}
}

static void esp_input_done_esn(struct crypto_async_request *base, int err)
{
	struct sk_buff *skb = base->data;

	esp_input_restore_header(skb);
	esp_input_done(base, err);
}

/*
 * Note: detecting truncated vs. non-truncated authentication data is very
 * expensive, so we only support truncated data, which is the recommended
 * and common case.
 */
static int esp_input(struct xfrm_state *x, struct sk_buff *skb)
{
	struct crypto_aead *aead = x->data;
	struct aead_request *req;
	struct sk_buff *trailer;
	int ivlen = crypto_aead_ivsize(aead);
	int elen = skb->len - sizeof(struct ip_esp_hdr) - ivlen;
	int nfrags;
	int assoclen;
	int seqhilen;
	__be32 *seqhi;
	void *tmp;
	u8 *iv;
	struct scatterlist *sg;
	int err = -EINVAL;

	if (!pskb_may_pull(skb, sizeof(struct ip_esp_hdr) + ivlen))
		goto out;

	if (elen <= 0)
		goto out;

	assoclen = sizeof(struct ip_esp_hdr);
	seqhilen = 0;

	if (x->props.flags & XFRM_STATE_ESN) {
		seqhilen += sizeof(__be32);
		assoclen += seqhilen;
	}

	if (!skb_cloned(skb)) {
		if (!skb_is_nonlinear(skb)) {
			nfrags = 1;

			goto skip_cow;
		} else if (!skb_has_frag_list(skb)) {
			nfrags = skb_shinfo(skb)->nr_frags;
			nfrags++;

			goto skip_cow;
		}
	}

	err = skb_cow_data(skb, 0, &trailer);
	if (err < 0)
		goto out;

	nfrags = err;

skip_cow:
	err = -ENOMEM;
	tmp = esp_alloc_tmp(aead, nfrags, seqhilen);
	if (!tmp)
		goto out;

	ESP_SKB_CB(skb)->tmp = tmp;
	seqhi = esp_tmp_extra(tmp);
	iv = esp_tmp_iv(aead, tmp, seqhilen);
	req = esp_tmp_req(aead, iv);
	sg = esp_req_sg(aead, req);

	esp_input_set_header(skb, seqhi);

	sg_init_table(sg, nfrags);
	err = skb_to_sgvec(skb, sg, 0, skb->len);
	if (unlikely(err < 0)) {
		kfree(tmp);
		goto out;
	}

	skb->ip_summed = CHECKSUM_NONE;

	if ((x->props.flags & XFRM_STATE_ESN))
		aead_request_set_callback(req, 0, esp_input_done_esn, skb);
	else
		aead_request_set_callback(req, 0, esp_input_done, skb);

	aead_request_set_crypt(req, sg, sg, elen + ivlen, iv);
	aead_request_set_ad(req, assoclen);

	err = crypto_aead_decrypt(req);
	if (err == -EINPROGRESS)
		goto out;

	if ((x->props.flags & XFRM_STATE_ESN))
		esp_input_restore_header(skb);

	err = esp_input_done2(skb, err);

out:
	return err;
}

static int esp4_err(struct sk_buff *skb, u32 info)
{
	struct net *net = dev_net(skb->dev);
	const struct iphdr *iph = (const struct iphdr *)skb->data;
	struct ip_esp_hdr *esph = (struct ip_esp_hdr *)(skb->data+(iph->ihl<<2));
	struct xfrm_state *x;

	switch (icmp_hdr(skb)->type) {
	case ICMP_DEST_UNREACH:
		if (icmp_hdr(skb)->code != ICMP_FRAG_NEEDED)
			return 0;
		break;
	case ICMP_REDIRECT:
		break;
	default:
		return 0;
	}

	x = xfrm_state_lookup(net, skb->mark, (const xfrm_address_t *)&iph->daddr,
			      esph->spi, IPPROTO_ESP, AF_INET);
	if (!x)
		return 0;

	if (icmp_hdr(skb)->type == ICMP_DEST_UNREACH)
		ipv4_update_pmtu(skb, net, info, 0, IPPROTO_ESP);
	else
		ipv4_redirect(skb, net, 0, IPPROTO_ESP);
	xfrm_state_put(x);

	return 0;
}

static void esp_destroy(struct xfrm_state *x)
{
	struct crypto_aead *aead = x->data;

	if (!aead)
		return;

	crypto_free_aead(aead);
}

static int esp_init_aead(struct xfrm_state *x, struct netlink_ext_ack *extack)
{
	char aead_name[CRYPTO_MAX_ALG_NAME];
	struct crypto_aead *aead;
	int err;

	if (snprintf(aead_name, CRYPTO_MAX_ALG_NAME, "%s(%s)",
		     x->geniv, x->aead->alg_name) >= CRYPTO_MAX_ALG_NAME) {
		NL_SET_ERR_MSG(extack, "Algorithm name is too long");
		return -ENAMETOOLONG;
	}

	aead = crypto_alloc_aead(aead_name, 0, 0);
	err = PTR_ERR(aead);
	if (IS_ERR(aead))
		goto error;

	x->data = aead;

	err = crypto_aead_setkey(aead, x->aead->alg_key,
				 (x->aead->alg_key_len + 7) / 8);
	if (err)
		goto error;

	err = crypto_aead_setauthsize(aead, x->aead->alg_icv_len / 8);
	if (err)
		goto error;

	return 0;

error:
	NL_SET_ERR_MSG(extack, "Kernel was unable to initialize cryptographic operations");
	return err;
}

static int esp_init_authenc(struct xfrm_state *x,
			    struct netlink_ext_ack *extack)
{
	struct crypto_aead *aead;
	struct crypto_authenc_key_param *param;
	struct rtattr *rta;
	char *key;
	char *p;
	char authenc_name[CRYPTO_MAX_ALG_NAME];
	unsigned int keylen;
	int err;

	err = -ENAMETOOLONG;

	if ((x->props.flags & XFRM_STATE_ESN)) {
		if (snprintf(authenc_name, CRYPTO_MAX_ALG_NAME,
			     "%s%sauthencesn(%s,%s)%s",
			     x->geniv ?: "", x->geniv ? "(" : "",
			     x->aalg ? x->aalg->alg_name : "digest_null",
			     x->ealg->alg_name,
			     x->geniv ? ")" : "") >= CRYPTO_MAX_ALG_NAME) {
			NL_SET_ERR_MSG(extack, "Algorithm name is too long");
			goto error;
		}
	} else {
		if (snprintf(authenc_name, CRYPTO_MAX_ALG_NAME,
			     "%s%sauthenc(%s,%s)%s",
			     x->geniv ?: "", x->geniv ? "(" : "",
			     x->aalg ? x->aalg->alg_name : "digest_null",
			     x->ealg->alg_name,
			     x->geniv ? ")" : "") >= CRYPTO_MAX_ALG_NAME) {
			NL_SET_ERR_MSG(extack, "Algorithm name is too long");
			goto error;
		}
	}

	aead = crypto_alloc_aead(authenc_name, 0, 0);
	err = PTR_ERR(aead);
	if (IS_ERR(aead)) {
		NL_SET_ERR_MSG(extack, "Kernel was unable to initialize cryptographic operations");
		goto error;
	}

	x->data = aead;

	keylen = (x->aalg ? (x->aalg->alg_key_len + 7) / 8 : 0) +
		 (x->ealg->alg_key_len + 7) / 8 + RTA_SPACE(sizeof(*param));
	err = -ENOMEM;
	key = kmalloc(keylen, GFP_KERNEL);
	if (!key)
		goto error;

	p = key;
	rta = (void *)p;
	rta->rta_type = CRYPTO_AUTHENC_KEYA_PARAM;
	rta->rta_len = RTA_LENGTH(sizeof(*param));
	param = RTA_DATA(rta);
	p += RTA_SPACE(sizeof(*param));

	if (x->aalg) {
		struct xfrm_algo_desc *aalg_desc;

		memcpy(p, x->aalg->alg_key, (x->aalg->alg_key_len + 7) / 8);
		p += (x->aalg->alg_key_len + 7) / 8;

		aalg_desc = xfrm_aalg_get_byname(x->aalg->alg_name, 0);
		BUG_ON(!aalg_desc);

		err = -EINVAL;
		if (aalg_desc->uinfo.auth.icv_fullbits / 8 !=
		    crypto_aead_authsize(aead)) {
<<<<<<< HEAD
			pr_info("ESP: %s digestsize %u != %u\n",
				x->aalg->alg_name,
				crypto_aead_authsize(aead),
				aalg_desc->uinfo.auth.icv_fullbits / 8);
=======
			NL_SET_ERR_MSG(extack, "Kernel was unable to initialize cryptographic operations");
>>>>>>> 7365df19
			goto free_key;
		}

		err = crypto_aead_setauthsize(
			aead, x->aalg->alg_trunc_len / 8);
		if (err) {
			NL_SET_ERR_MSG(extack, "Kernel was unable to initialize cryptographic operations");
			goto free_key;
		}
	}

	param->enckeylen = cpu_to_be32((x->ealg->alg_key_len + 7) / 8);
	memcpy(p, x->ealg->alg_key, (x->ealg->alg_key_len + 7) / 8);

	err = crypto_aead_setkey(aead, key, keylen);

free_key:
	kfree(key);

error:
	return err;
}

static int esp_init_state(struct xfrm_state *x, struct netlink_ext_ack *extack)
{
	struct crypto_aead *aead;
	u32 align;
	int err;

	x->data = NULL;

	if (x->aead) {
		err = esp_init_aead(x, extack);
	} else if (x->ealg) {
		err = esp_init_authenc(x, extack);
	} else {
		NL_SET_ERR_MSG(extack, "ESP: AEAD or CRYPT must be provided");
		err = -EINVAL;
	}

	if (err)
		goto error;

	aead = x->data;

	x->props.header_len = sizeof(struct ip_esp_hdr) +
			      crypto_aead_ivsize(aead);
	if (x->props.mode == XFRM_MODE_TUNNEL)
		x->props.header_len += sizeof(struct iphdr);
	else if (x->props.mode == XFRM_MODE_BEET && x->sel.family != AF_INET6)
		x->props.header_len += IPV4_BEET_PHMAXLEN;
	if (x->encap) {
		struct xfrm_encap_tmpl *encap = x->encap;

		switch (encap->encap_type) {
		default:
			NL_SET_ERR_MSG(extack, "Unsupported encapsulation type for ESP");
			err = -EINVAL;
			goto error;
		case UDP_ENCAP_ESPINUDP:
			x->props.header_len += sizeof(struct udphdr);
			break;
		case UDP_ENCAP_ESPINUDP_NON_IKE:
			x->props.header_len += sizeof(struct udphdr) + 2 * sizeof(u32);
			break;
#ifdef CONFIG_INET_ESPINTCP
		case TCP_ENCAP_ESPINTCP:
			/* only the length field, TCP encap is done by
			 * the socket
			 */
			x->props.header_len += 2;
			break;
#endif
		}
	}

	align = ALIGN(crypto_aead_blocksize(aead), 4);
	x->props.trailer_len = align + 1 + crypto_aead_authsize(aead);

error:
	return err;
}

static int esp4_rcv_cb(struct sk_buff *skb, int err)
{
	return 0;
}

static const struct xfrm_type esp_type =
{
	.owner		= THIS_MODULE,
	.proto	     	= IPPROTO_ESP,
	.flags		= XFRM_TYPE_REPLAY_PROT,
	.init_state	= esp_init_state,
	.destructor	= esp_destroy,
	.input		= esp_input,
	.output		= esp_output,
};

static struct xfrm4_protocol esp4_protocol = {
	.handler	=	xfrm4_rcv,
	.input_handler	=	xfrm_input,
	.cb_handler	=	esp4_rcv_cb,
	.err_handler	=	esp4_err,
	.priority	=	0,
};

static int __init esp4_init(void)
{
	if (xfrm_register_type(&esp_type, AF_INET) < 0) {
		pr_info("%s: can't add xfrm type\n", __func__);
		return -EAGAIN;
	}
	if (xfrm4_protocol_register(&esp4_protocol, IPPROTO_ESP) < 0) {
		pr_info("%s: can't add protocol\n", __func__);
		xfrm_unregister_type(&esp_type, AF_INET);
		return -EAGAIN;
	}
	return 0;
}

static void __exit esp4_fini(void)
{
	if (xfrm4_protocol_deregister(&esp4_protocol, IPPROTO_ESP) < 0)
		pr_info("%s: can't remove protocol\n", __func__);
	xfrm_unregister_type(&esp_type, AF_INET);
}

module_init(esp4_init);
module_exit(esp4_fini);
MODULE_LICENSE("GPL");
MODULE_ALIAS_XFRM_TYPE(AF_INET, XFRM_PROTO_ESP);<|MERGE_RESOLUTION|>--- conflicted
+++ resolved
@@ -1114,14 +1114,7 @@
 		err = -EINVAL;
 		if (aalg_desc->uinfo.auth.icv_fullbits / 8 !=
 		    crypto_aead_authsize(aead)) {
-<<<<<<< HEAD
-			pr_info("ESP: %s digestsize %u != %u\n",
-				x->aalg->alg_name,
-				crypto_aead_authsize(aead),
-				aalg_desc->uinfo.auth.icv_fullbits / 8);
-=======
 			NL_SET_ERR_MSG(extack, "Kernel was unable to initialize cryptographic operations");
->>>>>>> 7365df19
 			goto free_key;
 		}
 
