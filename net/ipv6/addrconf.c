// SPDX-License-Identifier: GPL-2.0-or-later
/*
 *	IPv6 Address [auto]configuration
 *	Linux INET6 implementation
 *
 *	Authors:
 *	Pedro Roque		<roque@di.fc.ul.pt>
 *	Alexey Kuznetsov	<kuznet@ms2.inr.ac.ru>
 */

/*
 *	Changes:
 *
 *	Janos Farkas			:	delete timer on ifdown
 *	<chexum@bankinf.banki.hu>
 *	Andi Kleen			:	kill double kfree on module
 *						unload.
 *	Maciej W. Rozycki		:	FDDI support
 *	sekiya@USAGI			:	Don't send too many RS
 *						packets.
 *	yoshfuji@USAGI			:       Fixed interval between DAD
 *						packets.
 *	YOSHIFUJI Hideaki @USAGI	:	improved accuracy of
 *						address validation timer.
 *	YOSHIFUJI Hideaki @USAGI	:	Privacy Extensions (RFC3041)
 *						support.
 *	Yuji SEKIYA @USAGI		:	Don't assign a same IPv6
 *						address on a same interface.
 *	YOSHIFUJI Hideaki @USAGI	:	ARCnet support
 *	YOSHIFUJI Hideaki @USAGI	:	convert /proc/net/if_inet6 to
 *						seq_file.
 *	YOSHIFUJI Hideaki @USAGI	:	improved source address
 *						selection; consider scope,
 *						status etc.
 */

#define pr_fmt(fmt) "IPv6: " fmt

#include <linux/errno.h>
#include <linux/types.h>
#include <linux/kernel.h>
#include <linux/sched/signal.h>
#include <linux/socket.h>
#include <linux/sockios.h>
#include <linux/net.h>
#include <linux/inet.h>
#include <linux/in6.h>
#include <linux/netdevice.h>
#include <linux/if_addr.h>
#include <linux/if_arp.h>
#include <linux/if_arcnet.h>
#include <linux/if_infiniband.h>
#include <linux/route.h>
#include <linux/inetdevice.h>
#include <linux/init.h>
#include <linux/slab.h>
#ifdef CONFIG_SYSCTL
#include <linux/sysctl.h>
#endif
#include <linux/capability.h>
#include <linux/delay.h>
#include <linux/notifier.h>
#include <linux/string.h>
#include <linux/hash.h>

#include <net/net_namespace.h>
#include <net/sock.h>
#include <net/snmp.h>

#include <net/6lowpan.h>
#include <net/firewire.h>
#include <net/ipv6.h>
#include <net/protocol.h>
#include <net/ndisc.h>
#include <net/ip6_route.h>
#include <net/addrconf.h>
#include <net/tcp.h>
#include <net/ip.h>
#include <net/netlink.h>
#include <net/pkt_sched.h>
#include <net/l3mdev.h>
#include <linux/if_tunnel.h>
#include <linux/rtnetlink.h>
#include <linux/netconf.h>
#include <linux/random.h>
#include <linux/uaccess.h>
#include <asm/unaligned.h>

#include <linux/proc_fs.h>
#include <linux/seq_file.h>
#include <linux/export.h>
#include <linux/ioam6.h>

#define	INFINITY_LIFE_TIME	0xFFFFFFFF

#define IPV6_MAX_STRLEN \
	sizeof("ffff:ffff:ffff:ffff:ffff:ffff:255.255.255.255")

static inline u32 cstamp_delta(unsigned long cstamp)
{
	return (cstamp - INITIAL_JIFFIES) * 100UL / HZ;
}

static inline s32 rfc3315_s14_backoff_init(s32 irt)
{
	/* multiply 'initial retransmission time' by 0.9 .. 1.1 */
	u64 tmp = get_random_u32_inclusive(900000, 1100000) * (u64)irt;
	do_div(tmp, 1000000);
	return (s32)tmp;
}

static inline s32 rfc3315_s14_backoff_update(s32 rt, s32 mrt)
{
	/* multiply 'retransmission timeout' by 1.9 .. 2.1 */
	u64 tmp = get_random_u32_inclusive(1900000, 2100000) * (u64)rt;
	do_div(tmp, 1000000);
	if ((s32)tmp > mrt) {
		/* multiply 'maximum retransmission time' by 0.9 .. 1.1 */
		tmp = get_random_u32_inclusive(900000, 1100000) * (u64)mrt;
		do_div(tmp, 1000000);
	}
	return (s32)tmp;
}

#ifdef CONFIG_SYSCTL
static int addrconf_sysctl_register(struct inet6_dev *idev);
static void addrconf_sysctl_unregister(struct inet6_dev *idev);
#else
static inline int addrconf_sysctl_register(struct inet6_dev *idev)
{
	return 0;
}

static inline void addrconf_sysctl_unregister(struct inet6_dev *idev)
{
}
#endif

static void ipv6_gen_rnd_iid(struct in6_addr *addr);

static int ipv6_generate_eui64(u8 *eui, struct net_device *dev);
static int ipv6_count_addresses(const struct inet6_dev *idev);
static int ipv6_generate_stable_address(struct in6_addr *addr,
					u8 dad_count,
					const struct inet6_dev *idev);

#define IN6_ADDR_HSIZE_SHIFT	8
#define IN6_ADDR_HSIZE		(1 << IN6_ADDR_HSIZE_SHIFT)

static void addrconf_verify(struct net *net);
static void addrconf_verify_rtnl(struct net *net);

static struct workqueue_struct *addrconf_wq;

static void addrconf_join_anycast(struct inet6_ifaddr *ifp);
static void addrconf_leave_anycast(struct inet6_ifaddr *ifp);

static void addrconf_type_change(struct net_device *dev,
				 unsigned long event);
static int addrconf_ifdown(struct net_device *dev, bool unregister);

static struct fib6_info *addrconf_get_prefix_route(const struct in6_addr *pfx,
						  int plen,
						  const struct net_device *dev,
						  u32 flags, u32 noflags,
						  bool no_gw);

static void addrconf_dad_start(struct inet6_ifaddr *ifp);
static void addrconf_dad_work(struct work_struct *w);
static void addrconf_dad_completed(struct inet6_ifaddr *ifp, bool bump_id,
				   bool send_na);
static void addrconf_dad_run(struct inet6_dev *idev, bool restart);
static void addrconf_rs_timer(struct timer_list *t);
static void __ipv6_ifa_notify(int event, struct inet6_ifaddr *ifa);
static void ipv6_ifa_notify(int event, struct inet6_ifaddr *ifa);

static void inet6_prefix_notify(int event, struct inet6_dev *idev,
				struct prefix_info *pinfo);

static struct ipv6_devconf ipv6_devconf __read_mostly = {
	.forwarding		= 0,
	.hop_limit		= IPV6_DEFAULT_HOPLIMIT,
	.mtu6			= IPV6_MIN_MTU,
	.accept_ra		= 1,
	.accept_redirects	= 1,
	.autoconf		= 1,
	.force_mld_version	= 0,
	.mldv1_unsolicited_report_interval = 10 * HZ,
	.mldv2_unsolicited_report_interval = HZ,
	.dad_transmits		= 1,
	.rtr_solicits		= MAX_RTR_SOLICITATIONS,
	.rtr_solicit_interval	= RTR_SOLICITATION_INTERVAL,
	.rtr_solicit_max_interval = RTR_SOLICITATION_MAX_INTERVAL,
	.rtr_solicit_delay	= MAX_RTR_SOLICITATION_DELAY,
	.use_tempaddr		= 0,
	.temp_valid_lft		= TEMP_VALID_LIFETIME,
	.temp_prefered_lft	= TEMP_PREFERRED_LIFETIME,
	.regen_min_advance	= REGEN_MIN_ADVANCE,
	.regen_max_retry	= REGEN_MAX_RETRY,
	.max_desync_factor	= MAX_DESYNC_FACTOR,
	.max_addresses		= IPV6_MAX_ADDRESSES,
	.accept_ra_defrtr	= 1,
	.ra_defrtr_metric	= IP6_RT_PRIO_USER,
	.accept_ra_from_local	= 0,
	.accept_ra_min_hop_limit= 1,
	.accept_ra_min_lft	= 0,
	.accept_ra_pinfo	= 1,
#ifdef CONFIG_IPV6_ROUTER_PREF
	.accept_ra_rtr_pref	= 1,
	.rtr_probe_interval	= 60 * HZ,
#ifdef CONFIG_IPV6_ROUTE_INFO
	.accept_ra_rt_info_min_plen = 0,
	.accept_ra_rt_info_max_plen = 0,
#endif
#endif
	.proxy_ndp		= 0,
	.accept_source_route	= 0,	/* we do not accept RH0 by default. */
	.disable_ipv6		= 0,
	.accept_dad		= 0,
	.suppress_frag_ndisc	= 1,
	.accept_ra_mtu		= 1,
	.stable_secret		= {
		.initialized = false,
	},
	.use_oif_addrs_only	= 0,
	.ignore_routes_with_linkdown = 0,
	.keep_addr_on_down	= 0,
	.seg6_enabled		= 0,
#ifdef CONFIG_IPV6_SEG6_HMAC
	.seg6_require_hmac	= 0,
#endif
	.enhanced_dad           = 1,
	.addr_gen_mode		= IN6_ADDR_GEN_MODE_EUI64,
	.disable_policy		= 0,
	.rpl_seg_enabled	= 0,
	.ioam6_enabled		= 0,
	.ioam6_id               = IOAM6_DEFAULT_IF_ID,
	.ioam6_id_wide		= IOAM6_DEFAULT_IF_ID_WIDE,
	.ndisc_evict_nocarrier	= 1,
	.ra_honor_pio_life	= 0,
};

static struct ipv6_devconf ipv6_devconf_dflt __read_mostly = {
	.forwarding		= 0,
	.hop_limit		= IPV6_DEFAULT_HOPLIMIT,
	.mtu6			= IPV6_MIN_MTU,
	.accept_ra		= 1,
	.accept_redirects	= 1,
	.autoconf		= 1,
	.force_mld_version	= 0,
	.mldv1_unsolicited_report_interval = 10 * HZ,
	.mldv2_unsolicited_report_interval = HZ,
	.dad_transmits		= 1,
	.rtr_solicits		= MAX_RTR_SOLICITATIONS,
	.rtr_solicit_interval	= RTR_SOLICITATION_INTERVAL,
	.rtr_solicit_max_interval = RTR_SOLICITATION_MAX_INTERVAL,
	.rtr_solicit_delay	= MAX_RTR_SOLICITATION_DELAY,
	.use_tempaddr		= 0,
	.temp_valid_lft		= TEMP_VALID_LIFETIME,
	.temp_prefered_lft	= TEMP_PREFERRED_LIFETIME,
	.regen_min_advance	= REGEN_MIN_ADVANCE,
	.regen_max_retry	= REGEN_MAX_RETRY,
	.max_desync_factor	= MAX_DESYNC_FACTOR,
	.max_addresses		= IPV6_MAX_ADDRESSES,
	.accept_ra_defrtr	= 1,
	.ra_defrtr_metric	= IP6_RT_PRIO_USER,
	.accept_ra_from_local	= 0,
	.accept_ra_min_hop_limit= 1,
	.accept_ra_min_lft	= 0,
	.accept_ra_pinfo	= 1,
#ifdef CONFIG_IPV6_ROUTER_PREF
	.accept_ra_rtr_pref	= 1,
	.rtr_probe_interval	= 60 * HZ,
#ifdef CONFIG_IPV6_ROUTE_INFO
	.accept_ra_rt_info_min_plen = 0,
	.accept_ra_rt_info_max_plen = 0,
#endif
#endif
	.proxy_ndp		= 0,
	.accept_source_route	= 0,	/* we do not accept RH0 by default. */
	.disable_ipv6		= 0,
	.accept_dad		= 1,
	.suppress_frag_ndisc	= 1,
	.accept_ra_mtu		= 1,
	.stable_secret		= {
		.initialized = false,
	},
	.use_oif_addrs_only	= 0,
	.ignore_routes_with_linkdown = 0,
	.keep_addr_on_down	= 0,
	.seg6_enabled		= 0,
#ifdef CONFIG_IPV6_SEG6_HMAC
	.seg6_require_hmac	= 0,
#endif
	.enhanced_dad           = 1,
	.addr_gen_mode		= IN6_ADDR_GEN_MODE_EUI64,
	.disable_policy		= 0,
	.rpl_seg_enabled	= 0,
	.ioam6_enabled		= 0,
	.ioam6_id               = IOAM6_DEFAULT_IF_ID,
	.ioam6_id_wide		= IOAM6_DEFAULT_IF_ID_WIDE,
	.ndisc_evict_nocarrier	= 1,
	.ra_honor_pio_life	= 0,
};

/* Check if link is ready: is it up and is a valid qdisc available */
static inline bool addrconf_link_ready(const struct net_device *dev)
{
	return netif_oper_up(dev) && !qdisc_tx_is_noop(dev);
}

static void addrconf_del_rs_timer(struct inet6_dev *idev)
{
	if (del_timer(&idev->rs_timer))
		__in6_dev_put(idev);
}

static void addrconf_del_dad_work(struct inet6_ifaddr *ifp)
{
	if (cancel_delayed_work(&ifp->dad_work))
		__in6_ifa_put(ifp);
}

static void addrconf_mod_rs_timer(struct inet6_dev *idev,
				  unsigned long when)
{
	if (!mod_timer(&idev->rs_timer, jiffies + when))
		in6_dev_hold(idev);
}

static void addrconf_mod_dad_work(struct inet6_ifaddr *ifp,
				   unsigned long delay)
{
	in6_ifa_hold(ifp);
	if (mod_delayed_work(addrconf_wq, &ifp->dad_work, delay))
		in6_ifa_put(ifp);
}

static int snmp6_alloc_dev(struct inet6_dev *idev)
{
	int i;

	idev->stats.ipv6 = alloc_percpu_gfp(struct ipstats_mib, GFP_KERNEL_ACCOUNT);
	if (!idev->stats.ipv6)
		goto err_ip;

	for_each_possible_cpu(i) {
		struct ipstats_mib *addrconf_stats;
		addrconf_stats = per_cpu_ptr(idev->stats.ipv6, i);
		u64_stats_init(&addrconf_stats->syncp);
	}


	idev->stats.icmpv6dev = kzalloc(sizeof(struct icmpv6_mib_device),
					GFP_KERNEL);
	if (!idev->stats.icmpv6dev)
		goto err_icmp;
	idev->stats.icmpv6msgdev = kzalloc(sizeof(struct icmpv6msg_mib_device),
					   GFP_KERNEL_ACCOUNT);
	if (!idev->stats.icmpv6msgdev)
		goto err_icmpmsg;

	return 0;

err_icmpmsg:
	kfree(idev->stats.icmpv6dev);
err_icmp:
	free_percpu(idev->stats.ipv6);
err_ip:
	return -ENOMEM;
}

static struct inet6_dev *ipv6_add_dev(struct net_device *dev)
{
	struct inet6_dev *ndev;
	int err = -ENOMEM;

	ASSERT_RTNL();

	if (dev->mtu < IPV6_MIN_MTU && dev != blackhole_netdev)
		return ERR_PTR(-EINVAL);

	ndev = kzalloc(sizeof(*ndev), GFP_KERNEL_ACCOUNT);
	if (!ndev)
		return ERR_PTR(err);

	rwlock_init(&ndev->lock);
	ndev->dev = dev;
	INIT_LIST_HEAD(&ndev->addr_list);
	timer_setup(&ndev->rs_timer, addrconf_rs_timer, 0);
	memcpy(&ndev->cnf, dev_net(dev)->ipv6.devconf_dflt, sizeof(ndev->cnf));

	if (ndev->cnf.stable_secret.initialized)
		ndev->cnf.addr_gen_mode = IN6_ADDR_GEN_MODE_STABLE_PRIVACY;

	ndev->cnf.mtu6 = dev->mtu;
	ndev->ra_mtu = 0;
	ndev->nd_parms = neigh_parms_alloc(dev, &nd_tbl);
	if (!ndev->nd_parms) {
		kfree(ndev);
		return ERR_PTR(err);
	}
	if (ndev->cnf.forwarding)
		dev_disable_lro(dev);
	/* We refer to the device */
	netdev_hold(dev, &ndev->dev_tracker, GFP_KERNEL);

	if (snmp6_alloc_dev(ndev) < 0) {
		netdev_dbg(dev, "%s: cannot allocate memory for statistics\n",
			   __func__);
		neigh_parms_release(&nd_tbl, ndev->nd_parms);
		netdev_put(dev, &ndev->dev_tracker);
		kfree(ndev);
		return ERR_PTR(err);
	}

	if (dev != blackhole_netdev) {
		if (snmp6_register_dev(ndev) < 0) {
			netdev_dbg(dev, "%s: cannot create /proc/net/dev_snmp6/%s\n",
				   __func__, dev->name);
			goto err_release;
		}
	}
	/* One reference from device. */
	refcount_set(&ndev->refcnt, 1);

	if (dev->flags & (IFF_NOARP | IFF_LOOPBACK))
		ndev->cnf.accept_dad = -1;

#if IS_ENABLED(CONFIG_IPV6_SIT)
	if (dev->type == ARPHRD_SIT && (dev->priv_flags & IFF_ISATAP)) {
		pr_info("%s: Disabled Multicast RS\n", dev->name);
		ndev->cnf.rtr_solicits = 0;
	}
#endif

	INIT_LIST_HEAD(&ndev->tempaddr_list);
	ndev->desync_factor = U32_MAX;
	if ((dev->flags&IFF_LOOPBACK) ||
	    dev->type == ARPHRD_TUNNEL ||
	    dev->type == ARPHRD_TUNNEL6 ||
	    dev->type == ARPHRD_SIT ||
	    dev->type == ARPHRD_NONE) {
		ndev->cnf.use_tempaddr = -1;
	}

	ndev->token = in6addr_any;

	if (netif_running(dev) && addrconf_link_ready(dev))
		ndev->if_flags |= IF_READY;

	ipv6_mc_init_dev(ndev);
	ndev->tstamp = jiffies;
	if (dev != blackhole_netdev) {
		err = addrconf_sysctl_register(ndev);
		if (err) {
			ipv6_mc_destroy_dev(ndev);
			snmp6_unregister_dev(ndev);
			goto err_release;
		}
	}
	/* protected by rtnl_lock */
	rcu_assign_pointer(dev->ip6_ptr, ndev);

	if (dev != blackhole_netdev) {
		/* Join interface-local all-node multicast group */
		ipv6_dev_mc_inc(dev, &in6addr_interfacelocal_allnodes);

		/* Join all-node multicast group */
		ipv6_dev_mc_inc(dev, &in6addr_linklocal_allnodes);

		/* Join all-router multicast group if forwarding is set */
		if (ndev->cnf.forwarding && (dev->flags & IFF_MULTICAST))
			ipv6_dev_mc_inc(dev, &in6addr_linklocal_allrouters);
	}
	return ndev;

err_release:
	neigh_parms_release(&nd_tbl, ndev->nd_parms);
	ndev->dead = 1;
	in6_dev_finish_destroy(ndev);
	return ERR_PTR(err);
}

static struct inet6_dev *ipv6_find_idev(struct net_device *dev)
{
	struct inet6_dev *idev;

	ASSERT_RTNL();

	idev = __in6_dev_get(dev);
	if (!idev) {
		idev = ipv6_add_dev(dev);
		if (IS_ERR(idev))
			return idev;
	}

	if (dev->flags&IFF_UP)
		ipv6_mc_up(idev);
	return idev;
}

static int inet6_netconf_msgsize_devconf(int type)
{
	int size =  NLMSG_ALIGN(sizeof(struct netconfmsg))
		    + nla_total_size(4);	/* NETCONFA_IFINDEX */
	bool all = false;

	if (type == NETCONFA_ALL)
		all = true;

	if (all || type == NETCONFA_FORWARDING)
		size += nla_total_size(4);
#ifdef CONFIG_IPV6_MROUTE
	if (all || type == NETCONFA_MC_FORWARDING)
		size += nla_total_size(4);
#endif
	if (all || type == NETCONFA_PROXY_NEIGH)
		size += nla_total_size(4);

	if (all || type == NETCONFA_IGNORE_ROUTES_WITH_LINKDOWN)
		size += nla_total_size(4);

	return size;
}

static int inet6_netconf_fill_devconf(struct sk_buff *skb, int ifindex,
				      struct ipv6_devconf *devconf, u32 portid,
				      u32 seq, int event, unsigned int flags,
				      int type)
{
	struct nlmsghdr  *nlh;
	struct netconfmsg *ncm;
	bool all = false;

	nlh = nlmsg_put(skb, portid, seq, event, sizeof(struct netconfmsg),
			flags);
	if (!nlh)
		return -EMSGSIZE;

	if (type == NETCONFA_ALL)
		all = true;

	ncm = nlmsg_data(nlh);
	ncm->ncm_family = AF_INET6;

	if (nla_put_s32(skb, NETCONFA_IFINDEX, ifindex) < 0)
		goto nla_put_failure;

	if (!devconf)
		goto out;

	if ((all || type == NETCONFA_FORWARDING) &&
	    nla_put_s32(skb, NETCONFA_FORWARDING,
			READ_ONCE(devconf->forwarding)) < 0)
		goto nla_put_failure;
#ifdef CONFIG_IPV6_MROUTE
	if ((all || type == NETCONFA_MC_FORWARDING) &&
	    nla_put_s32(skb, NETCONFA_MC_FORWARDING,
			atomic_read(&devconf->mc_forwarding)) < 0)
		goto nla_put_failure;
#endif
	if ((all || type == NETCONFA_PROXY_NEIGH) &&
	    nla_put_s32(skb, NETCONFA_PROXY_NEIGH,
			READ_ONCE(devconf->proxy_ndp)) < 0)
		goto nla_put_failure;

	if ((all || type == NETCONFA_IGNORE_ROUTES_WITH_LINKDOWN) &&
	    nla_put_s32(skb, NETCONFA_IGNORE_ROUTES_WITH_LINKDOWN,
			READ_ONCE(devconf->ignore_routes_with_linkdown)) < 0)
		goto nla_put_failure;

out:
	nlmsg_end(skb, nlh);
	return 0;

nla_put_failure:
	nlmsg_cancel(skb, nlh);
	return -EMSGSIZE;
}

void inet6_netconf_notify_devconf(struct net *net, int event, int type,
				  int ifindex, struct ipv6_devconf *devconf)
{
	struct sk_buff *skb;
	int err = -ENOBUFS;

	skb = nlmsg_new(inet6_netconf_msgsize_devconf(type), GFP_KERNEL);
	if (!skb)
		goto errout;

	err = inet6_netconf_fill_devconf(skb, ifindex, devconf, 0, 0,
					 event, 0, type);
	if (err < 0) {
		/* -EMSGSIZE implies BUG in inet6_netconf_msgsize_devconf() */
		WARN_ON(err == -EMSGSIZE);
		kfree_skb(skb);
		goto errout;
	}
	rtnl_notify(skb, net, 0, RTNLGRP_IPV6_NETCONF, NULL, GFP_KERNEL);
	return;
errout:
	rtnl_set_sk_err(net, RTNLGRP_IPV6_NETCONF, err);
}

static const struct nla_policy devconf_ipv6_policy[NETCONFA_MAX+1] = {
	[NETCONFA_IFINDEX]	= { .len = sizeof(int) },
	[NETCONFA_FORWARDING]	= { .len = sizeof(int) },
	[NETCONFA_PROXY_NEIGH]	= { .len = sizeof(int) },
	[NETCONFA_IGNORE_ROUTES_WITH_LINKDOWN]	= { .len = sizeof(int) },
};

static int inet6_netconf_valid_get_req(struct sk_buff *skb,
				       const struct nlmsghdr *nlh,
				       struct nlattr **tb,
				       struct netlink_ext_ack *extack)
{
	int i, err;

	if (nlh->nlmsg_len < nlmsg_msg_size(sizeof(struct netconfmsg))) {
		NL_SET_ERR_MSG_MOD(extack, "Invalid header for netconf get request");
		return -EINVAL;
	}

	if (!netlink_strict_get_check(skb))
		return nlmsg_parse_deprecated(nlh, sizeof(struct netconfmsg),
					      tb, NETCONFA_MAX,
					      devconf_ipv6_policy, extack);

	err = nlmsg_parse_deprecated_strict(nlh, sizeof(struct netconfmsg),
					    tb, NETCONFA_MAX,
					    devconf_ipv6_policy, extack);
	if (err)
		return err;

	for (i = 0; i <= NETCONFA_MAX; i++) {
		if (!tb[i])
			continue;

		switch (i) {
		case NETCONFA_IFINDEX:
			break;
		default:
			NL_SET_ERR_MSG_MOD(extack, "Unsupported attribute in netconf get request");
			return -EINVAL;
		}
	}

	return 0;
}

static int inet6_netconf_get_devconf(struct sk_buff *in_skb,
				     struct nlmsghdr *nlh,
				     struct netlink_ext_ack *extack)
{
	struct net *net = sock_net(in_skb->sk);
	struct nlattr *tb[NETCONFA_MAX+1];
	struct inet6_dev *in6_dev = NULL;
	struct net_device *dev = NULL;
	struct sk_buff *skb;
	struct ipv6_devconf *devconf;
	int ifindex;
	int err;

	err = inet6_netconf_valid_get_req(in_skb, nlh, tb, extack);
	if (err < 0)
		return err;

	if (!tb[NETCONFA_IFINDEX])
		return -EINVAL;

	err = -EINVAL;
	ifindex = nla_get_s32(tb[NETCONFA_IFINDEX]);
	switch (ifindex) {
	case NETCONFA_IFINDEX_ALL:
		devconf = net->ipv6.devconf_all;
		break;
	case NETCONFA_IFINDEX_DEFAULT:
		devconf = net->ipv6.devconf_dflt;
		break;
	default:
		dev = dev_get_by_index(net, ifindex);
		if (!dev)
			return -EINVAL;
		in6_dev = in6_dev_get(dev);
		if (!in6_dev)
			goto errout;
		devconf = &in6_dev->cnf;
		break;
	}

	err = -ENOBUFS;
	skb = nlmsg_new(inet6_netconf_msgsize_devconf(NETCONFA_ALL), GFP_KERNEL);
	if (!skb)
		goto errout;

	err = inet6_netconf_fill_devconf(skb, ifindex, devconf,
					 NETLINK_CB(in_skb).portid,
					 nlh->nlmsg_seq, RTM_NEWNETCONF, 0,
					 NETCONFA_ALL);
	if (err < 0) {
		/* -EMSGSIZE implies BUG in inet6_netconf_msgsize_devconf() */
		WARN_ON(err == -EMSGSIZE);
		kfree_skb(skb);
		goto errout;
	}
	err = rtnl_unicast(skb, net, NETLINK_CB(in_skb).portid);
errout:
	if (in6_dev)
		in6_dev_put(in6_dev);
	dev_put(dev);
	return err;
}

/* Combine dev_addr_genid and dev_base_seq to detect changes.
 */
static u32 inet6_base_seq(const struct net *net)
{
	u32 res = atomic_read(&net->ipv6.dev_addr_genid) +
		  READ_ONCE(net->dev_base_seq);

	/* Must not return 0 (see nl_dump_check_consistent()).
	 * Chose a value far away from 0.
	 */
	if (!res)
		res = 0x80000000;
	return res;
}

static int inet6_netconf_dump_devconf(struct sk_buff *skb,
				      struct netlink_callback *cb)
{
	const struct nlmsghdr *nlh = cb->nlh;
	struct net *net = sock_net(skb->sk);
	struct {
		unsigned long ifindex;
		unsigned int all_default;
	} *ctx = (void *)cb->ctx;
	struct net_device *dev;
	struct inet6_dev *idev;
	int err = 0;

	if (cb->strict_check) {
		struct netlink_ext_ack *extack = cb->extack;
		struct netconfmsg *ncm;

		if (nlh->nlmsg_len < nlmsg_msg_size(sizeof(*ncm))) {
			NL_SET_ERR_MSG_MOD(extack, "Invalid header for netconf dump request");
			return -EINVAL;
		}

		if (nlmsg_attrlen(nlh, sizeof(*ncm))) {
			NL_SET_ERR_MSG_MOD(extack, "Invalid data after header in netconf dump request");
			return -EINVAL;
		}
	}

	rcu_read_lock();
	for_each_netdev_dump(net, dev, ctx->ifindex) {
		idev = __in6_dev_get(dev);
		if (!idev)
			continue;
		err = inet6_netconf_fill_devconf(skb, dev->ifindex,
					         &idev->cnf,
						 NETLINK_CB(cb->skb).portid,
						 nlh->nlmsg_seq,
						 RTM_NEWNETCONF,
						 NLM_F_MULTI,
						 NETCONFA_ALL);
		if (err < 0)
			goto done;
	}
	if (ctx->all_default == 0) {
		err = inet6_netconf_fill_devconf(skb, NETCONFA_IFINDEX_ALL,
						 net->ipv6.devconf_all,
						 NETLINK_CB(cb->skb).portid,
						 nlh->nlmsg_seq,
						 RTM_NEWNETCONF, NLM_F_MULTI,
						 NETCONFA_ALL);
		if (err < 0)
			goto done;
		ctx->all_default++;
	}
	if (ctx->all_default == 1) {
		err = inet6_netconf_fill_devconf(skb, NETCONFA_IFINDEX_DEFAULT,
						 net->ipv6.devconf_dflt,
						 NETLINK_CB(cb->skb).portid,
						 nlh->nlmsg_seq,
						 RTM_NEWNETCONF, NLM_F_MULTI,
						 NETCONFA_ALL);
		if (err < 0)
			goto done;
		ctx->all_default++;
	}
done:
	rcu_read_unlock();
	return err;
}

#ifdef CONFIG_SYSCTL
static void dev_forward_change(struct inet6_dev *idev)
{
	struct net_device *dev;
	struct inet6_ifaddr *ifa;
	LIST_HEAD(tmp_addr_list);

	if (!idev)
		return;
	dev = idev->dev;
	if (idev->cnf.forwarding)
		dev_disable_lro(dev);
	if (dev->flags & IFF_MULTICAST) {
		if (idev->cnf.forwarding) {
			ipv6_dev_mc_inc(dev, &in6addr_linklocal_allrouters);
			ipv6_dev_mc_inc(dev, &in6addr_interfacelocal_allrouters);
			ipv6_dev_mc_inc(dev, &in6addr_sitelocal_allrouters);
		} else {
			ipv6_dev_mc_dec(dev, &in6addr_linklocal_allrouters);
			ipv6_dev_mc_dec(dev, &in6addr_interfacelocal_allrouters);
			ipv6_dev_mc_dec(dev, &in6addr_sitelocal_allrouters);
		}
	}

	read_lock_bh(&idev->lock);
	list_for_each_entry(ifa, &idev->addr_list, if_list) {
		if (ifa->flags&IFA_F_TENTATIVE)
			continue;
		list_add_tail(&ifa->if_list_aux, &tmp_addr_list);
	}
	read_unlock_bh(&idev->lock);

	while (!list_empty(&tmp_addr_list)) {
		ifa = list_first_entry(&tmp_addr_list,
				       struct inet6_ifaddr, if_list_aux);
		list_del(&ifa->if_list_aux);
		if (idev->cnf.forwarding)
			addrconf_join_anycast(ifa);
		else
			addrconf_leave_anycast(ifa);
	}

	inet6_netconf_notify_devconf(dev_net(dev), RTM_NEWNETCONF,
				     NETCONFA_FORWARDING,
				     dev->ifindex, &idev->cnf);
}


static void addrconf_forward_change(struct net *net, __s32 newf)
{
	struct net_device *dev;
	struct inet6_dev *idev;

	for_each_netdev(net, dev) {
		idev = __in6_dev_get(dev);
		if (idev) {
			int changed = (!idev->cnf.forwarding) ^ (!newf);

			WRITE_ONCE(idev->cnf.forwarding, newf);
			if (changed)
				dev_forward_change(idev);
		}
	}
}

static int addrconf_fixup_forwarding(struct ctl_table *table, int *p, int newf)
{
	struct net *net;
	int old;

	if (!rtnl_trylock())
		return restart_syscall();

	net = (struct net *)table->extra2;
	old = *p;
	WRITE_ONCE(*p, newf);

	if (p == &net->ipv6.devconf_dflt->forwarding) {
		if ((!newf) ^ (!old))
			inet6_netconf_notify_devconf(net, RTM_NEWNETCONF,
						     NETCONFA_FORWARDING,
						     NETCONFA_IFINDEX_DEFAULT,
						     net->ipv6.devconf_dflt);
		rtnl_unlock();
		return 0;
	}

	if (p == &net->ipv6.devconf_all->forwarding) {
		int old_dflt = net->ipv6.devconf_dflt->forwarding;

		WRITE_ONCE(net->ipv6.devconf_dflt->forwarding, newf);
		if ((!newf) ^ (!old_dflt))
			inet6_netconf_notify_devconf(net, RTM_NEWNETCONF,
						     NETCONFA_FORWARDING,
						     NETCONFA_IFINDEX_DEFAULT,
						     net->ipv6.devconf_dflt);

		addrconf_forward_change(net, newf);
		if ((!newf) ^ (!old))
			inet6_netconf_notify_devconf(net, RTM_NEWNETCONF,
						     NETCONFA_FORWARDING,
						     NETCONFA_IFINDEX_ALL,
						     net->ipv6.devconf_all);
	} else if ((!newf) ^ (!old))
		dev_forward_change((struct inet6_dev *)table->extra1);
	rtnl_unlock();

	if (newf)
		rt6_purge_dflt_routers(net);
	return 1;
}

static void addrconf_linkdown_change(struct net *net, __s32 newf)
{
	struct net_device *dev;
	struct inet6_dev *idev;

	for_each_netdev(net, dev) {
		idev = __in6_dev_get(dev);
		if (idev) {
			int changed = (!idev->cnf.ignore_routes_with_linkdown) ^ (!newf);

			WRITE_ONCE(idev->cnf.ignore_routes_with_linkdown, newf);
			if (changed)
				inet6_netconf_notify_devconf(dev_net(dev),
							     RTM_NEWNETCONF,
							     NETCONFA_IGNORE_ROUTES_WITH_LINKDOWN,
							     dev->ifindex,
							     &idev->cnf);
		}
	}
}

static int addrconf_fixup_linkdown(struct ctl_table *table, int *p, int newf)
{
	struct net *net;
	int old;

	if (!rtnl_trylock())
		return restart_syscall();

	net = (struct net *)table->extra2;
	old = *p;
	WRITE_ONCE(*p, newf);

	if (p == &net->ipv6.devconf_dflt->ignore_routes_with_linkdown) {
		if ((!newf) ^ (!old))
			inet6_netconf_notify_devconf(net,
						     RTM_NEWNETCONF,
						     NETCONFA_IGNORE_ROUTES_WITH_LINKDOWN,
						     NETCONFA_IFINDEX_DEFAULT,
						     net->ipv6.devconf_dflt);
		rtnl_unlock();
		return 0;
	}

	if (p == &net->ipv6.devconf_all->ignore_routes_with_linkdown) {
		WRITE_ONCE(net->ipv6.devconf_dflt->ignore_routes_with_linkdown, newf);
		addrconf_linkdown_change(net, newf);
		if ((!newf) ^ (!old))
			inet6_netconf_notify_devconf(net,
						     RTM_NEWNETCONF,
						     NETCONFA_IGNORE_ROUTES_WITH_LINKDOWN,
						     NETCONFA_IFINDEX_ALL,
						     net->ipv6.devconf_all);
	}
	rtnl_unlock();

	return 1;
}

#endif

/* Nobody refers to this ifaddr, destroy it */
void inet6_ifa_finish_destroy(struct inet6_ifaddr *ifp)
{
	WARN_ON(!hlist_unhashed(&ifp->addr_lst));

#ifdef NET_REFCNT_DEBUG
	pr_debug("%s\n", __func__);
#endif

	in6_dev_put(ifp->idev);

	if (cancel_delayed_work(&ifp->dad_work))
		pr_notice("delayed DAD work was pending while freeing ifa=%p\n",
			  ifp);

	if (ifp->state != INET6_IFADDR_STATE_DEAD) {
		pr_warn("Freeing alive inet6 address %p\n", ifp);
		return;
	}

	kfree_rcu(ifp, rcu);
}

static void
ipv6_link_dev_addr(struct inet6_dev *idev, struct inet6_ifaddr *ifp)
{
	struct list_head *p;
	int ifp_scope = ipv6_addr_src_scope(&ifp->addr);

	/*
	 * Each device address list is sorted in order of scope -
	 * global before linklocal.
	 */
	list_for_each(p, &idev->addr_list) {
		struct inet6_ifaddr *ifa
			= list_entry(p, struct inet6_ifaddr, if_list);
		if (ifp_scope >= ipv6_addr_src_scope(&ifa->addr))
			break;
	}

	list_add_tail_rcu(&ifp->if_list, p);
}

static u32 inet6_addr_hash(const struct net *net, const struct in6_addr *addr)
{
	u32 val = ipv6_addr_hash(addr) ^ net_hash_mix(net);

	return hash_32(val, IN6_ADDR_HSIZE_SHIFT);
}

static bool ipv6_chk_same_addr(struct net *net, const struct in6_addr *addr,
			       struct net_device *dev, unsigned int hash)
{
	struct inet6_ifaddr *ifp;

	hlist_for_each_entry(ifp, &net->ipv6.inet6_addr_lst[hash], addr_lst) {
		if (ipv6_addr_equal(&ifp->addr, addr)) {
			if (!dev || ifp->idev->dev == dev)
				return true;
		}
	}
	return false;
}

static int ipv6_add_addr_hash(struct net_device *dev, struct inet6_ifaddr *ifa)
{
	struct net *net = dev_net(dev);
	unsigned int hash = inet6_addr_hash(net, &ifa->addr);
	int err = 0;

	spin_lock_bh(&net->ipv6.addrconf_hash_lock);

	/* Ignore adding duplicate addresses on an interface */
	if (ipv6_chk_same_addr(net, &ifa->addr, dev, hash)) {
		netdev_dbg(dev, "ipv6_add_addr: already assigned\n");
		err = -EEXIST;
	} else {
		hlist_add_head_rcu(&ifa->addr_lst, &net->ipv6.inet6_addr_lst[hash]);
	}

	spin_unlock_bh(&net->ipv6.addrconf_hash_lock);

	return err;
}

/* On success it returns ifp with increased reference count */

static struct inet6_ifaddr *
ipv6_add_addr(struct inet6_dev *idev, struct ifa6_config *cfg,
	      bool can_block, struct netlink_ext_ack *extack)
{
	gfp_t gfp_flags = can_block ? GFP_KERNEL : GFP_ATOMIC;
	int addr_type = ipv6_addr_type(cfg->pfx);
	struct net *net = dev_net(idev->dev);
	struct inet6_ifaddr *ifa = NULL;
	struct fib6_info *f6i = NULL;
	int err = 0;

	if (addr_type == IPV6_ADDR_ANY) {
		NL_SET_ERR_MSG_MOD(extack, "Invalid address");
		return ERR_PTR(-EADDRNOTAVAIL);
	} else if (addr_type & IPV6_ADDR_MULTICAST &&
		   !(cfg->ifa_flags & IFA_F_MCAUTOJOIN)) {
		NL_SET_ERR_MSG_MOD(extack, "Cannot assign multicast address without \"IFA_F_MCAUTOJOIN\" flag");
		return ERR_PTR(-EADDRNOTAVAIL);
	} else if (!(idev->dev->flags & IFF_LOOPBACK) &&
		   !netif_is_l3_master(idev->dev) &&
		   addr_type & IPV6_ADDR_LOOPBACK) {
		NL_SET_ERR_MSG_MOD(extack, "Cannot assign loopback address on this device");
		return ERR_PTR(-EADDRNOTAVAIL);
	}

	if (idev->dead) {
		NL_SET_ERR_MSG_MOD(extack, "device is going away");
		err = -ENODEV;
		goto out;
	}

	if (idev->cnf.disable_ipv6) {
		NL_SET_ERR_MSG_MOD(extack, "IPv6 is disabled on this device");
		err = -EACCES;
		goto out;
	}

	/* validator notifier needs to be blocking;
	 * do not call in atomic context
	 */
	if (can_block) {
		struct in6_validator_info i6vi = {
			.i6vi_addr = *cfg->pfx,
			.i6vi_dev = idev,
			.extack = extack,
		};

		err = inet6addr_validator_notifier_call_chain(NETDEV_UP, &i6vi);
		err = notifier_to_errno(err);
		if (err < 0)
			goto out;
	}

	ifa = kzalloc(sizeof(*ifa), gfp_flags | __GFP_ACCOUNT);
	if (!ifa) {
		err = -ENOBUFS;
		goto out;
	}

	f6i = addrconf_f6i_alloc(net, idev, cfg->pfx, false, gfp_flags, extack);
	if (IS_ERR(f6i)) {
		err = PTR_ERR(f6i);
		f6i = NULL;
		goto out;
	}

	neigh_parms_data_state_setall(idev->nd_parms);

	ifa->addr = *cfg->pfx;
	if (cfg->peer_pfx)
		ifa->peer_addr = *cfg->peer_pfx;

	spin_lock_init(&ifa->lock);
	INIT_DELAYED_WORK(&ifa->dad_work, addrconf_dad_work);
	INIT_HLIST_NODE(&ifa->addr_lst);
	ifa->scope = cfg->scope;
	ifa->prefix_len = cfg->plen;
	ifa->rt_priority = cfg->rt_priority;
	ifa->flags = cfg->ifa_flags;
	ifa->ifa_proto = cfg->ifa_proto;
	/* No need to add the TENTATIVE flag for addresses with NODAD */
	if (!(cfg->ifa_flags & IFA_F_NODAD))
		ifa->flags |= IFA_F_TENTATIVE;
	ifa->valid_lft = cfg->valid_lft;
	ifa->prefered_lft = cfg->preferred_lft;
	ifa->cstamp = ifa->tstamp = jiffies;
	ifa->tokenized = false;

	ifa->rt = f6i;

	ifa->idev = idev;
	in6_dev_hold(idev);

	/* For caller */
	refcount_set(&ifa->refcnt, 1);

	rcu_read_lock();

	err = ipv6_add_addr_hash(idev->dev, ifa);
	if (err < 0) {
		rcu_read_unlock();
		goto out;
	}

	write_lock_bh(&idev->lock);

	/* Add to inet6_dev unicast addr list. */
	ipv6_link_dev_addr(idev, ifa);

	if (ifa->flags&IFA_F_TEMPORARY) {
		list_add(&ifa->tmp_list, &idev->tempaddr_list);
		in6_ifa_hold(ifa);
	}

	in6_ifa_hold(ifa);
	write_unlock_bh(&idev->lock);

	rcu_read_unlock();

	inet6addr_notifier_call_chain(NETDEV_UP, ifa);
out:
	if (unlikely(err < 0)) {
		fib6_info_release(f6i);

		if (ifa) {
			if (ifa->idev)
				in6_dev_put(ifa->idev);
			kfree(ifa);
		}
		ifa = ERR_PTR(err);
	}

	return ifa;
}

enum cleanup_prefix_rt_t {
	CLEANUP_PREFIX_RT_NOP,    /* no cleanup action for prefix route */
	CLEANUP_PREFIX_RT_DEL,    /* delete the prefix route */
	CLEANUP_PREFIX_RT_EXPIRE, /* update the lifetime of the prefix route */
};

/*
 * Check, whether the prefix for ifp would still need a prefix route
 * after deleting ifp. The function returns one of the CLEANUP_PREFIX_RT_*
 * constants.
 *
 * 1) we don't purge prefix if address was not permanent.
 *    prefix is managed by its own lifetime.
 * 2) we also don't purge, if the address was IFA_F_NOPREFIXROUTE.
 * 3) if there are no addresses, delete prefix.
 * 4) if there are still other permanent address(es),
 *    corresponding prefix is still permanent.
 * 5) if there are still other addresses with IFA_F_NOPREFIXROUTE,
 *    don't purge the prefix, assume user space is managing it.
 * 6) otherwise, update prefix lifetime to the
 *    longest valid lifetime among the corresponding
 *    addresses on the device.
 *    Note: subsequent RA will update lifetime.
 **/
static enum cleanup_prefix_rt_t
check_cleanup_prefix_route(struct inet6_ifaddr *ifp, unsigned long *expires)
{
	struct inet6_ifaddr *ifa;
	struct inet6_dev *idev = ifp->idev;
	unsigned long lifetime;
	enum cleanup_prefix_rt_t action = CLEANUP_PREFIX_RT_DEL;

	*expires = jiffies;

	list_for_each_entry(ifa, &idev->addr_list, if_list) {
		if (ifa == ifp)
			continue;
		if (ifa->prefix_len != ifp->prefix_len ||
		    !ipv6_prefix_equal(&ifa->addr, &ifp->addr,
				       ifp->prefix_len))
			continue;
		if (ifa->flags & (IFA_F_PERMANENT | IFA_F_NOPREFIXROUTE))
			return CLEANUP_PREFIX_RT_NOP;

		action = CLEANUP_PREFIX_RT_EXPIRE;

		spin_lock(&ifa->lock);

		lifetime = addrconf_timeout_fixup(ifa->valid_lft, HZ);
		/*
		 * Note: Because this address is
		 * not permanent, lifetime <
		 * LONG_MAX / HZ here.
		 */
		if (time_before(*expires, ifa->tstamp + lifetime * HZ))
			*expires = ifa->tstamp + lifetime * HZ;
		spin_unlock(&ifa->lock);
	}

	return action;
}

static void
cleanup_prefix_route(struct inet6_ifaddr *ifp, unsigned long expires,
		     bool del_rt, bool del_peer)
{
	struct fib6_table *table;
	struct fib6_info *f6i;

	f6i = addrconf_get_prefix_route(del_peer ? &ifp->peer_addr : &ifp->addr,
					ifp->prefix_len,
					ifp->idev->dev, 0, RTF_DEFAULT, true);
	if (f6i) {
		if (del_rt)
			ip6_del_rt(dev_net(ifp->idev->dev), f6i, false);
		else {
			if (!(f6i->fib6_flags & RTF_EXPIRES)) {
				table = f6i->fib6_table;
				spin_lock_bh(&table->tb6_lock);

				fib6_set_expires(f6i, expires);
				fib6_add_gc_list(f6i);

				spin_unlock_bh(&table->tb6_lock);
			}
			fib6_info_release(f6i);
		}
	}
}


/* This function wants to get referenced ifp and releases it before return */

static void ipv6_del_addr(struct inet6_ifaddr *ifp)
{
	enum cleanup_prefix_rt_t action = CLEANUP_PREFIX_RT_NOP;
	struct net *net = dev_net(ifp->idev->dev);
	unsigned long expires;
	int state;

	ASSERT_RTNL();

	spin_lock_bh(&ifp->lock);
	state = ifp->state;
	ifp->state = INET6_IFADDR_STATE_DEAD;
	spin_unlock_bh(&ifp->lock);

	if (state == INET6_IFADDR_STATE_DEAD)
		goto out;

	spin_lock_bh(&net->ipv6.addrconf_hash_lock);
	hlist_del_init_rcu(&ifp->addr_lst);
	spin_unlock_bh(&net->ipv6.addrconf_hash_lock);

	write_lock_bh(&ifp->idev->lock);

	if (ifp->flags&IFA_F_TEMPORARY) {
		list_del(&ifp->tmp_list);
		if (ifp->ifpub) {
			in6_ifa_put(ifp->ifpub);
			ifp->ifpub = NULL;
		}
		__in6_ifa_put(ifp);
	}

	if (ifp->flags & IFA_F_PERMANENT && !(ifp->flags & IFA_F_NOPREFIXROUTE))
		action = check_cleanup_prefix_route(ifp, &expires);

	list_del_rcu(&ifp->if_list);
	__in6_ifa_put(ifp);

	write_unlock_bh(&ifp->idev->lock);

	addrconf_del_dad_work(ifp);

	ipv6_ifa_notify(RTM_DELADDR, ifp);

	inet6addr_notifier_call_chain(NETDEV_DOWN, ifp);

	if (action != CLEANUP_PREFIX_RT_NOP) {
		cleanup_prefix_route(ifp, expires,
			action == CLEANUP_PREFIX_RT_DEL, false);
	}

	/* clean up prefsrc entries */
	rt6_remove_prefsrc(ifp);
out:
	in6_ifa_put(ifp);
}

static unsigned long ipv6_get_regen_advance(const struct inet6_dev *idev)
{
	return READ_ONCE(idev->cnf.regen_min_advance) +
		READ_ONCE(idev->cnf.regen_max_retry) *
		READ_ONCE(idev->cnf.dad_transmits) *
		max(NEIGH_VAR(idev->nd_parms, RETRANS_TIME), HZ/100) / HZ;
}

static int ipv6_create_tempaddr(struct inet6_ifaddr *ifp, bool block)
{
	struct inet6_dev *idev = ifp->idev;
	unsigned long tmp_tstamp, age;
	unsigned long regen_advance;
	unsigned long now = jiffies;
	u32 if_public_preferred_lft;
	s32 cnf_temp_preferred_lft;
	struct inet6_ifaddr *ift;
	struct ifa6_config cfg;
	long max_desync_factor;
	struct in6_addr addr;
	int ret = 0;

	write_lock_bh(&idev->lock);

retry:
	in6_dev_hold(idev);
	if (READ_ONCE(idev->cnf.use_tempaddr) <= 0) {
		write_unlock_bh(&idev->lock);
		pr_info("%s: use_tempaddr is disabled\n", __func__);
		in6_dev_put(idev);
		ret = -1;
		goto out;
	}
	spin_lock_bh(&ifp->lock);
	if (ifp->regen_count++ >= READ_ONCE(idev->cnf.regen_max_retry)) {
		WRITE_ONCE(idev->cnf.use_tempaddr, -1);	/*XXX*/
		spin_unlock_bh(&ifp->lock);
		write_unlock_bh(&idev->lock);
		pr_warn("%s: regeneration time exceeded - disabled temporary address support\n",
			__func__);
		in6_dev_put(idev);
		ret = -1;
		goto out;
	}
	in6_ifa_hold(ifp);
	memcpy(addr.s6_addr, ifp->addr.s6_addr, 8);
	ipv6_gen_rnd_iid(&addr);

	age = (now - ifp->tstamp) / HZ;

	regen_advance = ipv6_get_regen_advance(idev);

	/* recalculate max_desync_factor each time and update
	 * idev->desync_factor if it's larger
	 */
	cnf_temp_preferred_lft = READ_ONCE(idev->cnf.temp_prefered_lft);
	max_desync_factor = min_t(long,
				  READ_ONCE(idev->cnf.max_desync_factor),
				  cnf_temp_preferred_lft - regen_advance);

	if (unlikely(idev->desync_factor > max_desync_factor)) {
		if (max_desync_factor > 0) {
			get_random_bytes(&idev->desync_factor,
					 sizeof(idev->desync_factor));
			idev->desync_factor %= max_desync_factor;
		} else {
			idev->desync_factor = 0;
		}
	}

	if_public_preferred_lft = ifp->prefered_lft;

	memset(&cfg, 0, sizeof(cfg));
	cfg.valid_lft = min_t(__u32, ifp->valid_lft,
			      READ_ONCE(idev->cnf.temp_valid_lft) + age);
	cfg.preferred_lft = cnf_temp_preferred_lft + age - idev->desync_factor;
	cfg.preferred_lft = min_t(__u32, if_public_preferred_lft, cfg.preferred_lft);
	cfg.preferred_lft = min_t(__u32, cfg.valid_lft, cfg.preferred_lft);

	cfg.plen = ifp->prefix_len;
	tmp_tstamp = ifp->tstamp;
	spin_unlock_bh(&ifp->lock);

	write_unlock_bh(&idev->lock);

	/* From RFC 4941:
	 *
	 *     A temporary address is created only if this calculated Preferred
	 *     Lifetime is greater than REGEN_ADVANCE time units.  In
	 *     particular, an implementation must not create a temporary address
	 *     with a zero Preferred Lifetime.
	 *
	 *     ...
	 *
	 *     When creating a temporary address, the lifetime values MUST be
	 *     derived from the corresponding prefix as follows:
	 *
	 *     ...
	 *
	 *     *  Its Preferred Lifetime is the lower of the Preferred Lifetime
	 *        of the public address or TEMP_PREFERRED_LIFETIME -
	 *        DESYNC_FACTOR.
	 *
	 * To comply with the RFC's requirements, clamp the preferred lifetime
	 * to a minimum of regen_advance, unless that would exceed valid_lft or
	 * ifp->prefered_lft.
	 *
	 * Use age calculation as in addrconf_verify to avoid unnecessary
	 * temporary addresses being generated.
	 */
	age = (now - tmp_tstamp + ADDRCONF_TIMER_FUZZ_MINUS) / HZ;
	if (cfg.preferred_lft <= regen_advance + age) {
		cfg.preferred_lft = regen_advance + age + 1;
		if (cfg.preferred_lft > cfg.valid_lft ||
		    cfg.preferred_lft > if_public_preferred_lft) {
			in6_ifa_put(ifp);
			in6_dev_put(idev);
			ret = -1;
			goto out;
		}
	}

	cfg.ifa_flags = IFA_F_TEMPORARY;
	/* set in addrconf_prefix_rcv() */
	if (ifp->flags & IFA_F_OPTIMISTIC)
		cfg.ifa_flags |= IFA_F_OPTIMISTIC;

	cfg.pfx = &addr;
	cfg.scope = ipv6_addr_scope(cfg.pfx);

	ift = ipv6_add_addr(idev, &cfg, block, NULL);
	if (IS_ERR(ift)) {
		in6_ifa_put(ifp);
		in6_dev_put(idev);
		pr_info("%s: retry temporary address regeneration\n", __func__);
		write_lock_bh(&idev->lock);
		goto retry;
	}

	spin_lock_bh(&ift->lock);
	ift->ifpub = ifp;
	ift->cstamp = now;
	ift->tstamp = tmp_tstamp;
	spin_unlock_bh(&ift->lock);

	addrconf_dad_start(ift);
	in6_ifa_put(ift);
	in6_dev_put(idev);
out:
	return ret;
}

/*
 *	Choose an appropriate source address (RFC3484)
 */
enum {
	IPV6_SADDR_RULE_INIT = 0,
	IPV6_SADDR_RULE_LOCAL,
	IPV6_SADDR_RULE_SCOPE,
	IPV6_SADDR_RULE_PREFERRED,
#ifdef CONFIG_IPV6_MIP6
	IPV6_SADDR_RULE_HOA,
#endif
	IPV6_SADDR_RULE_OIF,
	IPV6_SADDR_RULE_LABEL,
	IPV6_SADDR_RULE_PRIVACY,
	IPV6_SADDR_RULE_ORCHID,
	IPV6_SADDR_RULE_PREFIX,
#ifdef CONFIG_IPV6_OPTIMISTIC_DAD
	IPV6_SADDR_RULE_NOT_OPTIMISTIC,
#endif
	IPV6_SADDR_RULE_MAX
};

struct ipv6_saddr_score {
	int			rule;
	int			addr_type;
	struct inet6_ifaddr	*ifa;
	DECLARE_BITMAP(scorebits, IPV6_SADDR_RULE_MAX);
	int			scopedist;
	int			matchlen;
};

struct ipv6_saddr_dst {
	const struct in6_addr *addr;
	int ifindex;
	int scope;
	int label;
	unsigned int prefs;
};

static inline int ipv6_saddr_preferred(int type)
{
	if (type & (IPV6_ADDR_MAPPED|IPV6_ADDR_COMPATv4|IPV6_ADDR_LOOPBACK))
		return 1;
	return 0;
}

static bool ipv6_use_optimistic_addr(const struct net *net,
				     const struct inet6_dev *idev)
{
#ifdef CONFIG_IPV6_OPTIMISTIC_DAD
	if (!idev)
		return false;
	if (!READ_ONCE(net->ipv6.devconf_all->optimistic_dad) &&
	    !READ_ONCE(idev->cnf.optimistic_dad))
		return false;
	if (!READ_ONCE(net->ipv6.devconf_all->use_optimistic) &&
	    !READ_ONCE(idev->cnf.use_optimistic))
		return false;

	return true;
#else
	return false;
#endif
}

static bool ipv6_allow_optimistic_dad(const struct net *net,
				      const struct inet6_dev *idev)
{
#ifdef CONFIG_IPV6_OPTIMISTIC_DAD
	if (!idev)
		return false;
	if (!READ_ONCE(net->ipv6.devconf_all->optimistic_dad) &&
	    !READ_ONCE(idev->cnf.optimistic_dad))
		return false;

	return true;
#else
	return false;
#endif
}

static int ipv6_get_saddr_eval(struct net *net,
			       struct ipv6_saddr_score *score,
			       struct ipv6_saddr_dst *dst,
			       int i)
{
	int ret;

	if (i <= score->rule) {
		switch (i) {
		case IPV6_SADDR_RULE_SCOPE:
			ret = score->scopedist;
			break;
		case IPV6_SADDR_RULE_PREFIX:
			ret = score->matchlen;
			break;
		default:
			ret = !!test_bit(i, score->scorebits);
		}
		goto out;
	}

	switch (i) {
	case IPV6_SADDR_RULE_INIT:
		/* Rule 0: remember if hiscore is not ready yet */
		ret = !!score->ifa;
		break;
	case IPV6_SADDR_RULE_LOCAL:
		/* Rule 1: Prefer same address */
		ret = ipv6_addr_equal(&score->ifa->addr, dst->addr);
		break;
	case IPV6_SADDR_RULE_SCOPE:
		/* Rule 2: Prefer appropriate scope
		 *
		 *      ret
		 *       ^
		 *    -1 |  d 15
		 *    ---+--+-+---> scope
		 *       |
		 *       |             d is scope of the destination.
		 *  B-d  |  \
		 *       |   \      <- smaller scope is better if
		 *  B-15 |    \        if scope is enough for destination.
		 *       |             ret = B - scope (-1 <= scope >= d <= 15).
		 * d-C-1 | /
		 *       |/         <- greater is better
		 *   -C  /             if scope is not enough for destination.
		 *      /|             ret = scope - C (-1 <= d < scope <= 15).
		 *
		 * d - C - 1 < B -15 (for all -1 <= d <= 15).
		 * C > d + 14 - B >= 15 + 14 - B = 29 - B.
		 * Assume B = 0 and we get C > 29.
		 */
		ret = __ipv6_addr_src_scope(score->addr_type);
		if (ret >= dst->scope)
			ret = -ret;
		else
			ret -= 128;	/* 30 is enough */
		score->scopedist = ret;
		break;
	case IPV6_SADDR_RULE_PREFERRED:
	    {
		/* Rule 3: Avoid deprecated and optimistic addresses */
		u8 avoid = IFA_F_DEPRECATED;

		if (!ipv6_use_optimistic_addr(net, score->ifa->idev))
			avoid |= IFA_F_OPTIMISTIC;
		ret = ipv6_saddr_preferred(score->addr_type) ||
		      !(score->ifa->flags & avoid);
		break;
	    }
#ifdef CONFIG_IPV6_MIP6
	case IPV6_SADDR_RULE_HOA:
	    {
		/* Rule 4: Prefer home address */
		int prefhome = !(dst->prefs & IPV6_PREFER_SRC_COA);
		ret = !(score->ifa->flags & IFA_F_HOMEADDRESS) ^ prefhome;
		break;
	    }
#endif
	case IPV6_SADDR_RULE_OIF:
		/* Rule 5: Prefer outgoing interface */
		ret = (!dst->ifindex ||
		       dst->ifindex == score->ifa->idev->dev->ifindex);
		break;
	case IPV6_SADDR_RULE_LABEL:
		/* Rule 6: Prefer matching label */
		ret = ipv6_addr_label(net,
				      &score->ifa->addr, score->addr_type,
				      score->ifa->idev->dev->ifindex) == dst->label;
		break;
	case IPV6_SADDR_RULE_PRIVACY:
	    {
		/* Rule 7: Prefer public address
		 * Note: prefer temporary address if use_tempaddr >= 2
		 */
		int preftmp = dst->prefs & (IPV6_PREFER_SRC_PUBLIC|IPV6_PREFER_SRC_TMP) ?
				!!(dst->prefs & IPV6_PREFER_SRC_TMP) :
				READ_ONCE(score->ifa->idev->cnf.use_tempaddr) >= 2;
		ret = (!(score->ifa->flags & IFA_F_TEMPORARY)) ^ preftmp;
		break;
	    }
	case IPV6_SADDR_RULE_ORCHID:
		/* Rule 8-: Prefer ORCHID vs ORCHID or
		 *	    non-ORCHID vs non-ORCHID
		 */
		ret = !(ipv6_addr_orchid(&score->ifa->addr) ^
			ipv6_addr_orchid(dst->addr));
		break;
	case IPV6_SADDR_RULE_PREFIX:
		/* Rule 8: Use longest matching prefix */
		ret = ipv6_addr_diff(&score->ifa->addr, dst->addr);
		if (ret > score->ifa->prefix_len)
			ret = score->ifa->prefix_len;
		score->matchlen = ret;
		break;
#ifdef CONFIG_IPV6_OPTIMISTIC_DAD
	case IPV6_SADDR_RULE_NOT_OPTIMISTIC:
		/* Optimistic addresses still have lower precedence than other
		 * preferred addresses.
		 */
		ret = !(score->ifa->flags & IFA_F_OPTIMISTIC);
		break;
#endif
	default:
		ret = 0;
	}

	if (ret)
		__set_bit(i, score->scorebits);
	score->rule = i;
out:
	return ret;
}

static int __ipv6_dev_get_saddr(struct net *net,
				struct ipv6_saddr_dst *dst,
				struct inet6_dev *idev,
				struct ipv6_saddr_score *scores,
				int hiscore_idx)
{
	struct ipv6_saddr_score *score = &scores[1 - hiscore_idx], *hiscore = &scores[hiscore_idx];

	list_for_each_entry_rcu(score->ifa, &idev->addr_list, if_list) {
		int i;

		/*
		 * - Tentative Address (RFC2462 section 5.4)
		 *  - A tentative address is not considered
		 *    "assigned to an interface" in the traditional
		 *    sense, unless it is also flagged as optimistic.
		 * - Candidate Source Address (section 4)
		 *  - In any case, anycast addresses, multicast
		 *    addresses, and the unspecified address MUST
		 *    NOT be included in a candidate set.
		 */
		if ((score->ifa->flags & IFA_F_TENTATIVE) &&
		    (!(score->ifa->flags & IFA_F_OPTIMISTIC)))
			continue;

		score->addr_type = __ipv6_addr_type(&score->ifa->addr);

		if (unlikely(score->addr_type == IPV6_ADDR_ANY ||
			     score->addr_type & IPV6_ADDR_MULTICAST)) {
			net_dbg_ratelimited("ADDRCONF: unspecified / multicast address assigned as unicast address on %s",
					    idev->dev->name);
			continue;
		}

		score->rule = -1;
		bitmap_zero(score->scorebits, IPV6_SADDR_RULE_MAX);

		for (i = 0; i < IPV6_SADDR_RULE_MAX; i++) {
			int minihiscore, miniscore;

			minihiscore = ipv6_get_saddr_eval(net, hiscore, dst, i);
			miniscore = ipv6_get_saddr_eval(net, score, dst, i);

			if (minihiscore > miniscore) {
				if (i == IPV6_SADDR_RULE_SCOPE &&
				    score->scopedist > 0) {
					/*
					 * special case:
					 * each remaining entry
					 * has too small (not enough)
					 * scope, because ifa entries
					 * are sorted by their scope
					 * values.
					 */
					goto out;
				}
				break;
			} else if (minihiscore < miniscore) {
				swap(hiscore, score);
				hiscore_idx = 1 - hiscore_idx;

				/* restore our iterator */
				score->ifa = hiscore->ifa;

				break;
			}
		}
	}
out:
	return hiscore_idx;
}

static int ipv6_get_saddr_master(struct net *net,
				 const struct net_device *dst_dev,
				 const struct net_device *master,
				 struct ipv6_saddr_dst *dst,
				 struct ipv6_saddr_score *scores,
				 int hiscore_idx)
{
	struct inet6_dev *idev;

	idev = __in6_dev_get(dst_dev);
	if (idev)
		hiscore_idx = __ipv6_dev_get_saddr(net, dst, idev,
						   scores, hiscore_idx);

	idev = __in6_dev_get(master);
	if (idev)
		hiscore_idx = __ipv6_dev_get_saddr(net, dst, idev,
						   scores, hiscore_idx);

	return hiscore_idx;
}

int ipv6_dev_get_saddr(struct net *net, const struct net_device *dst_dev,
		       const struct in6_addr *daddr, unsigned int prefs,
		       struct in6_addr *saddr)
{
	struct ipv6_saddr_score scores[2], *hiscore;
	struct ipv6_saddr_dst dst;
	struct inet6_dev *idev;
	struct net_device *dev;
	int dst_type;
	bool use_oif_addr = false;
	int hiscore_idx = 0;
	int ret = 0;

	dst_type = __ipv6_addr_type(daddr);
	dst.addr = daddr;
	dst.ifindex = dst_dev ? dst_dev->ifindex : 0;
	dst.scope = __ipv6_addr_src_scope(dst_type);
	dst.label = ipv6_addr_label(net, daddr, dst_type, dst.ifindex);
	dst.prefs = prefs;

	scores[hiscore_idx].rule = -1;
	scores[hiscore_idx].ifa = NULL;

	rcu_read_lock();

	/* Candidate Source Address (section 4)
	 *  - multicast and link-local destination address,
	 *    the set of candidate source address MUST only
	 *    include addresses assigned to interfaces
	 *    belonging to the same link as the outgoing
	 *    interface.
	 * (- For site-local destination addresses, the
	 *    set of candidate source addresses MUST only
	 *    include addresses assigned to interfaces
	 *    belonging to the same site as the outgoing
	 *    interface.)
	 *  - "It is RECOMMENDED that the candidate source addresses
	 *    be the set of unicast addresses assigned to the
	 *    interface that will be used to send to the destination
	 *    (the 'outgoing' interface)." (RFC 6724)
	 */
	if (dst_dev) {
		idev = __in6_dev_get(dst_dev);
		if ((dst_type & IPV6_ADDR_MULTICAST) ||
		    dst.scope <= IPV6_ADDR_SCOPE_LINKLOCAL ||
		    (idev && READ_ONCE(idev->cnf.use_oif_addrs_only))) {
			use_oif_addr = true;
		}
	}

	if (use_oif_addr) {
		if (idev)
			hiscore_idx = __ipv6_dev_get_saddr(net, &dst, idev, scores, hiscore_idx);
	} else {
		const struct net_device *master;
		int master_idx = 0;

		/* if dst_dev exists and is enslaved to an L3 device, then
		 * prefer addresses from dst_dev and then the master over
		 * any other enslaved devices in the L3 domain.
		 */
		master = l3mdev_master_dev_rcu(dst_dev);
		if (master) {
			master_idx = master->ifindex;

			hiscore_idx = ipv6_get_saddr_master(net, dst_dev,
							    master, &dst,
							    scores, hiscore_idx);

			if (scores[hiscore_idx].ifa)
				goto out;
		}

		for_each_netdev_rcu(net, dev) {
			/* only consider addresses on devices in the
			 * same L3 domain
			 */
			if (l3mdev_master_ifindex_rcu(dev) != master_idx)
				continue;
			idev = __in6_dev_get(dev);
			if (!idev)
				continue;
			hiscore_idx = __ipv6_dev_get_saddr(net, &dst, idev, scores, hiscore_idx);
		}
	}

out:
	hiscore = &scores[hiscore_idx];
	if (!hiscore->ifa)
		ret = -EADDRNOTAVAIL;
	else
		*saddr = hiscore->ifa->addr;

	rcu_read_unlock();
	return ret;
}
EXPORT_SYMBOL(ipv6_dev_get_saddr);

static int __ipv6_get_lladdr(struct inet6_dev *idev, struct in6_addr *addr,
			      u32 banned_flags)
{
	struct inet6_ifaddr *ifp;
	int err = -EADDRNOTAVAIL;

	list_for_each_entry_reverse(ifp, &idev->addr_list, if_list) {
		if (ifp->scope > IFA_LINK)
			break;
		if (ifp->scope == IFA_LINK &&
		    !(ifp->flags & banned_flags)) {
			*addr = ifp->addr;
			err = 0;
			break;
		}
	}
	return err;
}

int ipv6_get_lladdr(struct net_device *dev, struct in6_addr *addr,
		    u32 banned_flags)
{
	struct inet6_dev *idev;
	int err = -EADDRNOTAVAIL;

	rcu_read_lock();
	idev = __in6_dev_get(dev);
	if (idev) {
		read_lock_bh(&idev->lock);
		err = __ipv6_get_lladdr(idev, addr, banned_flags);
		read_unlock_bh(&idev->lock);
	}
	rcu_read_unlock();
	return err;
}

static int ipv6_count_addresses(const struct inet6_dev *idev)
{
	const struct inet6_ifaddr *ifp;
	int cnt = 0;

	rcu_read_lock();
	list_for_each_entry_rcu(ifp, &idev->addr_list, if_list)
		cnt++;
	rcu_read_unlock();
	return cnt;
}

int ipv6_chk_addr(struct net *net, const struct in6_addr *addr,
		  const struct net_device *dev, int strict)
{
	return ipv6_chk_addr_and_flags(net, addr, dev, !dev,
				       strict, IFA_F_TENTATIVE);
}
EXPORT_SYMBOL(ipv6_chk_addr);

/* device argument is used to find the L3 domain of interest. If
 * skip_dev_check is set, then the ifp device is not checked against
 * the passed in dev argument. So the 2 cases for addresses checks are:
 *   1. does the address exist in the L3 domain that dev is part of
 *      (skip_dev_check = true), or
 *
 *   2. does the address exist on the specific device
 *      (skip_dev_check = false)
 */
static struct net_device *
__ipv6_chk_addr_and_flags(struct net *net, const struct in6_addr *addr,
			  const struct net_device *dev, bool skip_dev_check,
			  int strict, u32 banned_flags)
{
	unsigned int hash = inet6_addr_hash(net, addr);
	struct net_device *l3mdev, *ndev;
	struct inet6_ifaddr *ifp;
	u32 ifp_flags;

	rcu_read_lock();

	l3mdev = l3mdev_master_dev_rcu(dev);
	if (skip_dev_check)
		dev = NULL;

	hlist_for_each_entry_rcu(ifp, &net->ipv6.inet6_addr_lst[hash], addr_lst) {
		ndev = ifp->idev->dev;

		if (l3mdev_master_dev_rcu(ndev) != l3mdev)
			continue;

		/* Decouple optimistic from tentative for evaluation here.
		 * Ban optimistic addresses explicitly, when required.
		 */
		ifp_flags = (ifp->flags&IFA_F_OPTIMISTIC)
			    ? (ifp->flags&~IFA_F_TENTATIVE)
			    : ifp->flags;
		if (ipv6_addr_equal(&ifp->addr, addr) &&
		    !(ifp_flags&banned_flags) &&
		    (!dev || ndev == dev ||
		     !(ifp->scope&(IFA_LINK|IFA_HOST) || strict))) {
			rcu_read_unlock();
			return ndev;
		}
	}

	rcu_read_unlock();
	return NULL;
}

int ipv6_chk_addr_and_flags(struct net *net, const struct in6_addr *addr,
			    const struct net_device *dev, bool skip_dev_check,
			    int strict, u32 banned_flags)
{
	return __ipv6_chk_addr_and_flags(net, addr, dev, skip_dev_check,
					 strict, banned_flags) ? 1 : 0;
}
EXPORT_SYMBOL(ipv6_chk_addr_and_flags);


/* Compares an address/prefix_len with addresses on device @dev.
 * If one is found it returns true.
 */
bool ipv6_chk_custom_prefix(const struct in6_addr *addr,
	const unsigned int prefix_len, struct net_device *dev)
{
	const struct inet6_ifaddr *ifa;
	const struct inet6_dev *idev;
	bool ret = false;

	rcu_read_lock();
	idev = __in6_dev_get(dev);
	if (idev) {
		list_for_each_entry_rcu(ifa, &idev->addr_list, if_list) {
			ret = ipv6_prefix_equal(addr, &ifa->addr, prefix_len);
			if (ret)
				break;
		}
	}
	rcu_read_unlock();

	return ret;
}
EXPORT_SYMBOL(ipv6_chk_custom_prefix);

int ipv6_chk_prefix(const struct in6_addr *addr, struct net_device *dev)
{
	const struct inet6_ifaddr *ifa;
	const struct inet6_dev *idev;
	int	onlink;

	onlink = 0;
	rcu_read_lock();
	idev = __in6_dev_get(dev);
	if (idev) {
		list_for_each_entry_rcu(ifa, &idev->addr_list, if_list) {
			onlink = ipv6_prefix_equal(addr, &ifa->addr,
						   ifa->prefix_len);
			if (onlink)
				break;
		}
	}
	rcu_read_unlock();
	return onlink;
}
EXPORT_SYMBOL(ipv6_chk_prefix);

/**
 * ipv6_dev_find - find the first device with a given source address.
 * @net: the net namespace
 * @addr: the source address
 * @dev: used to find the L3 domain of interest
 *
 * The caller should be protected by RCU, or RTNL.
 */
struct net_device *ipv6_dev_find(struct net *net, const struct in6_addr *addr,
				 struct net_device *dev)
{
	return __ipv6_chk_addr_and_flags(net, addr, dev, !dev, 1,
					 IFA_F_TENTATIVE);
}
EXPORT_SYMBOL(ipv6_dev_find);

struct inet6_ifaddr *ipv6_get_ifaddr(struct net *net, const struct in6_addr *addr,
				     struct net_device *dev, int strict)
{
	unsigned int hash = inet6_addr_hash(net, addr);
	struct inet6_ifaddr *ifp, *result = NULL;

	rcu_read_lock();
	hlist_for_each_entry_rcu(ifp, &net->ipv6.inet6_addr_lst[hash], addr_lst) {
		if (ipv6_addr_equal(&ifp->addr, addr)) {
			if (!dev || ifp->idev->dev == dev ||
			    !(ifp->scope&(IFA_LINK|IFA_HOST) || strict)) {
				result = ifp;
				in6_ifa_hold(ifp);
				break;
			}
		}
	}
	rcu_read_unlock();

	return result;
}

/* Gets referenced address, destroys ifaddr */

static void addrconf_dad_stop(struct inet6_ifaddr *ifp, int dad_failed)
{
	if (dad_failed)
		ifp->flags |= IFA_F_DADFAILED;

	if (ifp->flags&IFA_F_TEMPORARY) {
		struct inet6_ifaddr *ifpub;
		spin_lock_bh(&ifp->lock);
		ifpub = ifp->ifpub;
		if (ifpub) {
			in6_ifa_hold(ifpub);
			spin_unlock_bh(&ifp->lock);
			ipv6_create_tempaddr(ifpub, true);
			in6_ifa_put(ifpub);
		} else {
			spin_unlock_bh(&ifp->lock);
		}
		ipv6_del_addr(ifp);
	} else if (ifp->flags&IFA_F_PERMANENT || !dad_failed) {
		spin_lock_bh(&ifp->lock);
		addrconf_del_dad_work(ifp);
		ifp->flags |= IFA_F_TENTATIVE;
		if (dad_failed)
			ifp->flags &= ~IFA_F_OPTIMISTIC;
		spin_unlock_bh(&ifp->lock);
		if (dad_failed)
			ipv6_ifa_notify(0, ifp);
		in6_ifa_put(ifp);
	} else {
		ipv6_del_addr(ifp);
	}
}

static int addrconf_dad_end(struct inet6_ifaddr *ifp)
{
	int err = -ENOENT;

	spin_lock_bh(&ifp->lock);
	if (ifp->state == INET6_IFADDR_STATE_DAD) {
		ifp->state = INET6_IFADDR_STATE_POSTDAD;
		err = 0;
	}
	spin_unlock_bh(&ifp->lock);

	return err;
}

void addrconf_dad_failure(struct sk_buff *skb, struct inet6_ifaddr *ifp)
{
	struct inet6_dev *idev = ifp->idev;
	struct net *net = dev_net(idev->dev);
	int max_addresses;

	if (addrconf_dad_end(ifp)) {
		in6_ifa_put(ifp);
		return;
	}

	net_info_ratelimited("%s: IPv6 duplicate address %pI6c used by %pM detected!\n",
			     ifp->idev->dev->name, &ifp->addr, eth_hdr(skb)->h_source);

	spin_lock_bh(&ifp->lock);

	if (ifp->flags & IFA_F_STABLE_PRIVACY) {
		struct in6_addr new_addr;
		struct inet6_ifaddr *ifp2;
		int retries = ifp->stable_privacy_retry + 1;
		struct ifa6_config cfg = {
			.pfx = &new_addr,
			.plen = ifp->prefix_len,
			.ifa_flags = ifp->flags,
			.valid_lft = ifp->valid_lft,
			.preferred_lft = ifp->prefered_lft,
			.scope = ifp->scope,
		};

		if (retries > net->ipv6.sysctl.idgen_retries) {
			net_info_ratelimited("%s: privacy stable address generation failed because of DAD conflicts!\n",
					     ifp->idev->dev->name);
			goto errdad;
		}

		new_addr = ifp->addr;
		if (ipv6_generate_stable_address(&new_addr, retries,
						 idev))
			goto errdad;

		spin_unlock_bh(&ifp->lock);

		max_addresses = READ_ONCE(idev->cnf.max_addresses);
		if (max_addresses &&
		    ipv6_count_addresses(idev) >= max_addresses)
			goto lock_errdad;

		net_info_ratelimited("%s: generating new stable privacy address because of DAD conflict\n",
				     ifp->idev->dev->name);

		ifp2 = ipv6_add_addr(idev, &cfg, false, NULL);
		if (IS_ERR(ifp2))
			goto lock_errdad;

		spin_lock_bh(&ifp2->lock);
		ifp2->stable_privacy_retry = retries;
		ifp2->state = INET6_IFADDR_STATE_PREDAD;
		spin_unlock_bh(&ifp2->lock);

		addrconf_mod_dad_work(ifp2, net->ipv6.sysctl.idgen_delay);
		in6_ifa_put(ifp2);
lock_errdad:
		spin_lock_bh(&ifp->lock);
	}

errdad:
	/* transition from _POSTDAD to _ERRDAD */
	ifp->state = INET6_IFADDR_STATE_ERRDAD;
	spin_unlock_bh(&ifp->lock);

	addrconf_mod_dad_work(ifp, 0);
	in6_ifa_put(ifp);
}

/* Join to solicited addr multicast group.
 * caller must hold RTNL */
void addrconf_join_solict(struct net_device *dev, const struct in6_addr *addr)
{
	struct in6_addr maddr;

	if (dev->flags&(IFF_LOOPBACK|IFF_NOARP))
		return;

	addrconf_addr_solict_mult(addr, &maddr);
	ipv6_dev_mc_inc(dev, &maddr);
}

/* caller must hold RTNL */
void addrconf_leave_solict(struct inet6_dev *idev, const struct in6_addr *addr)
{
	struct in6_addr maddr;

	if (idev->dev->flags&(IFF_LOOPBACK|IFF_NOARP))
		return;

	addrconf_addr_solict_mult(addr, &maddr);
	__ipv6_dev_mc_dec(idev, &maddr);
}

/* caller must hold RTNL */
static void addrconf_join_anycast(struct inet6_ifaddr *ifp)
{
	struct in6_addr addr;

	if (ifp->prefix_len >= 127) /* RFC 6164 */
		return;
	ipv6_addr_prefix(&addr, &ifp->addr, ifp->prefix_len);
	if (ipv6_addr_any(&addr))
		return;
	__ipv6_dev_ac_inc(ifp->idev, &addr);
}

/* caller must hold RTNL */
static void addrconf_leave_anycast(struct inet6_ifaddr *ifp)
{
	struct in6_addr addr;

	if (ifp->prefix_len >= 127) /* RFC 6164 */
		return;
	ipv6_addr_prefix(&addr, &ifp->addr, ifp->prefix_len);
	if (ipv6_addr_any(&addr))
		return;
	__ipv6_dev_ac_dec(ifp->idev, &addr);
}

static int addrconf_ifid_6lowpan(u8 *eui, struct net_device *dev)
{
	switch (dev->addr_len) {
	case ETH_ALEN:
		memcpy(eui, dev->dev_addr, 3);
		eui[3] = 0xFF;
		eui[4] = 0xFE;
		memcpy(eui + 5, dev->dev_addr + 3, 3);
		break;
	case EUI64_ADDR_LEN:
		memcpy(eui, dev->dev_addr, EUI64_ADDR_LEN);
		eui[0] ^= 2;
		break;
	default:
		return -1;
	}

	return 0;
}

static int addrconf_ifid_ieee1394(u8 *eui, struct net_device *dev)
{
	const union fwnet_hwaddr *ha;

	if (dev->addr_len != FWNET_ALEN)
		return -1;

	ha = (const union fwnet_hwaddr *)dev->dev_addr;

	memcpy(eui, &ha->uc.uniq_id, sizeof(ha->uc.uniq_id));
	eui[0] ^= 2;
	return 0;
}

static int addrconf_ifid_arcnet(u8 *eui, struct net_device *dev)
{
	/* XXX: inherit EUI-64 from other interface -- yoshfuji */
	if (dev->addr_len != ARCNET_ALEN)
		return -1;
	memset(eui, 0, 7);
	eui[7] = *(u8 *)dev->dev_addr;
	return 0;
}

static int addrconf_ifid_infiniband(u8 *eui, struct net_device *dev)
{
	if (dev->addr_len != INFINIBAND_ALEN)
		return -1;
	memcpy(eui, dev->dev_addr + 12, 8);
	eui[0] |= 2;
	return 0;
}

static int __ipv6_isatap_ifid(u8 *eui, __be32 addr)
{
	if (addr == 0)
		return -1;
	eui[0] = (ipv4_is_zeronet(addr) || ipv4_is_private_10(addr) ||
		  ipv4_is_loopback(addr) || ipv4_is_linklocal_169(addr) ||
		  ipv4_is_private_172(addr) || ipv4_is_test_192(addr) ||
		  ipv4_is_anycast_6to4(addr) || ipv4_is_private_192(addr) ||
		  ipv4_is_test_198(addr) || ipv4_is_multicast(addr) ||
		  ipv4_is_lbcast(addr)) ? 0x00 : 0x02;
	eui[1] = 0;
	eui[2] = 0x5E;
	eui[3] = 0xFE;
	memcpy(eui + 4, &addr, 4);
	return 0;
}

static int addrconf_ifid_sit(u8 *eui, struct net_device *dev)
{
	if (dev->priv_flags & IFF_ISATAP)
		return __ipv6_isatap_ifid(eui, *(__be32 *)dev->dev_addr);
	return -1;
}

static int addrconf_ifid_gre(u8 *eui, struct net_device *dev)
{
	return __ipv6_isatap_ifid(eui, *(__be32 *)dev->dev_addr);
}

static int addrconf_ifid_ip6tnl(u8 *eui, struct net_device *dev)
{
	memcpy(eui, dev->perm_addr, 3);
	memcpy(eui + 5, dev->perm_addr + 3, 3);
	eui[3] = 0xFF;
	eui[4] = 0xFE;
	eui[0] ^= 2;
	return 0;
}

static int ipv6_generate_eui64(u8 *eui, struct net_device *dev)
{
	switch (dev->type) {
	case ARPHRD_ETHER:
	case ARPHRD_FDDI:
		return addrconf_ifid_eui48(eui, dev);
	case ARPHRD_ARCNET:
		return addrconf_ifid_arcnet(eui, dev);
	case ARPHRD_INFINIBAND:
		return addrconf_ifid_infiniband(eui, dev);
	case ARPHRD_SIT:
		return addrconf_ifid_sit(eui, dev);
	case ARPHRD_IPGRE:
	case ARPHRD_TUNNEL:
		return addrconf_ifid_gre(eui, dev);
	case ARPHRD_6LOWPAN:
		return addrconf_ifid_6lowpan(eui, dev);
	case ARPHRD_IEEE1394:
		return addrconf_ifid_ieee1394(eui, dev);
	case ARPHRD_TUNNEL6:
	case ARPHRD_IP6GRE:
	case ARPHRD_RAWIP:
		return addrconf_ifid_ip6tnl(eui, dev);
	}
	return -1;
}

static int ipv6_inherit_eui64(u8 *eui, struct inet6_dev *idev)
{
	int err = -1;
	struct inet6_ifaddr *ifp;

	read_lock_bh(&idev->lock);
	list_for_each_entry_reverse(ifp, &idev->addr_list, if_list) {
		if (ifp->scope > IFA_LINK)
			break;
		if (ifp->scope == IFA_LINK && !(ifp->flags&IFA_F_TENTATIVE)) {
			memcpy(eui, ifp->addr.s6_addr+8, 8);
			err = 0;
			break;
		}
	}
	read_unlock_bh(&idev->lock);
	return err;
}

/* Generation of a randomized Interface Identifier
 * draft-ietf-6man-rfc4941bis, Section 3.3.1
 */

static void ipv6_gen_rnd_iid(struct in6_addr *addr)
{
regen:
	get_random_bytes(&addr->s6_addr[8], 8);

	/* <draft-ietf-6man-rfc4941bis-08.txt>, Section 3.3.1:
	 * check if generated address is not inappropriate:
	 *
	 * - Reserved IPv6 Interface Identifiers
	 * - XXX: already assigned to an address on the device
	 */

	/* Subnet-router anycast: 0000:0000:0000:0000 */
	if (!(addr->s6_addr32[2] | addr->s6_addr32[3]))
		goto regen;

	/* IANA Ethernet block: 0200:5EFF:FE00:0000-0200:5EFF:FE00:5212
	 * Proxy Mobile IPv6:   0200:5EFF:FE00:5213
	 * IANA Ethernet block: 0200:5EFF:FE00:5214-0200:5EFF:FEFF:FFFF
	 */
	if (ntohl(addr->s6_addr32[2]) == 0x02005eff &&
	    (ntohl(addr->s6_addr32[3]) & 0Xff000000) == 0xfe000000)
		goto regen;

	/* Reserved subnet anycast addresses */
	if (ntohl(addr->s6_addr32[2]) == 0xfdffffff &&
	    ntohl(addr->s6_addr32[3]) >= 0Xffffff80)
		goto regen;
}

/*
 *	Add prefix route.
 */

static void
addrconf_prefix_route(struct in6_addr *pfx, int plen, u32 metric,
		      struct net_device *dev, unsigned long expires,
		      u32 flags, gfp_t gfp_flags)
{
	struct fib6_config cfg = {
		.fc_table = l3mdev_fib_table(dev) ? : RT6_TABLE_PREFIX,
		.fc_metric = metric ? : IP6_RT_PRIO_ADDRCONF,
		.fc_ifindex = dev->ifindex,
		.fc_expires = expires,
		.fc_dst_len = plen,
		.fc_flags = RTF_UP | flags,
		.fc_nlinfo.nl_net = dev_net(dev),
		.fc_protocol = RTPROT_KERNEL,
		.fc_type = RTN_UNICAST,
	};

	cfg.fc_dst = *pfx;

	/* Prevent useless cloning on PtP SIT.
	   This thing is done here expecting that the whole
	   class of non-broadcast devices need not cloning.
	 */
#if IS_ENABLED(CONFIG_IPV6_SIT)
	if (dev->type == ARPHRD_SIT && (dev->flags & IFF_POINTOPOINT))
		cfg.fc_flags |= RTF_NONEXTHOP;
#endif

	ip6_route_add(&cfg, gfp_flags, NULL);
}


static struct fib6_info *addrconf_get_prefix_route(const struct in6_addr *pfx,
						  int plen,
						  const struct net_device *dev,
						  u32 flags, u32 noflags,
						  bool no_gw)
{
	struct fib6_node *fn;
	struct fib6_info *rt = NULL;
	struct fib6_table *table;
	u32 tb_id = l3mdev_fib_table(dev) ? : RT6_TABLE_PREFIX;

	table = fib6_get_table(dev_net(dev), tb_id);
	if (!table)
		return NULL;

	rcu_read_lock();
	fn = fib6_locate(&table->tb6_root, pfx, plen, NULL, 0, true);
	if (!fn)
		goto out;

	for_each_fib6_node_rt_rcu(fn) {
		/* prefix routes only use builtin fib6_nh */
		if (rt->nh)
			continue;

		if (rt->fib6_nh->fib_nh_dev->ifindex != dev->ifindex)
			continue;
		if (no_gw && rt->fib6_nh->fib_nh_gw_family)
			continue;
		if ((rt->fib6_flags & flags) != flags)
			continue;
		if ((rt->fib6_flags & noflags) != 0)
			continue;
		if (!fib6_info_hold_safe(rt))
			continue;
		break;
	}
out:
	rcu_read_unlock();
	return rt;
}


/* Create "default" multicast route to the interface */

static void addrconf_add_mroute(struct net_device *dev)
{
	struct fib6_config cfg = {
		.fc_table = l3mdev_fib_table(dev) ? : RT6_TABLE_LOCAL,
		.fc_metric = IP6_RT_PRIO_ADDRCONF,
		.fc_ifindex = dev->ifindex,
		.fc_dst_len = 8,
		.fc_flags = RTF_UP,
		.fc_type = RTN_MULTICAST,
		.fc_nlinfo.nl_net = dev_net(dev),
		.fc_protocol = RTPROT_KERNEL,
	};

	ipv6_addr_set(&cfg.fc_dst, htonl(0xFF000000), 0, 0, 0);

	ip6_route_add(&cfg, GFP_KERNEL, NULL);
}

static struct inet6_dev *addrconf_add_dev(struct net_device *dev)
{
	struct inet6_dev *idev;

	ASSERT_RTNL();

	idev = ipv6_find_idev(dev);
	if (IS_ERR(idev))
		return idev;

	if (idev->cnf.disable_ipv6)
		return ERR_PTR(-EACCES);

	/* Add default multicast route */
	if (!(dev->flags & IFF_LOOPBACK) && !netif_is_l3_master(dev))
		addrconf_add_mroute(dev);

	return idev;
}

static void manage_tempaddrs(struct inet6_dev *idev,
			     struct inet6_ifaddr *ifp,
			     __u32 valid_lft, __u32 prefered_lft,
			     bool create, unsigned long now)
{
	u32 flags;
	struct inet6_ifaddr *ift;

	read_lock_bh(&idev->lock);
	/* update all temporary addresses in the list */
	list_for_each_entry(ift, &idev->tempaddr_list, tmp_list) {
		int age, max_valid, max_prefered;

		if (ifp != ift->ifpub)
			continue;

		/* RFC 4941 section 3.3:
		 * If a received option will extend the lifetime of a public
		 * address, the lifetimes of temporary addresses should
		 * be extended, subject to the overall constraint that no
		 * temporary addresses should ever remain "valid" or "preferred"
		 * for a time longer than (TEMP_VALID_LIFETIME) or
		 * (TEMP_PREFERRED_LIFETIME - DESYNC_FACTOR), respectively.
		 */
		age = (now - ift->cstamp) / HZ;
		max_valid = READ_ONCE(idev->cnf.temp_valid_lft) - age;
		if (max_valid < 0)
			max_valid = 0;

		max_prefered = READ_ONCE(idev->cnf.temp_prefered_lft) -
			       idev->desync_factor - age;
		if (max_prefered < 0)
			max_prefered = 0;

		if (valid_lft > max_valid)
			valid_lft = max_valid;

		if (prefered_lft > max_prefered)
			prefered_lft = max_prefered;

		spin_lock(&ift->lock);
		flags = ift->flags;
		ift->valid_lft = valid_lft;
		ift->prefered_lft = prefered_lft;
		ift->tstamp = now;
		if (prefered_lft > 0)
			ift->flags &= ~IFA_F_DEPRECATED;

		spin_unlock(&ift->lock);
		if (!(flags&IFA_F_TENTATIVE))
			ipv6_ifa_notify(0, ift);
	}

	/* Also create a temporary address if it's enabled but no temporary
	 * address currently exists.
	 * However, we get called with valid_lft == 0, prefered_lft == 0, create == false
	 * as part of cleanup (ie. deleting the mngtmpaddr).
	 * We don't want that to result in creating a new temporary ip address.
	 */
	if (list_empty(&idev->tempaddr_list) && (valid_lft || prefered_lft))
		create = true;

	if (create && READ_ONCE(idev->cnf.use_tempaddr) > 0) {
		/* When a new public address is created as described
		 * in [ADDRCONF], also create a new temporary address.
		 */
		read_unlock_bh(&idev->lock);
		ipv6_create_tempaddr(ifp, false);
	} else {
		read_unlock_bh(&idev->lock);
	}
}

static bool is_addr_mode_generate_stable(struct inet6_dev *idev)
{
	return idev->cnf.addr_gen_mode == IN6_ADDR_GEN_MODE_STABLE_PRIVACY ||
	       idev->cnf.addr_gen_mode == IN6_ADDR_GEN_MODE_RANDOM;
}

int addrconf_prefix_rcv_add_addr(struct net *net, struct net_device *dev,
				 const struct prefix_info *pinfo,
				 struct inet6_dev *in6_dev,
				 const struct in6_addr *addr, int addr_type,
				 u32 addr_flags, bool sllao, bool tokenized,
				 __u32 valid_lft, u32 prefered_lft)
{
	struct inet6_ifaddr *ifp = ipv6_get_ifaddr(net, addr, dev, 1);
	int create = 0, update_lft = 0;

	if (!ifp && valid_lft) {
		int max_addresses = READ_ONCE(in6_dev->cnf.max_addresses);
		struct ifa6_config cfg = {
			.pfx = addr,
			.plen = pinfo->prefix_len,
			.ifa_flags = addr_flags,
			.valid_lft = valid_lft,
			.preferred_lft = prefered_lft,
			.scope = addr_type & IPV6_ADDR_SCOPE_MASK,
			.ifa_proto = IFAPROT_KERNEL_RA
		};

#ifdef CONFIG_IPV6_OPTIMISTIC_DAD
		if ((READ_ONCE(net->ipv6.devconf_all->optimistic_dad) ||
		     READ_ONCE(in6_dev->cnf.optimistic_dad)) &&
		    !net->ipv6.devconf_all->forwarding && sllao)
			cfg.ifa_flags |= IFA_F_OPTIMISTIC;
#endif

		/* Do not allow to create too much of autoconfigured
		 * addresses; this would be too easy way to crash kernel.
		 */
		if (!max_addresses ||
		    ipv6_count_addresses(in6_dev) < max_addresses)
			ifp = ipv6_add_addr(in6_dev, &cfg, false, NULL);

		if (IS_ERR_OR_NULL(ifp))
			return -1;

		create = 1;
		spin_lock_bh(&ifp->lock);
		ifp->flags |= IFA_F_MANAGETEMPADDR;
		ifp->cstamp = jiffies;
		ifp->tokenized = tokenized;
		spin_unlock_bh(&ifp->lock);
		addrconf_dad_start(ifp);
	}

	if (ifp) {
		u32 flags;
		unsigned long now;
		u32 stored_lft;

		/* update lifetime (RFC2462 5.5.3 e) */
		spin_lock_bh(&ifp->lock);
		now = jiffies;
		if (ifp->valid_lft > (now - ifp->tstamp) / HZ)
			stored_lft = ifp->valid_lft - (now - ifp->tstamp) / HZ;
		else
			stored_lft = 0;

		/* RFC4862 Section 5.5.3e:
		 * "Note that the preferred lifetime of the
		 *  corresponding address is always reset to
		 *  the Preferred Lifetime in the received
		 *  Prefix Information option, regardless of
		 *  whether the valid lifetime is also reset or
		 *  ignored."
		 *
		 * So we should always update prefered_lft here.
		 */
		update_lft = !create && stored_lft;

		if (update_lft && !READ_ONCE(in6_dev->cnf.ra_honor_pio_life)) {
			const u32 minimum_lft = min_t(u32,
				stored_lft, MIN_VALID_LIFETIME);
			valid_lft = max(valid_lft, minimum_lft);
		}

		if (update_lft) {
			ifp->valid_lft = valid_lft;
			ifp->prefered_lft = prefered_lft;
			WRITE_ONCE(ifp->tstamp, now);
			flags = ifp->flags;
			ifp->flags &= ~IFA_F_DEPRECATED;
			spin_unlock_bh(&ifp->lock);

			if (!(flags&IFA_F_TENTATIVE))
				ipv6_ifa_notify(0, ifp);
		} else
			spin_unlock_bh(&ifp->lock);

		manage_tempaddrs(in6_dev, ifp, valid_lft, prefered_lft,
				 create, now);

		in6_ifa_put(ifp);
		addrconf_verify(net);
	}

	return 0;
}
EXPORT_SYMBOL_GPL(addrconf_prefix_rcv_add_addr);

void addrconf_prefix_rcv(struct net_device *dev, u8 *opt, int len, bool sllao)
{
	struct prefix_info *pinfo;
	struct fib6_table *table;
	__u32 valid_lft;
	__u32 prefered_lft;
	int addr_type, err;
	u32 addr_flags = 0;
	struct inet6_dev *in6_dev;
	struct net *net = dev_net(dev);

	pinfo = (struct prefix_info *) opt;

	if (len < sizeof(struct prefix_info)) {
		netdev_dbg(dev, "addrconf: prefix option too short\n");
		return;
	}

	/*
	 *	Validation checks ([ADDRCONF], page 19)
	 */

	addr_type = ipv6_addr_type(&pinfo->prefix);

	if (addr_type & (IPV6_ADDR_MULTICAST|IPV6_ADDR_LINKLOCAL))
		return;

	valid_lft = ntohl(pinfo->valid);
	prefered_lft = ntohl(pinfo->prefered);

	if (prefered_lft > valid_lft) {
		net_warn_ratelimited("addrconf: prefix option has invalid lifetime\n");
		return;
	}

	in6_dev = in6_dev_get(dev);

	if (!in6_dev) {
		net_dbg_ratelimited("addrconf: device %s not configured\n",
				    dev->name);
		return;
	}

	if (valid_lft != 0 && valid_lft < in6_dev->cnf.accept_ra_min_lft)
		goto put;

	/*
	 *	Two things going on here:
	 *	1) Add routes for on-link prefixes
	 *	2) Configure prefixes with the auto flag set
	 */

	if (pinfo->onlink) {
		struct fib6_info *rt;
		unsigned long rt_expires;

		/* Avoid arithmetic overflow. Really, we could
		 * save rt_expires in seconds, likely valid_lft,
		 * but it would require division in fib gc, that it
		 * not good.
		 */
		if (HZ > USER_HZ)
			rt_expires = addrconf_timeout_fixup(valid_lft, HZ);
		else
			rt_expires = addrconf_timeout_fixup(valid_lft, USER_HZ);

		if (addrconf_finite_timeout(rt_expires))
			rt_expires *= HZ;

		rt = addrconf_get_prefix_route(&pinfo->prefix,
					       pinfo->prefix_len,
					       dev,
					       RTF_ADDRCONF | RTF_PREFIX_RT,
					       RTF_DEFAULT, true);

		if (rt) {
			/* Autoconf prefix route */
			if (valid_lft == 0) {
				ip6_del_rt(net, rt, false);
				rt = NULL;
			} else {
				table = rt->fib6_table;
				spin_lock_bh(&table->tb6_lock);

				if (addrconf_finite_timeout(rt_expires)) {
					/* not infinity */
					fib6_set_expires(rt, jiffies + rt_expires);
					fib6_add_gc_list(rt);
				} else {
					fib6_clean_expires(rt);
					fib6_remove_gc_list(rt);
				}

				spin_unlock_bh(&table->tb6_lock);
			}
		} else if (valid_lft) {
			clock_t expires = 0;
			int flags = RTF_ADDRCONF | RTF_PREFIX_RT;
			if (addrconf_finite_timeout(rt_expires)) {
				/* not infinity */
				flags |= RTF_EXPIRES;
				expires = jiffies_to_clock_t(rt_expires);
			}
			addrconf_prefix_route(&pinfo->prefix, pinfo->prefix_len,
					      0, dev, expires, flags,
					      GFP_ATOMIC);
		}
		fib6_info_release(rt);
	}

	/* Try to figure out our local address for this prefix */

	if (pinfo->autoconf && in6_dev->cnf.autoconf) {
		struct in6_addr addr;
		bool tokenized = false, dev_addr_generated = false;

		if (pinfo->prefix_len == 64) {
			memcpy(&addr, &pinfo->prefix, 8);

			if (!ipv6_addr_any(&in6_dev->token)) {
				read_lock_bh(&in6_dev->lock);
				memcpy(addr.s6_addr + 8,
				       in6_dev->token.s6_addr + 8, 8);
				read_unlock_bh(&in6_dev->lock);
				tokenized = true;
			} else if (is_addr_mode_generate_stable(in6_dev) &&
				   !ipv6_generate_stable_address(&addr, 0,
								 in6_dev)) {
				addr_flags |= IFA_F_STABLE_PRIVACY;
				goto ok;
			} else if (ipv6_generate_eui64(addr.s6_addr + 8, dev) &&
				   ipv6_inherit_eui64(addr.s6_addr + 8, in6_dev)) {
				goto put;
			} else {
				dev_addr_generated = true;
			}
			goto ok;
		}
		net_dbg_ratelimited("IPv6 addrconf: prefix with wrong length %d\n",
				    pinfo->prefix_len);
		goto put;

ok:
		err = addrconf_prefix_rcv_add_addr(net, dev, pinfo, in6_dev,
						   &addr, addr_type,
						   addr_flags, sllao,
						   tokenized, valid_lft,
						   prefered_lft);
		if (err)
			goto put;

		/* Ignore error case here because previous prefix add addr was
		 * successful which will be notified.
		 */
		ndisc_ops_prefix_rcv_add_addr(net, dev, pinfo, in6_dev, &addr,
					      addr_type, addr_flags, sllao,
					      tokenized, valid_lft,
					      prefered_lft,
					      dev_addr_generated);
	}
	inet6_prefix_notify(RTM_NEWPREFIX, in6_dev, pinfo);
put:
	in6_dev_put(in6_dev);
}

static int addrconf_set_sit_dstaddr(struct net *net, struct net_device *dev,
		struct in6_ifreq *ireq)
{
	struct ip_tunnel_parm p = { };
	int err;

	if (!(ipv6_addr_type(&ireq->ifr6_addr) & IPV6_ADDR_COMPATv4))
		return -EADDRNOTAVAIL;

	p.iph.daddr = ireq->ifr6_addr.s6_addr32[3];
	p.iph.version = 4;
	p.iph.ihl = 5;
	p.iph.protocol = IPPROTO_IPV6;
	p.iph.ttl = 64;

	if (!dev->netdev_ops->ndo_tunnel_ctl)
		return -EOPNOTSUPP;
	err = dev->netdev_ops->ndo_tunnel_ctl(dev, &p, SIOCADDTUNNEL);
	if (err)
		return err;

	dev = __dev_get_by_name(net, p.name);
	if (!dev)
		return -ENOBUFS;
	return dev_open(dev, NULL);
}

/*
 *	Set destination address.
 *	Special case for SIT interfaces where we create a new "virtual"
 *	device.
 */
int addrconf_set_dstaddr(struct net *net, void __user *arg)
{
	struct net_device *dev;
	struct in6_ifreq ireq;
	int err = -ENODEV;

	if (!IS_ENABLED(CONFIG_IPV6_SIT))
		return -ENODEV;
	if (copy_from_user(&ireq, arg, sizeof(struct in6_ifreq)))
		return -EFAULT;

	rtnl_lock();
	dev = __dev_get_by_index(net, ireq.ifr6_ifindex);
	if (dev && dev->type == ARPHRD_SIT)
		err = addrconf_set_sit_dstaddr(net, dev, &ireq);
	rtnl_unlock();
	return err;
}

static int ipv6_mc_config(struct sock *sk, bool join,
			  const struct in6_addr *addr, int ifindex)
{
	int ret;

	ASSERT_RTNL();

	lock_sock(sk);
	if (join)
		ret = ipv6_sock_mc_join(sk, ifindex, addr);
	else
		ret = ipv6_sock_mc_drop(sk, ifindex, addr);
	release_sock(sk);

	return ret;
}

/*
 *	Manual configuration of address on an interface
 */
static int inet6_addr_add(struct net *net, int ifindex,
			  struct ifa6_config *cfg,
			  struct netlink_ext_ack *extack)
{
	struct inet6_ifaddr *ifp;
	struct inet6_dev *idev;
	struct net_device *dev;
	unsigned long timeout;
	clock_t expires;
	u32 flags;

	ASSERT_RTNL();

	if (cfg->plen > 128) {
		NL_SET_ERR_MSG_MOD(extack, "Invalid prefix length");
		return -EINVAL;
	}

	/* check the lifetime */
	if (!cfg->valid_lft || cfg->preferred_lft > cfg->valid_lft) {
		NL_SET_ERR_MSG_MOD(extack, "address lifetime invalid");
		return -EINVAL;
	}

	if (cfg->ifa_flags & IFA_F_MANAGETEMPADDR && cfg->plen != 64) {
		NL_SET_ERR_MSG_MOD(extack, "address with \"mngtmpaddr\" flag must have a prefix length of 64");
		return -EINVAL;
	}

	dev = __dev_get_by_index(net, ifindex);
	if (!dev)
		return -ENODEV;

	idev = addrconf_add_dev(dev);
	if (IS_ERR(idev)) {
		NL_SET_ERR_MSG_MOD(extack, "IPv6 is disabled on this device");
		return PTR_ERR(idev);
	}

	if (cfg->ifa_flags & IFA_F_MCAUTOJOIN) {
		int ret = ipv6_mc_config(net->ipv6.mc_autojoin_sk,
					 true, cfg->pfx, ifindex);

		if (ret < 0) {
			NL_SET_ERR_MSG_MOD(extack, "Multicast auto join failed");
			return ret;
		}
	}

	cfg->scope = ipv6_addr_scope(cfg->pfx);

	timeout = addrconf_timeout_fixup(cfg->valid_lft, HZ);
	if (addrconf_finite_timeout(timeout)) {
		expires = jiffies_to_clock_t(timeout * HZ);
		cfg->valid_lft = timeout;
		flags = RTF_EXPIRES;
	} else {
		expires = 0;
		flags = 0;
		cfg->ifa_flags |= IFA_F_PERMANENT;
	}

	timeout = addrconf_timeout_fixup(cfg->preferred_lft, HZ);
	if (addrconf_finite_timeout(timeout)) {
		if (timeout == 0)
			cfg->ifa_flags |= IFA_F_DEPRECATED;
		cfg->preferred_lft = timeout;
	}

	ifp = ipv6_add_addr(idev, cfg, true, extack);
	if (!IS_ERR(ifp)) {
		if (!(cfg->ifa_flags & IFA_F_NOPREFIXROUTE)) {
			addrconf_prefix_route(&ifp->addr, ifp->prefix_len,
					      ifp->rt_priority, dev, expires,
					      flags, GFP_KERNEL);
		}

		/* Send a netlink notification if DAD is enabled and
		 * optimistic flag is not set
		 */
		if (!(ifp->flags & (IFA_F_OPTIMISTIC | IFA_F_NODAD)))
			ipv6_ifa_notify(0, ifp);
		/*
		 * Note that section 3.1 of RFC 4429 indicates
		 * that the Optimistic flag should not be set for
		 * manually configured addresses
		 */
		addrconf_dad_start(ifp);
		if (cfg->ifa_flags & IFA_F_MANAGETEMPADDR)
			manage_tempaddrs(idev, ifp, cfg->valid_lft,
					 cfg->preferred_lft, true, jiffies);
		in6_ifa_put(ifp);
		addrconf_verify_rtnl(net);
		return 0;
	} else if (cfg->ifa_flags & IFA_F_MCAUTOJOIN) {
		ipv6_mc_config(net->ipv6.mc_autojoin_sk, false,
			       cfg->pfx, ifindex);
	}

	return PTR_ERR(ifp);
}

static int inet6_addr_del(struct net *net, int ifindex, u32 ifa_flags,
			  const struct in6_addr *pfx, unsigned int plen,
			  struct netlink_ext_ack *extack)
{
	struct inet6_ifaddr *ifp;
	struct inet6_dev *idev;
	struct net_device *dev;

	if (plen > 128) {
		NL_SET_ERR_MSG_MOD(extack, "Invalid prefix length");
		return -EINVAL;
	}

	dev = __dev_get_by_index(net, ifindex);
	if (!dev) {
		NL_SET_ERR_MSG_MOD(extack, "Unable to find the interface");
		return -ENODEV;
	}

	idev = __in6_dev_get(dev);
	if (!idev) {
		NL_SET_ERR_MSG_MOD(extack, "IPv6 is disabled on this device");
		return -ENXIO;
	}

	read_lock_bh(&idev->lock);
	list_for_each_entry(ifp, &idev->addr_list, if_list) {
		if (ifp->prefix_len == plen &&
		    ipv6_addr_equal(pfx, &ifp->addr)) {
			in6_ifa_hold(ifp);
			read_unlock_bh(&idev->lock);

			if (!(ifp->flags & IFA_F_TEMPORARY) &&
			    (ifa_flags & IFA_F_MANAGETEMPADDR))
				manage_tempaddrs(idev, ifp, 0, 0, false,
						 jiffies);
			ipv6_del_addr(ifp);
			addrconf_verify_rtnl(net);
			if (ipv6_addr_is_multicast(pfx)) {
				ipv6_mc_config(net->ipv6.mc_autojoin_sk,
					       false, pfx, dev->ifindex);
			}
			return 0;
		}
	}
	read_unlock_bh(&idev->lock);

	NL_SET_ERR_MSG_MOD(extack, "address not found");
	return -EADDRNOTAVAIL;
}


int addrconf_add_ifaddr(struct net *net, void __user *arg)
{
	struct ifa6_config cfg = {
		.ifa_flags = IFA_F_PERMANENT,
		.preferred_lft = INFINITY_LIFE_TIME,
		.valid_lft = INFINITY_LIFE_TIME,
	};
	struct in6_ifreq ireq;
	int err;

	if (!ns_capable(net->user_ns, CAP_NET_ADMIN))
		return -EPERM;

	if (copy_from_user(&ireq, arg, sizeof(struct in6_ifreq)))
		return -EFAULT;

	cfg.pfx = &ireq.ifr6_addr;
	cfg.plen = ireq.ifr6_prefixlen;

	rtnl_lock();
	err = inet6_addr_add(net, ireq.ifr6_ifindex, &cfg, NULL);
	rtnl_unlock();
	return err;
}

int addrconf_del_ifaddr(struct net *net, void __user *arg)
{
	struct in6_ifreq ireq;
	int err;

	if (!ns_capable(net->user_ns, CAP_NET_ADMIN))
		return -EPERM;

	if (copy_from_user(&ireq, arg, sizeof(struct in6_ifreq)))
		return -EFAULT;

	rtnl_lock();
	err = inet6_addr_del(net, ireq.ifr6_ifindex, 0, &ireq.ifr6_addr,
			     ireq.ifr6_prefixlen, NULL);
	rtnl_unlock();
	return err;
}

static void add_addr(struct inet6_dev *idev, const struct in6_addr *addr,
		     int plen, int scope, u8 proto)
{
	struct inet6_ifaddr *ifp;
	struct ifa6_config cfg = {
		.pfx = addr,
		.plen = plen,
		.ifa_flags = IFA_F_PERMANENT,
		.valid_lft = INFINITY_LIFE_TIME,
		.preferred_lft = INFINITY_LIFE_TIME,
		.scope = scope,
		.ifa_proto = proto
	};

	ifp = ipv6_add_addr(idev, &cfg, true, NULL);
	if (!IS_ERR(ifp)) {
		spin_lock_bh(&ifp->lock);
		ifp->flags &= ~IFA_F_TENTATIVE;
		spin_unlock_bh(&ifp->lock);
		rt_genid_bump_ipv6(dev_net(idev->dev));
		ipv6_ifa_notify(RTM_NEWADDR, ifp);
		in6_ifa_put(ifp);
	}
}

#if IS_ENABLED(CONFIG_IPV6_SIT) || IS_ENABLED(CONFIG_NET_IPGRE) || IS_ENABLED(CONFIG_IPV6_GRE)
static void add_v4_addrs(struct inet6_dev *idev)
{
	struct in6_addr addr;
	struct net_device *dev;
	struct net *net = dev_net(idev->dev);
	int scope, plen, offset = 0;
	u32 pflags = 0;

	ASSERT_RTNL();

	memset(&addr, 0, sizeof(struct in6_addr));
	/* in case of IP6GRE the dev_addr is an IPv6 and therefore we use only the last 4 bytes */
	if (idev->dev->addr_len == sizeof(struct in6_addr))
		offset = sizeof(struct in6_addr) - 4;
	memcpy(&addr.s6_addr32[3], idev->dev->dev_addr + offset, 4);

	if (!(idev->dev->flags & IFF_POINTOPOINT) && idev->dev->type == ARPHRD_SIT) {
		scope = IPV6_ADDR_COMPATv4;
		plen = 96;
		pflags |= RTF_NONEXTHOP;
	} else {
		if (idev->cnf.addr_gen_mode == IN6_ADDR_GEN_MODE_NONE)
			return;

		addr.s6_addr32[0] = htonl(0xfe800000);
		scope = IFA_LINK;
		plen = 64;
	}

	if (addr.s6_addr32[3]) {
		add_addr(idev, &addr, plen, scope, IFAPROT_UNSPEC);
		addrconf_prefix_route(&addr, plen, 0, idev->dev, 0, pflags,
				      GFP_KERNEL);
		return;
	}

	for_each_netdev(net, dev) {
		struct in_device *in_dev = __in_dev_get_rtnl(dev);
		if (in_dev && (dev->flags & IFF_UP)) {
			struct in_ifaddr *ifa;
			int flag = scope;

			in_dev_for_each_ifa_rtnl(ifa, in_dev) {
				addr.s6_addr32[3] = ifa->ifa_local;

				if (ifa->ifa_scope == RT_SCOPE_LINK)
					continue;
				if (ifa->ifa_scope >= RT_SCOPE_HOST) {
					if (idev->dev->flags&IFF_POINTOPOINT)
						continue;
					flag |= IFA_HOST;
				}

				add_addr(idev, &addr, plen, flag,
					 IFAPROT_UNSPEC);
				addrconf_prefix_route(&addr, plen, 0, idev->dev,
						      0, pflags, GFP_KERNEL);
			}
		}
	}
}
#endif

static void init_loopback(struct net_device *dev)
{
	struct inet6_dev  *idev;

	/* ::1 */

	ASSERT_RTNL();

	idev = ipv6_find_idev(dev);
	if (IS_ERR(idev)) {
		pr_debug("%s: add_dev failed\n", __func__);
		return;
	}

	add_addr(idev, &in6addr_loopback, 128, IFA_HOST, IFAPROT_KERNEL_LO);
}

void addrconf_add_linklocal(struct inet6_dev *idev,
			    const struct in6_addr *addr, u32 flags)
{
	struct ifa6_config cfg = {
		.pfx = addr,
		.plen = 64,
		.ifa_flags = flags | IFA_F_PERMANENT,
		.valid_lft = INFINITY_LIFE_TIME,
		.preferred_lft = INFINITY_LIFE_TIME,
		.scope = IFA_LINK,
		.ifa_proto = IFAPROT_KERNEL_LL
	};
	struct inet6_ifaddr *ifp;

#ifdef CONFIG_IPV6_OPTIMISTIC_DAD
	if ((READ_ONCE(dev_net(idev->dev)->ipv6.devconf_all->optimistic_dad) ||
	     READ_ONCE(idev->cnf.optimistic_dad)) &&
	    !dev_net(idev->dev)->ipv6.devconf_all->forwarding)
		cfg.ifa_flags |= IFA_F_OPTIMISTIC;
#endif

	ifp = ipv6_add_addr(idev, &cfg, true, NULL);
	if (!IS_ERR(ifp)) {
		addrconf_prefix_route(&ifp->addr, ifp->prefix_len, 0, idev->dev,
				      0, 0, GFP_ATOMIC);
		addrconf_dad_start(ifp);
		in6_ifa_put(ifp);
	}
}
EXPORT_SYMBOL_GPL(addrconf_add_linklocal);

static bool ipv6_reserved_interfaceid(struct in6_addr address)
{
	if ((address.s6_addr32[2] | address.s6_addr32[3]) == 0)
		return true;

	if (address.s6_addr32[2] == htonl(0x02005eff) &&
	    ((address.s6_addr32[3] & htonl(0xfe000000)) == htonl(0xfe000000)))
		return true;

	if (address.s6_addr32[2] == htonl(0xfdffffff) &&
	    ((address.s6_addr32[3] & htonl(0xffffff80)) == htonl(0xffffff80)))
		return true;

	return false;
}

static int ipv6_generate_stable_address(struct in6_addr *address,
					u8 dad_count,
					const struct inet6_dev *idev)
{
	static DEFINE_SPINLOCK(lock);
	static __u32 digest[SHA1_DIGEST_WORDS];
	static __u32 workspace[SHA1_WORKSPACE_WORDS];

	static union {
		char __data[SHA1_BLOCK_SIZE];
		struct {
			struct in6_addr secret;
			__be32 prefix[2];
			unsigned char hwaddr[MAX_ADDR_LEN];
			u8 dad_count;
		} __packed;
	} data;

	struct in6_addr secret;
	struct in6_addr temp;
	struct net *net = dev_net(idev->dev);

	BUILD_BUG_ON(sizeof(data.__data) != sizeof(data));

	if (idev->cnf.stable_secret.initialized)
		secret = idev->cnf.stable_secret.secret;
	else if (net->ipv6.devconf_dflt->stable_secret.initialized)
		secret = net->ipv6.devconf_dflt->stable_secret.secret;
	else
		return -1;

retry:
	spin_lock_bh(&lock);

	sha1_init(digest);
	memset(&data, 0, sizeof(data));
	memset(workspace, 0, sizeof(workspace));
	memcpy(data.hwaddr, idev->dev->perm_addr, idev->dev->addr_len);
	data.prefix[0] = address->s6_addr32[0];
	data.prefix[1] = address->s6_addr32[1];
	data.secret = secret;
	data.dad_count = dad_count;

	sha1_transform(digest, data.__data, workspace);

	temp = *address;
	temp.s6_addr32[2] = (__force __be32)digest[0];
	temp.s6_addr32[3] = (__force __be32)digest[1];

	spin_unlock_bh(&lock);

	if (ipv6_reserved_interfaceid(temp)) {
		dad_count++;
		if (dad_count > dev_net(idev->dev)->ipv6.sysctl.idgen_retries)
			return -1;
		goto retry;
	}

	*address = temp;
	return 0;
}

static void ipv6_gen_mode_random_init(struct inet6_dev *idev)
{
	struct ipv6_stable_secret *s = &idev->cnf.stable_secret;

	if (s->initialized)
		return;
	s = &idev->cnf.stable_secret;
	get_random_bytes(&s->secret, sizeof(s->secret));
	s->initialized = true;
}

static void addrconf_addr_gen(struct inet6_dev *idev, bool prefix_route)
{
	struct in6_addr addr;

	/* no link local addresses on L3 master devices */
	if (netif_is_l3_master(idev->dev))
		return;

	/* no link local addresses on devices flagged as slaves */
	if (idev->dev->priv_flags & IFF_NO_ADDRCONF)
		return;

	ipv6_addr_set(&addr, htonl(0xFE800000), 0, 0, 0);

	switch (idev->cnf.addr_gen_mode) {
	case IN6_ADDR_GEN_MODE_RANDOM:
		ipv6_gen_mode_random_init(idev);
		fallthrough;
	case IN6_ADDR_GEN_MODE_STABLE_PRIVACY:
		if (!ipv6_generate_stable_address(&addr, 0, idev))
			addrconf_add_linklocal(idev, &addr,
					       IFA_F_STABLE_PRIVACY);
		else if (prefix_route)
			addrconf_prefix_route(&addr, 64, 0, idev->dev,
					      0, 0, GFP_KERNEL);
		break;
	case IN6_ADDR_GEN_MODE_EUI64:
		/* addrconf_add_linklocal also adds a prefix_route and we
		 * only need to care about prefix routes if ipv6_generate_eui64
		 * couldn't generate one.
		 */
		if (ipv6_generate_eui64(addr.s6_addr + 8, idev->dev) == 0)
			addrconf_add_linklocal(idev, &addr, 0);
		else if (prefix_route)
			addrconf_prefix_route(&addr, 64, 0, idev->dev,
					      0, 0, GFP_KERNEL);
		break;
	case IN6_ADDR_GEN_MODE_NONE:
	default:
		/* will not add any link local address */
		break;
	}
}

static void addrconf_dev_config(struct net_device *dev)
{
	struct inet6_dev *idev;

	ASSERT_RTNL();

	if ((dev->type != ARPHRD_ETHER) &&
	    (dev->type != ARPHRD_FDDI) &&
	    (dev->type != ARPHRD_ARCNET) &&
	    (dev->type != ARPHRD_INFINIBAND) &&
	    (dev->type != ARPHRD_IEEE1394) &&
	    (dev->type != ARPHRD_TUNNEL6) &&
	    (dev->type != ARPHRD_6LOWPAN) &&
	    (dev->type != ARPHRD_TUNNEL) &&
	    (dev->type != ARPHRD_NONE) &&
	    (dev->type != ARPHRD_RAWIP)) {
		/* Alas, we support only Ethernet autoconfiguration. */
		idev = __in6_dev_get(dev);
		if (!IS_ERR_OR_NULL(idev) && dev->flags & IFF_UP &&
		    dev->flags & IFF_MULTICAST)
			ipv6_mc_up(idev);
		return;
	}

	idev = addrconf_add_dev(dev);
	if (IS_ERR(idev))
		return;

	/* this device type has no EUI support */
	if (dev->type == ARPHRD_NONE &&
	    idev->cnf.addr_gen_mode == IN6_ADDR_GEN_MODE_EUI64)
		WRITE_ONCE(idev->cnf.addr_gen_mode,
			   IN6_ADDR_GEN_MODE_RANDOM);

	addrconf_addr_gen(idev, false);
}

#if IS_ENABLED(CONFIG_IPV6_SIT)
static void addrconf_sit_config(struct net_device *dev)
{
	struct inet6_dev *idev;

	ASSERT_RTNL();

	/*
	 * Configure the tunnel with one of our IPv4
	 * addresses... we should configure all of
	 * our v4 addrs in the tunnel
	 */

	idev = ipv6_find_idev(dev);
	if (IS_ERR(idev)) {
		pr_debug("%s: add_dev failed\n", __func__);
		return;
	}

	if (dev->priv_flags & IFF_ISATAP) {
		addrconf_addr_gen(idev, false);
		return;
	}

	add_v4_addrs(idev);

	if (dev->flags&IFF_POINTOPOINT)
		addrconf_add_mroute(dev);
}
#endif

#if IS_ENABLED(CONFIG_NET_IPGRE) || IS_ENABLED(CONFIG_IPV6_GRE)
static void addrconf_gre_config(struct net_device *dev)
{
	struct inet6_dev *idev;

	ASSERT_RTNL();

	idev = ipv6_find_idev(dev);
	if (IS_ERR(idev)) {
		pr_debug("%s: add_dev failed\n", __func__);
		return;
	}

	if (dev->type == ARPHRD_ETHER) {
		addrconf_addr_gen(idev, true);
		return;
	}

	add_v4_addrs(idev);

	if (dev->flags & IFF_POINTOPOINT)
		addrconf_add_mroute(dev);
}
#endif

static void addrconf_init_auto_addrs(struct net_device *dev)
{
	switch (dev->type) {
#if IS_ENABLED(CONFIG_IPV6_SIT)
	case ARPHRD_SIT:
		addrconf_sit_config(dev);
		break;
#endif
#if IS_ENABLED(CONFIG_NET_IPGRE) || IS_ENABLED(CONFIG_IPV6_GRE)
	case ARPHRD_IP6GRE:
	case ARPHRD_IPGRE:
		addrconf_gre_config(dev);
		break;
#endif
	case ARPHRD_LOOPBACK:
		init_loopback(dev);
		break;

	default:
		addrconf_dev_config(dev);
		break;
	}
}

static int fixup_permanent_addr(struct net *net,
				struct inet6_dev *idev,
				struct inet6_ifaddr *ifp)
{
	/* !fib6_node means the host route was removed from the
	 * FIB, for example, if 'lo' device is taken down. In that
	 * case regenerate the host route.
	 */
	if (!ifp->rt || !ifp->rt->fib6_node) {
		struct fib6_info *f6i, *prev;

		f6i = addrconf_f6i_alloc(net, idev, &ifp->addr, false,
					 GFP_ATOMIC, NULL);
		if (IS_ERR(f6i))
			return PTR_ERR(f6i);

		/* ifp->rt can be accessed outside of rtnl */
		spin_lock(&ifp->lock);
		prev = ifp->rt;
		ifp->rt = f6i;
		spin_unlock(&ifp->lock);

		fib6_info_release(prev);
	}

	if (!(ifp->flags & IFA_F_NOPREFIXROUTE)) {
		addrconf_prefix_route(&ifp->addr, ifp->prefix_len,
				      ifp->rt_priority, idev->dev, 0, 0,
				      GFP_ATOMIC);
	}

	if (ifp->state == INET6_IFADDR_STATE_PREDAD)
		addrconf_dad_start(ifp);

	return 0;
}

static void addrconf_permanent_addr(struct net *net, struct net_device *dev)
{
	struct inet6_ifaddr *ifp, *tmp;
	struct inet6_dev *idev;

	idev = __in6_dev_get(dev);
	if (!idev)
		return;

	write_lock_bh(&idev->lock);

	list_for_each_entry_safe(ifp, tmp, &idev->addr_list, if_list) {
		if ((ifp->flags & IFA_F_PERMANENT) &&
		    fixup_permanent_addr(net, idev, ifp) < 0) {
			write_unlock_bh(&idev->lock);
			in6_ifa_hold(ifp);
			ipv6_del_addr(ifp);
			write_lock_bh(&idev->lock);

			net_info_ratelimited("%s: Failed to add prefix route for address %pI6c; dropping\n",
					     idev->dev->name, &ifp->addr);
		}
	}

	write_unlock_bh(&idev->lock);
}

static int addrconf_notify(struct notifier_block *this, unsigned long event,
			   void *ptr)
{
	struct net_device *dev = netdev_notifier_info_to_dev(ptr);
	struct netdev_notifier_change_info *change_info;
	struct netdev_notifier_changeupper_info *info;
	struct inet6_dev *idev = __in6_dev_get(dev);
	struct net *net = dev_net(dev);
	int run_pending = 0;
	int err;

	switch (event) {
	case NETDEV_REGISTER:
		if (!idev && dev->mtu >= IPV6_MIN_MTU) {
			idev = ipv6_add_dev(dev);
			if (IS_ERR(idev))
				return notifier_from_errno(PTR_ERR(idev));
		}
		break;

	case NETDEV_CHANGEMTU:
		/* if MTU under IPV6_MIN_MTU stop IPv6 on this interface. */
		if (dev->mtu < IPV6_MIN_MTU) {
			addrconf_ifdown(dev, dev != net->loopback_dev);
			break;
		}

		if (idev) {
			rt6_mtu_change(dev, dev->mtu);
			WRITE_ONCE(idev->cnf.mtu6, dev->mtu);
			break;
		}

		/* allocate new idev */
		idev = ipv6_add_dev(dev);
		if (IS_ERR(idev))
			break;

		/* device is still not ready */
		if (!(idev->if_flags & IF_READY))
			break;

		run_pending = 1;
		fallthrough;
	case NETDEV_UP:
	case NETDEV_CHANGE:
		if (idev && idev->cnf.disable_ipv6)
			break;

		if (dev->priv_flags & IFF_NO_ADDRCONF) {
			if (event == NETDEV_UP && !IS_ERR_OR_NULL(idev) &&
			    dev->flags & IFF_UP && dev->flags & IFF_MULTICAST)
				ipv6_mc_up(idev);
			break;
		}

		if (event == NETDEV_UP) {
			/* restore routes for permanent addresses */
			addrconf_permanent_addr(net, dev);

			if (!addrconf_link_ready(dev)) {
				/* device is not ready yet. */
				pr_debug("ADDRCONF(NETDEV_UP): %s: link is not ready\n",
					 dev->name);
				break;
			}

			if (!idev && dev->mtu >= IPV6_MIN_MTU)
				idev = ipv6_add_dev(dev);

			if (!IS_ERR_OR_NULL(idev)) {
				idev->if_flags |= IF_READY;
				run_pending = 1;
			}
		} else if (event == NETDEV_CHANGE) {
			if (!addrconf_link_ready(dev)) {
				/* device is still not ready. */
				rt6_sync_down_dev(dev, event);
				break;
			}

			if (!IS_ERR_OR_NULL(idev)) {
				if (idev->if_flags & IF_READY) {
					/* device is already configured -
					 * but resend MLD reports, we might
					 * have roamed and need to update
					 * multicast snooping switches
					 */
					ipv6_mc_up(idev);
					change_info = ptr;
					if (change_info->flags_changed & IFF_NOARP)
						addrconf_dad_run(idev, true);
					rt6_sync_up(dev, RTNH_F_LINKDOWN);
					break;
				}
				idev->if_flags |= IF_READY;
			}

			pr_debug("ADDRCONF(NETDEV_CHANGE): %s: link becomes ready\n",
				 dev->name);

			run_pending = 1;
		}

		addrconf_init_auto_addrs(dev);

		if (!IS_ERR_OR_NULL(idev)) {
			if (run_pending)
				addrconf_dad_run(idev, false);

			/* Device has an address by now */
			rt6_sync_up(dev, RTNH_F_DEAD);

			/*
			 * If the MTU changed during the interface down,
			 * when the interface up, the changed MTU must be
			 * reflected in the idev as well as routers.
			 */
			if (idev->cnf.mtu6 != dev->mtu &&
			    dev->mtu >= IPV6_MIN_MTU) {
				rt6_mtu_change(dev, dev->mtu);
				WRITE_ONCE(idev->cnf.mtu6, dev->mtu);
			}
			WRITE_ONCE(idev->tstamp, jiffies);
			inet6_ifinfo_notify(RTM_NEWLINK, idev);

			/*
			 * If the changed mtu during down is lower than
			 * IPV6_MIN_MTU stop IPv6 on this interface.
			 */
			if (dev->mtu < IPV6_MIN_MTU)
				addrconf_ifdown(dev, dev != net->loopback_dev);
		}
		break;

	case NETDEV_DOWN:
	case NETDEV_UNREGISTER:
		/*
		 *	Remove all addresses from this interface.
		 */
		addrconf_ifdown(dev, event != NETDEV_DOWN);
		break;

	case NETDEV_CHANGENAME:
		if (idev) {
			snmp6_unregister_dev(idev);
			addrconf_sysctl_unregister(idev);
			err = addrconf_sysctl_register(idev);
			if (err)
				return notifier_from_errno(err);
			err = snmp6_register_dev(idev);
			if (err) {
				addrconf_sysctl_unregister(idev);
				return notifier_from_errno(err);
			}
		}
		break;

	case NETDEV_PRE_TYPE_CHANGE:
	case NETDEV_POST_TYPE_CHANGE:
		if (idev)
			addrconf_type_change(dev, event);
		break;

	case NETDEV_CHANGEUPPER:
		info = ptr;

		/* flush all routes if dev is linked to or unlinked from
		 * an L3 master device (e.g., VRF)
		 */
		if (info->upper_dev && netif_is_l3_master(info->upper_dev))
			addrconf_ifdown(dev, false);
	}

	return NOTIFY_OK;
}

/*
 *	addrconf module should be notified of a device going up
 */
static struct notifier_block ipv6_dev_notf = {
	.notifier_call = addrconf_notify,
	.priority = ADDRCONF_NOTIFY_PRIORITY,
};

static void addrconf_type_change(struct net_device *dev, unsigned long event)
{
	struct inet6_dev *idev;
	ASSERT_RTNL();

	idev = __in6_dev_get(dev);

	if (event == NETDEV_POST_TYPE_CHANGE)
		ipv6_mc_remap(idev);
	else if (event == NETDEV_PRE_TYPE_CHANGE)
		ipv6_mc_unmap(idev);
}

static bool addr_is_local(const struct in6_addr *addr)
{
	return ipv6_addr_type(addr) &
		(IPV6_ADDR_LINKLOCAL | IPV6_ADDR_LOOPBACK);
}

static int addrconf_ifdown(struct net_device *dev, bool unregister)
{
	unsigned long event = unregister ? NETDEV_UNREGISTER : NETDEV_DOWN;
	struct net *net = dev_net(dev);
	struct inet6_dev *idev;
	struct inet6_ifaddr *ifa;
	LIST_HEAD(tmp_addr_list);
	bool keep_addr = false;
	bool was_ready;
	int state, i;

	ASSERT_RTNL();

	rt6_disable_ip(dev, event);

	idev = __in6_dev_get(dev);
	if (!idev)
		return -ENODEV;

	/*
	 * Step 1: remove reference to ipv6 device from parent device.
	 *	   Do not dev_put!
	 */
	if (unregister) {
		idev->dead = 1;

		/* protected by rtnl_lock */
		RCU_INIT_POINTER(dev->ip6_ptr, NULL);

		/* Step 1.5: remove snmp6 entry */
		snmp6_unregister_dev(idev);

	}

	/* combine the user config with event to determine if permanent
	 * addresses are to be removed from address hash table
	 */
	if (!unregister && !idev->cnf.disable_ipv6) {
		/* aggregate the system setting and interface setting */
		int _keep_addr = READ_ONCE(net->ipv6.devconf_all->keep_addr_on_down);

		if (!_keep_addr)
			_keep_addr = READ_ONCE(idev->cnf.keep_addr_on_down);

		keep_addr = (_keep_addr > 0);
	}

	/* Step 2: clear hash table */
	for (i = 0; i < IN6_ADDR_HSIZE; i++) {
		struct hlist_head *h = &net->ipv6.inet6_addr_lst[i];

		spin_lock_bh(&net->ipv6.addrconf_hash_lock);
restart:
		hlist_for_each_entry_rcu(ifa, h, addr_lst) {
			if (ifa->idev == idev) {
				addrconf_del_dad_work(ifa);
				/* combined flag + permanent flag decide if
				 * address is retained on a down event
				 */
				if (!keep_addr ||
				    !(ifa->flags & IFA_F_PERMANENT) ||
				    addr_is_local(&ifa->addr)) {
					hlist_del_init_rcu(&ifa->addr_lst);
					goto restart;
				}
			}
		}
		spin_unlock_bh(&net->ipv6.addrconf_hash_lock);
	}

	write_lock_bh(&idev->lock);

	addrconf_del_rs_timer(idev);

	/* Step 2: clear flags for stateless addrconf, repeated down
	 *         detection
	 */
	was_ready = idev->if_flags & IF_READY;
	if (!unregister)
		idev->if_flags &= ~(IF_RS_SENT|IF_RA_RCVD|IF_READY);

	/* Step 3: clear tempaddr list */
	while (!list_empty(&idev->tempaddr_list)) {
		ifa = list_first_entry(&idev->tempaddr_list,
				       struct inet6_ifaddr, tmp_list);
		list_del(&ifa->tmp_list);
		write_unlock_bh(&idev->lock);
		spin_lock_bh(&ifa->lock);

		if (ifa->ifpub) {
			in6_ifa_put(ifa->ifpub);
			ifa->ifpub = NULL;
		}
		spin_unlock_bh(&ifa->lock);
		in6_ifa_put(ifa);
		write_lock_bh(&idev->lock);
	}

	list_for_each_entry(ifa, &idev->addr_list, if_list)
		list_add_tail(&ifa->if_list_aux, &tmp_addr_list);
	write_unlock_bh(&idev->lock);

	while (!list_empty(&tmp_addr_list)) {
		struct fib6_info *rt = NULL;
		bool keep;

		ifa = list_first_entry(&tmp_addr_list,
				       struct inet6_ifaddr, if_list_aux);
		list_del(&ifa->if_list_aux);

		addrconf_del_dad_work(ifa);

		keep = keep_addr && (ifa->flags & IFA_F_PERMANENT) &&
			!addr_is_local(&ifa->addr);

		spin_lock_bh(&ifa->lock);

		if (keep) {
			/* set state to skip the notifier below */
			state = INET6_IFADDR_STATE_DEAD;
			ifa->state = INET6_IFADDR_STATE_PREDAD;
			if (!(ifa->flags & IFA_F_NODAD))
				ifa->flags |= IFA_F_TENTATIVE;

			rt = ifa->rt;
			ifa->rt = NULL;
		} else {
			state = ifa->state;
			ifa->state = INET6_IFADDR_STATE_DEAD;
		}

		spin_unlock_bh(&ifa->lock);

		if (rt)
			ip6_del_rt(net, rt, false);

		if (state != INET6_IFADDR_STATE_DEAD) {
			__ipv6_ifa_notify(RTM_DELADDR, ifa);
			inet6addr_notifier_call_chain(NETDEV_DOWN, ifa);
		} else {
			if (idev->cnf.forwarding)
				addrconf_leave_anycast(ifa);
			addrconf_leave_solict(ifa->idev, &ifa->addr);
		}

		if (!keep) {
			write_lock_bh(&idev->lock);
			list_del_rcu(&ifa->if_list);
			write_unlock_bh(&idev->lock);
			in6_ifa_put(ifa);
		}
	}

	/* Step 5: Discard anycast and multicast list */
	if (unregister) {
		ipv6_ac_destroy_dev(idev);
		ipv6_mc_destroy_dev(idev);
	} else if (was_ready) {
		ipv6_mc_down(idev);
	}

	WRITE_ONCE(idev->tstamp, jiffies);
	idev->ra_mtu = 0;

	/* Last: Shot the device (if unregistered) */
	if (unregister) {
		addrconf_sysctl_unregister(idev);
		neigh_parms_release(&nd_tbl, idev->nd_parms);
		neigh_ifdown(&nd_tbl, dev);
		in6_dev_put(idev);
	}
	return 0;
}

static void addrconf_rs_timer(struct timer_list *t)
{
	struct inet6_dev *idev = from_timer(idev, t, rs_timer);
	struct net_device *dev = idev->dev;
	struct in6_addr lladdr;
	int rtr_solicits;

	write_lock(&idev->lock);
	if (idev->dead || !(idev->if_flags & IF_READY))
		goto out;

	if (!ipv6_accept_ra(idev))
		goto out;

	/* Announcement received after solicitation was sent */
	if (idev->if_flags & IF_RA_RCVD)
		goto out;

	rtr_solicits = READ_ONCE(idev->cnf.rtr_solicits);

	if (idev->rs_probes++ < rtr_solicits || rtr_solicits < 0) {
		write_unlock(&idev->lock);
		if (!ipv6_get_lladdr(dev, &lladdr, IFA_F_TENTATIVE))
			ndisc_send_rs(dev, &lladdr,
				      &in6addr_linklocal_allrouters);
		else
			goto put;

		write_lock(&idev->lock);
		idev->rs_interval = rfc3315_s14_backoff_update(
				idev->rs_interval,
				READ_ONCE(idev->cnf.rtr_solicit_max_interval));
		/* The wait after the last probe can be shorter */
		addrconf_mod_rs_timer(idev, (idev->rs_probes ==
					     READ_ONCE(idev->cnf.rtr_solicits)) ?
				      READ_ONCE(idev->cnf.rtr_solicit_delay) :
				      idev->rs_interval);
	} else {
		/*
		 * Note: we do not support deprecated "all on-link"
		 * assumption any longer.
		 */
		pr_debug("%s: no IPv6 routers present\n", idev->dev->name);
	}

out:
	write_unlock(&idev->lock);
put:
	in6_dev_put(idev);
}

/*
 *	Duplicate Address Detection
 */
static void addrconf_dad_kick(struct inet6_ifaddr *ifp)
{
	struct inet6_dev *idev = ifp->idev;
	unsigned long rand_num;
	u64 nonce;

	if (ifp->flags & IFA_F_OPTIMISTIC)
		rand_num = 0;
	else
		rand_num = get_random_u32_below(
				READ_ONCE(idev->cnf.rtr_solicit_delay) ? : 1);

	nonce = 0;
	if (READ_ONCE(idev->cnf.enhanced_dad) ||
	    READ_ONCE(dev_net(idev->dev)->ipv6.devconf_all->enhanced_dad)) {
		do
			get_random_bytes(&nonce, 6);
		while (nonce == 0);
	}
	ifp->dad_nonce = nonce;
	ifp->dad_probes = READ_ONCE(idev->cnf.dad_transmits);
	addrconf_mod_dad_work(ifp, rand_num);
}

static void addrconf_dad_begin(struct inet6_ifaddr *ifp)
{
	struct inet6_dev *idev = ifp->idev;
	struct net_device *dev = idev->dev;
	bool bump_id, notify = false;
	struct net *net;

	addrconf_join_solict(dev, &ifp->addr);

	read_lock_bh(&idev->lock);
	spin_lock(&ifp->lock);
	if (ifp->state == INET6_IFADDR_STATE_DEAD)
		goto out;

	net = dev_net(dev);
	if (dev->flags&(IFF_NOARP|IFF_LOOPBACK) ||
	    (READ_ONCE(net->ipv6.devconf_all->accept_dad) < 1 &&
	     READ_ONCE(idev->cnf.accept_dad) < 1) ||
	    !(ifp->flags&IFA_F_TENTATIVE) ||
	    ifp->flags & IFA_F_NODAD) {
		bool send_na = false;

		if (ifp->flags & IFA_F_TENTATIVE &&
		    !(ifp->flags & IFA_F_OPTIMISTIC))
			send_na = true;
		bump_id = ifp->flags & IFA_F_TENTATIVE;
		ifp->flags &= ~(IFA_F_TENTATIVE|IFA_F_OPTIMISTIC|IFA_F_DADFAILED);
		spin_unlock(&ifp->lock);
		read_unlock_bh(&idev->lock);

		addrconf_dad_completed(ifp, bump_id, send_na);
		return;
	}

	if (!(idev->if_flags & IF_READY)) {
		spin_unlock(&ifp->lock);
		read_unlock_bh(&idev->lock);
		/*
		 * If the device is not ready:
		 * - keep it tentative if it is a permanent address.
		 * - otherwise, kill it.
		 */
		in6_ifa_hold(ifp);
		addrconf_dad_stop(ifp, 0);
		return;
	}

	/*
	 * Optimistic nodes can start receiving
	 * Frames right away
	 */
	if (ifp->flags & IFA_F_OPTIMISTIC) {
		ip6_ins_rt(net, ifp->rt);
		if (ipv6_use_optimistic_addr(net, idev)) {
			/* Because optimistic nodes can use this address,
			 * notify listeners. If DAD fails, RTM_DELADDR is sent.
			 */
			notify = true;
		}
	}

	addrconf_dad_kick(ifp);
out:
	spin_unlock(&ifp->lock);
	read_unlock_bh(&idev->lock);
	if (notify)
		ipv6_ifa_notify(RTM_NEWADDR, ifp);
}

static void addrconf_dad_start(struct inet6_ifaddr *ifp)
{
	bool begin_dad = false;

	spin_lock_bh(&ifp->lock);
	if (ifp->state != INET6_IFADDR_STATE_DEAD) {
		ifp->state = INET6_IFADDR_STATE_PREDAD;
		begin_dad = true;
	}
	spin_unlock_bh(&ifp->lock);

	if (begin_dad)
		addrconf_mod_dad_work(ifp, 0);
}

static void addrconf_dad_work(struct work_struct *w)
{
	struct inet6_ifaddr *ifp = container_of(to_delayed_work(w),
						struct inet6_ifaddr,
						dad_work);
	struct inet6_dev *idev = ifp->idev;
	bool bump_id, disable_ipv6 = false;
	struct in6_addr mcaddr;

	enum {
		DAD_PROCESS,
		DAD_BEGIN,
		DAD_ABORT,
	} action = DAD_PROCESS;

	rtnl_lock();

	spin_lock_bh(&ifp->lock);
	if (ifp->state == INET6_IFADDR_STATE_PREDAD) {
		action = DAD_BEGIN;
		ifp->state = INET6_IFADDR_STATE_DAD;
	} else if (ifp->state == INET6_IFADDR_STATE_ERRDAD) {
		action = DAD_ABORT;
		ifp->state = INET6_IFADDR_STATE_POSTDAD;

		if ((READ_ONCE(dev_net(idev->dev)->ipv6.devconf_all->accept_dad) > 1 ||
		     READ_ONCE(idev->cnf.accept_dad) > 1) &&
		    !idev->cnf.disable_ipv6 &&
		    !(ifp->flags & IFA_F_STABLE_PRIVACY)) {
			struct in6_addr addr;

			addr.s6_addr32[0] = htonl(0xfe800000);
			addr.s6_addr32[1] = 0;

			if (!ipv6_generate_eui64(addr.s6_addr + 8, idev->dev) &&
			    ipv6_addr_equal(&ifp->addr, &addr)) {
				/* DAD failed for link-local based on MAC */
				WRITE_ONCE(idev->cnf.disable_ipv6, 1);

				pr_info("%s: IPv6 being disabled!\n",
					ifp->idev->dev->name);
				disable_ipv6 = true;
			}
		}
	}
	spin_unlock_bh(&ifp->lock);

	if (action == DAD_BEGIN) {
		addrconf_dad_begin(ifp);
		goto out;
	} else if (action == DAD_ABORT) {
		in6_ifa_hold(ifp);
		addrconf_dad_stop(ifp, 1);
		if (disable_ipv6)
			addrconf_ifdown(idev->dev, false);
		goto out;
	}

	if (!ifp->dad_probes && addrconf_dad_end(ifp))
		goto out;

	write_lock_bh(&idev->lock);
	if (idev->dead || !(idev->if_flags & IF_READY)) {
		write_unlock_bh(&idev->lock);
		goto out;
	}

	spin_lock(&ifp->lock);
	if (ifp->state == INET6_IFADDR_STATE_DEAD) {
		spin_unlock(&ifp->lock);
		write_unlock_bh(&idev->lock);
		goto out;
	}

	if (ifp->dad_probes == 0) {
		bool send_na = false;

		/*
		 * DAD was successful
		 */

		if (ifp->flags & IFA_F_TENTATIVE &&
		    !(ifp->flags & IFA_F_OPTIMISTIC))
			send_na = true;
		bump_id = ifp->flags & IFA_F_TENTATIVE;
		ifp->flags &= ~(IFA_F_TENTATIVE|IFA_F_OPTIMISTIC|IFA_F_DADFAILED);
		spin_unlock(&ifp->lock);
		write_unlock_bh(&idev->lock);

		addrconf_dad_completed(ifp, bump_id, send_na);

		goto out;
	}

	ifp->dad_probes--;
	addrconf_mod_dad_work(ifp,
			      max(NEIGH_VAR(ifp->idev->nd_parms, RETRANS_TIME),
				  HZ/100));
	spin_unlock(&ifp->lock);
	write_unlock_bh(&idev->lock);

	/* send a neighbour solicitation for our addr */
	addrconf_addr_solict_mult(&ifp->addr, &mcaddr);
	ndisc_send_ns(ifp->idev->dev, &ifp->addr, &mcaddr, &in6addr_any,
		      ifp->dad_nonce);
out:
	in6_ifa_put(ifp);
	rtnl_unlock();
}

/* ifp->idev must be at least read locked */
static bool ipv6_lonely_lladdr(struct inet6_ifaddr *ifp)
{
	struct inet6_ifaddr *ifpiter;
	struct inet6_dev *idev = ifp->idev;

	list_for_each_entry_reverse(ifpiter, &idev->addr_list, if_list) {
		if (ifpiter->scope > IFA_LINK)
			break;
		if (ifp != ifpiter && ifpiter->scope == IFA_LINK &&
		    (ifpiter->flags & (IFA_F_PERMANENT|IFA_F_TENTATIVE|
				       IFA_F_OPTIMISTIC|IFA_F_DADFAILED)) ==
		    IFA_F_PERMANENT)
			return false;
	}
	return true;
}

static void addrconf_dad_completed(struct inet6_ifaddr *ifp, bool bump_id,
				   bool send_na)
{
	struct net_device *dev = ifp->idev->dev;
	struct in6_addr lladdr;
	bool send_rs, send_mld;

	addrconf_del_dad_work(ifp);

	/*
	 *	Configure the address for reception. Now it is valid.
	 */

	ipv6_ifa_notify(RTM_NEWADDR, ifp);

	/* If added prefix is link local and we are prepared to process
	   router advertisements, start sending router solicitations.
	 */

	read_lock_bh(&ifp->idev->lock);
	send_mld = ifp->scope == IFA_LINK && ipv6_lonely_lladdr(ifp);
	send_rs = send_mld &&
		  ipv6_accept_ra(ifp->idev) &&
		  READ_ONCE(ifp->idev->cnf.rtr_solicits) != 0 &&
		  (dev->flags & IFF_LOOPBACK) == 0 &&
		  (dev->type != ARPHRD_TUNNEL) &&
		  !netif_is_team_port(dev);
	read_unlock_bh(&ifp->idev->lock);

	/* While dad is in progress mld report's source address is in6_addrany.
	 * Resend with proper ll now.
	 */
	if (send_mld)
		ipv6_mc_dad_complete(ifp->idev);

	/* send unsolicited NA if enabled */
	if (send_na &&
	    (READ_ONCE(ifp->idev->cnf.ndisc_notify) ||
	     READ_ONCE(dev_net(dev)->ipv6.devconf_all->ndisc_notify))) {
		ndisc_send_na(dev, &in6addr_linklocal_allnodes, &ifp->addr,
			      /*router=*/ !!ifp->idev->cnf.forwarding,
			      /*solicited=*/ false, /*override=*/ true,
			      /*inc_opt=*/ true);
	}

	if (send_rs) {
		/*
		 *	If a host as already performed a random delay
		 *	[...] as part of DAD [...] there is no need
		 *	to delay again before sending the first RS
		 */
		if (ipv6_get_lladdr(dev, &lladdr, IFA_F_TENTATIVE))
			return;
		ndisc_send_rs(dev, &lladdr, &in6addr_linklocal_allrouters);

		write_lock_bh(&ifp->idev->lock);
		spin_lock(&ifp->lock);
		ifp->idev->rs_interval = rfc3315_s14_backoff_init(
			READ_ONCE(ifp->idev->cnf.rtr_solicit_interval));
		ifp->idev->rs_probes = 1;
		ifp->idev->if_flags |= IF_RS_SENT;
		addrconf_mod_rs_timer(ifp->idev, ifp->idev->rs_interval);
		spin_unlock(&ifp->lock);
		write_unlock_bh(&ifp->idev->lock);
	}

	if (bump_id)
		rt_genid_bump_ipv6(dev_net(dev));

	/* Make sure that a new temporary address will be created
	 * before this temporary address becomes deprecated.
	 */
	if (ifp->flags & IFA_F_TEMPORARY)
		addrconf_verify_rtnl(dev_net(dev));
}

static void addrconf_dad_run(struct inet6_dev *idev, bool restart)
{
	struct inet6_ifaddr *ifp;

	read_lock_bh(&idev->lock);
	list_for_each_entry(ifp, &idev->addr_list, if_list) {
		spin_lock(&ifp->lock);
		if ((ifp->flags & IFA_F_TENTATIVE &&
		     ifp->state == INET6_IFADDR_STATE_DAD) || restart) {
			if (restart)
				ifp->state = INET6_IFADDR_STATE_PREDAD;
			addrconf_dad_kick(ifp);
		}
		spin_unlock(&ifp->lock);
	}
	read_unlock_bh(&idev->lock);
}

#ifdef CONFIG_PROC_FS
struct if6_iter_state {
	struct seq_net_private p;
	int bucket;
	int offset;
};

static struct inet6_ifaddr *if6_get_first(struct seq_file *seq, loff_t pos)
{
	struct if6_iter_state *state = seq->private;
	struct net *net = seq_file_net(seq);
	struct inet6_ifaddr *ifa = NULL;
	int p = 0;

	/* initial bucket if pos is 0 */
	if (pos == 0) {
		state->bucket = 0;
		state->offset = 0;
	}

	for (; state->bucket < IN6_ADDR_HSIZE; ++state->bucket) {
		hlist_for_each_entry_rcu(ifa, &net->ipv6.inet6_addr_lst[state->bucket],
					 addr_lst) {
			/* sync with offset */
			if (p < state->offset) {
				p++;
				continue;
			}
			return ifa;
		}

		/* prepare for next bucket */
		state->offset = 0;
		p = 0;
	}
	return NULL;
}

static struct inet6_ifaddr *if6_get_next(struct seq_file *seq,
					 struct inet6_ifaddr *ifa)
{
	struct if6_iter_state *state = seq->private;
	struct net *net = seq_file_net(seq);

	hlist_for_each_entry_continue_rcu(ifa, addr_lst) {
		state->offset++;
		return ifa;
	}

	state->offset = 0;
	while (++state->bucket < IN6_ADDR_HSIZE) {
		hlist_for_each_entry_rcu(ifa,
				     &net->ipv6.inet6_addr_lst[state->bucket], addr_lst) {
			return ifa;
		}
	}

	return NULL;
}

static void *if6_seq_start(struct seq_file *seq, loff_t *pos)
	__acquires(rcu)
{
	rcu_read_lock();
	return if6_get_first(seq, *pos);
}

static void *if6_seq_next(struct seq_file *seq, void *v, loff_t *pos)
{
	struct inet6_ifaddr *ifa;

	ifa = if6_get_next(seq, v);
	++*pos;
	return ifa;
}

static void if6_seq_stop(struct seq_file *seq, void *v)
	__releases(rcu)
{
	rcu_read_unlock();
}

static int if6_seq_show(struct seq_file *seq, void *v)
{
	struct inet6_ifaddr *ifp = (struct inet6_ifaddr *)v;
	seq_printf(seq, "%pi6 %02x %02x %02x %02x %8s\n",
		   &ifp->addr,
		   ifp->idev->dev->ifindex,
		   ifp->prefix_len,
		   ifp->scope,
		   (u8) ifp->flags,
		   ifp->idev->dev->name);
	return 0;
}

static const struct seq_operations if6_seq_ops = {
	.start	= if6_seq_start,
	.next	= if6_seq_next,
	.show	= if6_seq_show,
	.stop	= if6_seq_stop,
};

static int __net_init if6_proc_net_init(struct net *net)
{
	if (!proc_create_net("if_inet6", 0444, net->proc_net, &if6_seq_ops,
			sizeof(struct if6_iter_state)))
		return -ENOMEM;
	return 0;
}

static void __net_exit if6_proc_net_exit(struct net *net)
{
	remove_proc_entry("if_inet6", net->proc_net);
}

static struct pernet_operations if6_proc_net_ops = {
	.init = if6_proc_net_init,
	.exit = if6_proc_net_exit,
};

int __init if6_proc_init(void)
{
	return register_pernet_subsys(&if6_proc_net_ops);
}

void if6_proc_exit(void)
{
	unregister_pernet_subsys(&if6_proc_net_ops);
}
#endif	/* CONFIG_PROC_FS */

#if IS_ENABLED(CONFIG_IPV6_MIP6)
/* Check if address is a home address configured on any interface. */
int ipv6_chk_home_addr(struct net *net, const struct in6_addr *addr)
{
	unsigned int hash = inet6_addr_hash(net, addr);
	struct inet6_ifaddr *ifp = NULL;
	int ret = 0;

	rcu_read_lock();
	hlist_for_each_entry_rcu(ifp, &net->ipv6.inet6_addr_lst[hash], addr_lst) {
		if (ipv6_addr_equal(&ifp->addr, addr) &&
		    (ifp->flags & IFA_F_HOMEADDRESS)) {
			ret = 1;
			break;
		}
	}
	rcu_read_unlock();
	return ret;
}
#endif

/* RFC6554 has some algorithm to avoid loops in segment routing by
 * checking if the segments contains any of a local interface address.
 *
 * Quote:
 *
 * To detect loops in the SRH, a router MUST determine if the SRH
 * includes multiple addresses assigned to any interface on that router.
 * If such addresses appear more than once and are separated by at least
 * one address not assigned to that router.
 */
int ipv6_chk_rpl_srh_loop(struct net *net, const struct in6_addr *segs,
			  unsigned char nsegs)
{
	const struct in6_addr *addr;
	int i, ret = 0, found = 0;
	struct inet6_ifaddr *ifp;
	bool separated = false;
	unsigned int hash;
	bool hash_found;

	rcu_read_lock();
	for (i = 0; i < nsegs; i++) {
		addr = &segs[i];
		hash = inet6_addr_hash(net, addr);

		hash_found = false;
		hlist_for_each_entry_rcu(ifp, &net->ipv6.inet6_addr_lst[hash], addr_lst) {

			if (ipv6_addr_equal(&ifp->addr, addr)) {
				hash_found = true;
				break;
			}
		}

		if (hash_found) {
			if (found > 1 && separated) {
				ret = 1;
				break;
			}

			separated = false;
			found++;
		} else {
			separated = true;
		}
	}
	rcu_read_unlock();

	return ret;
}

/*
 *	Periodic address status verification
 */

static void addrconf_verify_rtnl(struct net *net)
{
	unsigned long now, next, next_sec, next_sched;
	struct inet6_ifaddr *ifp;
	int i;

	ASSERT_RTNL();

	rcu_read_lock_bh();
	now = jiffies;
	next = round_jiffies_up(now + ADDR_CHECK_FREQUENCY);

	cancel_delayed_work(&net->ipv6.addr_chk_work);

	for (i = 0; i < IN6_ADDR_HSIZE; i++) {
restart:
		hlist_for_each_entry_rcu_bh(ifp, &net->ipv6.inet6_addr_lst[i], addr_lst) {
			unsigned long age;

			/* When setting preferred_lft to a value not zero or
			 * infinity, while valid_lft is infinity
			 * IFA_F_PERMANENT has a non-infinity life time.
			 */
			if ((ifp->flags & IFA_F_PERMANENT) &&
			    (ifp->prefered_lft == INFINITY_LIFE_TIME))
				continue;

			spin_lock(&ifp->lock);
			/* We try to batch several events at once. */
			age = (now - ifp->tstamp + ADDRCONF_TIMER_FUZZ_MINUS) / HZ;

			if ((ifp->flags&IFA_F_TEMPORARY) &&
			    !(ifp->flags&IFA_F_TENTATIVE) &&
			    ifp->prefered_lft != INFINITY_LIFE_TIME &&
			    !ifp->regen_count && ifp->ifpub) {
				/* This is a non-regenerated temporary addr. */

				unsigned long regen_advance = ipv6_get_regen_advance(ifp->idev);

				if (age + regen_advance >= ifp->prefered_lft) {
					struct inet6_ifaddr *ifpub = ifp->ifpub;
					if (time_before(ifp->tstamp + ifp->prefered_lft * HZ, next))
						next = ifp->tstamp + ifp->prefered_lft * HZ;

					ifp->regen_count++;
					in6_ifa_hold(ifp);
					in6_ifa_hold(ifpub);
					spin_unlock(&ifp->lock);

					spin_lock(&ifpub->lock);
					ifpub->regen_count = 0;
					spin_unlock(&ifpub->lock);
					rcu_read_unlock_bh();
					ipv6_create_tempaddr(ifpub, true);
					in6_ifa_put(ifpub);
					in6_ifa_put(ifp);
					rcu_read_lock_bh();
					goto restart;
				} else if (time_before(ifp->tstamp + ifp->prefered_lft * HZ - regen_advance * HZ, next))
					next = ifp->tstamp + ifp->prefered_lft * HZ - regen_advance * HZ;
			}

			if (ifp->valid_lft != INFINITY_LIFE_TIME &&
			    age >= ifp->valid_lft) {
				spin_unlock(&ifp->lock);
				in6_ifa_hold(ifp);
				rcu_read_unlock_bh();
				ipv6_del_addr(ifp);
				rcu_read_lock_bh();
				goto restart;
			} else if (ifp->prefered_lft == INFINITY_LIFE_TIME) {
				spin_unlock(&ifp->lock);
				continue;
			} else if (age >= ifp->prefered_lft) {
				/* jiffies - ifp->tstamp > age >= ifp->prefered_lft */
				int deprecate = 0;

				if (!(ifp->flags&IFA_F_DEPRECATED)) {
					deprecate = 1;
					ifp->flags |= IFA_F_DEPRECATED;
				}

				if ((ifp->valid_lft != INFINITY_LIFE_TIME) &&
				    (time_before(ifp->tstamp + ifp->valid_lft * HZ, next)))
					next = ifp->tstamp + ifp->valid_lft * HZ;

				spin_unlock(&ifp->lock);

				if (deprecate) {
					in6_ifa_hold(ifp);

					ipv6_ifa_notify(0, ifp);
					in6_ifa_put(ifp);
					goto restart;
				}
			} else {
				/* ifp->prefered_lft <= ifp->valid_lft */
				if (time_before(ifp->tstamp + ifp->prefered_lft * HZ, next))
					next = ifp->tstamp + ifp->prefered_lft * HZ;
				spin_unlock(&ifp->lock);
			}
		}
	}

	next_sec = round_jiffies_up(next);
	next_sched = next;

	/* If rounded timeout is accurate enough, accept it. */
	if (time_before(next_sec, next + ADDRCONF_TIMER_FUZZ))
		next_sched = next_sec;

	/* And minimum interval is ADDRCONF_TIMER_FUZZ_MAX. */
	if (time_before(next_sched, jiffies + ADDRCONF_TIMER_FUZZ_MAX))
		next_sched = jiffies + ADDRCONF_TIMER_FUZZ_MAX;

	pr_debug("now = %lu, schedule = %lu, rounded schedule = %lu => %lu\n",
		 now, next, next_sec, next_sched);
	mod_delayed_work(addrconf_wq, &net->ipv6.addr_chk_work, next_sched - now);
	rcu_read_unlock_bh();
}

static void addrconf_verify_work(struct work_struct *w)
{
	struct net *net = container_of(to_delayed_work(w), struct net,
				       ipv6.addr_chk_work);

	rtnl_lock();
	addrconf_verify_rtnl(net);
	rtnl_unlock();
}

static void addrconf_verify(struct net *net)
{
	mod_delayed_work(addrconf_wq, &net->ipv6.addr_chk_work, 0);
}

static struct in6_addr *extract_addr(struct nlattr *addr, struct nlattr *local,
				     struct in6_addr **peer_pfx)
{
	struct in6_addr *pfx = NULL;

	*peer_pfx = NULL;

	if (addr)
		pfx = nla_data(addr);

	if (local) {
		if (pfx && nla_memcmp(local, pfx, sizeof(*pfx)))
			*peer_pfx = pfx;
		pfx = nla_data(local);
	}

	return pfx;
}

static const struct nla_policy ifa_ipv6_policy[IFA_MAX+1] = {
	[IFA_ADDRESS]		= { .len = sizeof(struct in6_addr) },
	[IFA_LOCAL]		= { .len = sizeof(struct in6_addr) },
	[IFA_CACHEINFO]		= { .len = sizeof(struct ifa_cacheinfo) },
	[IFA_FLAGS]		= { .len = sizeof(u32) },
	[IFA_RT_PRIORITY]	= { .len = sizeof(u32) },
	[IFA_TARGET_NETNSID]	= { .type = NLA_S32 },
	[IFA_PROTO]		= { .type = NLA_U8 },
};

static int
inet6_rtm_deladdr(struct sk_buff *skb, struct nlmsghdr *nlh,
		  struct netlink_ext_ack *extack)
{
	struct net *net = sock_net(skb->sk);
	struct ifaddrmsg *ifm;
	struct nlattr *tb[IFA_MAX+1];
	struct in6_addr *pfx, *peer_pfx;
	u32 ifa_flags;
	int err;

	err = nlmsg_parse_deprecated(nlh, sizeof(*ifm), tb, IFA_MAX,
				     ifa_ipv6_policy, extack);
	if (err < 0)
		return err;

	ifm = nlmsg_data(nlh);
	pfx = extract_addr(tb[IFA_ADDRESS], tb[IFA_LOCAL], &peer_pfx);
	if (!pfx)
		return -EINVAL;

	ifa_flags = tb[IFA_FLAGS] ? nla_get_u32(tb[IFA_FLAGS]) : ifm->ifa_flags;

	/* We ignore other flags so far. */
	ifa_flags &= IFA_F_MANAGETEMPADDR;

	return inet6_addr_del(net, ifm->ifa_index, ifa_flags, pfx,
			      ifm->ifa_prefixlen, extack);
}

static int modify_prefix_route(struct inet6_ifaddr *ifp,
			       unsigned long expires, u32 flags,
			       bool modify_peer)
{
	struct fib6_table *table;
	struct fib6_info *f6i;
	u32 prio;

	f6i = addrconf_get_prefix_route(modify_peer ? &ifp->peer_addr : &ifp->addr,
					ifp->prefix_len,
					ifp->idev->dev, 0, RTF_DEFAULT, true);
	if (!f6i)
		return -ENOENT;

	prio = ifp->rt_priority ? : IP6_RT_PRIO_ADDRCONF;
	if (f6i->fib6_metric != prio) {
		/* delete old one */
		ip6_del_rt(dev_net(ifp->idev->dev), f6i, false);

		/* add new one */
		addrconf_prefix_route(modify_peer ? &ifp->peer_addr : &ifp->addr,
				      ifp->prefix_len,
				      ifp->rt_priority, ifp->idev->dev,
				      expires, flags, GFP_KERNEL);
	} else {
		table = f6i->fib6_table;
		spin_lock_bh(&table->tb6_lock);

		if (!(flags & RTF_EXPIRES)) {
			fib6_clean_expires(f6i);
			fib6_remove_gc_list(f6i);
		} else {
			fib6_set_expires(f6i, expires);
			fib6_add_gc_list(f6i);
		}

		spin_unlock_bh(&table->tb6_lock);

		fib6_info_release(f6i);
	}

	return 0;
}

static int inet6_addr_modify(struct net *net, struct inet6_ifaddr *ifp,
			     struct ifa6_config *cfg)
{
	u32 flags;
	clock_t expires;
	unsigned long timeout;
	bool was_managetempaddr;
	bool had_prefixroute;
	bool new_peer = false;

	ASSERT_RTNL();

	if (!cfg->valid_lft || cfg->preferred_lft > cfg->valid_lft)
		return -EINVAL;

	if (cfg->ifa_flags & IFA_F_MANAGETEMPADDR &&
	    (ifp->flags & IFA_F_TEMPORARY || ifp->prefix_len != 64))
		return -EINVAL;

	if (!(ifp->flags & IFA_F_TENTATIVE) || ifp->flags & IFA_F_DADFAILED)
		cfg->ifa_flags &= ~IFA_F_OPTIMISTIC;

	timeout = addrconf_timeout_fixup(cfg->valid_lft, HZ);
	if (addrconf_finite_timeout(timeout)) {
		expires = jiffies_to_clock_t(timeout * HZ);
		cfg->valid_lft = timeout;
		flags = RTF_EXPIRES;
	} else {
		expires = 0;
		flags = 0;
		cfg->ifa_flags |= IFA_F_PERMANENT;
	}

	timeout = addrconf_timeout_fixup(cfg->preferred_lft, HZ);
	if (addrconf_finite_timeout(timeout)) {
		if (timeout == 0)
			cfg->ifa_flags |= IFA_F_DEPRECATED;
		cfg->preferred_lft = timeout;
	}

	if (cfg->peer_pfx &&
	    memcmp(&ifp->peer_addr, cfg->peer_pfx, sizeof(struct in6_addr))) {
		if (!ipv6_addr_any(&ifp->peer_addr))
			cleanup_prefix_route(ifp, expires, true, true);
		new_peer = true;
	}

	spin_lock_bh(&ifp->lock);
	was_managetempaddr = ifp->flags & IFA_F_MANAGETEMPADDR;
	had_prefixroute = ifp->flags & IFA_F_PERMANENT &&
			  !(ifp->flags & IFA_F_NOPREFIXROUTE);
	ifp->flags &= ~(IFA_F_DEPRECATED | IFA_F_PERMANENT | IFA_F_NODAD |
			IFA_F_HOMEADDRESS | IFA_F_MANAGETEMPADDR |
			IFA_F_NOPREFIXROUTE);
	ifp->flags |= cfg->ifa_flags;
	WRITE_ONCE(ifp->tstamp, jiffies);
	WRITE_ONCE(ifp->valid_lft, cfg->valid_lft);
	WRITE_ONCE(ifp->prefered_lft, cfg->preferred_lft);
	WRITE_ONCE(ifp->ifa_proto, cfg->ifa_proto);

	if (cfg->rt_priority && cfg->rt_priority != ifp->rt_priority)
		WRITE_ONCE(ifp->rt_priority, cfg->rt_priority);

	if (new_peer)
		ifp->peer_addr = *cfg->peer_pfx;

	spin_unlock_bh(&ifp->lock);
	if (!(ifp->flags&IFA_F_TENTATIVE))
		ipv6_ifa_notify(0, ifp);

	if (!(cfg->ifa_flags & IFA_F_NOPREFIXROUTE)) {
		int rc = -ENOENT;

		if (had_prefixroute)
			rc = modify_prefix_route(ifp, expires, flags, false);

		/* prefix route could have been deleted; if so restore it */
		if (rc == -ENOENT) {
			addrconf_prefix_route(&ifp->addr, ifp->prefix_len,
					      ifp->rt_priority, ifp->idev->dev,
					      expires, flags, GFP_KERNEL);
		}

		if (had_prefixroute && !ipv6_addr_any(&ifp->peer_addr))
			rc = modify_prefix_route(ifp, expires, flags, true);

		if (rc == -ENOENT && !ipv6_addr_any(&ifp->peer_addr)) {
			addrconf_prefix_route(&ifp->peer_addr, ifp->prefix_len,
					      ifp->rt_priority, ifp->idev->dev,
					      expires, flags, GFP_KERNEL);
		}
	} else if (had_prefixroute) {
		enum cleanup_prefix_rt_t action;
		unsigned long rt_expires;

		write_lock_bh(&ifp->idev->lock);
		action = check_cleanup_prefix_route(ifp, &rt_expires);
		write_unlock_bh(&ifp->idev->lock);

		if (action != CLEANUP_PREFIX_RT_NOP) {
			cleanup_prefix_route(ifp, rt_expires,
				action == CLEANUP_PREFIX_RT_DEL, false);
		}
	}

	if (was_managetempaddr || ifp->flags & IFA_F_MANAGETEMPADDR) {
		if (was_managetempaddr &&
		    !(ifp->flags & IFA_F_MANAGETEMPADDR)) {
			cfg->valid_lft = 0;
			cfg->preferred_lft = 0;
		}
		manage_tempaddrs(ifp->idev, ifp, cfg->valid_lft,
				 cfg->preferred_lft, !was_managetempaddr,
				 jiffies);
	}

	addrconf_verify_rtnl(net);

	return 0;
}

static int
inet6_rtm_newaddr(struct sk_buff *skb, struct nlmsghdr *nlh,
		  struct netlink_ext_ack *extack)
{
	struct net *net = sock_net(skb->sk);
	struct ifaddrmsg *ifm;
	struct nlattr *tb[IFA_MAX+1];
	struct in6_addr *peer_pfx;
	struct inet6_ifaddr *ifa;
	struct net_device *dev;
	struct inet6_dev *idev;
	struct ifa6_config cfg;
	int err;

	err = nlmsg_parse_deprecated(nlh, sizeof(*ifm), tb, IFA_MAX,
				     ifa_ipv6_policy, extack);
	if (err < 0)
		return err;

	memset(&cfg, 0, sizeof(cfg));

	ifm = nlmsg_data(nlh);
	cfg.pfx = extract_addr(tb[IFA_ADDRESS], tb[IFA_LOCAL], &peer_pfx);
	if (!cfg.pfx)
		return -EINVAL;

	cfg.peer_pfx = peer_pfx;
	cfg.plen = ifm->ifa_prefixlen;
	if (tb[IFA_RT_PRIORITY])
		cfg.rt_priority = nla_get_u32(tb[IFA_RT_PRIORITY]);

	if (tb[IFA_PROTO])
		cfg.ifa_proto = nla_get_u8(tb[IFA_PROTO]);

	cfg.valid_lft = INFINITY_LIFE_TIME;
	cfg.preferred_lft = INFINITY_LIFE_TIME;

	if (tb[IFA_CACHEINFO]) {
		struct ifa_cacheinfo *ci;

		ci = nla_data(tb[IFA_CACHEINFO]);
		cfg.valid_lft = ci->ifa_valid;
		cfg.preferred_lft = ci->ifa_prefered;
	}

	dev =  __dev_get_by_index(net, ifm->ifa_index);
	if (!dev) {
		NL_SET_ERR_MSG_MOD(extack, "Unable to find the interface");
		return -ENODEV;
	}

	if (tb[IFA_FLAGS])
		cfg.ifa_flags = nla_get_u32(tb[IFA_FLAGS]);
	else
		cfg.ifa_flags = ifm->ifa_flags;

	/* We ignore other flags so far. */
	cfg.ifa_flags &= IFA_F_NODAD | IFA_F_HOMEADDRESS |
			 IFA_F_MANAGETEMPADDR | IFA_F_NOPREFIXROUTE |
			 IFA_F_MCAUTOJOIN | IFA_F_OPTIMISTIC;

	idev = ipv6_find_idev(dev);
	if (IS_ERR(idev))
		return PTR_ERR(idev);

	if (!ipv6_allow_optimistic_dad(net, idev))
		cfg.ifa_flags &= ~IFA_F_OPTIMISTIC;

	if (cfg.ifa_flags & IFA_F_NODAD &&
	    cfg.ifa_flags & IFA_F_OPTIMISTIC) {
		NL_SET_ERR_MSG(extack, "IFA_F_NODAD and IFA_F_OPTIMISTIC are mutually exclusive");
		return -EINVAL;
	}

	ifa = ipv6_get_ifaddr(net, cfg.pfx, dev, 1);
	if (!ifa) {
		/*
		 * It would be best to check for !NLM_F_CREATE here but
		 * userspace already relies on not having to provide this.
		 */
		return inet6_addr_add(net, ifm->ifa_index, &cfg, extack);
	}

	if (nlh->nlmsg_flags & NLM_F_EXCL ||
	    !(nlh->nlmsg_flags & NLM_F_REPLACE)) {
		NL_SET_ERR_MSG_MOD(extack, "address already assigned");
		err = -EEXIST;
	} else {
		err = inet6_addr_modify(net, ifa, &cfg);
	}

	in6_ifa_put(ifa);

	return err;
}

static void put_ifaddrmsg(struct nlmsghdr *nlh, u8 prefixlen, u32 flags,
			  u8 scope, int ifindex)
{
	struct ifaddrmsg *ifm;

	ifm = nlmsg_data(nlh);
	ifm->ifa_family = AF_INET6;
	ifm->ifa_prefixlen = prefixlen;
	ifm->ifa_flags = flags;
	ifm->ifa_scope = scope;
	ifm->ifa_index = ifindex;
}

static int put_cacheinfo(struct sk_buff *skb, unsigned long cstamp,
			 unsigned long tstamp, u32 preferred, u32 valid)
{
	struct ifa_cacheinfo ci;

	ci.cstamp = cstamp_delta(cstamp);
	ci.tstamp = cstamp_delta(tstamp);
	ci.ifa_prefered = preferred;
	ci.ifa_valid = valid;

	return nla_put(skb, IFA_CACHEINFO, sizeof(ci), &ci);
}

static inline int rt_scope(int ifa_scope)
{
	if (ifa_scope & IFA_HOST)
		return RT_SCOPE_HOST;
	else if (ifa_scope & IFA_LINK)
		return RT_SCOPE_LINK;
	else if (ifa_scope & IFA_SITE)
		return RT_SCOPE_SITE;
	else
		return RT_SCOPE_UNIVERSE;
}

static inline int inet6_ifaddr_msgsize(void)
{
	return NLMSG_ALIGN(sizeof(struct ifaddrmsg))
	       + nla_total_size(16) /* IFA_LOCAL */
	       + nla_total_size(16) /* IFA_ADDRESS */
	       + nla_total_size(sizeof(struct ifa_cacheinfo))
	       + nla_total_size(4)  /* IFA_FLAGS */
	       + nla_total_size(1)  /* IFA_PROTO */
	       + nla_total_size(4)  /* IFA_RT_PRIORITY */;
}

enum addr_type_t {
	UNICAST_ADDR,
	MULTICAST_ADDR,
	ANYCAST_ADDR,
};

struct inet6_fill_args {
	u32 portid;
	u32 seq;
	int event;
	unsigned int flags;
	int netnsid;
	int ifindex;
	enum addr_type_t type;
};

static int inet6_fill_ifaddr(struct sk_buff *skb,
			     const struct inet6_ifaddr *ifa,
			     struct inet6_fill_args *args)
{
	struct nlmsghdr *nlh;
	u32 preferred, valid;
	u32 flags, priority;
	u8 proto;

	nlh = nlmsg_put(skb, args->portid, args->seq, args->event,
			sizeof(struct ifaddrmsg), args->flags);
	if (!nlh)
		return -EMSGSIZE;

	flags = READ_ONCE(ifa->flags);
	put_ifaddrmsg(nlh, ifa->prefix_len, ifa->flags, rt_scope(ifa->scope),
		      ifa->idev->dev->ifindex);

	if (args->netnsid >= 0 &&
	    nla_put_s32(skb, IFA_TARGET_NETNSID, args->netnsid))
		goto error;

	preferred = READ_ONCE(ifa->prefered_lft);
	valid = READ_ONCE(ifa->valid_lft);

	if (!((flags & IFA_F_PERMANENT) &&
	      (preferred == INFINITY_LIFE_TIME))) {
		if (preferred != INFINITY_LIFE_TIME) {
			long tval = (jiffies - READ_ONCE(ifa->tstamp)) / HZ;

			if (preferred > tval)
				preferred -= tval;
			else
				preferred = 0;
			if (valid != INFINITY_LIFE_TIME) {
				if (valid > tval)
					valid -= tval;
				else
					valid = 0;
			}
		}
	} else {
		preferred = INFINITY_LIFE_TIME;
		valid = INFINITY_LIFE_TIME;
	}

	if (!ipv6_addr_any(&ifa->peer_addr)) {
		if (nla_put_in6_addr(skb, IFA_LOCAL, &ifa->addr) < 0 ||
		    nla_put_in6_addr(skb, IFA_ADDRESS, &ifa->peer_addr) < 0)
			goto error;
	} else {
		if (nla_put_in6_addr(skb, IFA_ADDRESS, &ifa->addr) < 0)
			goto error;
	}

	priority = READ_ONCE(ifa->rt_priority);
	if (priority && nla_put_u32(skb, IFA_RT_PRIORITY, priority))
		goto error;

	if (put_cacheinfo(skb, ifa->cstamp, READ_ONCE(ifa->tstamp),
			  preferred, valid) < 0)
		goto error;

	if (nla_put_u32(skb, IFA_FLAGS, flags) < 0)
		goto error;

	proto = READ_ONCE(ifa->ifa_proto);
	if (proto && nla_put_u8(skb, IFA_PROTO, proto))
		goto error;

	nlmsg_end(skb, nlh);
	return 0;

error:
	nlmsg_cancel(skb, nlh);
	return -EMSGSIZE;
}

static int inet6_fill_ifmcaddr(struct sk_buff *skb,
			       const struct ifmcaddr6 *ifmca,
			       struct inet6_fill_args *args)
{
	int ifindex = ifmca->idev->dev->ifindex;
	u8 scope = RT_SCOPE_UNIVERSE;
	struct nlmsghdr *nlh;

	if (ipv6_addr_scope(&ifmca->mca_addr) & IFA_SITE)
		scope = RT_SCOPE_SITE;

	nlh = nlmsg_put(skb, args->portid, args->seq, args->event,
			sizeof(struct ifaddrmsg), args->flags);
	if (!nlh)
		return -EMSGSIZE;

	if (args->netnsid >= 0 &&
	    nla_put_s32(skb, IFA_TARGET_NETNSID, args->netnsid)) {
		nlmsg_cancel(skb, nlh);
		return -EMSGSIZE;
	}

	put_ifaddrmsg(nlh, 128, IFA_F_PERMANENT, scope, ifindex);
	if (nla_put_in6_addr(skb, IFA_MULTICAST, &ifmca->mca_addr) < 0 ||
	    put_cacheinfo(skb, ifmca->mca_cstamp, READ_ONCE(ifmca->mca_tstamp),
			  INFINITY_LIFE_TIME, INFINITY_LIFE_TIME) < 0) {
		nlmsg_cancel(skb, nlh);
		return -EMSGSIZE;
	}

	nlmsg_end(skb, nlh);
	return 0;
}

static int inet6_fill_ifacaddr(struct sk_buff *skb,
			       const struct ifacaddr6 *ifaca,
			       struct inet6_fill_args *args)
{
	struct net_device *dev = fib6_info_nh_dev(ifaca->aca_rt);
	int ifindex = dev ? dev->ifindex : 1;
	u8 scope = RT_SCOPE_UNIVERSE;
	struct nlmsghdr *nlh;

	if (ipv6_addr_scope(&ifaca->aca_addr) & IFA_SITE)
		scope = RT_SCOPE_SITE;

	nlh = nlmsg_put(skb, args->portid, args->seq, args->event,
			sizeof(struct ifaddrmsg), args->flags);
	if (!nlh)
		return -EMSGSIZE;

	if (args->netnsid >= 0 &&
	    nla_put_s32(skb, IFA_TARGET_NETNSID, args->netnsid)) {
		nlmsg_cancel(skb, nlh);
		return -EMSGSIZE;
	}

	put_ifaddrmsg(nlh, 128, IFA_F_PERMANENT, scope, ifindex);
	if (nla_put_in6_addr(skb, IFA_ANYCAST, &ifaca->aca_addr) < 0 ||
	    put_cacheinfo(skb, ifaca->aca_cstamp, READ_ONCE(ifaca->aca_tstamp),
			  INFINITY_LIFE_TIME, INFINITY_LIFE_TIME) < 0) {
		nlmsg_cancel(skb, nlh);
		return -EMSGSIZE;
	}

	nlmsg_end(skb, nlh);
	return 0;
}

/* called with rcu_read_lock() */
static int in6_dump_addrs(const struct inet6_dev *idev, struct sk_buff *skb,
			  struct netlink_callback *cb, int *s_ip_idx,
			  struct inet6_fill_args *fillargs)
{
	const struct ifmcaddr6 *ifmca;
	const struct ifacaddr6 *ifaca;
	int ip_idx = 0;
	int err = 0;

	switch (fillargs->type) {
	case UNICAST_ADDR: {
		const struct inet6_ifaddr *ifa;
		fillargs->event = RTM_NEWADDR;

		/* unicast address incl. temp addr */
		list_for_each_entry_rcu(ifa, &idev->addr_list, if_list) {
			if (ip_idx < *s_ip_idx)
				goto next;
			err = inet6_fill_ifaddr(skb, ifa, fillargs);
			if (err < 0)
				break;
			nl_dump_check_consistent(cb, nlmsg_hdr(skb));
next:
			ip_idx++;
		}
		break;
	}
	case MULTICAST_ADDR:
		fillargs->event = RTM_GETMULTICAST;

		/* multicast address */
		for (ifmca = rcu_dereference(idev->mc_list);
		     ifmca;
		     ifmca = rcu_dereference(ifmca->next), ip_idx++) {
			if (ip_idx < *s_ip_idx)
				continue;
			err = inet6_fill_ifmcaddr(skb, ifmca, fillargs);
			if (err < 0)
				break;
		}
		break;
	case ANYCAST_ADDR:
		fillargs->event = RTM_GETANYCAST;
		/* anycast address */
		for (ifaca = rcu_dereference(idev->ac_list); ifaca;
		     ifaca = rcu_dereference(ifaca->aca_next), ip_idx++) {
			if (ip_idx < *s_ip_idx)
				continue;
			err = inet6_fill_ifacaddr(skb, ifaca, fillargs);
			if (err < 0)
				break;
		}
		break;
	default:
		break;
	}
	*s_ip_idx = err ? ip_idx : 0;
	return err;
}

static int inet6_valid_dump_ifaddr_req(const struct nlmsghdr *nlh,
				       struct inet6_fill_args *fillargs,
				       struct net **tgt_net, struct sock *sk,
				       struct netlink_callback *cb)
{
	struct netlink_ext_ack *extack = cb->extack;
	struct nlattr *tb[IFA_MAX+1];
	struct ifaddrmsg *ifm;
	int err, i;

	if (nlh->nlmsg_len < nlmsg_msg_size(sizeof(*ifm))) {
		NL_SET_ERR_MSG_MOD(extack, "Invalid header for address dump request");
		return -EINVAL;
	}

	ifm = nlmsg_data(nlh);
	if (ifm->ifa_prefixlen || ifm->ifa_flags || ifm->ifa_scope) {
		NL_SET_ERR_MSG_MOD(extack, "Invalid values in header for address dump request");
		return -EINVAL;
	}

	fillargs->ifindex = ifm->ifa_index;
	if (fillargs->ifindex) {
		cb->answer_flags |= NLM_F_DUMP_FILTERED;
		fillargs->flags |= NLM_F_DUMP_FILTERED;
	}

	err = nlmsg_parse_deprecated_strict(nlh, sizeof(*ifm), tb, IFA_MAX,
					    ifa_ipv6_policy, extack);
	if (err < 0)
		return err;

	for (i = 0; i <= IFA_MAX; ++i) {
		if (!tb[i])
			continue;

		if (i == IFA_TARGET_NETNSID) {
			struct net *net;

			fillargs->netnsid = nla_get_s32(tb[i]);
			net = rtnl_get_net_ns_capable(sk, fillargs->netnsid);
			if (IS_ERR(net)) {
				fillargs->netnsid = -1;
				NL_SET_ERR_MSG_MOD(extack, "Invalid target network namespace id");
				return PTR_ERR(net);
			}
			*tgt_net = net;
		} else {
			NL_SET_ERR_MSG_MOD(extack, "Unsupported attribute in dump request");
			return -EINVAL;
		}
	}

	return 0;
}

static int inet6_dump_addr(struct sk_buff *skb, struct netlink_callback *cb,
			   enum addr_type_t type)
{
	struct net *tgt_net = sock_net(skb->sk);
	const struct nlmsghdr *nlh = cb->nlh;
	struct inet6_fill_args fillargs = {
		.portid = NETLINK_CB(cb->skb).portid,
		.seq = cb->nlh->nlmsg_seq,
		.flags = NLM_F_MULTI,
		.netnsid = -1,
		.type = type,
	};
	struct {
		unsigned long ifindex;
		int ip_idx;
	} *ctx = (void *)cb->ctx;
	struct net_device *dev;
	struct inet6_dev *idev;
	int err = 0;

	rcu_read_lock();
	if (cb->strict_check) {
		err = inet6_valid_dump_ifaddr_req(nlh, &fillargs, &tgt_net,
						  skb->sk, cb);
		if (err < 0)
			goto done;

		err = 0;
		if (fillargs.ifindex) {
<<<<<<< HEAD
			err = -ENODEV;
			dev = dev_get_by_index_rcu(tgt_net, fillargs.ifindex);
			if (!dev)
				goto done;
=======
			dev = dev_get_by_index_rcu(tgt_net, fillargs.ifindex);
			if (!dev) {
				err = -ENODEV;
				goto done;
			}
>>>>>>> 7e0c4332
			idev = __in6_dev_get(dev);
			if (idev)
				err = in6_dump_addrs(idev, skb, cb,
						     &ctx->ip_idx,
						     &fillargs);
			goto done;
		}
	}

	cb->seq = inet6_base_seq(tgt_net);
	for_each_netdev_dump(tgt_net, dev, ctx->ifindex) {
		idev = __in6_dev_get(dev);
		if (!idev)
			continue;
		err = in6_dump_addrs(idev, skb, cb, &ctx->ip_idx,
				     &fillargs);
		if (err < 0)
			goto done;
	}
done:
	rcu_read_unlock();
	if (fillargs.netnsid >= 0)
		put_net(tgt_net);

	return err;
}

static int inet6_dump_ifaddr(struct sk_buff *skb, struct netlink_callback *cb)
{
	enum addr_type_t type = UNICAST_ADDR;

	return inet6_dump_addr(skb, cb, type);
}

static int inet6_dump_ifmcaddr(struct sk_buff *skb, struct netlink_callback *cb)
{
	enum addr_type_t type = MULTICAST_ADDR;

	return inet6_dump_addr(skb, cb, type);
}


static int inet6_dump_ifacaddr(struct sk_buff *skb, struct netlink_callback *cb)
{
	enum addr_type_t type = ANYCAST_ADDR;

	return inet6_dump_addr(skb, cb, type);
}

static int inet6_rtm_valid_getaddr_req(struct sk_buff *skb,
				       const struct nlmsghdr *nlh,
				       struct nlattr **tb,
				       struct netlink_ext_ack *extack)
{
	struct ifaddrmsg *ifm;
	int i, err;

	if (nlh->nlmsg_len < nlmsg_msg_size(sizeof(*ifm))) {
		NL_SET_ERR_MSG_MOD(extack, "Invalid header for get address request");
		return -EINVAL;
	}

	if (!netlink_strict_get_check(skb))
		return nlmsg_parse_deprecated(nlh, sizeof(*ifm), tb, IFA_MAX,
					      ifa_ipv6_policy, extack);

	ifm = nlmsg_data(nlh);
	if (ifm->ifa_prefixlen || ifm->ifa_flags || ifm->ifa_scope) {
		NL_SET_ERR_MSG_MOD(extack, "Invalid values in header for get address request");
		return -EINVAL;
	}

	err = nlmsg_parse_deprecated_strict(nlh, sizeof(*ifm), tb, IFA_MAX,
					    ifa_ipv6_policy, extack);
	if (err)
		return err;

	for (i = 0; i <= IFA_MAX; i++) {
		if (!tb[i])
			continue;

		switch (i) {
		case IFA_TARGET_NETNSID:
		case IFA_ADDRESS:
		case IFA_LOCAL:
			break;
		default:
			NL_SET_ERR_MSG_MOD(extack, "Unsupported attribute in get address request");
			return -EINVAL;
		}
	}

	return 0;
}

static int inet6_rtm_getaddr(struct sk_buff *in_skb, struct nlmsghdr *nlh,
			     struct netlink_ext_ack *extack)
{
	struct net *tgt_net = sock_net(in_skb->sk);
	struct inet6_fill_args fillargs = {
		.portid = NETLINK_CB(in_skb).portid,
		.seq = nlh->nlmsg_seq,
		.event = RTM_NEWADDR,
		.flags = 0,
		.netnsid = -1,
	};
	struct ifaddrmsg *ifm;
	struct nlattr *tb[IFA_MAX+1];
	struct in6_addr *addr = NULL, *peer;
	struct net_device *dev = NULL;
	struct inet6_ifaddr *ifa;
	struct sk_buff *skb;
	int err;

	err = inet6_rtm_valid_getaddr_req(in_skb, nlh, tb, extack);
	if (err < 0)
		return err;

	if (tb[IFA_TARGET_NETNSID]) {
		fillargs.netnsid = nla_get_s32(tb[IFA_TARGET_NETNSID]);

		tgt_net = rtnl_get_net_ns_capable(NETLINK_CB(in_skb).sk,
						  fillargs.netnsid);
		if (IS_ERR(tgt_net))
			return PTR_ERR(tgt_net);
	}

	addr = extract_addr(tb[IFA_ADDRESS], tb[IFA_LOCAL], &peer);
	if (!addr) {
		err = -EINVAL;
		goto errout;
	}
	ifm = nlmsg_data(nlh);
	if (ifm->ifa_index)
		dev = dev_get_by_index(tgt_net, ifm->ifa_index);

	ifa = ipv6_get_ifaddr(tgt_net, addr, dev, 1);
	if (!ifa) {
		err = -EADDRNOTAVAIL;
		goto errout;
	}

	skb = nlmsg_new(inet6_ifaddr_msgsize(), GFP_KERNEL);
	if (!skb) {
		err = -ENOBUFS;
		goto errout_ifa;
	}

	err = inet6_fill_ifaddr(skb, ifa, &fillargs);
	if (err < 0) {
		/* -EMSGSIZE implies BUG in inet6_ifaddr_msgsize() */
		WARN_ON(err == -EMSGSIZE);
		kfree_skb(skb);
		goto errout_ifa;
	}
	err = rtnl_unicast(skb, tgt_net, NETLINK_CB(in_skb).portid);
errout_ifa:
	in6_ifa_put(ifa);
errout:
	dev_put(dev);
	if (fillargs.netnsid >= 0)
		put_net(tgt_net);

	return err;
}

static void inet6_ifa_notify(int event, struct inet6_ifaddr *ifa)
{
	struct sk_buff *skb;
	struct net *net = dev_net(ifa->idev->dev);
	struct inet6_fill_args fillargs = {
		.portid = 0,
		.seq = 0,
		.event = event,
		.flags = 0,
		.netnsid = -1,
	};
	int err = -ENOBUFS;

	skb = nlmsg_new(inet6_ifaddr_msgsize(), GFP_ATOMIC);
	if (!skb)
		goto errout;

	err = inet6_fill_ifaddr(skb, ifa, &fillargs);
	if (err < 0) {
		/* -EMSGSIZE implies BUG in inet6_ifaddr_msgsize() */
		WARN_ON(err == -EMSGSIZE);
		kfree_skb(skb);
		goto errout;
	}
	rtnl_notify(skb, net, 0, RTNLGRP_IPV6_IFADDR, NULL, GFP_ATOMIC);
	return;
errout:
	if (err < 0)
		rtnl_set_sk_err(net, RTNLGRP_IPV6_IFADDR, err);
}

static void ipv6_store_devconf(const struct ipv6_devconf *cnf,
			       __s32 *array, int bytes)
{
	BUG_ON(bytes < (DEVCONF_MAX * 4));

	memset(array, 0, bytes);
	array[DEVCONF_FORWARDING] = READ_ONCE(cnf->forwarding);
	array[DEVCONF_HOPLIMIT] = READ_ONCE(cnf->hop_limit);
	array[DEVCONF_MTU6] = READ_ONCE(cnf->mtu6);
	array[DEVCONF_ACCEPT_RA] = READ_ONCE(cnf->accept_ra);
	array[DEVCONF_ACCEPT_REDIRECTS] = READ_ONCE(cnf->accept_redirects);
	array[DEVCONF_AUTOCONF] = READ_ONCE(cnf->autoconf);
	array[DEVCONF_DAD_TRANSMITS] = READ_ONCE(cnf->dad_transmits);
	array[DEVCONF_RTR_SOLICITS] = READ_ONCE(cnf->rtr_solicits);
	array[DEVCONF_RTR_SOLICIT_INTERVAL] =
		jiffies_to_msecs(READ_ONCE(cnf->rtr_solicit_interval));
	array[DEVCONF_RTR_SOLICIT_MAX_INTERVAL] =
		jiffies_to_msecs(READ_ONCE(cnf->rtr_solicit_max_interval));
	array[DEVCONF_RTR_SOLICIT_DELAY] =
		jiffies_to_msecs(READ_ONCE(cnf->rtr_solicit_delay));
	array[DEVCONF_FORCE_MLD_VERSION] = READ_ONCE(cnf->force_mld_version);
	array[DEVCONF_MLDV1_UNSOLICITED_REPORT_INTERVAL] =
		jiffies_to_msecs(READ_ONCE(cnf->mldv1_unsolicited_report_interval));
	array[DEVCONF_MLDV2_UNSOLICITED_REPORT_INTERVAL] =
		jiffies_to_msecs(READ_ONCE(cnf->mldv2_unsolicited_report_interval));
	array[DEVCONF_USE_TEMPADDR] = READ_ONCE(cnf->use_tempaddr);
	array[DEVCONF_TEMP_VALID_LFT] = READ_ONCE(cnf->temp_valid_lft);
	array[DEVCONF_TEMP_PREFERED_LFT] = READ_ONCE(cnf->temp_prefered_lft);
	array[DEVCONF_REGEN_MAX_RETRY] = READ_ONCE(cnf->regen_max_retry);
	array[DEVCONF_MAX_DESYNC_FACTOR] = READ_ONCE(cnf->max_desync_factor);
	array[DEVCONF_MAX_ADDRESSES] = READ_ONCE(cnf->max_addresses);
	array[DEVCONF_ACCEPT_RA_DEFRTR] = READ_ONCE(cnf->accept_ra_defrtr);
	array[DEVCONF_RA_DEFRTR_METRIC] = READ_ONCE(cnf->ra_defrtr_metric);
	array[DEVCONF_ACCEPT_RA_MIN_HOP_LIMIT] =
		READ_ONCE(cnf->accept_ra_min_hop_limit);
	array[DEVCONF_ACCEPT_RA_PINFO] = READ_ONCE(cnf->accept_ra_pinfo);
#ifdef CONFIG_IPV6_ROUTER_PREF
	array[DEVCONF_ACCEPT_RA_RTR_PREF] = READ_ONCE(cnf->accept_ra_rtr_pref);
	array[DEVCONF_RTR_PROBE_INTERVAL] =
		jiffies_to_msecs(READ_ONCE(cnf->rtr_probe_interval));
#ifdef CONFIG_IPV6_ROUTE_INFO
	array[DEVCONF_ACCEPT_RA_RT_INFO_MIN_PLEN] =
		READ_ONCE(cnf->accept_ra_rt_info_min_plen);
	array[DEVCONF_ACCEPT_RA_RT_INFO_MAX_PLEN] =
		READ_ONCE(cnf->accept_ra_rt_info_max_plen);
#endif
#endif
	array[DEVCONF_PROXY_NDP] = READ_ONCE(cnf->proxy_ndp);
	array[DEVCONF_ACCEPT_SOURCE_ROUTE] =
		READ_ONCE(cnf->accept_source_route);
#ifdef CONFIG_IPV6_OPTIMISTIC_DAD
	array[DEVCONF_OPTIMISTIC_DAD] = READ_ONCE(cnf->optimistic_dad);
	array[DEVCONF_USE_OPTIMISTIC] = READ_ONCE(cnf->use_optimistic);
#endif
#ifdef CONFIG_IPV6_MROUTE
	array[DEVCONF_MC_FORWARDING] = atomic_read(&cnf->mc_forwarding);
#endif
	array[DEVCONF_DISABLE_IPV6] = READ_ONCE(cnf->disable_ipv6);
	array[DEVCONF_ACCEPT_DAD] = READ_ONCE(cnf->accept_dad);
	array[DEVCONF_FORCE_TLLAO] = READ_ONCE(cnf->force_tllao);
	array[DEVCONF_NDISC_NOTIFY] = READ_ONCE(cnf->ndisc_notify);
	array[DEVCONF_SUPPRESS_FRAG_NDISC] =
		READ_ONCE(cnf->suppress_frag_ndisc);
	array[DEVCONF_ACCEPT_RA_FROM_LOCAL] =
		READ_ONCE(cnf->accept_ra_from_local);
	array[DEVCONF_ACCEPT_RA_MTU] = READ_ONCE(cnf->accept_ra_mtu);
	array[DEVCONF_IGNORE_ROUTES_WITH_LINKDOWN] =
		READ_ONCE(cnf->ignore_routes_with_linkdown);
	/* we omit DEVCONF_STABLE_SECRET for now */
	array[DEVCONF_USE_OIF_ADDRS_ONLY] = READ_ONCE(cnf->use_oif_addrs_only);
	array[DEVCONF_DROP_UNICAST_IN_L2_MULTICAST] =
		READ_ONCE(cnf->drop_unicast_in_l2_multicast);
	array[DEVCONF_DROP_UNSOLICITED_NA] = READ_ONCE(cnf->drop_unsolicited_na);
	array[DEVCONF_KEEP_ADDR_ON_DOWN] = READ_ONCE(cnf->keep_addr_on_down);
	array[DEVCONF_SEG6_ENABLED] = READ_ONCE(cnf->seg6_enabled);
#ifdef CONFIG_IPV6_SEG6_HMAC
	array[DEVCONF_SEG6_REQUIRE_HMAC] = READ_ONCE(cnf->seg6_require_hmac);
#endif
	array[DEVCONF_ENHANCED_DAD] = READ_ONCE(cnf->enhanced_dad);
	array[DEVCONF_ADDR_GEN_MODE] = READ_ONCE(cnf->addr_gen_mode);
	array[DEVCONF_DISABLE_POLICY] = READ_ONCE(cnf->disable_policy);
	array[DEVCONF_NDISC_TCLASS] = READ_ONCE(cnf->ndisc_tclass);
	array[DEVCONF_RPL_SEG_ENABLED] = READ_ONCE(cnf->rpl_seg_enabled);
	array[DEVCONF_IOAM6_ENABLED] = READ_ONCE(cnf->ioam6_enabled);
	array[DEVCONF_IOAM6_ID] = READ_ONCE(cnf->ioam6_id);
	array[DEVCONF_IOAM6_ID_WIDE] = READ_ONCE(cnf->ioam6_id_wide);
	array[DEVCONF_NDISC_EVICT_NOCARRIER] =
		READ_ONCE(cnf->ndisc_evict_nocarrier);
	array[DEVCONF_ACCEPT_UNTRACKED_NA] =
		READ_ONCE(cnf->accept_untracked_na);
	array[DEVCONF_ACCEPT_RA_MIN_LFT] = READ_ONCE(cnf->accept_ra_min_lft);
}

static inline size_t inet6_ifla6_size(void)
{
	return nla_total_size(4) /* IFLA_INET6_FLAGS */
	     + nla_total_size(sizeof(struct ifla_cacheinfo))
	     + nla_total_size(DEVCONF_MAX * 4) /* IFLA_INET6_CONF */
	     + nla_total_size(IPSTATS_MIB_MAX * 8) /* IFLA_INET6_STATS */
	     + nla_total_size(ICMP6_MIB_MAX * 8) /* IFLA_INET6_ICMP6STATS */
	     + nla_total_size(sizeof(struct in6_addr)) /* IFLA_INET6_TOKEN */
	     + nla_total_size(1) /* IFLA_INET6_ADDR_GEN_MODE */
	     + nla_total_size(4) /* IFLA_INET6_RA_MTU */
	     + 0;
}

static inline size_t inet6_if_nlmsg_size(void)
{
	return NLMSG_ALIGN(sizeof(struct ifinfomsg))
	       + nla_total_size(IFNAMSIZ) /* IFLA_IFNAME */
	       + nla_total_size(MAX_ADDR_LEN) /* IFLA_ADDRESS */
	       + nla_total_size(4) /* IFLA_MTU */
	       + nla_total_size(4) /* IFLA_LINK */
	       + nla_total_size(1) /* IFLA_OPERSTATE */
	       + nla_total_size(inet6_ifla6_size()); /* IFLA_PROTINFO */
}

static inline void __snmp6_fill_statsdev(u64 *stats, atomic_long_t *mib,
					int bytes)
{
	int i;
	int pad = bytes - sizeof(u64) * ICMP6_MIB_MAX;
	BUG_ON(pad < 0);

	/* Use put_unaligned() because stats may not be aligned for u64. */
	put_unaligned(ICMP6_MIB_MAX, &stats[0]);
	for (i = 1; i < ICMP6_MIB_MAX; i++)
		put_unaligned(atomic_long_read(&mib[i]), &stats[i]);

	memset(&stats[ICMP6_MIB_MAX], 0, pad);
}

static inline void __snmp6_fill_stats64(u64 *stats, void __percpu *mib,
					int bytes, size_t syncpoff)
{
	int i, c;
	u64 buff[IPSTATS_MIB_MAX];
	int pad = bytes - sizeof(u64) * IPSTATS_MIB_MAX;

	BUG_ON(pad < 0);

	memset(buff, 0, sizeof(buff));
	buff[0] = IPSTATS_MIB_MAX;

	for_each_possible_cpu(c) {
		for (i = 1; i < IPSTATS_MIB_MAX; i++)
			buff[i] += snmp_get_cpu_field64(mib, c, i, syncpoff);
	}

	memcpy(stats, buff, IPSTATS_MIB_MAX * sizeof(u64));
	memset(&stats[IPSTATS_MIB_MAX], 0, pad);
}

static void snmp6_fill_stats(u64 *stats, struct inet6_dev *idev, int attrtype,
			     int bytes)
{
	switch (attrtype) {
	case IFLA_INET6_STATS:
		__snmp6_fill_stats64(stats, idev->stats.ipv6, bytes,
				     offsetof(struct ipstats_mib, syncp));
		break;
	case IFLA_INET6_ICMP6STATS:
		__snmp6_fill_statsdev(stats, idev->stats.icmpv6dev->mibs, bytes);
		break;
	}
}

static int inet6_fill_ifla6_attrs(struct sk_buff *skb, struct inet6_dev *idev,
				  u32 ext_filter_mask)
{
	struct ifla_cacheinfo ci;
	struct nlattr *nla;
	u32 ra_mtu;

	if (nla_put_u32(skb, IFLA_INET6_FLAGS, READ_ONCE(idev->if_flags)))
		goto nla_put_failure;
	ci.max_reasm_len = IPV6_MAXPLEN;
	ci.tstamp = cstamp_delta(READ_ONCE(idev->tstamp));
	ci.reachable_time = jiffies_to_msecs(idev->nd_parms->reachable_time);
	ci.retrans_time = jiffies_to_msecs(NEIGH_VAR(idev->nd_parms, RETRANS_TIME));
	if (nla_put(skb, IFLA_INET6_CACHEINFO, sizeof(ci), &ci))
		goto nla_put_failure;
	nla = nla_reserve(skb, IFLA_INET6_CONF, DEVCONF_MAX * sizeof(s32));
	if (!nla)
		goto nla_put_failure;
	ipv6_store_devconf(&idev->cnf, nla_data(nla), nla_len(nla));

	/* XXX - MC not implemented */

	if (ext_filter_mask & RTEXT_FILTER_SKIP_STATS)
		return 0;

	nla = nla_reserve(skb, IFLA_INET6_STATS, IPSTATS_MIB_MAX * sizeof(u64));
	if (!nla)
		goto nla_put_failure;
	snmp6_fill_stats(nla_data(nla), idev, IFLA_INET6_STATS, nla_len(nla));

	nla = nla_reserve(skb, IFLA_INET6_ICMP6STATS, ICMP6_MIB_MAX * sizeof(u64));
	if (!nla)
		goto nla_put_failure;
	snmp6_fill_stats(nla_data(nla), idev, IFLA_INET6_ICMP6STATS, nla_len(nla));

	nla = nla_reserve(skb, IFLA_INET6_TOKEN, sizeof(struct in6_addr));
	if (!nla)
		goto nla_put_failure;
	read_lock_bh(&idev->lock);
	memcpy(nla_data(nla), idev->token.s6_addr, nla_len(nla));
	read_unlock_bh(&idev->lock);

	if (nla_put_u8(skb, IFLA_INET6_ADDR_GEN_MODE,
		       READ_ONCE(idev->cnf.addr_gen_mode)))
		goto nla_put_failure;

	ra_mtu = READ_ONCE(idev->ra_mtu);
	if (ra_mtu && nla_put_u32(skb, IFLA_INET6_RA_MTU, ra_mtu))
		goto nla_put_failure;

	return 0;

nla_put_failure:
	return -EMSGSIZE;
}

static size_t inet6_get_link_af_size(const struct net_device *dev,
				     u32 ext_filter_mask)
{
	if (!__in6_dev_get(dev))
		return 0;

	return inet6_ifla6_size();
}

static int inet6_fill_link_af(struct sk_buff *skb, const struct net_device *dev,
			      u32 ext_filter_mask)
{
	struct inet6_dev *idev = __in6_dev_get(dev);

	if (!idev)
		return -ENODATA;

	if (inet6_fill_ifla6_attrs(skb, idev, ext_filter_mask) < 0)
		return -EMSGSIZE;

	return 0;
}

static int inet6_set_iftoken(struct inet6_dev *idev, struct in6_addr *token,
			     struct netlink_ext_ack *extack)
{
	struct inet6_ifaddr *ifp;
	struct net_device *dev = idev->dev;
	bool clear_token, update_rs = false;
	struct in6_addr ll_addr;

	ASSERT_RTNL();

	if (!token)
		return -EINVAL;

	if (dev->flags & IFF_LOOPBACK) {
		NL_SET_ERR_MSG_MOD(extack, "Device is loopback");
		return -EINVAL;
	}

	if (dev->flags & IFF_NOARP) {
		NL_SET_ERR_MSG_MOD(extack,
				   "Device does not do neighbour discovery");
		return -EINVAL;
	}

	if (!ipv6_accept_ra(idev)) {
		NL_SET_ERR_MSG_MOD(extack,
				   "Router advertisement is disabled on device");
		return -EINVAL;
	}

	if (READ_ONCE(idev->cnf.rtr_solicits) == 0) {
		NL_SET_ERR_MSG(extack,
			       "Router solicitation is disabled on device");
		return -EINVAL;
	}

	write_lock_bh(&idev->lock);

	BUILD_BUG_ON(sizeof(token->s6_addr) != 16);
	memcpy(idev->token.s6_addr + 8, token->s6_addr + 8, 8);

	write_unlock_bh(&idev->lock);

	clear_token = ipv6_addr_any(token);
	if (clear_token)
		goto update_lft;

	if (!idev->dead && (idev->if_flags & IF_READY) &&
	    !ipv6_get_lladdr(dev, &ll_addr, IFA_F_TENTATIVE |
			     IFA_F_OPTIMISTIC)) {
		/* If we're not ready, then normal ifup will take care
		 * of this. Otherwise, we need to request our rs here.
		 */
		ndisc_send_rs(dev, &ll_addr, &in6addr_linklocal_allrouters);
		update_rs = true;
	}

update_lft:
	write_lock_bh(&idev->lock);

	if (update_rs) {
		idev->if_flags |= IF_RS_SENT;
		idev->rs_interval = rfc3315_s14_backoff_init(
			READ_ONCE(idev->cnf.rtr_solicit_interval));
		idev->rs_probes = 1;
		addrconf_mod_rs_timer(idev, idev->rs_interval);
	}

	/* Well, that's kinda nasty ... */
	list_for_each_entry(ifp, &idev->addr_list, if_list) {
		spin_lock(&ifp->lock);
		if (ifp->tokenized) {
			ifp->valid_lft = 0;
			ifp->prefered_lft = 0;
		}
		spin_unlock(&ifp->lock);
	}

	write_unlock_bh(&idev->lock);
	inet6_ifinfo_notify(RTM_NEWLINK, idev);
	addrconf_verify_rtnl(dev_net(dev));
	return 0;
}

static const struct nla_policy inet6_af_policy[IFLA_INET6_MAX + 1] = {
	[IFLA_INET6_ADDR_GEN_MODE]	= { .type = NLA_U8 },
	[IFLA_INET6_TOKEN]		= { .len = sizeof(struct in6_addr) },
	[IFLA_INET6_RA_MTU]		= { .type = NLA_REJECT,
					    .reject_message =
						"IFLA_INET6_RA_MTU can not be set" },
};

static int check_addr_gen_mode(int mode)
{
	if (mode != IN6_ADDR_GEN_MODE_EUI64 &&
	    mode != IN6_ADDR_GEN_MODE_NONE &&
	    mode != IN6_ADDR_GEN_MODE_STABLE_PRIVACY &&
	    mode != IN6_ADDR_GEN_MODE_RANDOM)
		return -EINVAL;
	return 1;
}

static int check_stable_privacy(struct inet6_dev *idev, struct net *net,
				int mode)
{
	if (mode == IN6_ADDR_GEN_MODE_STABLE_PRIVACY &&
	    !idev->cnf.stable_secret.initialized &&
	    !net->ipv6.devconf_dflt->stable_secret.initialized)
		return -EINVAL;
	return 1;
}

static int inet6_validate_link_af(const struct net_device *dev,
				  const struct nlattr *nla,
				  struct netlink_ext_ack *extack)
{
	struct nlattr *tb[IFLA_INET6_MAX + 1];
	struct inet6_dev *idev = NULL;
	int err;

	if (dev) {
		idev = __in6_dev_get(dev);
		if (!idev)
			return -EAFNOSUPPORT;
	}

	err = nla_parse_nested_deprecated(tb, IFLA_INET6_MAX, nla,
					  inet6_af_policy, extack);
	if (err)
		return err;

	if (!tb[IFLA_INET6_TOKEN] && !tb[IFLA_INET6_ADDR_GEN_MODE])
		return -EINVAL;

	if (tb[IFLA_INET6_ADDR_GEN_MODE]) {
		u8 mode = nla_get_u8(tb[IFLA_INET6_ADDR_GEN_MODE]);

		if (check_addr_gen_mode(mode) < 0)
			return -EINVAL;
		if (dev && check_stable_privacy(idev, dev_net(dev), mode) < 0)
			return -EINVAL;
	}

	return 0;
}

static int inet6_set_link_af(struct net_device *dev, const struct nlattr *nla,
			     struct netlink_ext_ack *extack)
{
	struct inet6_dev *idev = __in6_dev_get(dev);
	struct nlattr *tb[IFLA_INET6_MAX + 1];
	int err;

	if (!idev)
		return -EAFNOSUPPORT;

	if (nla_parse_nested_deprecated(tb, IFLA_INET6_MAX, nla, NULL, NULL) < 0)
		return -EINVAL;

	if (tb[IFLA_INET6_TOKEN]) {
		err = inet6_set_iftoken(idev, nla_data(tb[IFLA_INET6_TOKEN]),
					extack);
		if (err)
			return err;
	}

	if (tb[IFLA_INET6_ADDR_GEN_MODE]) {
		u8 mode = nla_get_u8(tb[IFLA_INET6_ADDR_GEN_MODE]);

		WRITE_ONCE(idev->cnf.addr_gen_mode, mode);
	}

	return 0;
}

static int inet6_fill_ifinfo(struct sk_buff *skb, struct inet6_dev *idev,
			     u32 portid, u32 seq, int event, unsigned int flags)
{
	struct net_device *dev = idev->dev;
	struct ifinfomsg *hdr;
	struct nlmsghdr *nlh;
	int ifindex, iflink;
	void *protoinfo;

	nlh = nlmsg_put(skb, portid, seq, event, sizeof(*hdr), flags);
	if (!nlh)
		return -EMSGSIZE;

	hdr = nlmsg_data(nlh);
	hdr->ifi_family = AF_INET6;
	hdr->__ifi_pad = 0;
	hdr->ifi_type = dev->type;
	ifindex = READ_ONCE(dev->ifindex);
	hdr->ifi_index = ifindex;
	hdr->ifi_flags = dev_get_flags(dev);
	hdr->ifi_change = 0;

	iflink = dev_get_iflink(dev);
	if (nla_put_string(skb, IFLA_IFNAME, dev->name) ||
	    (dev->addr_len &&
	     nla_put(skb, IFLA_ADDRESS, dev->addr_len, dev->dev_addr)) ||
	    nla_put_u32(skb, IFLA_MTU, READ_ONCE(dev->mtu)) ||
	    (ifindex != iflink &&
	     nla_put_u32(skb, IFLA_LINK, iflink)) ||
	    nla_put_u8(skb, IFLA_OPERSTATE,
		       netif_running(dev) ? READ_ONCE(dev->operstate) : IF_OPER_DOWN))
		goto nla_put_failure;
	protoinfo = nla_nest_start_noflag(skb, IFLA_PROTINFO);
	if (!protoinfo)
		goto nla_put_failure;

	if (inet6_fill_ifla6_attrs(skb, idev, 0) < 0)
		goto nla_put_failure;

	nla_nest_end(skb, protoinfo);
	nlmsg_end(skb, nlh);
	return 0;

nla_put_failure:
	nlmsg_cancel(skb, nlh);
	return -EMSGSIZE;
}

static int inet6_valid_dump_ifinfo(const struct nlmsghdr *nlh,
				   struct netlink_ext_ack *extack)
{
	struct ifinfomsg *ifm;

	if (nlh->nlmsg_len < nlmsg_msg_size(sizeof(*ifm))) {
		NL_SET_ERR_MSG_MOD(extack, "Invalid header for link dump request");
		return -EINVAL;
	}

	if (nlmsg_attrlen(nlh, sizeof(*ifm))) {
		NL_SET_ERR_MSG_MOD(extack, "Invalid data after header");
		return -EINVAL;
	}

	ifm = nlmsg_data(nlh);
	if (ifm->__ifi_pad || ifm->ifi_type || ifm->ifi_flags ||
	    ifm->ifi_change || ifm->ifi_index) {
		NL_SET_ERR_MSG_MOD(extack, "Invalid values in header for dump request");
		return -EINVAL;
	}

	return 0;
}

static int inet6_dump_ifinfo(struct sk_buff *skb, struct netlink_callback *cb)
{
	struct net *net = sock_net(skb->sk);
	struct {
		unsigned long ifindex;
	} *ctx = (void *)cb->ctx;
	struct net_device *dev;
	struct inet6_dev *idev;
	int err;

	/* only requests using strict checking can pass data to
	 * influence the dump
	 */
	if (cb->strict_check) {
		err = inet6_valid_dump_ifinfo(cb->nlh, cb->extack);

		if (err < 0)
			return err;
	}

	err = 0;
	rcu_read_lock();
	for_each_netdev_dump(net, dev, ctx->ifindex) {
		idev = __in6_dev_get(dev);
		if (!idev)
			continue;
		err = inet6_fill_ifinfo(skb, idev,
					NETLINK_CB(cb->skb).portid,
					cb->nlh->nlmsg_seq,
					RTM_NEWLINK, NLM_F_MULTI);
		if (err < 0)
			break;
	}
	rcu_read_unlock();

	return err;
}

void inet6_ifinfo_notify(int event, struct inet6_dev *idev)
{
	struct sk_buff *skb;
	struct net *net = dev_net(idev->dev);
	int err = -ENOBUFS;

	skb = nlmsg_new(inet6_if_nlmsg_size(), GFP_ATOMIC);
	if (!skb)
		goto errout;

	err = inet6_fill_ifinfo(skb, idev, 0, 0, event, 0);
	if (err < 0) {
		/* -EMSGSIZE implies BUG in inet6_if_nlmsg_size() */
		WARN_ON(err == -EMSGSIZE);
		kfree_skb(skb);
		goto errout;
	}
	rtnl_notify(skb, net, 0, RTNLGRP_IPV6_IFINFO, NULL, GFP_ATOMIC);
	return;
errout:
	if (err < 0)
		rtnl_set_sk_err(net, RTNLGRP_IPV6_IFINFO, err);
}

static inline size_t inet6_prefix_nlmsg_size(void)
{
	return NLMSG_ALIGN(sizeof(struct prefixmsg))
	       + nla_total_size(sizeof(struct in6_addr))
	       + nla_total_size(sizeof(struct prefix_cacheinfo));
}

static int inet6_fill_prefix(struct sk_buff *skb, struct inet6_dev *idev,
			     struct prefix_info *pinfo, u32 portid, u32 seq,
			     int event, unsigned int flags)
{
	struct prefixmsg *pmsg;
	struct nlmsghdr *nlh;
	struct prefix_cacheinfo	ci;

	nlh = nlmsg_put(skb, portid, seq, event, sizeof(*pmsg), flags);
	if (!nlh)
		return -EMSGSIZE;

	pmsg = nlmsg_data(nlh);
	pmsg->prefix_family = AF_INET6;
	pmsg->prefix_pad1 = 0;
	pmsg->prefix_pad2 = 0;
	pmsg->prefix_ifindex = idev->dev->ifindex;
	pmsg->prefix_len = pinfo->prefix_len;
	pmsg->prefix_type = pinfo->type;
	pmsg->prefix_pad3 = 0;
	pmsg->prefix_flags = pinfo->flags;

	if (nla_put(skb, PREFIX_ADDRESS, sizeof(pinfo->prefix), &pinfo->prefix))
		goto nla_put_failure;
	ci.preferred_time = ntohl(pinfo->prefered);
	ci.valid_time = ntohl(pinfo->valid);
	if (nla_put(skb, PREFIX_CACHEINFO, sizeof(ci), &ci))
		goto nla_put_failure;
	nlmsg_end(skb, nlh);
	return 0;

nla_put_failure:
	nlmsg_cancel(skb, nlh);
	return -EMSGSIZE;
}

static void inet6_prefix_notify(int event, struct inet6_dev *idev,
			 struct prefix_info *pinfo)
{
	struct sk_buff *skb;
	struct net *net = dev_net(idev->dev);
	int err = -ENOBUFS;

	skb = nlmsg_new(inet6_prefix_nlmsg_size(), GFP_ATOMIC);
	if (!skb)
		goto errout;

	err = inet6_fill_prefix(skb, idev, pinfo, 0, 0, event, 0);
	if (err < 0) {
		/* -EMSGSIZE implies BUG in inet6_prefix_nlmsg_size() */
		WARN_ON(err == -EMSGSIZE);
		kfree_skb(skb);
		goto errout;
	}
	rtnl_notify(skb, net, 0, RTNLGRP_IPV6_PREFIX, NULL, GFP_ATOMIC);
	return;
errout:
	if (err < 0)
		rtnl_set_sk_err(net, RTNLGRP_IPV6_PREFIX, err);
}

static void __ipv6_ifa_notify(int event, struct inet6_ifaddr *ifp)
{
	struct net *net = dev_net(ifp->idev->dev);

	if (event)
		ASSERT_RTNL();

	inet6_ifa_notify(event ? : RTM_NEWADDR, ifp);

	switch (event) {
	case RTM_NEWADDR:
		/*
		 * If the address was optimistic we inserted the route at the
		 * start of our DAD process, so we don't need to do it again.
		 * If the device was taken down in the middle of the DAD
		 * cycle there is a race where we could get here without a
		 * host route, so nothing to insert. That will be fixed when
		 * the device is brought up.
		 */
		if (ifp->rt && !rcu_access_pointer(ifp->rt->fib6_node)) {
			ip6_ins_rt(net, ifp->rt);
		} else if (!ifp->rt && (ifp->idev->dev->flags & IFF_UP)) {
			pr_warn("BUG: Address %pI6c on device %s is missing its host route.\n",
				&ifp->addr, ifp->idev->dev->name);
		}

		if (ifp->idev->cnf.forwarding)
			addrconf_join_anycast(ifp);
		if (!ipv6_addr_any(&ifp->peer_addr))
			addrconf_prefix_route(&ifp->peer_addr, 128,
					      ifp->rt_priority, ifp->idev->dev,
					      0, 0, GFP_ATOMIC);
		break;
	case RTM_DELADDR:
		if (ifp->idev->cnf.forwarding)
			addrconf_leave_anycast(ifp);
		addrconf_leave_solict(ifp->idev, &ifp->addr);
		if (!ipv6_addr_any(&ifp->peer_addr)) {
			struct fib6_info *rt;

			rt = addrconf_get_prefix_route(&ifp->peer_addr, 128,
						       ifp->idev->dev, 0, 0,
						       false);
			if (rt)
				ip6_del_rt(net, rt, false);
		}
		if (ifp->rt) {
			ip6_del_rt(net, ifp->rt, false);
			ifp->rt = NULL;
		}
		rt_genid_bump_ipv6(net);
		break;
	}
	atomic_inc(&net->ipv6.dev_addr_genid);
}

static void ipv6_ifa_notify(int event, struct inet6_ifaddr *ifp)
{
	if (likely(ifp->idev->dead == 0))
		__ipv6_ifa_notify(event, ifp);
}

#ifdef CONFIG_SYSCTL

static int addrconf_sysctl_forward(struct ctl_table *ctl, int write,
		void *buffer, size_t *lenp, loff_t *ppos)
{
	int *valp = ctl->data;
	int val = *valp;
	loff_t pos = *ppos;
	struct ctl_table lctl;
	int ret;

	/*
	 * ctl->data points to idev->cnf.forwarding, we should
	 * not modify it until we get the rtnl lock.
	 */
	lctl = *ctl;
	lctl.data = &val;

	ret = proc_dointvec(&lctl, write, buffer, lenp, ppos);

	if (write)
		ret = addrconf_fixup_forwarding(ctl, valp, val);
	if (ret)
		*ppos = pos;
	return ret;
}

static int addrconf_sysctl_mtu(struct ctl_table *ctl, int write,
		void *buffer, size_t *lenp, loff_t *ppos)
{
	struct inet6_dev *idev = ctl->extra1;
	int min_mtu = IPV6_MIN_MTU;
	struct ctl_table lctl;

	lctl = *ctl;
	lctl.extra1 = &min_mtu;
	lctl.extra2 = idev ? &idev->dev->mtu : NULL;

	return proc_dointvec_minmax(&lctl, write, buffer, lenp, ppos);
}

static void dev_disable_change(struct inet6_dev *idev)
{
	struct netdev_notifier_info info;

	if (!idev || !idev->dev)
		return;

	netdev_notifier_info_init(&info, idev->dev);
	if (idev->cnf.disable_ipv6)
		addrconf_notify(NULL, NETDEV_DOWN, &info);
	else
		addrconf_notify(NULL, NETDEV_UP, &info);
}

static void addrconf_disable_change(struct net *net, __s32 newf)
{
	struct net_device *dev;
	struct inet6_dev *idev;

	for_each_netdev(net, dev) {
		idev = __in6_dev_get(dev);
		if (idev) {
			int changed = (!idev->cnf.disable_ipv6) ^ (!newf);

			WRITE_ONCE(idev->cnf.disable_ipv6, newf);
			if (changed)
				dev_disable_change(idev);
		}
	}
}

static int addrconf_disable_ipv6(struct ctl_table *table, int *p, int newf)
{
	struct net *net = (struct net *)table->extra2;
	int old;

	if (p == &net->ipv6.devconf_dflt->disable_ipv6) {
		WRITE_ONCE(*p, newf);
		return 0;
	}

	if (!rtnl_trylock())
		return restart_syscall();

	old = *p;
	WRITE_ONCE(*p, newf);

	if (p == &net->ipv6.devconf_all->disable_ipv6) {
		WRITE_ONCE(net->ipv6.devconf_dflt->disable_ipv6, newf);
		addrconf_disable_change(net, newf);
	} else if ((!newf) ^ (!old))
		dev_disable_change((struct inet6_dev *)table->extra1);

	rtnl_unlock();
	return 0;
}

static int addrconf_sysctl_disable(struct ctl_table *ctl, int write,
		void *buffer, size_t *lenp, loff_t *ppos)
{
	int *valp = ctl->data;
	int val = *valp;
	loff_t pos = *ppos;
	struct ctl_table lctl;
	int ret;

	/*
	 * ctl->data points to idev->cnf.disable_ipv6, we should
	 * not modify it until we get the rtnl lock.
	 */
	lctl = *ctl;
	lctl.data = &val;

	ret = proc_dointvec(&lctl, write, buffer, lenp, ppos);

	if (write)
		ret = addrconf_disable_ipv6(ctl, valp, val);
	if (ret)
		*ppos = pos;
	return ret;
}

static int addrconf_sysctl_proxy_ndp(struct ctl_table *ctl, int write,
		void *buffer, size_t *lenp, loff_t *ppos)
{
	int *valp = ctl->data;
	int ret;
	int old, new;

	old = *valp;
	ret = proc_dointvec(ctl, write, buffer, lenp, ppos);
	new = *valp;

	if (write && old != new) {
		struct net *net = ctl->extra2;

		if (!rtnl_trylock())
			return restart_syscall();

		if (valp == &net->ipv6.devconf_dflt->proxy_ndp)
			inet6_netconf_notify_devconf(net, RTM_NEWNETCONF,
						     NETCONFA_PROXY_NEIGH,
						     NETCONFA_IFINDEX_DEFAULT,
						     net->ipv6.devconf_dflt);
		else if (valp == &net->ipv6.devconf_all->proxy_ndp)
			inet6_netconf_notify_devconf(net, RTM_NEWNETCONF,
						     NETCONFA_PROXY_NEIGH,
						     NETCONFA_IFINDEX_ALL,
						     net->ipv6.devconf_all);
		else {
			struct inet6_dev *idev = ctl->extra1;

			inet6_netconf_notify_devconf(net, RTM_NEWNETCONF,
						     NETCONFA_PROXY_NEIGH,
						     idev->dev->ifindex,
						     &idev->cnf);
		}
		rtnl_unlock();
	}

	return ret;
}

static int addrconf_sysctl_addr_gen_mode(struct ctl_table *ctl, int write,
					 void *buffer, size_t *lenp,
					 loff_t *ppos)
{
	int ret = 0;
	u32 new_val;
	struct inet6_dev *idev = (struct inet6_dev *)ctl->extra1;
	struct net *net = (struct net *)ctl->extra2;
	struct ctl_table tmp = {
		.data = &new_val,
		.maxlen = sizeof(new_val),
		.mode = ctl->mode,
	};

	if (!rtnl_trylock())
		return restart_syscall();

	new_val = *((u32 *)ctl->data);

	ret = proc_douintvec(&tmp, write, buffer, lenp, ppos);
	if (ret != 0)
		goto out;

	if (write) {
		if (check_addr_gen_mode(new_val) < 0) {
			ret = -EINVAL;
			goto out;
		}

		if (idev) {
			if (check_stable_privacy(idev, net, new_val) < 0) {
				ret = -EINVAL;
				goto out;
			}

			if (idev->cnf.addr_gen_mode != new_val) {
				WRITE_ONCE(idev->cnf.addr_gen_mode, new_val);
				addrconf_init_auto_addrs(idev->dev);
			}
		} else if (&net->ipv6.devconf_all->addr_gen_mode == ctl->data) {
			struct net_device *dev;

			WRITE_ONCE(net->ipv6.devconf_dflt->addr_gen_mode, new_val);
			for_each_netdev(net, dev) {
				idev = __in6_dev_get(dev);
				if (idev &&
				    idev->cnf.addr_gen_mode != new_val) {
					WRITE_ONCE(idev->cnf.addr_gen_mode,
						  new_val);
					addrconf_init_auto_addrs(idev->dev);
				}
			}
		}

		WRITE_ONCE(*((u32 *)ctl->data), new_val);
	}

out:
	rtnl_unlock();

	return ret;
}

static int addrconf_sysctl_stable_secret(struct ctl_table *ctl, int write,
					 void *buffer, size_t *lenp,
					 loff_t *ppos)
{
	int err;
	struct in6_addr addr;
	char str[IPV6_MAX_STRLEN];
	struct ctl_table lctl = *ctl;
	struct net *net = ctl->extra2;
	struct ipv6_stable_secret *secret = ctl->data;

	if (&net->ipv6.devconf_all->stable_secret == ctl->data)
		return -EIO;

	lctl.maxlen = IPV6_MAX_STRLEN;
	lctl.data = str;

	if (!rtnl_trylock())
		return restart_syscall();

	if (!write && !secret->initialized) {
		err = -EIO;
		goto out;
	}

	err = snprintf(str, sizeof(str), "%pI6", &secret->secret);
	if (err >= sizeof(str)) {
		err = -EIO;
		goto out;
	}

	err = proc_dostring(&lctl, write, buffer, lenp, ppos);
	if (err || !write)
		goto out;

	if (in6_pton(str, -1, addr.in6_u.u6_addr8, -1, NULL) != 1) {
		err = -EIO;
		goto out;
	}

	secret->initialized = true;
	secret->secret = addr;

	if (&net->ipv6.devconf_dflt->stable_secret == ctl->data) {
		struct net_device *dev;

		for_each_netdev(net, dev) {
			struct inet6_dev *idev = __in6_dev_get(dev);

			if (idev) {
				WRITE_ONCE(idev->cnf.addr_gen_mode,
					   IN6_ADDR_GEN_MODE_STABLE_PRIVACY);
			}
		}
	} else {
		struct inet6_dev *idev = ctl->extra1;

		WRITE_ONCE(idev->cnf.addr_gen_mode,
			   IN6_ADDR_GEN_MODE_STABLE_PRIVACY);
	}

out:
	rtnl_unlock();

	return err;
}

static
int addrconf_sysctl_ignore_routes_with_linkdown(struct ctl_table *ctl,
						int write, void *buffer,
						size_t *lenp,
						loff_t *ppos)
{
	int *valp = ctl->data;
	int val = *valp;
	loff_t pos = *ppos;
	struct ctl_table lctl;
	int ret;

	/* ctl->data points to idev->cnf.ignore_routes_when_linkdown
	 * we should not modify it until we get the rtnl lock.
	 */
	lctl = *ctl;
	lctl.data = &val;

	ret = proc_dointvec(&lctl, write, buffer, lenp, ppos);

	if (write)
		ret = addrconf_fixup_linkdown(ctl, valp, val);
	if (ret)
		*ppos = pos;
	return ret;
}

static
void addrconf_set_nopolicy(struct rt6_info *rt, int action)
{
	if (rt) {
		if (action)
			rt->dst.flags |= DST_NOPOLICY;
		else
			rt->dst.flags &= ~DST_NOPOLICY;
	}
}

static
void addrconf_disable_policy_idev(struct inet6_dev *idev, int val)
{
	struct inet6_ifaddr *ifa;

	read_lock_bh(&idev->lock);
	list_for_each_entry(ifa, &idev->addr_list, if_list) {
		spin_lock(&ifa->lock);
		if (ifa->rt) {
			/* host routes only use builtin fib6_nh */
			struct fib6_nh *nh = ifa->rt->fib6_nh;
			int cpu;

			rcu_read_lock();
			ifa->rt->dst_nopolicy = val ? true : false;
			if (nh->rt6i_pcpu) {
				for_each_possible_cpu(cpu) {
					struct rt6_info **rtp;

					rtp = per_cpu_ptr(nh->rt6i_pcpu, cpu);
					addrconf_set_nopolicy(*rtp, val);
				}
			}
			rcu_read_unlock();
		}
		spin_unlock(&ifa->lock);
	}
	read_unlock_bh(&idev->lock);
}

static
int addrconf_disable_policy(struct ctl_table *ctl, int *valp, int val)
{
	struct net *net = (struct net *)ctl->extra2;
	struct inet6_dev *idev;

	if (valp == &net->ipv6.devconf_dflt->disable_policy) {
		WRITE_ONCE(*valp, val);
		return 0;
	}

	if (!rtnl_trylock())
		return restart_syscall();

	WRITE_ONCE(*valp, val);

	if (valp == &net->ipv6.devconf_all->disable_policy)  {
		struct net_device *dev;

		for_each_netdev(net, dev) {
			idev = __in6_dev_get(dev);
			if (idev)
				addrconf_disable_policy_idev(idev, val);
		}
	} else {
		idev = (struct inet6_dev *)ctl->extra1;
		addrconf_disable_policy_idev(idev, val);
	}

	rtnl_unlock();
	return 0;
}

static int addrconf_sysctl_disable_policy(struct ctl_table *ctl, int write,
				   void *buffer, size_t *lenp, loff_t *ppos)
{
	int *valp = ctl->data;
	int val = *valp;
	loff_t pos = *ppos;
	struct ctl_table lctl;
	int ret;

	lctl = *ctl;
	lctl.data = &val;
	ret = proc_dointvec(&lctl, write, buffer, lenp, ppos);

	if (write && (*valp != val))
		ret = addrconf_disable_policy(ctl, valp, val);

	if (ret)
		*ppos = pos;

	return ret;
}

static int minus_one = -1;
static const int two_five_five = 255;
static u32 ioam6_if_id_max = U16_MAX;

static const struct ctl_table addrconf_sysctl[] = {
	{
		.procname	= "forwarding",
		.data		= &ipv6_devconf.forwarding,
		.maxlen		= sizeof(int),
		.mode		= 0644,
		.proc_handler	= addrconf_sysctl_forward,
	},
	{
		.procname	= "hop_limit",
		.data		= &ipv6_devconf.hop_limit,
		.maxlen		= sizeof(int),
		.mode		= 0644,
		.proc_handler	= proc_dointvec_minmax,
		.extra1		= (void *)SYSCTL_ONE,
		.extra2		= (void *)&two_five_five,
	},
	{
		.procname	= "mtu",
		.data		= &ipv6_devconf.mtu6,
		.maxlen		= sizeof(int),
		.mode		= 0644,
		.proc_handler	= addrconf_sysctl_mtu,
	},
	{
		.procname	= "accept_ra",
		.data		= &ipv6_devconf.accept_ra,
		.maxlen		= sizeof(int),
		.mode		= 0644,
		.proc_handler	= proc_dointvec,
	},
	{
		.procname	= "accept_redirects",
		.data		= &ipv6_devconf.accept_redirects,
		.maxlen		= sizeof(int),
		.mode		= 0644,
		.proc_handler	= proc_dointvec,
	},
	{
		.procname	= "autoconf",
		.data		= &ipv6_devconf.autoconf,
		.maxlen		= sizeof(int),
		.mode		= 0644,
		.proc_handler	= proc_dointvec,
	},
	{
		.procname	= "dad_transmits",
		.data		= &ipv6_devconf.dad_transmits,
		.maxlen		= sizeof(int),
		.mode		= 0644,
		.proc_handler	= proc_dointvec,
	},
	{
		.procname	= "router_solicitations",
		.data		= &ipv6_devconf.rtr_solicits,
		.maxlen		= sizeof(int),
		.mode		= 0644,
		.proc_handler	= proc_dointvec_minmax,
		.extra1		= &minus_one,
	},
	{
		.procname	= "router_solicitation_interval",
		.data		= &ipv6_devconf.rtr_solicit_interval,
		.maxlen		= sizeof(int),
		.mode		= 0644,
		.proc_handler	= proc_dointvec_jiffies,
	},
	{
		.procname	= "router_solicitation_max_interval",
		.data		= &ipv6_devconf.rtr_solicit_max_interval,
		.maxlen		= sizeof(int),
		.mode		= 0644,
		.proc_handler	= proc_dointvec_jiffies,
	},
	{
		.procname	= "router_solicitation_delay",
		.data		= &ipv6_devconf.rtr_solicit_delay,
		.maxlen		= sizeof(int),
		.mode		= 0644,
		.proc_handler	= proc_dointvec_jiffies,
	},
	{
		.procname	= "force_mld_version",
		.data		= &ipv6_devconf.force_mld_version,
		.maxlen		= sizeof(int),
		.mode		= 0644,
		.proc_handler	= proc_dointvec,
	},
	{
		.procname	= "mldv1_unsolicited_report_interval",
		.data		=
			&ipv6_devconf.mldv1_unsolicited_report_interval,
		.maxlen		= sizeof(int),
		.mode		= 0644,
		.proc_handler	= proc_dointvec_ms_jiffies,
	},
	{
		.procname	= "mldv2_unsolicited_report_interval",
		.data		=
			&ipv6_devconf.mldv2_unsolicited_report_interval,
		.maxlen		= sizeof(int),
		.mode		= 0644,
		.proc_handler	= proc_dointvec_ms_jiffies,
	},
	{
		.procname	= "use_tempaddr",
		.data		= &ipv6_devconf.use_tempaddr,
		.maxlen		= sizeof(int),
		.mode		= 0644,
		.proc_handler	= proc_dointvec,
	},
	{
		.procname	= "temp_valid_lft",
		.data		= &ipv6_devconf.temp_valid_lft,
		.maxlen		= sizeof(int),
		.mode		= 0644,
		.proc_handler	= proc_dointvec,
	},
	{
		.procname	= "temp_prefered_lft",
		.data		= &ipv6_devconf.temp_prefered_lft,
		.maxlen		= sizeof(int),
		.mode		= 0644,
		.proc_handler	= proc_dointvec,
	},
	{
		.procname       = "regen_min_advance",
		.data           = &ipv6_devconf.regen_min_advance,
		.maxlen         = sizeof(int),
		.mode           = 0644,
		.proc_handler   = proc_dointvec,
	},
	{
		.procname	= "regen_max_retry",
		.data		= &ipv6_devconf.regen_max_retry,
		.maxlen		= sizeof(int),
		.mode		= 0644,
		.proc_handler	= proc_dointvec,
	},
	{
		.procname	= "max_desync_factor",
		.data		= &ipv6_devconf.max_desync_factor,
		.maxlen		= sizeof(int),
		.mode		= 0644,
		.proc_handler	= proc_dointvec,
	},
	{
		.procname	= "max_addresses",
		.data		= &ipv6_devconf.max_addresses,
		.maxlen		= sizeof(int),
		.mode		= 0644,
		.proc_handler	= proc_dointvec,
	},
	{
		.procname	= "accept_ra_defrtr",
		.data		= &ipv6_devconf.accept_ra_defrtr,
		.maxlen		= sizeof(int),
		.mode		= 0644,
		.proc_handler	= proc_dointvec,
	},
	{
		.procname	= "ra_defrtr_metric",
		.data		= &ipv6_devconf.ra_defrtr_metric,
		.maxlen		= sizeof(u32),
		.mode		= 0644,
		.proc_handler	= proc_douintvec_minmax,
		.extra1		= (void *)SYSCTL_ONE,
	},
	{
		.procname	= "accept_ra_min_hop_limit",
		.data		= &ipv6_devconf.accept_ra_min_hop_limit,
		.maxlen		= sizeof(int),
		.mode		= 0644,
		.proc_handler	= proc_dointvec,
	},
	{
		.procname	= "accept_ra_min_lft",
		.data		= &ipv6_devconf.accept_ra_min_lft,
		.maxlen		= sizeof(int),
		.mode		= 0644,
		.proc_handler	= proc_dointvec,
	},
	{
		.procname	= "accept_ra_pinfo",
		.data		= &ipv6_devconf.accept_ra_pinfo,
		.maxlen		= sizeof(int),
		.mode		= 0644,
		.proc_handler	= proc_dointvec,
	},
	{
		.procname	= "ra_honor_pio_life",
		.data		= &ipv6_devconf.ra_honor_pio_life,
		.maxlen		= sizeof(u8),
		.mode		= 0644,
		.proc_handler	= proc_dou8vec_minmax,
		.extra1		= SYSCTL_ZERO,
		.extra2		= SYSCTL_ONE,
	},
#ifdef CONFIG_IPV6_ROUTER_PREF
	{
		.procname	= "accept_ra_rtr_pref",
		.data		= &ipv6_devconf.accept_ra_rtr_pref,
		.maxlen		= sizeof(int),
		.mode		= 0644,
		.proc_handler	= proc_dointvec,
	},
	{
		.procname	= "router_probe_interval",
		.data		= &ipv6_devconf.rtr_probe_interval,
		.maxlen		= sizeof(int),
		.mode		= 0644,
		.proc_handler	= proc_dointvec_jiffies,
	},
#ifdef CONFIG_IPV6_ROUTE_INFO
	{
		.procname	= "accept_ra_rt_info_min_plen",
		.data		= &ipv6_devconf.accept_ra_rt_info_min_plen,
		.maxlen		= sizeof(int),
		.mode		= 0644,
		.proc_handler	= proc_dointvec,
	},
	{
		.procname	= "accept_ra_rt_info_max_plen",
		.data		= &ipv6_devconf.accept_ra_rt_info_max_plen,
		.maxlen		= sizeof(int),
		.mode		= 0644,
		.proc_handler	= proc_dointvec,
	},
#endif
#endif
	{
		.procname	= "proxy_ndp",
		.data		= &ipv6_devconf.proxy_ndp,
		.maxlen		= sizeof(int),
		.mode		= 0644,
		.proc_handler	= addrconf_sysctl_proxy_ndp,
	},
	{
		.procname	= "accept_source_route",
		.data		= &ipv6_devconf.accept_source_route,
		.maxlen		= sizeof(int),
		.mode		= 0644,
		.proc_handler	= proc_dointvec,
	},
#ifdef CONFIG_IPV6_OPTIMISTIC_DAD
	{
		.procname	= "optimistic_dad",
		.data		= &ipv6_devconf.optimistic_dad,
		.maxlen		= sizeof(int),
		.mode		= 0644,
		.proc_handler   = proc_dointvec,
	},
	{
		.procname	= "use_optimistic",
		.data		= &ipv6_devconf.use_optimistic,
		.maxlen		= sizeof(int),
		.mode		= 0644,
		.proc_handler	= proc_dointvec,
	},
#endif
#ifdef CONFIG_IPV6_MROUTE
	{
		.procname	= "mc_forwarding",
		.data		= &ipv6_devconf.mc_forwarding,
		.maxlen		= sizeof(int),
		.mode		= 0444,
		.proc_handler	= proc_dointvec,
	},
#endif
	{
		.procname	= "disable_ipv6",
		.data		= &ipv6_devconf.disable_ipv6,
		.maxlen		= sizeof(int),
		.mode		= 0644,
		.proc_handler	= addrconf_sysctl_disable,
	},
	{
		.procname	= "accept_dad",
		.data		= &ipv6_devconf.accept_dad,
		.maxlen		= sizeof(int),
		.mode		= 0644,
		.proc_handler	= proc_dointvec,
	},
	{
		.procname	= "force_tllao",
		.data		= &ipv6_devconf.force_tllao,
		.maxlen		= sizeof(int),
		.mode		= 0644,
		.proc_handler	= proc_dointvec
	},
	{
		.procname	= "ndisc_notify",
		.data		= &ipv6_devconf.ndisc_notify,
		.maxlen		= sizeof(int),
		.mode		= 0644,
		.proc_handler	= proc_dointvec
	},
	{
		.procname	= "suppress_frag_ndisc",
		.data		= &ipv6_devconf.suppress_frag_ndisc,
		.maxlen		= sizeof(int),
		.mode		= 0644,
		.proc_handler	= proc_dointvec
	},
	{
		.procname	= "accept_ra_from_local",
		.data		= &ipv6_devconf.accept_ra_from_local,
		.maxlen		= sizeof(int),
		.mode		= 0644,
		.proc_handler	= proc_dointvec,
	},
	{
		.procname	= "accept_ra_mtu",
		.data		= &ipv6_devconf.accept_ra_mtu,
		.maxlen		= sizeof(int),
		.mode		= 0644,
		.proc_handler	= proc_dointvec,
	},
	{
		.procname	= "stable_secret",
		.data		= &ipv6_devconf.stable_secret,
		.maxlen		= IPV6_MAX_STRLEN,
		.mode		= 0600,
		.proc_handler	= addrconf_sysctl_stable_secret,
	},
	{
		.procname	= "use_oif_addrs_only",
		.data		= &ipv6_devconf.use_oif_addrs_only,
		.maxlen		= sizeof(int),
		.mode		= 0644,
		.proc_handler	= proc_dointvec,
	},
	{
		.procname	= "ignore_routes_with_linkdown",
		.data		= &ipv6_devconf.ignore_routes_with_linkdown,
		.maxlen		= sizeof(int),
		.mode		= 0644,
		.proc_handler	= addrconf_sysctl_ignore_routes_with_linkdown,
	},
	{
		.procname	= "drop_unicast_in_l2_multicast",
		.data		= &ipv6_devconf.drop_unicast_in_l2_multicast,
		.maxlen		= sizeof(int),
		.mode		= 0644,
		.proc_handler	= proc_dointvec,
	},
	{
		.procname	= "drop_unsolicited_na",
		.data		= &ipv6_devconf.drop_unsolicited_na,
		.maxlen		= sizeof(int),
		.mode		= 0644,
		.proc_handler	= proc_dointvec,
	},
	{
		.procname	= "keep_addr_on_down",
		.data		= &ipv6_devconf.keep_addr_on_down,
		.maxlen		= sizeof(int),
		.mode		= 0644,
		.proc_handler	= proc_dointvec,

	},
	{
		.procname	= "seg6_enabled",
		.data		= &ipv6_devconf.seg6_enabled,
		.maxlen		= sizeof(int),
		.mode		= 0644,
		.proc_handler	= proc_dointvec,
	},
#ifdef CONFIG_IPV6_SEG6_HMAC
	{
		.procname	= "seg6_require_hmac",
		.data		= &ipv6_devconf.seg6_require_hmac,
		.maxlen		= sizeof(int),
		.mode		= 0644,
		.proc_handler	= proc_dointvec,
	},
#endif
	{
		.procname       = "enhanced_dad",
		.data           = &ipv6_devconf.enhanced_dad,
		.maxlen         = sizeof(int),
		.mode           = 0644,
		.proc_handler   = proc_dointvec,
	},
	{
		.procname	= "addr_gen_mode",
		.data		= &ipv6_devconf.addr_gen_mode,
		.maxlen		= sizeof(int),
		.mode		= 0644,
		.proc_handler	= addrconf_sysctl_addr_gen_mode,
	},
	{
		.procname       = "disable_policy",
		.data           = &ipv6_devconf.disable_policy,
		.maxlen         = sizeof(int),
		.mode           = 0644,
		.proc_handler   = addrconf_sysctl_disable_policy,
	},
	{
		.procname	= "ndisc_tclass",
		.data		= &ipv6_devconf.ndisc_tclass,
		.maxlen		= sizeof(int),
		.mode		= 0644,
		.proc_handler	= proc_dointvec_minmax,
		.extra1		= (void *)SYSCTL_ZERO,
		.extra2		= (void *)&two_five_five,
	},
	{
		.procname	= "rpl_seg_enabled",
		.data		= &ipv6_devconf.rpl_seg_enabled,
		.maxlen		= sizeof(int),
		.mode		= 0644,
		.proc_handler	= proc_dointvec,
	},
	{
		.procname	= "ioam6_enabled",
		.data		= &ipv6_devconf.ioam6_enabled,
		.maxlen		= sizeof(u8),
		.mode		= 0644,
		.proc_handler	= proc_dou8vec_minmax,
		.extra1		= (void *)SYSCTL_ZERO,
		.extra2		= (void *)SYSCTL_ONE,
	},
	{
		.procname	= "ioam6_id",
		.data		= &ipv6_devconf.ioam6_id,
		.maxlen		= sizeof(u32),
		.mode		= 0644,
		.proc_handler	= proc_douintvec_minmax,
		.extra1		= (void *)SYSCTL_ZERO,
		.extra2		= (void *)&ioam6_if_id_max,
	},
	{
		.procname	= "ioam6_id_wide",
		.data		= &ipv6_devconf.ioam6_id_wide,
		.maxlen		= sizeof(u32),
		.mode		= 0644,
		.proc_handler	= proc_douintvec,
	},
	{
		.procname	= "ndisc_evict_nocarrier",
		.data		= &ipv6_devconf.ndisc_evict_nocarrier,
		.maxlen		= sizeof(u8),
		.mode		= 0644,
		.proc_handler	= proc_dou8vec_minmax,
		.extra1		= (void *)SYSCTL_ZERO,
		.extra2		= (void *)SYSCTL_ONE,
	},
	{
		.procname	= "accept_untracked_na",
		.data		= &ipv6_devconf.accept_untracked_na,
		.maxlen		= sizeof(int),
		.mode		= 0644,
		.proc_handler	= proc_dointvec_minmax,
		.extra1		= SYSCTL_ZERO,
		.extra2		= SYSCTL_TWO,
	},
	{
		/* sentinel */
	}
};

static int __addrconf_sysctl_register(struct net *net, char *dev_name,
		struct inet6_dev *idev, struct ipv6_devconf *p)
{
	int i, ifindex;
	struct ctl_table *table;
	char path[sizeof("net/ipv6/conf/") + IFNAMSIZ];

	table = kmemdup(addrconf_sysctl, sizeof(addrconf_sysctl), GFP_KERNEL_ACCOUNT);
	if (!table)
		goto out;

	for (i = 0; table[i].data; i++) {
		table[i].data += (char *)p - (char *)&ipv6_devconf;
		/* If one of these is already set, then it is not safe to
		 * overwrite either of them: this makes proc_dointvec_minmax
		 * usable.
		 */
		if (!table[i].extra1 && !table[i].extra2) {
			table[i].extra1 = idev; /* embedded; no ref */
			table[i].extra2 = net;
		}
	}

	snprintf(path, sizeof(path), "net/ipv6/conf/%s", dev_name);

	p->sysctl_header = register_net_sysctl_sz(net, path, table,
						  ARRAY_SIZE(addrconf_sysctl));
	if (!p->sysctl_header)
		goto free;

	if (!strcmp(dev_name, "all"))
		ifindex = NETCONFA_IFINDEX_ALL;
	else if (!strcmp(dev_name, "default"))
		ifindex = NETCONFA_IFINDEX_DEFAULT;
	else
		ifindex = idev->dev->ifindex;
	inet6_netconf_notify_devconf(net, RTM_NEWNETCONF, NETCONFA_ALL,
				     ifindex, p);
	return 0;

free:
	kfree(table);
out:
	return -ENOBUFS;
}

static void __addrconf_sysctl_unregister(struct net *net,
					 struct ipv6_devconf *p, int ifindex)
{
	struct ctl_table *table;

	if (!p->sysctl_header)
		return;

	table = p->sysctl_header->ctl_table_arg;
	unregister_net_sysctl_table(p->sysctl_header);
	p->sysctl_header = NULL;
	kfree(table);

	inet6_netconf_notify_devconf(net, RTM_DELNETCONF, 0, ifindex, NULL);
}

static int addrconf_sysctl_register(struct inet6_dev *idev)
{
	int err;

	if (!sysctl_dev_name_is_allowed(idev->dev->name))
		return -EINVAL;

	err = neigh_sysctl_register(idev->dev, idev->nd_parms,
				    &ndisc_ifinfo_sysctl_change);
	if (err)
		return err;
	err = __addrconf_sysctl_register(dev_net(idev->dev), idev->dev->name,
					 idev, &idev->cnf);
	if (err)
		neigh_sysctl_unregister(idev->nd_parms);

	return err;
}

static void addrconf_sysctl_unregister(struct inet6_dev *idev)
{
	__addrconf_sysctl_unregister(dev_net(idev->dev), &idev->cnf,
				     idev->dev->ifindex);
	neigh_sysctl_unregister(idev->nd_parms);
}


#endif

static int __net_init addrconf_init_net(struct net *net)
{
	int err = -ENOMEM;
	struct ipv6_devconf *all, *dflt;

	spin_lock_init(&net->ipv6.addrconf_hash_lock);
	INIT_DEFERRABLE_WORK(&net->ipv6.addr_chk_work, addrconf_verify_work);
	net->ipv6.inet6_addr_lst = kcalloc(IN6_ADDR_HSIZE,
					   sizeof(struct hlist_head),
					   GFP_KERNEL);
	if (!net->ipv6.inet6_addr_lst)
		goto err_alloc_addr;

	all = kmemdup(&ipv6_devconf, sizeof(ipv6_devconf), GFP_KERNEL);
	if (!all)
		goto err_alloc_all;

	dflt = kmemdup(&ipv6_devconf_dflt, sizeof(ipv6_devconf_dflt), GFP_KERNEL);
	if (!dflt)
		goto err_alloc_dflt;

	if (!net_eq(net, &init_net)) {
		switch (net_inherit_devconf()) {
		case 1:  /* copy from init_net */
			memcpy(all, init_net.ipv6.devconf_all,
			       sizeof(ipv6_devconf));
			memcpy(dflt, init_net.ipv6.devconf_dflt,
			       sizeof(ipv6_devconf_dflt));
			break;
		case 3: /* copy from the current netns */
			memcpy(all, current->nsproxy->net_ns->ipv6.devconf_all,
			       sizeof(ipv6_devconf));
			memcpy(dflt,
			       current->nsproxy->net_ns->ipv6.devconf_dflt,
			       sizeof(ipv6_devconf_dflt));
			break;
		case 0:
		case 2:
			/* use compiled values */
			break;
		}
	}

	/* these will be inherited by all namespaces */
	dflt->autoconf = ipv6_defaults.autoconf;
	dflt->disable_ipv6 = ipv6_defaults.disable_ipv6;

	dflt->stable_secret.initialized = false;
	all->stable_secret.initialized = false;

	net->ipv6.devconf_all = all;
	net->ipv6.devconf_dflt = dflt;

#ifdef CONFIG_SYSCTL
	err = __addrconf_sysctl_register(net, "all", NULL, all);
	if (err < 0)
		goto err_reg_all;

	err = __addrconf_sysctl_register(net, "default", NULL, dflt);
	if (err < 0)
		goto err_reg_dflt;
#endif
	return 0;

#ifdef CONFIG_SYSCTL
err_reg_dflt:
	__addrconf_sysctl_unregister(net, all, NETCONFA_IFINDEX_ALL);
err_reg_all:
	kfree(dflt);
	net->ipv6.devconf_dflt = NULL;
#endif
err_alloc_dflt:
	kfree(all);
	net->ipv6.devconf_all = NULL;
err_alloc_all:
	kfree(net->ipv6.inet6_addr_lst);
err_alloc_addr:
	return err;
}

static void __net_exit addrconf_exit_net(struct net *net)
{
	int i;

#ifdef CONFIG_SYSCTL
	__addrconf_sysctl_unregister(net, net->ipv6.devconf_dflt,
				     NETCONFA_IFINDEX_DEFAULT);
	__addrconf_sysctl_unregister(net, net->ipv6.devconf_all,
				     NETCONFA_IFINDEX_ALL);
#endif
	kfree(net->ipv6.devconf_dflt);
	net->ipv6.devconf_dflt = NULL;
	kfree(net->ipv6.devconf_all);
	net->ipv6.devconf_all = NULL;

	cancel_delayed_work_sync(&net->ipv6.addr_chk_work);
	/*
	 *	Check hash table, then free it.
	 */
	for (i = 0; i < IN6_ADDR_HSIZE; i++)
		WARN_ON_ONCE(!hlist_empty(&net->ipv6.inet6_addr_lst[i]));

	kfree(net->ipv6.inet6_addr_lst);
	net->ipv6.inet6_addr_lst = NULL;
}

static struct pernet_operations addrconf_ops = {
	.init = addrconf_init_net,
	.exit = addrconf_exit_net,
};

static struct rtnl_af_ops inet6_ops __read_mostly = {
	.family		  = AF_INET6,
	.fill_link_af	  = inet6_fill_link_af,
	.get_link_af_size = inet6_get_link_af_size,
	.validate_link_af = inet6_validate_link_af,
	.set_link_af	  = inet6_set_link_af,
};

/*
 *	Init / cleanup code
 */

int __init addrconf_init(void)
{
	struct inet6_dev *idev;
	int err;

	err = ipv6_addr_label_init();
	if (err < 0) {
		pr_crit("%s: cannot initialize default policy table: %d\n",
			__func__, err);
		goto out;
	}

	err = register_pernet_subsys(&addrconf_ops);
	if (err < 0)
		goto out_addrlabel;

	/* All works using addrconf_wq need to lock rtnl. */
	addrconf_wq = create_singlethread_workqueue("ipv6_addrconf");
	if (!addrconf_wq) {
		err = -ENOMEM;
		goto out_nowq;
	}

	rtnl_lock();
	idev = ipv6_add_dev(blackhole_netdev);
	rtnl_unlock();
	if (IS_ERR(idev)) {
		err = PTR_ERR(idev);
		goto errlo;
	}

	ip6_route_init_special_entries();

	register_netdevice_notifier(&ipv6_dev_notf);

	addrconf_verify(&init_net);

	rtnl_af_register(&inet6_ops);

	err = rtnl_register_module(THIS_MODULE, PF_INET6, RTM_GETLINK,
				   NULL, inet6_dump_ifinfo, RTNL_FLAG_DUMP_UNLOCKED);
	if (err < 0)
		goto errout;

	err = rtnl_register_module(THIS_MODULE, PF_INET6, RTM_NEWADDR,
				   inet6_rtm_newaddr, NULL, 0);
	if (err < 0)
		goto errout;
	err = rtnl_register_module(THIS_MODULE, PF_INET6, RTM_DELADDR,
				   inet6_rtm_deladdr, NULL, 0);
	if (err < 0)
		goto errout;
	err = rtnl_register_module(THIS_MODULE, PF_INET6, RTM_GETADDR,
				   inet6_rtm_getaddr, inet6_dump_ifaddr,
				   RTNL_FLAG_DOIT_UNLOCKED |
				   RTNL_FLAG_DUMP_UNLOCKED);
	if (err < 0)
		goto errout;
	err = rtnl_register_module(THIS_MODULE, PF_INET6, RTM_GETMULTICAST,
				   NULL, inet6_dump_ifmcaddr,
				   RTNL_FLAG_DUMP_UNLOCKED);
	if (err < 0)
		goto errout;
	err = rtnl_register_module(THIS_MODULE, PF_INET6, RTM_GETANYCAST,
				   NULL, inet6_dump_ifacaddr,
				   RTNL_FLAG_DUMP_UNLOCKED);
	if (err < 0)
		goto errout;
	err = rtnl_register_module(THIS_MODULE, PF_INET6, RTM_GETNETCONF,
				   inet6_netconf_get_devconf,
				   inet6_netconf_dump_devconf,
				   RTNL_FLAG_DOIT_UNLOCKED |
				   RTNL_FLAG_DUMP_UNLOCKED);
	if (err < 0)
		goto errout;
	err = ipv6_addr_label_rtnl_register();
	if (err < 0)
		goto errout;

	return 0;
errout:
	rtnl_unregister_all(PF_INET6);
	rtnl_af_unregister(&inet6_ops);
	unregister_netdevice_notifier(&ipv6_dev_notf);
errlo:
	destroy_workqueue(addrconf_wq);
out_nowq:
	unregister_pernet_subsys(&addrconf_ops);
out_addrlabel:
	ipv6_addr_label_cleanup();
out:
	return err;
}

void addrconf_cleanup(void)
{
	struct net_device *dev;

	unregister_netdevice_notifier(&ipv6_dev_notf);
	unregister_pernet_subsys(&addrconf_ops);
	ipv6_addr_label_cleanup();

	rtnl_af_unregister(&inet6_ops);

	rtnl_lock();

	/* clean dev list */
	for_each_netdev(&init_net, dev) {
		if (__in6_dev_get(dev) == NULL)
			continue;
		addrconf_ifdown(dev, true);
	}
	addrconf_ifdown(init_net.loopback_dev, true);

	rtnl_unlock();

	destroy_workqueue(addrconf_wq);
}<|MERGE_RESOLUTION|>--- conflicted
+++ resolved
@@ -5416,18 +5416,11 @@
 
 		err = 0;
 		if (fillargs.ifindex) {
-<<<<<<< HEAD
-			err = -ENODEV;
-			dev = dev_get_by_index_rcu(tgt_net, fillargs.ifindex);
-			if (!dev)
-				goto done;
-=======
 			dev = dev_get_by_index_rcu(tgt_net, fillargs.ifindex);
 			if (!dev) {
 				err = -ENODEV;
 				goto done;
 			}
->>>>>>> 7e0c4332
 			idev = __in6_dev_get(dev);
 			if (idev)
 				err = in6_dump_addrs(idev, skb, cb,
