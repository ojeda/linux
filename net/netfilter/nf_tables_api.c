--- conflicted
+++ resolved
@@ -1199,8 +1199,6 @@
 #define __NFT_TABLE_F_UPDATE		(__NFT_TABLE_F_WAS_DORMANT | \
 					 __NFT_TABLE_F_WAS_AWAKEN | \
 					 __NFT_TABLE_F_WAS_ORPHAN)
-<<<<<<< HEAD
-=======
 
 static bool nft_table_pending_update(const struct nft_ctx *ctx)
 {
@@ -1221,7 +1219,6 @@
 
 	return false;
 }
->>>>>>> 7e0c4332
 
 static int nf_tables_updtable(struct nft_ctx *ctx)
 {
@@ -2657,8 +2654,6 @@
 		}
 	}
 
-<<<<<<< HEAD
-=======
 	if (table->flags & __NFT_TABLE_F_UPDATE &&
 	    !list_empty(&hook.list)) {
 		NL_SET_BAD_ATTR(extack, attr);
@@ -2666,7 +2661,6 @@
 		goto err_hooks;
 	}
 
->>>>>>> 7e0c4332
 	if (!(table->flags & NFT_TABLE_F_DORMANT) &&
 	    nft_is_base_chain(chain) &&
 	    !list_empty(&hook.list)) {
