--- conflicted
+++ resolved
@@ -1541,11 +1541,7 @@
                     save_struct_actual($2);
 
                     push_parameter($2, "$type $1", $arg, $file, $declaration_name);
-<<<<<<< HEAD
-                } elsif ($param =~ m/(.*?):(\d+)/) {
-=======
                 } elsif ($param =~ m/(.*?):(\w+)/) {
->>>>>>> 7e0c4332
                     if ($type ne "") { # skip unnamed bit-fields
                         save_struct_actual($1);
                         push_parameter($1, "$type:$2", $arg, $file, $declaration_name)
