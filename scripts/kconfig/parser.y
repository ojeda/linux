/* SPDX-License-Identifier: GPL-2.0 */
/*
 * Copyright (C) 2002 Roman Zippel <zippel@linux-m68k.org>
 */
%{

#include <ctype.h>
#include <stdarg.h>
#include <stdio.h>
#include <stdlib.h>
#include <string.h>
#include <stdbool.h>

#include "lkc.h"
#include "internal.h"
#include "preprocess.h"

#define printd(mask, fmt...) if (cdebug & (mask)) printf(fmt)

#define PRINTD		0x0001
#define DEBUG_PARSE	0x0002

int cdebug = PRINTD;

static void yyerror(const char *err);
static void zconfprint(const char *err, ...);
static void zconf_error(const char *err, ...);
static bool zconf_endtoken(const char *tokenname,
			   const char *expected_tokenname);

struct menu *current_menu, *current_entry;

%}

%union
{
	char *string;
	struct symbol *symbol;
	struct expr *expr;
	struct menu *menu;
	enum symbol_type type;
	enum variable_flavor flavor;
}

%token <string> T_HELPTEXT
%token <string> T_WORD
%token <string> T_WORD_QUOTE
%token T_BOOL
%token T_CHOICE
%token T_CLOSE_PAREN
%token T_COLON_EQUAL
%token T_COMMENT
%token T_CONFIG
%token T_DEFAULT
%token T_DEF_BOOL
%token T_DEF_TRISTATE
%token T_DEPENDS
%token T_ENDCHOICE
%token T_ENDIF
%token T_ENDMENU
%token T_HELP
%token T_HEX
%token T_IF
%token T_IMPLY
%token T_INT
%token T_MAINMENU
%token T_MENU
%token T_MENUCONFIG
%token T_MODULES
%token T_ON
%token T_OPEN_PAREN
%token T_OPTIONAL
%token T_PLUS_EQUAL
%token T_PROMPT
%token T_RANGE
%token T_SELECT
%token T_SOURCE
%token T_STRING
%token T_TRISTATE
%token T_VISIBLE
%token T_EOL
%token <string> T_ASSIGN_VAL

%left T_OR
%left T_AND
%left T_EQUAL T_UNEQUAL
%left T_LESS T_LESS_EQUAL T_GREATER T_GREATER_EQUAL
%nonassoc T_NOT

%type <symbol> nonconst_symbol
%type <symbol> symbol
%type <type> type logic_type default
%type <expr> expr
%type <expr> if_expr
%type <string> end
%type <menu> if_entry menu_entry choice_entry
%type <string> assign_val
%type <flavor> assign_op

%destructor {
	fprintf(stderr, "%s:%d: missing end statement for this entry\n",
		$$->filename, $$->lineno);
	if (current_menu == $$)
		menu_end_menu();
} if_entry menu_entry choice_entry

%%
input: mainmenu_stmt stmt_list | stmt_list;

/* mainmenu entry */

mainmenu_stmt: T_MAINMENU T_WORD_QUOTE T_EOL
{
	menu_add_prompt(P_MENU, $2, NULL);
};

stmt_list:
	  /* empty */
	| stmt_list assignment_stmt
	| stmt_list choice_stmt
	| stmt_list comment_stmt
	| stmt_list config_stmt
	| stmt_list if_stmt
	| stmt_list menu_stmt
	| stmt_list menuconfig_stmt
	| stmt_list source_stmt
	| stmt_list T_WORD error T_EOL	{ zconf_error("unknown statement \"%s\"", $2); }
	| stmt_list error T_EOL		{ zconf_error("invalid statement"); }
;

stmt_list_in_choice:
	  /* empty */
	| stmt_list_in_choice comment_stmt
	| stmt_list_in_choice config_stmt
	| stmt_list_in_choice if_stmt_in_choice
	| stmt_list_in_choice error T_EOL	{ zconf_error("invalid statement"); }
;

/* config/menuconfig entry */

config_entry_start: T_CONFIG nonconst_symbol T_EOL
{
	$2->flags |= SYMBOL_OPTIONAL;
	menu_add_entry($2);
	printd(DEBUG_PARSE, "%s:%d:config %s\n", cur_filename, cur_lineno, $2->name);
};

config_stmt: config_entry_start config_option_list
{
	printd(DEBUG_PARSE, "%s:%d:endconfig\n", cur_filename, cur_lineno);
};

menuconfig_entry_start: T_MENUCONFIG nonconst_symbol T_EOL
{
	$2->flags |= SYMBOL_OPTIONAL;
	menu_add_entry($2);
	printd(DEBUG_PARSE, "%s:%d:menuconfig %s\n", cur_filename, cur_lineno, $2->name);
};

menuconfig_stmt: menuconfig_entry_start config_option_list
{
	if (current_entry->prompt)
		current_entry->prompt->type = P_MENU;
	else
		zconfprint("warning: menuconfig statement without prompt");
	printd(DEBUG_PARSE, "%s:%d:endconfig\n", cur_filename, cur_lineno);
};

config_option_list:
	  /* empty */
	| config_option_list config_option
	| config_option_list depends
	| config_option_list help
;

config_option: type prompt_stmt_opt T_EOL
{
	menu_set_type($1);
	printd(DEBUG_PARSE, "%s:%d:type(%u)\n", cur_filename, cur_lineno, $1);
};

config_option: T_PROMPT T_WORD_QUOTE if_expr T_EOL
{
	menu_add_prompt(P_PROMPT, $2, $3);
	printd(DEBUG_PARSE, "%s:%d:prompt\n", cur_filename, cur_lineno);
};

config_option: default expr if_expr T_EOL
{
	menu_add_expr(P_DEFAULT, $2, $3);
	if ($1 != S_UNKNOWN)
		menu_set_type($1);
	printd(DEBUG_PARSE, "%s:%d:default(%u)\n", cur_filename, cur_lineno,
		$1);
};

config_option: T_SELECT nonconst_symbol if_expr T_EOL
{
	menu_add_symbol(P_SELECT, $2, $3);
	printd(DEBUG_PARSE, "%s:%d:select\n", cur_filename, cur_lineno);
};

config_option: T_IMPLY nonconst_symbol if_expr T_EOL
{
	menu_add_symbol(P_IMPLY, $2, $3);
	printd(DEBUG_PARSE, "%s:%d:imply\n", cur_filename, cur_lineno);
};

config_option: T_RANGE symbol symbol if_expr T_EOL
{
	menu_add_expr(P_RANGE, expr_alloc_comp(E_RANGE,$2, $3), $4);
	printd(DEBUG_PARSE, "%s:%d:range\n", cur_filename, cur_lineno);
};

config_option: T_MODULES T_EOL
{
	if (modules_sym)
		zconf_error("symbol '%s' redefines option 'modules' already defined by symbol '%s'",
			    current_entry->sym->name, modules_sym->name);
	modules_sym = current_entry->sym;
};

/* choice entry */

choice: T_CHOICE T_EOL
{
	struct symbol *sym = sym_lookup(NULL, SYMBOL_CHOICE);
	sym->flags |= SYMBOL_NO_WRITE;
	menu_add_entry(sym);
	menu_add_expr(P_CHOICE, NULL, NULL);
	printd(DEBUG_PARSE, "%s:%d:choice\n", cur_filename, cur_lineno);
};

choice_entry: choice choice_option_list
{
	if (!current_entry->prompt) {
		fprintf(stderr, "%s:%d: error: choice must have a prompt\n",
			current_entry->filename, current_entry->lineno);
		yynerrs++;
	}

	$$ = menu_add_menu();
};

choice_end: end
{
	if (zconf_endtoken($1, "choice")) {
		menu_end_menu();
		printd(DEBUG_PARSE, "%s:%d:endchoice\n", cur_filename, cur_lineno);
	}
};

choice_stmt: choice_entry stmt_list_in_choice choice_end
;

choice_option_list:
	  /* empty */
	| choice_option_list choice_option
	| choice_option_list depends
	| choice_option_list help
;

choice_option: T_PROMPT T_WORD_QUOTE if_expr T_EOL
{
	menu_add_prompt(P_PROMPT, $2, $3);
	printd(DEBUG_PARSE, "%s:%d:prompt\n", cur_filename, cur_lineno);
};

choice_option: logic_type prompt_stmt_opt T_EOL
{
	menu_set_type($1);
	printd(DEBUG_PARSE, "%s:%d:type(%u)\n", cur_filename, cur_lineno, $1);
};

choice_option: T_OPTIONAL T_EOL
{
	current_entry->sym->flags |= SYMBOL_OPTIONAL;
	printd(DEBUG_PARSE, "%s:%d:optional\n", cur_filename, cur_lineno);
};

choice_option: T_DEFAULT nonconst_symbol if_expr T_EOL
{
	menu_add_symbol(P_DEFAULT, $2, $3);
	printd(DEBUG_PARSE, "%s:%d:default\n", cur_filename, cur_lineno);
};

type:
	  logic_type
	| T_INT			{ $$ = S_INT; }
	| T_HEX			{ $$ = S_HEX; }
	| T_STRING		{ $$ = S_STRING; }

logic_type:
	  T_BOOL		{ $$ = S_BOOLEAN; }
	| T_TRISTATE		{ $$ = S_TRISTATE; }

default:
	  T_DEFAULT		{ $$ = S_UNKNOWN; }
	| T_DEF_BOOL		{ $$ = S_BOOLEAN; }
	| T_DEF_TRISTATE	{ $$ = S_TRISTATE; }

/* if entry */

if_entry: T_IF expr T_EOL
{
	printd(DEBUG_PARSE, "%s:%d:if\n", cur_filename, cur_lineno);
	menu_add_entry(NULL);
	menu_add_dep($2);
	$$ = menu_add_menu();
};

if_end: end
{
	if (zconf_endtoken($1, "if")) {
		menu_end_menu();
		printd(DEBUG_PARSE, "%s:%d:endif\n", cur_filename, cur_lineno);
	}
};

if_stmt: if_entry stmt_list if_end
;

if_stmt_in_choice: if_entry stmt_list_in_choice if_end
;

/* menu entry */

menu: T_MENU T_WORD_QUOTE T_EOL
{
	menu_add_entry(NULL);
	menu_add_prompt(P_MENU, $2, NULL);
	printd(DEBUG_PARSE, "%s:%d:menu\n", cur_filename, cur_lineno);
};

menu_entry: menu menu_option_list
{
	$$ = menu_add_menu();
};

menu_end: end
{
	if (zconf_endtoken($1, "menu")) {
		menu_end_menu();
		printd(DEBUG_PARSE, "%s:%d:endmenu\n", cur_filename, cur_lineno);
	}
};

menu_stmt: menu_entry stmt_list menu_end
;

menu_option_list:
	  /* empty */
	| menu_option_list visible
	| menu_option_list depends
;

source_stmt: T_SOURCE T_WORD_QUOTE T_EOL
{
	printd(DEBUG_PARSE, "%s:%d:source %s\n", cur_filename, cur_lineno, $2);
	zconf_nextfile($2);
	free($2);
};

/* comment entry */

comment: T_COMMENT T_WORD_QUOTE T_EOL
{
	menu_add_entry(NULL);
	menu_add_prompt(P_COMMENT, $2, NULL);
	printd(DEBUG_PARSE, "%s:%d:comment\n", cur_filename, cur_lineno);
};

comment_stmt: comment comment_option_list
;

comment_option_list:
	  /* empty */
	| comment_option_list depends
;

/* help option */

help_start: T_HELP T_EOL
{
	printd(DEBUG_PARSE, "%s:%d:help\n", cur_filename, cur_lineno);
	zconf_starthelp();
};

help: help_start T_HELPTEXT
{
	if (current_entry->help) {
		free(current_entry->help);
		zconfprint("warning: '%s' defined with more than one help text -- only the last one will be used",
			   current_entry->sym->name ?: "<choice>");
	}

	/* Is the help text empty or all whitespace? */
	if ($2[strspn($2, " \f\n\r\t\v")] == '\0')
		zconfprint("warning: '%s' defined with blank help text",
			   current_entry->sym->name ?: "<choice>");

	current_entry->help = $2;
};

/* depends option */

depends: T_DEPENDS T_ON expr T_EOL
{
	menu_add_dep($3);
	printd(DEBUG_PARSE, "%s:%d:depends on\n", cur_filename, cur_lineno);
};

/* visibility option */
visible: T_VISIBLE if_expr T_EOL
{
	menu_add_visibility($2);
};

/* prompt statement */

prompt_stmt_opt:
	  /* empty */
	| T_WORD_QUOTE if_expr
{
	menu_add_prompt(P_PROMPT, $1, $2);
};

end:	  T_ENDMENU T_EOL	{ $$ = "menu"; }
	| T_ENDCHOICE T_EOL	{ $$ = "choice"; }
	| T_ENDIF T_EOL		{ $$ = "if"; }
;

if_expr:  /* empty */			{ $$ = NULL; }
	| T_IF expr			{ $$ = $2; }
;

expr:	  symbol				{ $$ = expr_alloc_symbol($1); }
	| symbol T_LESS symbol			{ $$ = expr_alloc_comp(E_LTH, $1, $3); }
	| symbol T_LESS_EQUAL symbol		{ $$ = expr_alloc_comp(E_LEQ, $1, $3); }
	| symbol T_GREATER symbol		{ $$ = expr_alloc_comp(E_GTH, $1, $3); }
	| symbol T_GREATER_EQUAL symbol		{ $$ = expr_alloc_comp(E_GEQ, $1, $3); }
	| symbol T_EQUAL symbol			{ $$ = expr_alloc_comp(E_EQUAL, $1, $3); }
	| symbol T_UNEQUAL symbol		{ $$ = expr_alloc_comp(E_UNEQUAL, $1, $3); }
	| T_OPEN_PAREN expr T_CLOSE_PAREN	{ $$ = $2; }
	| T_NOT expr				{ $$ = expr_alloc_one(E_NOT, $2); }
	| expr T_OR expr			{ $$ = expr_alloc_two(E_OR, $1, $3); }
	| expr T_AND expr			{ $$ = expr_alloc_two(E_AND, $1, $3); }
;

/* For symbol definitions, selects, etc., where quotes are not accepted */
nonconst_symbol: T_WORD { $$ = sym_lookup($1, 0); free($1); };

symbol:	  nonconst_symbol
	| T_WORD_QUOTE	{ $$ = sym_lookup($1, SYMBOL_CONST); free($1); }
;

/* assignment statement */

assignment_stmt:  T_WORD assign_op assign_val T_EOL	{ variable_add($1, $3, $2); free($1); free($3); }

assign_op:
	  T_EQUAL	{ $$ = VAR_RECURSIVE; }
	| T_COLON_EQUAL	{ $$ = VAR_SIMPLE; }
	| T_PLUS_EQUAL	{ $$ = VAR_APPEND; }
;

assign_val:
	/* empty */		{ $$ = xstrdup(""); };
	| T_ASSIGN_VAL
;

%%

void conf_parse(const char *name)
{
	struct menu *menu;

	autoconf_cmd = str_new();

	str_printf(&autoconf_cmd, "\ndeps_config := \\\n");

	zconf_initscan(name);

	_menu_init();

	if (getenv("ZCONF_DEBUG"))
		yydebug = 1;
	yyparse();

	/*
	 * FIXME:
	 * cur_filename and cur_lineno are used even after yyparse();
	 * menu_finalize() calls menu_add_symbol(). This should be fixed.
	 */
	cur_filename = "<none>";
	cur_lineno = 0;

	str_printf(&autoconf_cmd,
		   "\n"
		   "$(autoconfig): $(deps_config)\n"
		   "$(deps_config): ;\n");

	env_write_dep(&autoconf_cmd);

	/* Variables are expanded in the parse phase. We can free them here. */
	variable_all_del();

	if (yynerrs)
		exit(1);
	if (!modules_sym)
		modules_sym = &symbol_no;

	if (!menu_has_prompt(&rootmenu)) {
		current_entry = &rootmenu;
		menu_add_prompt(P_MENU, "Main menu", NULL);
	}

<<<<<<< HEAD
	menu_finalize(&rootmenu);
=======
	menu_finalize();
>>>>>>> 7e0c4332

	menu = &rootmenu;
	while (menu) {
		if (menu->sym && sym_check_deps(menu->sym))
			yynerrs++;

		if (menu->list) {
			menu = menu->list;
			continue;
		}

		while (!menu->next && menu->parent)
			menu = menu->parent;

		menu = menu->next;
	}

	if (yynerrs)
		exit(1);
	conf_set_changed(true);
}

static bool zconf_endtoken(const char *tokenname,
			   const char *expected_tokenname)
{
	if (strcmp(tokenname, expected_tokenname)) {
		zconf_error("unexpected '%s' within %s block",
			    tokenname, expected_tokenname);
		yynerrs++;
		return false;
	}
	if (strcmp(current_menu->filename, cur_filename)) {
		zconf_error("'%s' in different file than '%s'",
			    tokenname, expected_tokenname);
		fprintf(stderr, "%s:%d: location of the '%s'\n",
			current_menu->filename, current_menu->lineno,
			expected_tokenname);
		yynerrs++;
		return false;
	}
	return true;
}

static void zconfprint(const char *err, ...)
{
	va_list ap;

	fprintf(stderr, "%s:%d: ", cur_filename, cur_lineno);
	va_start(ap, err);
	vfprintf(stderr, err, ap);
	va_end(ap);
	fprintf(stderr, "\n");
}

static void zconf_error(const char *err, ...)
{
	va_list ap;

	yynerrs++;
	fprintf(stderr, "%s:%d: ", cur_filename, cur_lineno);
	va_start(ap, err);
	vfprintf(stderr, err, ap);
	va_end(ap);
	fprintf(stderr, "\n");
}

static void yyerror(const char *err)
{
	fprintf(stderr, "%s:%d: %s\n", cur_filename, cur_lineno, err);
}

static void print_quoted_string(FILE *out, const char *str)
{
	const char *p;
	int len;

	putc('"', out);
	while ((p = strchr(str, '"'))) {
		len = p - str;
		if (len)
			fprintf(out, "%.*s", len, str);
		fputs("\\\"", out);
		str = p + 1;
	}
	fputs(str, out);
	putc('"', out);
}

static void print_symbol(FILE *out, struct menu *menu)
{
	struct symbol *sym = menu->sym;
	struct property *prop;

	if (sym_is_choice(sym))
		fprintf(out, "\nchoice\n");
	else
		fprintf(out, "\nconfig %s\n", sym->name);
	switch (sym->type) {
	case S_BOOLEAN:
		fputs("  bool\n", out);
		break;
	case S_TRISTATE:
		fputs("  tristate\n", out);
		break;
	case S_STRING:
		fputs("  string\n", out);
		break;
	case S_INT:
		fputs("  integer\n", out);
		break;
	case S_HEX:
		fputs("  hex\n", out);
		break;
	default:
		fputs("  ???\n", out);
		break;
	}
	for (prop = sym->prop; prop; prop = prop->next) {
		if (prop->menu != menu)
			continue;
		switch (prop->type) {
		case P_PROMPT:
			fputs("  prompt ", out);
			print_quoted_string(out, prop->text);
			if (!expr_is_yes(prop->visible.expr)) {
				fputs(" if ", out);
				expr_fprint(prop->visible.expr, out);
			}
			fputc('\n', out);
			break;
		case P_DEFAULT:
			fputs( "  default ", out);
			expr_fprint(prop->expr, out);
			if (!expr_is_yes(prop->visible.expr)) {
				fputs(" if ", out);
				expr_fprint(prop->visible.expr, out);
			}
			fputc('\n', out);
			break;
		case P_CHOICE:
			fputs("  #choice value\n", out);
			break;
		case P_SELECT:
			fputs( "  select ", out);
			expr_fprint(prop->expr, out);
			fputc('\n', out);
			break;
		case P_IMPLY:
			fputs( "  imply ", out);
			expr_fprint(prop->expr, out);
			fputc('\n', out);
			break;
		case P_RANGE:
			fputs( "  range ", out);
			expr_fprint(prop->expr, out);
			fputc('\n', out);
			break;
		case P_MENU:
			fputs( "  menu ", out);
			print_quoted_string(out, prop->text);
			fputc('\n', out);
			break;
		case P_SYMBOL:
			fputs( "  symbol ", out);
			fprintf(out, "%s\n", prop->menu->sym->name);
			break;
		default:
			fprintf(out, "  unknown prop %d!\n", prop->type);
			break;
		}
	}
	if (menu->help) {
		int len = strlen(menu->help);
		while (menu->help[--len] == '\n')
			menu->help[len] = 0;
		fprintf(out, "  help\n%s\n", menu->help);
	}
}

void zconfdump(FILE *out)
{
	struct property *prop;
	struct symbol *sym;
	struct menu *menu;

	menu = rootmenu.list;
	while (menu) {
		if ((sym = menu->sym))
			print_symbol(out, menu);
		else if ((prop = menu->prompt)) {
			switch (prop->type) {
			case P_COMMENT:
				fputs("\ncomment ", out);
				print_quoted_string(out, prop->text);
				fputs("\n", out);
				break;
			case P_MENU:
				fputs("\nmenu ", out);
				print_quoted_string(out, prop->text);
				fputs("\n", out);
				break;
			default:
				;
			}
			if (!expr_is_yes(prop->visible.expr)) {
				fputs("  depends ", out);
				expr_fprint(prop->visible.expr, out);
				fputc('\n', out);
			}
		}

		if (menu->list)
			menu = menu->list;
		else if (menu->next)
			menu = menu->next;
		else while ((menu = menu->parent)) {
			if (menu->prompt && menu->prompt->type == P_MENU)
				fputs("\nendmenu\n", out);
			if (menu->next) {
				menu = menu->next;
				break;
			}
		}
	}
}<|MERGE_RESOLUTION|>--- conflicted
+++ resolved
@@ -515,11 +515,7 @@
 		menu_add_prompt(P_MENU, "Main menu", NULL);
 	}
 
-<<<<<<< HEAD
-	menu_finalize(&rootmenu);
-=======
 	menu_finalize();
->>>>>>> 7e0c4332
 
 	menu = &rootmenu;
 	while (menu) {
