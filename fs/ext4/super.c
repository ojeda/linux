// SPDX-License-Identifier: GPL-2.0
/*
 *  linux/fs/ext4/super.c
 *
 * Copyright (C) 1992, 1993, 1994, 1995
 * Remy Card (card@masi.ibp.fr)
 * Laboratoire MASI - Institut Blaise Pascal
 * Universite Pierre et Marie Curie (Paris VI)
 *
 *  from
 *
 *  linux/fs/minix/inode.c
 *
 *  Copyright (C) 1991, 1992  Linus Torvalds
 *
 *  Big-endian to little-endian byte-swapping/bitmaps by
 *        David S. Miller (davem@caip.rutgers.edu), 1995
 */

#include <linux/module.h>
#include <linux/string.h>
#include <linux/fs.h>
#include <linux/time.h>
#include <linux/vmalloc.h>
#include <linux/slab.h>
#include <linux/init.h>
#include <linux/blkdev.h>
#include <linux/backing-dev.h>
#include <linux/parser.h>
#include <linux/buffer_head.h>
#include <linux/exportfs.h>
#include <linux/vfs.h>
#include <linux/random.h>
#include <linux/mount.h>
#include <linux/namei.h>
#include <linux/quotaops.h>
#include <linux/seq_file.h>
#include <linux/ctype.h>
#include <linux/log2.h>
#include <linux/crc16.h>
#include <linux/dax.h>
#include <linux/uaccess.h>
#include <linux/iversion.h>
#include <linux/unicode.h>
#include <linux/part_stat.h>
#include <linux/kthread.h>
#include <linux/freezer.h>
#include <linux/fsnotify.h>
#include <linux/fs_context.h>
#include <linux/fs_parser.h>

#include "ext4.h"
#include "ext4_extents.h"	/* Needed for trace points definition */
#include "ext4_jbd2.h"
#include "xattr.h"
#include "acl.h"
#include "mballoc.h"
#include "fsmap.h"

#define CREATE_TRACE_POINTS
#include <trace/events/ext4.h>

static struct ext4_lazy_init *ext4_li_info;
static DEFINE_MUTEX(ext4_li_mtx);
static struct ratelimit_state ext4_mount_msg_ratelimit;

static int ext4_load_journal(struct super_block *, struct ext4_super_block *,
			     unsigned long journal_devnum);
static int ext4_show_options(struct seq_file *seq, struct dentry *root);
static void ext4_update_super(struct super_block *sb);
static int ext4_commit_super(struct super_block *sb);
static int ext4_mark_recovery_complete(struct super_block *sb,
					struct ext4_super_block *es);
static int ext4_clear_journal_err(struct super_block *sb,
				  struct ext4_super_block *es);
static int ext4_sync_fs(struct super_block *sb, int wait);
static int ext4_statfs(struct dentry *dentry, struct kstatfs *buf);
static int ext4_unfreeze(struct super_block *sb);
static int ext4_freeze(struct super_block *sb);
static inline int ext2_feature_set_ok(struct super_block *sb);
static inline int ext3_feature_set_ok(struct super_block *sb);
static void ext4_destroy_lazyinit_thread(void);
static void ext4_unregister_li_request(struct super_block *sb);
static void ext4_clear_request_list(void);
static struct inode *ext4_get_journal_inode(struct super_block *sb,
					    unsigned int journal_inum);
static int ext4_validate_options(struct fs_context *fc);
static int ext4_check_opt_consistency(struct fs_context *fc,
				      struct super_block *sb);
static void ext4_apply_options(struct fs_context *fc, struct super_block *sb);
static int ext4_parse_param(struct fs_context *fc, struct fs_parameter *param);
static int ext4_get_tree(struct fs_context *fc);
static int ext4_reconfigure(struct fs_context *fc);
static void ext4_fc_free(struct fs_context *fc);
static int ext4_init_fs_context(struct fs_context *fc);
static void ext4_kill_sb(struct super_block *sb);
static const struct fs_parameter_spec ext4_param_specs[];

/*
 * Lock ordering
 *
 * page fault path:
 * mmap_lock -> sb_start_pagefault -> invalidate_lock (r) -> transaction start
 *   -> page lock -> i_data_sem (rw)
 *
 * buffered write path:
 * sb_start_write -> i_mutex -> mmap_lock
 * sb_start_write -> i_mutex -> transaction start -> page lock ->
 *   i_data_sem (rw)
 *
 * truncate:
 * sb_start_write -> i_mutex -> invalidate_lock (w) -> i_mmap_rwsem (w) ->
 *   page lock
 * sb_start_write -> i_mutex -> invalidate_lock (w) -> transaction start ->
 *   i_data_sem (rw)
 *
 * direct IO:
 * sb_start_write -> i_mutex -> mmap_lock
 * sb_start_write -> i_mutex -> transaction start -> i_data_sem (rw)
 *
 * writepages:
 * transaction start -> page lock(s) -> i_data_sem (rw)
 */

static const struct fs_context_operations ext4_context_ops = {
	.parse_param	= ext4_parse_param,
	.get_tree	= ext4_get_tree,
	.reconfigure	= ext4_reconfigure,
	.free		= ext4_fc_free,
};


#if !defined(CONFIG_EXT2_FS) && !defined(CONFIG_EXT2_FS_MODULE) && defined(CONFIG_EXT4_USE_FOR_EXT2)
static struct file_system_type ext2_fs_type = {
	.owner			= THIS_MODULE,
	.name			= "ext2",
	.init_fs_context	= ext4_init_fs_context,
	.parameters		= ext4_param_specs,
	.kill_sb		= ext4_kill_sb,
	.fs_flags		= FS_REQUIRES_DEV,
};
MODULE_ALIAS_FS("ext2");
MODULE_ALIAS("ext2");
#define IS_EXT2_SB(sb) ((sb)->s_type == &ext2_fs_type)
#else
#define IS_EXT2_SB(sb) (0)
#endif


static struct file_system_type ext3_fs_type = {
	.owner			= THIS_MODULE,
	.name			= "ext3",
	.init_fs_context	= ext4_init_fs_context,
	.parameters		= ext4_param_specs,
	.kill_sb		= ext4_kill_sb,
	.fs_flags		= FS_REQUIRES_DEV,
};
MODULE_ALIAS_FS("ext3");
MODULE_ALIAS("ext3");
#define IS_EXT3_SB(sb) ((sb)->s_type == &ext3_fs_type)


static inline void __ext4_read_bh(struct buffer_head *bh, blk_opf_t op_flags,
				  bh_end_io_t *end_io)
{
	/*
	 * buffer's verified bit is no longer valid after reading from
	 * disk again due to write out error, clear it to make sure we
	 * recheck the buffer contents.
	 */
	clear_buffer_verified(bh);

	bh->b_end_io = end_io ? end_io : end_buffer_read_sync;
	get_bh(bh);
	submit_bh(REQ_OP_READ | op_flags, bh);
}

void ext4_read_bh_nowait(struct buffer_head *bh, blk_opf_t op_flags,
			 bh_end_io_t *end_io)
{
	BUG_ON(!buffer_locked(bh));

	if (ext4_buffer_uptodate(bh)) {
		unlock_buffer(bh);
		return;
	}
	__ext4_read_bh(bh, op_flags, end_io);
}

int ext4_read_bh(struct buffer_head *bh, blk_opf_t op_flags, bh_end_io_t *end_io)
{
	BUG_ON(!buffer_locked(bh));

	if (ext4_buffer_uptodate(bh)) {
		unlock_buffer(bh);
		return 0;
	}

	__ext4_read_bh(bh, op_flags, end_io);

	wait_on_buffer(bh);
	if (buffer_uptodate(bh))
		return 0;
	return -EIO;
}

int ext4_read_bh_lock(struct buffer_head *bh, blk_opf_t op_flags, bool wait)
{
	lock_buffer(bh);
	if (!wait) {
		ext4_read_bh_nowait(bh, op_flags, NULL);
		return 0;
	}
	return ext4_read_bh(bh, op_flags, NULL);
}

/*
 * This works like __bread_gfp() except it uses ERR_PTR for error
 * returns.  Currently with sb_bread it's impossible to distinguish
 * between ENOMEM and EIO situations (since both result in a NULL
 * return.
 */
static struct buffer_head *__ext4_sb_bread_gfp(struct super_block *sb,
					       sector_t block,
					       blk_opf_t op_flags, gfp_t gfp)
{
	struct buffer_head *bh;
	int ret;

	bh = sb_getblk_gfp(sb, block, gfp);
	if (bh == NULL)
		return ERR_PTR(-ENOMEM);
	if (ext4_buffer_uptodate(bh))
		return bh;

	ret = ext4_read_bh_lock(bh, REQ_META | op_flags, true);
	if (ret) {
		put_bh(bh);
		return ERR_PTR(ret);
	}
	return bh;
}

struct buffer_head *ext4_sb_bread(struct super_block *sb, sector_t block,
				   blk_opf_t op_flags)
{
	gfp_t gfp = mapping_gfp_constraint(sb->s_bdev->bd_inode->i_mapping,
			~__GFP_FS) | __GFP_MOVABLE;

	return __ext4_sb_bread_gfp(sb, block, op_flags, gfp);
}

struct buffer_head *ext4_sb_bread_unmovable(struct super_block *sb,
					    sector_t block)
{
	gfp_t gfp = mapping_gfp_constraint(sb->s_bdev->bd_inode->i_mapping,
			~__GFP_FS);

	return __ext4_sb_bread_gfp(sb, block, 0, gfp);
}

void ext4_sb_breadahead_unmovable(struct super_block *sb, sector_t block)
{
	struct buffer_head *bh = bdev_getblk(sb->s_bdev, block,
			sb->s_blocksize, GFP_NOWAIT | __GFP_NOWARN);

	if (likely(bh)) {
		if (trylock_buffer(bh))
			ext4_read_bh_nowait(bh, REQ_RAHEAD, NULL);
		brelse(bh);
	}
}

static int ext4_verify_csum_type(struct super_block *sb,
				 struct ext4_super_block *es)
{
	if (!ext4_has_feature_metadata_csum(sb))
		return 1;

	return es->s_checksum_type == EXT4_CRC32C_CHKSUM;
}

__le32 ext4_superblock_csum(struct super_block *sb,
			    struct ext4_super_block *es)
{
	struct ext4_sb_info *sbi = EXT4_SB(sb);
	int offset = offsetof(struct ext4_super_block, s_checksum);
	__u32 csum;

	csum = ext4_chksum(sbi, ~0, (char *)es, offset);

	return cpu_to_le32(csum);
}

static int ext4_superblock_csum_verify(struct super_block *sb,
				       struct ext4_super_block *es)
{
	if (!ext4_has_metadata_csum(sb))
		return 1;

	return es->s_checksum == ext4_superblock_csum(sb, es);
}

void ext4_superblock_csum_set(struct super_block *sb)
{
	struct ext4_super_block *es = EXT4_SB(sb)->s_es;

	if (!ext4_has_metadata_csum(sb))
		return;

	es->s_checksum = ext4_superblock_csum(sb, es);
}

ext4_fsblk_t ext4_block_bitmap(struct super_block *sb,
			       struct ext4_group_desc *bg)
{
	return le32_to_cpu(bg->bg_block_bitmap_lo) |
		(EXT4_DESC_SIZE(sb) >= EXT4_MIN_DESC_SIZE_64BIT ?
		 (ext4_fsblk_t)le32_to_cpu(bg->bg_block_bitmap_hi) << 32 : 0);
}

ext4_fsblk_t ext4_inode_bitmap(struct super_block *sb,
			       struct ext4_group_desc *bg)
{
	return le32_to_cpu(bg->bg_inode_bitmap_lo) |
		(EXT4_DESC_SIZE(sb) >= EXT4_MIN_DESC_SIZE_64BIT ?
		 (ext4_fsblk_t)le32_to_cpu(bg->bg_inode_bitmap_hi) << 32 : 0);
}

ext4_fsblk_t ext4_inode_table(struct super_block *sb,
			      struct ext4_group_desc *bg)
{
	return le32_to_cpu(bg->bg_inode_table_lo) |
		(EXT4_DESC_SIZE(sb) >= EXT4_MIN_DESC_SIZE_64BIT ?
		 (ext4_fsblk_t)le32_to_cpu(bg->bg_inode_table_hi) << 32 : 0);
}

__u32 ext4_free_group_clusters(struct super_block *sb,
			       struct ext4_group_desc *bg)
{
	return le16_to_cpu(bg->bg_free_blocks_count_lo) |
		(EXT4_DESC_SIZE(sb) >= EXT4_MIN_DESC_SIZE_64BIT ?
		 (__u32)le16_to_cpu(bg->bg_free_blocks_count_hi) << 16 : 0);
}

__u32 ext4_free_inodes_count(struct super_block *sb,
			      struct ext4_group_desc *bg)
{
	return le16_to_cpu(bg->bg_free_inodes_count_lo) |
		(EXT4_DESC_SIZE(sb) >= EXT4_MIN_DESC_SIZE_64BIT ?
		 (__u32)le16_to_cpu(bg->bg_free_inodes_count_hi) << 16 : 0);
}

__u32 ext4_used_dirs_count(struct super_block *sb,
			      struct ext4_group_desc *bg)
{
	return le16_to_cpu(bg->bg_used_dirs_count_lo) |
		(EXT4_DESC_SIZE(sb) >= EXT4_MIN_DESC_SIZE_64BIT ?
		 (__u32)le16_to_cpu(bg->bg_used_dirs_count_hi) << 16 : 0);
}

__u32 ext4_itable_unused_count(struct super_block *sb,
			      struct ext4_group_desc *bg)
{
	return le16_to_cpu(bg->bg_itable_unused_lo) |
		(EXT4_DESC_SIZE(sb) >= EXT4_MIN_DESC_SIZE_64BIT ?
		 (__u32)le16_to_cpu(bg->bg_itable_unused_hi) << 16 : 0);
}

void ext4_block_bitmap_set(struct super_block *sb,
			   struct ext4_group_desc *bg, ext4_fsblk_t blk)
{
	bg->bg_block_bitmap_lo = cpu_to_le32((u32)blk);
	if (EXT4_DESC_SIZE(sb) >= EXT4_MIN_DESC_SIZE_64BIT)
		bg->bg_block_bitmap_hi = cpu_to_le32(blk >> 32);
}

void ext4_inode_bitmap_set(struct super_block *sb,
			   struct ext4_group_desc *bg, ext4_fsblk_t blk)
{
	bg->bg_inode_bitmap_lo  = cpu_to_le32((u32)blk);
	if (EXT4_DESC_SIZE(sb) >= EXT4_MIN_DESC_SIZE_64BIT)
		bg->bg_inode_bitmap_hi = cpu_to_le32(blk >> 32);
}

void ext4_inode_table_set(struct super_block *sb,
			  struct ext4_group_desc *bg, ext4_fsblk_t blk)
{
	bg->bg_inode_table_lo = cpu_to_le32((u32)blk);
	if (EXT4_DESC_SIZE(sb) >= EXT4_MIN_DESC_SIZE_64BIT)
		bg->bg_inode_table_hi = cpu_to_le32(blk >> 32);
}

void ext4_free_group_clusters_set(struct super_block *sb,
				  struct ext4_group_desc *bg, __u32 count)
{
	bg->bg_free_blocks_count_lo = cpu_to_le16((__u16)count);
	if (EXT4_DESC_SIZE(sb) >= EXT4_MIN_DESC_SIZE_64BIT)
		bg->bg_free_blocks_count_hi = cpu_to_le16(count >> 16);
}

void ext4_free_inodes_set(struct super_block *sb,
			  struct ext4_group_desc *bg, __u32 count)
{
	bg->bg_free_inodes_count_lo = cpu_to_le16((__u16)count);
	if (EXT4_DESC_SIZE(sb) >= EXT4_MIN_DESC_SIZE_64BIT)
		bg->bg_free_inodes_count_hi = cpu_to_le16(count >> 16);
}

void ext4_used_dirs_set(struct super_block *sb,
			  struct ext4_group_desc *bg, __u32 count)
{
	bg->bg_used_dirs_count_lo = cpu_to_le16((__u16)count);
	if (EXT4_DESC_SIZE(sb) >= EXT4_MIN_DESC_SIZE_64BIT)
		bg->bg_used_dirs_count_hi = cpu_to_le16(count >> 16);
}

void ext4_itable_unused_set(struct super_block *sb,
			  struct ext4_group_desc *bg, __u32 count)
{
	bg->bg_itable_unused_lo = cpu_to_le16((__u16)count);
	if (EXT4_DESC_SIZE(sb) >= EXT4_MIN_DESC_SIZE_64BIT)
		bg->bg_itable_unused_hi = cpu_to_le16(count >> 16);
}

static void __ext4_update_tstamp(__le32 *lo, __u8 *hi, time64_t now)
{
	now = clamp_val(now, 0, (1ull << 40) - 1);

	*lo = cpu_to_le32(lower_32_bits(now));
	*hi = upper_32_bits(now);
}

static time64_t __ext4_get_tstamp(__le32 *lo, __u8 *hi)
{
	return ((time64_t)(*hi) << 32) + le32_to_cpu(*lo);
}
#define ext4_update_tstamp(es, tstamp) \
	__ext4_update_tstamp(&(es)->tstamp, &(es)->tstamp ## _hi, \
			     ktime_get_real_seconds())
#define ext4_get_tstamp(es, tstamp) \
	__ext4_get_tstamp(&(es)->tstamp, &(es)->tstamp ## _hi)

#define EXT4_SB_REFRESH_INTERVAL_SEC (3600) /* seconds (1 hour) */
#define EXT4_SB_REFRESH_INTERVAL_KB (16384) /* kilobytes (16MB) */

/*
 * The ext4_maybe_update_superblock() function checks and updates the
 * superblock if needed.
 *
 * This function is designed to update the on-disk superblock only under
 * certain conditions to prevent excessive disk writes and unnecessary
 * waking of the disk from sleep. The superblock will be updated if:
 * 1. More than an hour has passed since the last superblock update, and
 * 2. More than 16MB have been written since the last superblock update.
 *
 * @sb: The superblock
 */
static void ext4_maybe_update_superblock(struct super_block *sb)
{
	struct ext4_sb_info *sbi = EXT4_SB(sb);
	struct ext4_super_block *es = sbi->s_es;
	journal_t *journal = sbi->s_journal;
	time64_t now;
	__u64 last_update;
	__u64 lifetime_write_kbytes;
	__u64 diff_size;

	if (sb_rdonly(sb) || !(sb->s_flags & SB_ACTIVE) ||
	    !journal || (journal->j_flags & JBD2_UNMOUNT))
		return;

	now = ktime_get_real_seconds();
	last_update = ext4_get_tstamp(es, s_wtime);

	if (likely(now - last_update < EXT4_SB_REFRESH_INTERVAL_SEC))
		return;

	lifetime_write_kbytes = sbi->s_kbytes_written +
		((part_stat_read(sb->s_bdev, sectors[STAT_WRITE]) -
		  sbi->s_sectors_written_start) >> 1);

	/* Get the number of kilobytes not written to disk to account
	 * for statistics and compare with a multiple of 16 MB. This
	 * is used to determine when the next superblock commit should
	 * occur (i.e. not more often than once per 16MB if there was
	 * less written in an hour).
	 */
	diff_size = lifetime_write_kbytes - le64_to_cpu(es->s_kbytes_written);

	if (diff_size > EXT4_SB_REFRESH_INTERVAL_KB)
		schedule_work(&EXT4_SB(sb)->s_sb_upd_work);
}

/*
 * The del_gendisk() function uninitializes the disk-specific data
 * structures, including the bdi structure, without telling anyone
 * else.  Once this happens, any attempt to call mark_buffer_dirty()
 * (for example, by ext4_commit_super), will cause a kernel OOPS.
 * This is a kludge to prevent these oops until we can put in a proper
 * hook in del_gendisk() to inform the VFS and file system layers.
 */
static int block_device_ejected(struct super_block *sb)
{
	struct inode *bd_inode = sb->s_bdev->bd_inode;
	struct backing_dev_info *bdi = inode_to_bdi(bd_inode);

	return bdi->dev == NULL;
}

static void ext4_journal_commit_callback(journal_t *journal, transaction_t *txn)
{
	struct super_block		*sb = journal->j_private;
	struct ext4_sb_info		*sbi = EXT4_SB(sb);
	int				error = is_journal_aborted(journal);
	struct ext4_journal_cb_entry	*jce;

	BUG_ON(txn->t_state == T_FINISHED);

	ext4_process_freed_data(sb, txn->t_tid);
	ext4_maybe_update_superblock(sb);

	spin_lock(&sbi->s_md_lock);
	while (!list_empty(&txn->t_private_list)) {
		jce = list_entry(txn->t_private_list.next,
				 struct ext4_journal_cb_entry, jce_list);
		list_del_init(&jce->jce_list);
		spin_unlock(&sbi->s_md_lock);
		jce->jce_func(sb, jce, error);
		spin_lock(&sbi->s_md_lock);
	}
	spin_unlock(&sbi->s_md_lock);
}

/*
 * This writepage callback for write_cache_pages()
 * takes care of a few cases after page cleaning.
 *
 * write_cache_pages() already checks for dirty pages
 * and calls clear_page_dirty_for_io(), which we want,
 * to write protect the pages.
 *
 * However, we may have to redirty a page (see below.)
 */
static int ext4_journalled_writepage_callback(struct folio *folio,
					      struct writeback_control *wbc,
					      void *data)
{
	transaction_t *transaction = (transaction_t *) data;
	struct buffer_head *bh, *head;
	struct journal_head *jh;

	bh = head = folio_buffers(folio);
	do {
		/*
		 * We have to redirty a page in these cases:
		 * 1) If buffer is dirty, it means the page was dirty because it
		 * contains a buffer that needs checkpointing. So the dirty bit
		 * needs to be preserved so that checkpointing writes the buffer
		 * properly.
		 * 2) If buffer is not part of the committing transaction
		 * (we may have just accidentally come across this buffer because
		 * inode range tracking is not exact) or if the currently running
		 * transaction already contains this buffer as well, dirty bit
		 * needs to be preserved so that the buffer gets writeprotected
		 * properly on running transaction's commit.
		 */
		jh = bh2jh(bh);
		if (buffer_dirty(bh) ||
		    (jh && (jh->b_transaction != transaction ||
			    jh->b_next_transaction))) {
			folio_redirty_for_writepage(wbc, folio);
			goto out;
		}
	} while ((bh = bh->b_this_page) != head);

out:
	return AOP_WRITEPAGE_ACTIVATE;
}

static int ext4_journalled_submit_inode_data_buffers(struct jbd2_inode *jinode)
{
	struct address_space *mapping = jinode->i_vfs_inode->i_mapping;
	struct writeback_control wbc = {
		.sync_mode =  WB_SYNC_ALL,
		.nr_to_write = LONG_MAX,
		.range_start = jinode->i_dirty_start,
		.range_end = jinode->i_dirty_end,
        };

	return write_cache_pages(mapping, &wbc,
				 ext4_journalled_writepage_callback,
				 jinode->i_transaction);
}

static int ext4_journal_submit_inode_data_buffers(struct jbd2_inode *jinode)
{
	int ret;

	if (ext4_should_journal_data(jinode->i_vfs_inode))
		ret = ext4_journalled_submit_inode_data_buffers(jinode);
	else
		ret = ext4_normal_submit_inode_data_buffers(jinode);
	return ret;
}

static int ext4_journal_finish_inode_data_buffers(struct jbd2_inode *jinode)
{
	int ret = 0;

	if (!ext4_should_journal_data(jinode->i_vfs_inode))
		ret = jbd2_journal_finish_inode_data_buffers(jinode);

	return ret;
}

static bool system_going_down(void)
{
	return system_state == SYSTEM_HALT || system_state == SYSTEM_POWER_OFF
		|| system_state == SYSTEM_RESTART;
}

struct ext4_err_translation {
	int code;
	int errno;
};

#define EXT4_ERR_TRANSLATE(err) { .code = EXT4_ERR_##err, .errno = err }

static struct ext4_err_translation err_translation[] = {
	EXT4_ERR_TRANSLATE(EIO),
	EXT4_ERR_TRANSLATE(ENOMEM),
	EXT4_ERR_TRANSLATE(EFSBADCRC),
	EXT4_ERR_TRANSLATE(EFSCORRUPTED),
	EXT4_ERR_TRANSLATE(ENOSPC),
	EXT4_ERR_TRANSLATE(ENOKEY),
	EXT4_ERR_TRANSLATE(EROFS),
	EXT4_ERR_TRANSLATE(EFBIG),
	EXT4_ERR_TRANSLATE(EEXIST),
	EXT4_ERR_TRANSLATE(ERANGE),
	EXT4_ERR_TRANSLATE(EOVERFLOW),
	EXT4_ERR_TRANSLATE(EBUSY),
	EXT4_ERR_TRANSLATE(ENOTDIR),
	EXT4_ERR_TRANSLATE(ENOTEMPTY),
	EXT4_ERR_TRANSLATE(ESHUTDOWN),
	EXT4_ERR_TRANSLATE(EFAULT),
};

static int ext4_errno_to_code(int errno)
{
	int i;

	for (i = 0; i < ARRAY_SIZE(err_translation); i++)
		if (err_translation[i].errno == errno)
			return err_translation[i].code;
	return EXT4_ERR_UNKNOWN;
}

static void save_error_info(struct super_block *sb, int error,
			    __u32 ino, __u64 block,
			    const char *func, unsigned int line)
{
	struct ext4_sb_info *sbi = EXT4_SB(sb);

	/* We default to EFSCORRUPTED error... */
	if (error == 0)
		error = EFSCORRUPTED;

	spin_lock(&sbi->s_error_lock);
	sbi->s_add_error_count++;
	sbi->s_last_error_code = error;
	sbi->s_last_error_line = line;
	sbi->s_last_error_ino = ino;
	sbi->s_last_error_block = block;
	sbi->s_last_error_func = func;
	sbi->s_last_error_time = ktime_get_real_seconds();
	if (!sbi->s_first_error_time) {
		sbi->s_first_error_code = error;
		sbi->s_first_error_line = line;
		sbi->s_first_error_ino = ino;
		sbi->s_first_error_block = block;
		sbi->s_first_error_func = func;
		sbi->s_first_error_time = sbi->s_last_error_time;
	}
	spin_unlock(&sbi->s_error_lock);
}

/* Deal with the reporting of failure conditions on a filesystem such as
 * inconsistencies detected or read IO failures.
 *
 * On ext2, we can store the error state of the filesystem in the
 * superblock.  That is not possible on ext4, because we may have other
 * write ordering constraints on the superblock which prevent us from
 * writing it out straight away; and given that the journal is about to
 * be aborted, we can't rely on the current, or future, transactions to
 * write out the superblock safely.
 *
 * We'll just use the jbd2_journal_abort() error code to record an error in
 * the journal instead.  On recovery, the journal will complain about
 * that error until we've noted it down and cleared it.
 *
 * If force_ro is set, we unconditionally force the filesystem into an
 * ABORT|READONLY state, unless the error response on the fs has been set to
 * panic in which case we take the easy way out and panic immediately. This is
 * used to deal with unrecoverable failures such as journal IO errors or ENOMEM
 * at a critical moment in log management.
 */
static void ext4_handle_error(struct super_block *sb, bool force_ro, int error,
			      __u32 ino, __u64 block,
			      const char *func, unsigned int line)
{
	journal_t *journal = EXT4_SB(sb)->s_journal;
	bool continue_fs = !force_ro && test_opt(sb, ERRORS_CONT);

	EXT4_SB(sb)->s_mount_state |= EXT4_ERROR_FS;
	if (test_opt(sb, WARN_ON_ERROR))
		WARN_ON_ONCE(1);

	if (!continue_fs && !sb_rdonly(sb)) {
		set_bit(EXT4_FLAGS_SHUTDOWN, &EXT4_SB(sb)->s_ext4_flags);
		if (journal)
			jbd2_journal_abort(journal, -EIO);
	}

	if (!bdev_read_only(sb->s_bdev)) {
		save_error_info(sb, error, ino, block, func, line);
		/*
		 * In case the fs should keep running, we need to writeout
		 * superblock through the journal. Due to lock ordering
		 * constraints, it may not be safe to do it right here so we
		 * defer superblock flushing to a workqueue.
		 */
		if (continue_fs && journal)
			schedule_work(&EXT4_SB(sb)->s_sb_upd_work);
		else
			ext4_commit_super(sb);
	}

	/*
	 * We force ERRORS_RO behavior when system is rebooting. Otherwise we
	 * could panic during 'reboot -f' as the underlying device got already
	 * disabled.
	 */
	if (test_opt(sb, ERRORS_PANIC) && !system_going_down()) {
		panic("EXT4-fs (device %s): panic forced after error\n",
			sb->s_id);
	}

	if (sb_rdonly(sb) || continue_fs)
		return;

	ext4_msg(sb, KERN_CRIT, "Remounting filesystem read-only");
	/*
	 * Make sure updated value of ->s_mount_flags will be visible before
	 * ->s_flags update
	 */
	smp_wmb();
	sb->s_flags |= SB_RDONLY;
}

static void update_super_work(struct work_struct *work)
{
	struct ext4_sb_info *sbi = container_of(work, struct ext4_sb_info,
						s_sb_upd_work);
	journal_t *journal = sbi->s_journal;
	handle_t *handle;

	/*
	 * If the journal is still running, we have to write out superblock
	 * through the journal to avoid collisions of other journalled sb
	 * updates.
	 *
	 * We use directly jbd2 functions here to avoid recursing back into
	 * ext4 error handling code during handling of previous errors.
	 */
	if (!sb_rdonly(sbi->s_sb) && journal) {
		struct buffer_head *sbh = sbi->s_sbh;
		bool call_notify_err = false;

		handle = jbd2_journal_start(journal, 1);
		if (IS_ERR(handle))
			goto write_directly;
		if (jbd2_journal_get_write_access(handle, sbh)) {
			jbd2_journal_stop(handle);
			goto write_directly;
		}

		if (sbi->s_add_error_count > 0)
			call_notify_err = true;

		ext4_update_super(sbi->s_sb);
		if (buffer_write_io_error(sbh) || !buffer_uptodate(sbh)) {
			ext4_msg(sbi->s_sb, KERN_ERR, "previous I/O error to "
				 "superblock detected");
			clear_buffer_write_io_error(sbh);
			set_buffer_uptodate(sbh);
		}

		if (jbd2_journal_dirty_metadata(handle, sbh)) {
			jbd2_journal_stop(handle);
			goto write_directly;
		}
		jbd2_journal_stop(handle);

		if (call_notify_err)
			ext4_notify_error_sysfs(sbi);

		return;
	}
write_directly:
	/*
	 * Write through journal failed. Write sb directly to get error info
	 * out and hope for the best.
	 */
	ext4_commit_super(sbi->s_sb);
	ext4_notify_error_sysfs(sbi);
}

#define ext4_error_ratelimit(sb)					\
		___ratelimit(&(EXT4_SB(sb)->s_err_ratelimit_state),	\
			     "EXT4-fs error")

void __ext4_error(struct super_block *sb, const char *function,
		  unsigned int line, bool force_ro, int error, __u64 block,
		  const char *fmt, ...)
{
	struct va_format vaf;
	va_list args;

	if (unlikely(ext4_forced_shutdown(sb)))
		return;

	trace_ext4_error(sb, function, line);
	if (ext4_error_ratelimit(sb)) {
		va_start(args, fmt);
		vaf.fmt = fmt;
		vaf.va = &args;
		printk(KERN_CRIT
		       "EXT4-fs error (device %s): %s:%d: comm %s: %pV\n",
		       sb->s_id, function, line, current->comm, &vaf);
		va_end(args);
	}
	fsnotify_sb_error(sb, NULL, error ? error : EFSCORRUPTED);

	ext4_handle_error(sb, force_ro, error, 0, block, function, line);
}

void __ext4_error_inode(struct inode *inode, const char *function,
			unsigned int line, ext4_fsblk_t block, int error,
			const char *fmt, ...)
{
	va_list args;
	struct va_format vaf;

	if (unlikely(ext4_forced_shutdown(inode->i_sb)))
		return;

	trace_ext4_error(inode->i_sb, function, line);
	if (ext4_error_ratelimit(inode->i_sb)) {
		va_start(args, fmt);
		vaf.fmt = fmt;
		vaf.va = &args;
		if (block)
			printk(KERN_CRIT "EXT4-fs error (device %s): %s:%d: "
			       "inode #%lu: block %llu: comm %s: %pV\n",
			       inode->i_sb->s_id, function, line, inode->i_ino,
			       block, current->comm, &vaf);
		else
			printk(KERN_CRIT "EXT4-fs error (device %s): %s:%d: "
			       "inode #%lu: comm %s: %pV\n",
			       inode->i_sb->s_id, function, line, inode->i_ino,
			       current->comm, &vaf);
		va_end(args);
	}
	fsnotify_sb_error(inode->i_sb, inode, error ? error : EFSCORRUPTED);

	ext4_handle_error(inode->i_sb, false, error, inode->i_ino, block,
			  function, line);
}

void __ext4_error_file(struct file *file, const char *function,
		       unsigned int line, ext4_fsblk_t block,
		       const char *fmt, ...)
{
	va_list args;
	struct va_format vaf;
	struct inode *inode = file_inode(file);
	char pathname[80], *path;

	if (unlikely(ext4_forced_shutdown(inode->i_sb)))
		return;

	trace_ext4_error(inode->i_sb, function, line);
	if (ext4_error_ratelimit(inode->i_sb)) {
		path = file_path(file, pathname, sizeof(pathname));
		if (IS_ERR(path))
			path = "(unknown)";
		va_start(args, fmt);
		vaf.fmt = fmt;
		vaf.va = &args;
		if (block)
			printk(KERN_CRIT
			       "EXT4-fs error (device %s): %s:%d: inode #%lu: "
			       "block %llu: comm %s: path %s: %pV\n",
			       inode->i_sb->s_id, function, line, inode->i_ino,
			       block, current->comm, path, &vaf);
		else
			printk(KERN_CRIT
			       "EXT4-fs error (device %s): %s:%d: inode #%lu: "
			       "comm %s: path %s: %pV\n",
			       inode->i_sb->s_id, function, line, inode->i_ino,
			       current->comm, path, &vaf);
		va_end(args);
	}
	fsnotify_sb_error(inode->i_sb, inode, EFSCORRUPTED);

	ext4_handle_error(inode->i_sb, false, EFSCORRUPTED, inode->i_ino, block,
			  function, line);
}

const char *ext4_decode_error(struct super_block *sb, int errno,
			      char nbuf[16])
{
	char *errstr = NULL;

	switch (errno) {
	case -EFSCORRUPTED:
		errstr = "Corrupt filesystem";
		break;
	case -EFSBADCRC:
		errstr = "Filesystem failed CRC";
		break;
	case -EIO:
		errstr = "IO failure";
		break;
	case -ENOMEM:
		errstr = "Out of memory";
		break;
	case -EROFS:
		if (!sb || (EXT4_SB(sb)->s_journal &&
			    EXT4_SB(sb)->s_journal->j_flags & JBD2_ABORT))
			errstr = "Journal has aborted";
		else
			errstr = "Readonly filesystem";
		break;
	default:
		/* If the caller passed in an extra buffer for unknown
		 * errors, textualise them now.  Else we just return
		 * NULL. */
		if (nbuf) {
			/* Check for truncated error codes... */
			if (snprintf(nbuf, 16, "error %d", -errno) >= 0)
				errstr = nbuf;
		}
		break;
	}

	return errstr;
}

/* __ext4_std_error decodes expected errors from journaling functions
 * automatically and invokes the appropriate error response.  */

void __ext4_std_error(struct super_block *sb, const char *function,
		      unsigned int line, int errno)
{
	char nbuf[16];
	const char *errstr;

	if (unlikely(ext4_forced_shutdown(sb)))
		return;

	/* Special case: if the error is EROFS, and we're not already
	 * inside a transaction, then there's really no point in logging
	 * an error. */
	if (errno == -EROFS && journal_current_handle() == NULL && sb_rdonly(sb))
		return;

	if (ext4_error_ratelimit(sb)) {
		errstr = ext4_decode_error(sb, errno, nbuf);
		printk(KERN_CRIT "EXT4-fs error (device %s) in %s:%d: %s\n",
		       sb->s_id, function, line, errstr);
	}
	fsnotify_sb_error(sb, NULL, errno ? errno : EFSCORRUPTED);

	ext4_handle_error(sb, false, -errno, 0, 0, function, line);
}

void __ext4_msg(struct super_block *sb,
		const char *prefix, const char *fmt, ...)
{
	struct va_format vaf;
	va_list args;

	if (sb) {
		atomic_inc(&EXT4_SB(sb)->s_msg_count);
		if (!___ratelimit(&(EXT4_SB(sb)->s_msg_ratelimit_state),
				  "EXT4-fs"))
			return;
	}

	va_start(args, fmt);
	vaf.fmt = fmt;
	vaf.va = &args;
	if (sb)
		printk("%sEXT4-fs (%s): %pV\n", prefix, sb->s_id, &vaf);
	else
		printk("%sEXT4-fs: %pV\n", prefix, &vaf);
	va_end(args);
}

static int ext4_warning_ratelimit(struct super_block *sb)
{
	atomic_inc(&EXT4_SB(sb)->s_warning_count);
	return ___ratelimit(&(EXT4_SB(sb)->s_warning_ratelimit_state),
			    "EXT4-fs warning");
}

void __ext4_warning(struct super_block *sb, const char *function,
		    unsigned int line, const char *fmt, ...)
{
	struct va_format vaf;
	va_list args;

	if (!ext4_warning_ratelimit(sb))
		return;

	va_start(args, fmt);
	vaf.fmt = fmt;
	vaf.va = &args;
	printk(KERN_WARNING "EXT4-fs warning (device %s): %s:%d: %pV\n",
	       sb->s_id, function, line, &vaf);
	va_end(args);
}

void __ext4_warning_inode(const struct inode *inode, const char *function,
			  unsigned int line, const char *fmt, ...)
{
	struct va_format vaf;
	va_list args;

	if (!ext4_warning_ratelimit(inode->i_sb))
		return;

	va_start(args, fmt);
	vaf.fmt = fmt;
	vaf.va = &args;
	printk(KERN_WARNING "EXT4-fs warning (device %s): %s:%d: "
	       "inode #%lu: comm %s: %pV\n", inode->i_sb->s_id,
	       function, line, inode->i_ino, current->comm, &vaf);
	va_end(args);
}

void __ext4_grp_locked_error(const char *function, unsigned int line,
			     struct super_block *sb, ext4_group_t grp,
			     unsigned long ino, ext4_fsblk_t block,
			     const char *fmt, ...)
__releases(bitlock)
__acquires(bitlock)
{
	struct va_format vaf;
	va_list args;

	if (unlikely(ext4_forced_shutdown(sb)))
		return;

	trace_ext4_error(sb, function, line);
	if (ext4_error_ratelimit(sb)) {
		va_start(args, fmt);
		vaf.fmt = fmt;
		vaf.va = &args;
		printk(KERN_CRIT "EXT4-fs error (device %s): %s:%d: group %u, ",
		       sb->s_id, function, line, grp);
		if (ino)
			printk(KERN_CONT "inode %lu: ", ino);
		if (block)
			printk(KERN_CONT "block %llu:",
			       (unsigned long long) block);
		printk(KERN_CONT "%pV\n", &vaf);
		va_end(args);
	}

	if (test_opt(sb, ERRORS_CONT)) {
		if (test_opt(sb, WARN_ON_ERROR))
			WARN_ON_ONCE(1);
		EXT4_SB(sb)->s_mount_state |= EXT4_ERROR_FS;
		if (!bdev_read_only(sb->s_bdev)) {
			save_error_info(sb, EFSCORRUPTED, ino, block, function,
					line);
			schedule_work(&EXT4_SB(sb)->s_sb_upd_work);
		}
		return;
	}
	ext4_unlock_group(sb, grp);
	ext4_handle_error(sb, false, EFSCORRUPTED, ino, block, function, line);
	/*
	 * We only get here in the ERRORS_RO case; relocking the group
	 * may be dangerous, but nothing bad will happen since the
	 * filesystem will have already been marked read/only and the
	 * journal has been aborted.  We return 1 as a hint to callers
	 * who might what to use the return value from
	 * ext4_grp_locked_error() to distinguish between the
	 * ERRORS_CONT and ERRORS_RO case, and perhaps return more
	 * aggressively from the ext4 function in question, with a
	 * more appropriate error code.
	 */
	ext4_lock_group(sb, grp);
	return;
}

void ext4_mark_group_bitmap_corrupted(struct super_block *sb,
				     ext4_group_t group,
				     unsigned int flags)
{
	struct ext4_sb_info *sbi = EXT4_SB(sb);
	struct ext4_group_info *grp = ext4_get_group_info(sb, group);
	struct ext4_group_desc *gdp = ext4_get_group_desc(sb, group, NULL);
	int ret;

	if (!grp || !gdp)
		return;
	if (flags & EXT4_GROUP_INFO_BBITMAP_CORRUPT) {
		ret = ext4_test_and_set_bit(EXT4_GROUP_INFO_BBITMAP_CORRUPT_BIT,
					    &grp->bb_state);
		if (!ret)
			percpu_counter_sub(&sbi->s_freeclusters_counter,
					   grp->bb_free);
	}

	if (flags & EXT4_GROUP_INFO_IBITMAP_CORRUPT) {
		ret = ext4_test_and_set_bit(EXT4_GROUP_INFO_IBITMAP_CORRUPT_BIT,
					    &grp->bb_state);
		if (!ret && gdp) {
			int count;

			count = ext4_free_inodes_count(sb, gdp);
			percpu_counter_sub(&sbi->s_freeinodes_counter,
					   count);
		}
	}
}

void ext4_update_dynamic_rev(struct super_block *sb)
{
	struct ext4_super_block *es = EXT4_SB(sb)->s_es;

	if (le32_to_cpu(es->s_rev_level) > EXT4_GOOD_OLD_REV)
		return;

	ext4_warning(sb,
		     "updating to rev %d because of new feature flag, "
		     "running e2fsck is recommended",
		     EXT4_DYNAMIC_REV);

	es->s_first_ino = cpu_to_le32(EXT4_GOOD_OLD_FIRST_INO);
	es->s_inode_size = cpu_to_le16(EXT4_GOOD_OLD_INODE_SIZE);
	es->s_rev_level = cpu_to_le32(EXT4_DYNAMIC_REV);
	/* leave es->s_feature_*compat flags alone */
	/* es->s_uuid will be set by e2fsck if empty */

	/*
	 * The rest of the superblock fields should be zero, and if not it
	 * means they are likely already in use, so leave them alone.  We
	 * can leave it up to e2fsck to clean up any inconsistencies there.
	 */
}

static inline struct inode *orphan_list_entry(struct list_head *l)
{
	return &list_entry(l, struct ext4_inode_info, i_orphan)->vfs_inode;
}

static void dump_orphan_list(struct super_block *sb, struct ext4_sb_info *sbi)
{
	struct list_head *l;

	ext4_msg(sb, KERN_ERR, "sb orphan head is %d",
		 le32_to_cpu(sbi->s_es->s_last_orphan));

	printk(KERN_ERR "sb_info orphan list:\n");
	list_for_each(l, &sbi->s_orphan) {
		struct inode *inode = orphan_list_entry(l);
		printk(KERN_ERR "  "
		       "inode %s:%lu at %p: mode %o, nlink %d, next %d\n",
		       inode->i_sb->s_id, inode->i_ino, inode,
		       inode->i_mode, inode->i_nlink,
		       NEXT_ORPHAN(inode));
	}
}

#ifdef CONFIG_QUOTA
static int ext4_quota_off(struct super_block *sb, int type);

static inline void ext4_quotas_off(struct super_block *sb, int type)
{
	BUG_ON(type > EXT4_MAXQUOTAS);

	/* Use our quota_off function to clear inode flags etc. */
	for (type--; type >= 0; type--)
		ext4_quota_off(sb, type);
}

/*
 * This is a helper function which is used in the mount/remount
 * codepaths (which holds s_umount) to fetch the quota file name.
 */
static inline char *get_qf_name(struct super_block *sb,
				struct ext4_sb_info *sbi,
				int type)
{
	return rcu_dereference_protected(sbi->s_qf_names[type],
					 lockdep_is_held(&sb->s_umount));
}
#else
static inline void ext4_quotas_off(struct super_block *sb, int type)
{
}
#endif

static int ext4_percpu_param_init(struct ext4_sb_info *sbi)
{
	ext4_fsblk_t block;
	int err;

	block = ext4_count_free_clusters(sbi->s_sb);
	ext4_free_blocks_count_set(sbi->s_es, EXT4_C2B(sbi, block));
	err = percpu_counter_init(&sbi->s_freeclusters_counter, block,
				  GFP_KERNEL);
	if (!err) {
		unsigned long freei = ext4_count_free_inodes(sbi->s_sb);
		sbi->s_es->s_free_inodes_count = cpu_to_le32(freei);
		err = percpu_counter_init(&sbi->s_freeinodes_counter, freei,
					  GFP_KERNEL);
	}
	if (!err)
		err = percpu_counter_init(&sbi->s_dirs_counter,
					  ext4_count_dirs(sbi->s_sb), GFP_KERNEL);
	if (!err)
		err = percpu_counter_init(&sbi->s_dirtyclusters_counter, 0,
					  GFP_KERNEL);
	if (!err)
		err = percpu_counter_init(&sbi->s_sra_exceeded_retry_limit, 0,
					  GFP_KERNEL);
	if (!err)
		err = percpu_init_rwsem(&sbi->s_writepages_rwsem);

	if (err)
		ext4_msg(sbi->s_sb, KERN_ERR, "insufficient memory");

	return err;
}

static void ext4_percpu_param_destroy(struct ext4_sb_info *sbi)
{
	percpu_counter_destroy(&sbi->s_freeclusters_counter);
	percpu_counter_destroy(&sbi->s_freeinodes_counter);
	percpu_counter_destroy(&sbi->s_dirs_counter);
	percpu_counter_destroy(&sbi->s_dirtyclusters_counter);
	percpu_counter_destroy(&sbi->s_sra_exceeded_retry_limit);
	percpu_free_rwsem(&sbi->s_writepages_rwsem);
}

static void ext4_group_desc_free(struct ext4_sb_info *sbi)
{
	struct buffer_head **group_desc;
	int i;

	rcu_read_lock();
	group_desc = rcu_dereference(sbi->s_group_desc);
	for (i = 0; i < sbi->s_gdb_count; i++)
		brelse(group_desc[i]);
	kvfree(group_desc);
	rcu_read_unlock();
}

static void ext4_flex_groups_free(struct ext4_sb_info *sbi)
{
	struct flex_groups **flex_groups;
	int i;

	rcu_read_lock();
	flex_groups = rcu_dereference(sbi->s_flex_groups);
	if (flex_groups) {
		for (i = 0; i < sbi->s_flex_groups_allocated; i++)
			kvfree(flex_groups[i]);
		kvfree(flex_groups);
	}
	rcu_read_unlock();
}

static void ext4_put_super(struct super_block *sb)
{
	struct ext4_sb_info *sbi = EXT4_SB(sb);
	struct ext4_super_block *es = sbi->s_es;
	int aborted = 0;
	int err;

	/*
	 * Unregister sysfs before destroying jbd2 journal.
	 * Since we could still access attr_journal_task attribute via sysfs
	 * path which could have sbi->s_journal->j_task as NULL
	 * Unregister sysfs before flush sbi->s_sb_upd_work.
	 * Since user may read /proc/fs/ext4/xx/mb_groups during umount, If
	 * read metadata verify failed then will queue error work.
	 * update_super_work will call start_this_handle may trigger
	 * BUG_ON.
	 */
	ext4_unregister_sysfs(sb);

	if (___ratelimit(&ext4_mount_msg_ratelimit, "EXT4-fs unmount"))
		ext4_msg(sb, KERN_INFO, "unmounting filesystem %pU.",
			 &sb->s_uuid);

	ext4_unregister_li_request(sb);
	ext4_quotas_off(sb, EXT4_MAXQUOTAS);

	flush_work(&sbi->s_sb_upd_work);
	destroy_workqueue(sbi->rsv_conversion_wq);
	ext4_release_orphan_info(sb);

	if (sbi->s_journal) {
		aborted = is_journal_aborted(sbi->s_journal);
		err = jbd2_journal_destroy(sbi->s_journal);
		sbi->s_journal = NULL;
		if ((err < 0) && !aborted) {
			ext4_abort(sb, -err, "Couldn't clean up the journal");
		}
	}

	ext4_es_unregister_shrinker(sbi);
	timer_shutdown_sync(&sbi->s_err_report);
	ext4_release_system_zone(sb);
	ext4_mb_release(sb);
	ext4_ext_release(sb);

	if (!sb_rdonly(sb) && !aborted) {
		ext4_clear_feature_journal_needs_recovery(sb);
		ext4_clear_feature_orphan_present(sb);
		es->s_state = cpu_to_le16(sbi->s_mount_state);
	}
	if (!sb_rdonly(sb))
		ext4_commit_super(sb);

	ext4_group_desc_free(sbi);
	ext4_flex_groups_free(sbi);
	ext4_percpu_param_destroy(sbi);
#ifdef CONFIG_QUOTA
	for (int i = 0; i < EXT4_MAXQUOTAS; i++)
		kfree(get_qf_name(sb, sbi, i));
#endif

	/* Debugging code just in case the in-memory inode orphan list
	 * isn't empty.  The on-disk one can be non-empty if we've
	 * detected an error and taken the fs readonly, but the
	 * in-memory list had better be clean by this point. */
	if (!list_empty(&sbi->s_orphan))
		dump_orphan_list(sb, sbi);
	ASSERT(list_empty(&sbi->s_orphan));

	sync_blockdev(sb->s_bdev);
	invalidate_bdev(sb->s_bdev);
	if (sbi->s_journal_bdev_file) {
		/*
		 * Invalidate the journal device's buffers.  We don't want them
		 * floating about in memory - the physical journal device may
		 * hotswapped, and it breaks the `ro-after' testing code.
		 */
		sync_blockdev(file_bdev(sbi->s_journal_bdev_file));
		invalidate_bdev(file_bdev(sbi->s_journal_bdev_file));
	}

	ext4_xattr_destroy_cache(sbi->s_ea_inode_cache);
	sbi->s_ea_inode_cache = NULL;

	ext4_xattr_destroy_cache(sbi->s_ea_block_cache);
	sbi->s_ea_block_cache = NULL;

	ext4_stop_mmpd(sbi);

	brelse(sbi->s_sbh);
	sb->s_fs_info = NULL;
	/*
	 * Now that we are completely done shutting down the
	 * superblock, we need to actually destroy the kobject.
	 */
	kobject_put(&sbi->s_kobj);
	wait_for_completion(&sbi->s_kobj_unregister);
	if (sbi->s_chksum_driver)
		crypto_free_shash(sbi->s_chksum_driver);
	kfree(sbi->s_blockgroup_lock);
	fs_put_dax(sbi->s_daxdev, NULL);
	fscrypt_free_dummy_policy(&sbi->s_dummy_enc_policy);
#if IS_ENABLED(CONFIG_UNICODE)
	utf8_unload(sb->s_encoding);
#endif
	kfree(sbi);
}

static struct kmem_cache *ext4_inode_cachep;

/*
 * Called inside transaction, so use GFP_NOFS
 */
static struct inode *ext4_alloc_inode(struct super_block *sb)
{
	struct ext4_inode_info *ei;

	ei = alloc_inode_sb(sb, ext4_inode_cachep, GFP_NOFS);
	if (!ei)
		return NULL;

	inode_set_iversion(&ei->vfs_inode, 1);
	ei->i_flags = 0;
	spin_lock_init(&ei->i_raw_lock);
	ei->i_prealloc_node = RB_ROOT;
	atomic_set(&ei->i_prealloc_active, 0);
	rwlock_init(&ei->i_prealloc_lock);
	ext4_es_init_tree(&ei->i_es_tree);
	rwlock_init(&ei->i_es_lock);
	INIT_LIST_HEAD(&ei->i_es_list);
	ei->i_es_all_nr = 0;
	ei->i_es_shk_nr = 0;
	ei->i_es_shrink_lblk = 0;
	ei->i_reserved_data_blocks = 0;
	spin_lock_init(&(ei->i_block_reservation_lock));
	ext4_init_pending_tree(&ei->i_pending_tree);
#ifdef CONFIG_QUOTA
	ei->i_reserved_quota = 0;
	memset(&ei->i_dquot, 0, sizeof(ei->i_dquot));
#endif
	ei->jinode = NULL;
	INIT_LIST_HEAD(&ei->i_rsv_conversion_list);
	spin_lock_init(&ei->i_completed_io_lock);
	ei->i_sync_tid = 0;
	ei->i_datasync_tid = 0;
	atomic_set(&ei->i_unwritten, 0);
	INIT_WORK(&ei->i_rsv_conversion_work, ext4_end_io_rsv_work);
	ext4_fc_init_inode(&ei->vfs_inode);
	mutex_init(&ei->i_fc_lock);
	return &ei->vfs_inode;
}

static int ext4_drop_inode(struct inode *inode)
{
	int drop = generic_drop_inode(inode);

	if (!drop)
		drop = fscrypt_drop_inode(inode);

	trace_ext4_drop_inode(inode, drop);
	return drop;
}

static void ext4_free_in_core_inode(struct inode *inode)
{
	fscrypt_free_inode(inode);
	if (!list_empty(&(EXT4_I(inode)->i_fc_list))) {
		pr_warn("%s: inode %ld still in fc list",
			__func__, inode->i_ino);
	}
	kmem_cache_free(ext4_inode_cachep, EXT4_I(inode));
}

static void ext4_destroy_inode(struct inode *inode)
{
	if (!list_empty(&(EXT4_I(inode)->i_orphan))) {
		ext4_msg(inode->i_sb, KERN_ERR,
			 "Inode %lu (%p): orphan list check failed!",
			 inode->i_ino, EXT4_I(inode));
		print_hex_dump(KERN_INFO, "", DUMP_PREFIX_ADDRESS, 16, 4,
				EXT4_I(inode), sizeof(struct ext4_inode_info),
				true);
		dump_stack();
	}

	if (EXT4_I(inode)->i_reserved_data_blocks)
		ext4_msg(inode->i_sb, KERN_ERR,
			 "Inode %lu (%p): i_reserved_data_blocks (%u) not cleared!",
			 inode->i_ino, EXT4_I(inode),
			 EXT4_I(inode)->i_reserved_data_blocks);
}

static void ext4_shutdown(struct super_block *sb)
{
       ext4_force_shutdown(sb, EXT4_GOING_FLAGS_NOLOGFLUSH);
}

static void init_once(void *foo)
{
	struct ext4_inode_info *ei = foo;

	INIT_LIST_HEAD(&ei->i_orphan);
	init_rwsem(&ei->xattr_sem);
	init_rwsem(&ei->i_data_sem);
	inode_init_once(&ei->vfs_inode);
	ext4_fc_init_inode(&ei->vfs_inode);
}

static int __init init_inodecache(void)
{
	ext4_inode_cachep = kmem_cache_create_usercopy("ext4_inode_cache",
				sizeof(struct ext4_inode_info), 0,
				SLAB_RECLAIM_ACCOUNT | SLAB_ACCOUNT,
				offsetof(struct ext4_inode_info, i_data),
				sizeof_field(struct ext4_inode_info, i_data),
				init_once);
	if (ext4_inode_cachep == NULL)
		return -ENOMEM;
	return 0;
}

static void destroy_inodecache(void)
{
	/*
	 * Make sure all delayed rcu free inodes are flushed before we
	 * destroy cache.
	 */
	rcu_barrier();
	kmem_cache_destroy(ext4_inode_cachep);
}

void ext4_clear_inode(struct inode *inode)
{
	ext4_fc_del(inode);
	invalidate_inode_buffers(inode);
	clear_inode(inode);
	ext4_discard_preallocations(inode);
	ext4_es_remove_extent(inode, 0, EXT_MAX_BLOCKS);
	dquot_drop(inode);
	if (EXT4_I(inode)->jinode) {
		jbd2_journal_release_jbd_inode(EXT4_JOURNAL(inode),
					       EXT4_I(inode)->jinode);
		jbd2_free_inode(EXT4_I(inode)->jinode);
		EXT4_I(inode)->jinode = NULL;
	}
	fscrypt_put_encryption_info(inode);
	fsverity_cleanup_inode(inode);
}

static struct inode *ext4_nfs_get_inode(struct super_block *sb,
					u64 ino, u32 generation)
{
	struct inode *inode;

	/*
	 * Currently we don't know the generation for parent directory, so
	 * a generation of 0 means "accept any"
	 */
	inode = ext4_iget(sb, ino, EXT4_IGET_HANDLE);
	if (IS_ERR(inode))
		return ERR_CAST(inode);
	if (generation && inode->i_generation != generation) {
		iput(inode);
		return ERR_PTR(-ESTALE);
	}

	return inode;
}

static struct dentry *ext4_fh_to_dentry(struct super_block *sb, struct fid *fid,
					int fh_len, int fh_type)
{
	return generic_fh_to_dentry(sb, fid, fh_len, fh_type,
				    ext4_nfs_get_inode);
}

static struct dentry *ext4_fh_to_parent(struct super_block *sb, struct fid *fid,
					int fh_len, int fh_type)
{
	return generic_fh_to_parent(sb, fid, fh_len, fh_type,
				    ext4_nfs_get_inode);
}

static int ext4_nfs_commit_metadata(struct inode *inode)
{
	struct writeback_control wbc = {
		.sync_mode = WB_SYNC_ALL
	};

	trace_ext4_nfs_commit_metadata(inode);
	return ext4_write_inode(inode, &wbc);
}

#ifdef CONFIG_QUOTA
static const char * const quotatypes[] = INITQFNAMES;
#define QTYPE2NAME(t) (quotatypes[t])

static int ext4_write_dquot(struct dquot *dquot);
static int ext4_acquire_dquot(struct dquot *dquot);
static int ext4_release_dquot(struct dquot *dquot);
static int ext4_mark_dquot_dirty(struct dquot *dquot);
static int ext4_write_info(struct super_block *sb, int type);
static int ext4_quota_on(struct super_block *sb, int type, int format_id,
			 const struct path *path);
static ssize_t ext4_quota_read(struct super_block *sb, int type, char *data,
			       size_t len, loff_t off);
static ssize_t ext4_quota_write(struct super_block *sb, int type,
				const char *data, size_t len, loff_t off);
static int ext4_quota_enable(struct super_block *sb, int type, int format_id,
			     unsigned int flags);

static struct dquot __rcu **ext4_get_dquots(struct inode *inode)
{
	return EXT4_I(inode)->i_dquot;
}

static const struct dquot_operations ext4_quota_operations = {
	.get_reserved_space	= ext4_get_reserved_space,
	.write_dquot		= ext4_write_dquot,
	.acquire_dquot		= ext4_acquire_dquot,
	.release_dquot		= ext4_release_dquot,
	.mark_dirty		= ext4_mark_dquot_dirty,
	.write_info		= ext4_write_info,
	.alloc_dquot		= dquot_alloc,
	.destroy_dquot		= dquot_destroy,
	.get_projid		= ext4_get_projid,
	.get_inode_usage	= ext4_get_inode_usage,
	.get_next_id		= dquot_get_next_id,
};

static const struct quotactl_ops ext4_qctl_operations = {
	.quota_on	= ext4_quota_on,
	.quota_off	= ext4_quota_off,
	.quota_sync	= dquot_quota_sync,
	.get_state	= dquot_get_state,
	.set_info	= dquot_set_dqinfo,
	.get_dqblk	= dquot_get_dqblk,
	.set_dqblk	= dquot_set_dqblk,
	.get_nextdqblk	= dquot_get_next_dqblk,
};
#endif

static const struct super_operations ext4_sops = {
	.alloc_inode	= ext4_alloc_inode,
	.free_inode	= ext4_free_in_core_inode,
	.destroy_inode	= ext4_destroy_inode,
	.write_inode	= ext4_write_inode,
	.dirty_inode	= ext4_dirty_inode,
	.drop_inode	= ext4_drop_inode,
	.evict_inode	= ext4_evict_inode,
	.put_super	= ext4_put_super,
	.sync_fs	= ext4_sync_fs,
	.freeze_fs	= ext4_freeze,
	.unfreeze_fs	= ext4_unfreeze,
	.statfs		= ext4_statfs,
	.show_options	= ext4_show_options,
	.shutdown	= ext4_shutdown,
#ifdef CONFIG_QUOTA
	.quota_read	= ext4_quota_read,
	.quota_write	= ext4_quota_write,
	.get_dquots	= ext4_get_dquots,
#endif
};

static const struct export_operations ext4_export_ops = {
	.encode_fh = generic_encode_ino32_fh,
	.fh_to_dentry = ext4_fh_to_dentry,
	.fh_to_parent = ext4_fh_to_parent,
	.get_parent = ext4_get_parent,
	.commit_metadata = ext4_nfs_commit_metadata,
};

enum {
	Opt_bsd_df, Opt_minix_df, Opt_grpid, Opt_nogrpid,
	Opt_resgid, Opt_resuid, Opt_sb,
	Opt_nouid32, Opt_debug, Opt_removed,
	Opt_user_xattr, Opt_acl,
	Opt_auto_da_alloc, Opt_noauto_da_alloc, Opt_noload,
	Opt_commit, Opt_min_batch_time, Opt_max_batch_time, Opt_journal_dev,
	Opt_journal_path, Opt_journal_checksum, Opt_journal_async_commit,
	Opt_abort, Opt_data_journal, Opt_data_ordered, Opt_data_writeback,
	Opt_data_err_abort, Opt_data_err_ignore, Opt_test_dummy_encryption,
	Opt_inlinecrypt,
	Opt_usrjquota, Opt_grpjquota, Opt_quota,
	Opt_noquota, Opt_barrier, Opt_nobarrier, Opt_err,
	Opt_usrquota, Opt_grpquota, Opt_prjquota,
	Opt_dax, Opt_dax_always, Opt_dax_inode, Opt_dax_never,
	Opt_stripe, Opt_delalloc, Opt_nodelalloc, Opt_warn_on_error,
	Opt_nowarn_on_error, Opt_mblk_io_submit, Opt_debug_want_extra_isize,
	Opt_nomblk_io_submit, Opt_block_validity, Opt_noblock_validity,
	Opt_inode_readahead_blks, Opt_journal_ioprio,
	Opt_dioread_nolock, Opt_dioread_lock,
	Opt_discard, Opt_nodiscard, Opt_init_itable, Opt_noinit_itable,
	Opt_max_dir_size_kb, Opt_nojournal_checksum, Opt_nombcache,
	Opt_no_prefetch_block_bitmaps, Opt_mb_optimize_scan,
	Opt_errors, Opt_data, Opt_data_err, Opt_jqfmt, Opt_dax_type,
#ifdef CONFIG_EXT4_DEBUG
	Opt_fc_debug_max_replay, Opt_fc_debug_force
#endif
};

static const struct constant_table ext4_param_errors[] = {
	{"continue",	EXT4_MOUNT_ERRORS_CONT},
	{"panic",	EXT4_MOUNT_ERRORS_PANIC},
	{"remount-ro",	EXT4_MOUNT_ERRORS_RO},
	{}
};

static const struct constant_table ext4_param_data[] = {
	{"journal",	EXT4_MOUNT_JOURNAL_DATA},
	{"ordered",	EXT4_MOUNT_ORDERED_DATA},
	{"writeback",	EXT4_MOUNT_WRITEBACK_DATA},
	{}
};

static const struct constant_table ext4_param_data_err[] = {
	{"abort",	Opt_data_err_abort},
	{"ignore",	Opt_data_err_ignore},
	{}
};

static const struct constant_table ext4_param_jqfmt[] = {
	{"vfsold",	QFMT_VFS_OLD},
	{"vfsv0",	QFMT_VFS_V0},
	{"vfsv1",	QFMT_VFS_V1},
	{}
};

static const struct constant_table ext4_param_dax[] = {
	{"always",	Opt_dax_always},
	{"inode",	Opt_dax_inode},
	{"never",	Opt_dax_never},
	{}
};

/* String parameter that allows empty argument */
#define fsparam_string_empty(NAME, OPT) \
	__fsparam(fs_param_is_string, NAME, OPT, fs_param_can_be_empty, NULL)

/*
 * Mount option specification
 * We don't use fsparam_flag_no because of the way we set the
 * options and the way we show them in _ext4_show_options(). To
 * keep the changes to a minimum, let's keep the negative options
 * separate for now.
 */
static const struct fs_parameter_spec ext4_param_specs[] = {
	fsparam_flag	("bsddf",		Opt_bsd_df),
	fsparam_flag	("minixdf",		Opt_minix_df),
	fsparam_flag	("grpid",		Opt_grpid),
	fsparam_flag	("bsdgroups",		Opt_grpid),
	fsparam_flag	("nogrpid",		Opt_nogrpid),
	fsparam_flag	("sysvgroups",		Opt_nogrpid),
	fsparam_u32	("resgid",		Opt_resgid),
	fsparam_u32	("resuid",		Opt_resuid),
	fsparam_u32	("sb",			Opt_sb),
	fsparam_enum	("errors",		Opt_errors, ext4_param_errors),
	fsparam_flag	("nouid32",		Opt_nouid32),
	fsparam_flag	("debug",		Opt_debug),
	fsparam_flag	("oldalloc",		Opt_removed),
	fsparam_flag	("orlov",		Opt_removed),
	fsparam_flag	("user_xattr",		Opt_user_xattr),
	fsparam_flag	("acl",			Opt_acl),
	fsparam_flag	("norecovery",		Opt_noload),
	fsparam_flag	("noload",		Opt_noload),
	fsparam_flag	("bh",			Opt_removed),
	fsparam_flag	("nobh",		Opt_removed),
	fsparam_u32	("commit",		Opt_commit),
	fsparam_u32	("min_batch_time",	Opt_min_batch_time),
	fsparam_u32	("max_batch_time",	Opt_max_batch_time),
	fsparam_u32	("journal_dev",		Opt_journal_dev),
	fsparam_bdev	("journal_path",	Opt_journal_path),
	fsparam_flag	("journal_checksum",	Opt_journal_checksum),
	fsparam_flag	("nojournal_checksum",	Opt_nojournal_checksum),
	fsparam_flag	("journal_async_commit",Opt_journal_async_commit),
	fsparam_flag	("abort",		Opt_abort),
	fsparam_enum	("data",		Opt_data, ext4_param_data),
	fsparam_enum	("data_err",		Opt_data_err,
						ext4_param_data_err),
	fsparam_string_empty
			("usrjquota",		Opt_usrjquota),
	fsparam_string_empty
			("grpjquota",		Opt_grpjquota),
	fsparam_enum	("jqfmt",		Opt_jqfmt, ext4_param_jqfmt),
	fsparam_flag	("grpquota",		Opt_grpquota),
	fsparam_flag	("quota",		Opt_quota),
	fsparam_flag	("noquota",		Opt_noquota),
	fsparam_flag	("usrquota",		Opt_usrquota),
	fsparam_flag	("prjquota",		Opt_prjquota),
	fsparam_flag	("barrier",		Opt_barrier),
	fsparam_u32	("barrier",		Opt_barrier),
	fsparam_flag	("nobarrier",		Opt_nobarrier),
	fsparam_flag	("i_version",		Opt_removed),
	fsparam_flag	("dax",			Opt_dax),
	fsparam_enum	("dax",			Opt_dax_type, ext4_param_dax),
	fsparam_u32	("stripe",		Opt_stripe),
	fsparam_flag	("delalloc",		Opt_delalloc),
	fsparam_flag	("nodelalloc",		Opt_nodelalloc),
	fsparam_flag	("warn_on_error",	Opt_warn_on_error),
	fsparam_flag	("nowarn_on_error",	Opt_nowarn_on_error),
	fsparam_u32	("debug_want_extra_isize",
						Opt_debug_want_extra_isize),
	fsparam_flag	("mblk_io_submit",	Opt_removed),
	fsparam_flag	("nomblk_io_submit",	Opt_removed),
	fsparam_flag	("block_validity",	Opt_block_validity),
	fsparam_flag	("noblock_validity",	Opt_noblock_validity),
	fsparam_u32	("inode_readahead_blks",
						Opt_inode_readahead_blks),
	fsparam_u32	("journal_ioprio",	Opt_journal_ioprio),
	fsparam_u32	("auto_da_alloc",	Opt_auto_da_alloc),
	fsparam_flag	("auto_da_alloc",	Opt_auto_da_alloc),
	fsparam_flag	("noauto_da_alloc",	Opt_noauto_da_alloc),
	fsparam_flag	("dioread_nolock",	Opt_dioread_nolock),
	fsparam_flag	("nodioread_nolock",	Opt_dioread_lock),
	fsparam_flag	("dioread_lock",	Opt_dioread_lock),
	fsparam_flag	("discard",		Opt_discard),
	fsparam_flag	("nodiscard",		Opt_nodiscard),
	fsparam_u32	("init_itable",		Opt_init_itable),
	fsparam_flag	("init_itable",		Opt_init_itable),
	fsparam_flag	("noinit_itable",	Opt_noinit_itable),
#ifdef CONFIG_EXT4_DEBUG
	fsparam_flag	("fc_debug_force",	Opt_fc_debug_force),
	fsparam_u32	("fc_debug_max_replay",	Opt_fc_debug_max_replay),
#endif
	fsparam_u32	("max_dir_size_kb",	Opt_max_dir_size_kb),
	fsparam_flag	("test_dummy_encryption",
						Opt_test_dummy_encryption),
	fsparam_string	("test_dummy_encryption",
						Opt_test_dummy_encryption),
	fsparam_flag	("inlinecrypt",		Opt_inlinecrypt),
	fsparam_flag	("nombcache",		Opt_nombcache),
	fsparam_flag	("no_mbcache",		Opt_nombcache),	/* for backward compatibility */
	fsparam_flag	("prefetch_block_bitmaps",
						Opt_removed),
	fsparam_flag	("no_prefetch_block_bitmaps",
						Opt_no_prefetch_block_bitmaps),
	fsparam_s32	("mb_optimize_scan",	Opt_mb_optimize_scan),
	fsparam_string	("check",		Opt_removed),	/* mount option from ext2/3 */
	fsparam_flag	("nocheck",		Opt_removed),	/* mount option from ext2/3 */
	fsparam_flag	("reservation",		Opt_removed),	/* mount option from ext2/3 */
	fsparam_flag	("noreservation",	Opt_removed),	/* mount option from ext2/3 */
	fsparam_u32	("journal",		Opt_removed),	/* mount option from ext2/3 */
	{}
};

#define DEFAULT_JOURNAL_IOPRIO (IOPRIO_PRIO_VALUE(IOPRIO_CLASS_BE, 3))

#define MOPT_SET	0x0001
#define MOPT_CLEAR	0x0002
#define MOPT_NOSUPPORT	0x0004
#define MOPT_EXPLICIT	0x0008
#ifdef CONFIG_QUOTA
#define MOPT_Q		0
#define MOPT_QFMT	0x0010
#else
#define MOPT_Q		MOPT_NOSUPPORT
#define MOPT_QFMT	MOPT_NOSUPPORT
#endif
#define MOPT_NO_EXT2	0x0020
#define MOPT_NO_EXT3	0x0040
#define MOPT_EXT4_ONLY	(MOPT_NO_EXT2 | MOPT_NO_EXT3)
#define MOPT_SKIP	0x0080
#define	MOPT_2		0x0100

static const struct mount_opts {
	int	token;
	int	mount_opt;
	int	flags;
} ext4_mount_opts[] = {
	{Opt_minix_df, EXT4_MOUNT_MINIX_DF, MOPT_SET},
	{Opt_bsd_df, EXT4_MOUNT_MINIX_DF, MOPT_CLEAR},
	{Opt_grpid, EXT4_MOUNT_GRPID, MOPT_SET},
	{Opt_nogrpid, EXT4_MOUNT_GRPID, MOPT_CLEAR},
	{Opt_block_validity, EXT4_MOUNT_BLOCK_VALIDITY, MOPT_SET},
	{Opt_noblock_validity, EXT4_MOUNT_BLOCK_VALIDITY, MOPT_CLEAR},
	{Opt_dioread_nolock, EXT4_MOUNT_DIOREAD_NOLOCK,
	 MOPT_EXT4_ONLY | MOPT_SET},
	{Opt_dioread_lock, EXT4_MOUNT_DIOREAD_NOLOCK,
	 MOPT_EXT4_ONLY | MOPT_CLEAR},
	{Opt_discard, EXT4_MOUNT_DISCARD, MOPT_SET},
	{Opt_nodiscard, EXT4_MOUNT_DISCARD, MOPT_CLEAR},
	{Opt_delalloc, EXT4_MOUNT_DELALLOC,
	 MOPT_EXT4_ONLY | MOPT_SET | MOPT_EXPLICIT},
	{Opt_nodelalloc, EXT4_MOUNT_DELALLOC,
	 MOPT_EXT4_ONLY | MOPT_CLEAR},
	{Opt_warn_on_error, EXT4_MOUNT_WARN_ON_ERROR, MOPT_SET},
	{Opt_nowarn_on_error, EXT4_MOUNT_WARN_ON_ERROR, MOPT_CLEAR},
	{Opt_commit, 0, MOPT_NO_EXT2},
	{Opt_nojournal_checksum, EXT4_MOUNT_JOURNAL_CHECKSUM,
	 MOPT_EXT4_ONLY | MOPT_CLEAR},
	{Opt_journal_checksum, EXT4_MOUNT_JOURNAL_CHECKSUM,
	 MOPT_EXT4_ONLY | MOPT_SET | MOPT_EXPLICIT},
	{Opt_journal_async_commit, (EXT4_MOUNT_JOURNAL_ASYNC_COMMIT |
				    EXT4_MOUNT_JOURNAL_CHECKSUM),
	 MOPT_EXT4_ONLY | MOPT_SET | MOPT_EXPLICIT},
	{Opt_noload, EXT4_MOUNT_NOLOAD, MOPT_NO_EXT2 | MOPT_SET},
	{Opt_data_err, EXT4_MOUNT_DATA_ERR_ABORT, MOPT_NO_EXT2},
	{Opt_barrier, EXT4_MOUNT_BARRIER, MOPT_SET},
	{Opt_nobarrier, EXT4_MOUNT_BARRIER, MOPT_CLEAR},
	{Opt_noauto_da_alloc, EXT4_MOUNT_NO_AUTO_DA_ALLOC, MOPT_SET},
	{Opt_auto_da_alloc, EXT4_MOUNT_NO_AUTO_DA_ALLOC, MOPT_CLEAR},
	{Opt_noinit_itable, EXT4_MOUNT_INIT_INODE_TABLE, MOPT_CLEAR},
	{Opt_dax_type, 0, MOPT_EXT4_ONLY},
	{Opt_journal_dev, 0, MOPT_NO_EXT2},
	{Opt_journal_path, 0, MOPT_NO_EXT2},
	{Opt_journal_ioprio, 0, MOPT_NO_EXT2},
	{Opt_data, 0, MOPT_NO_EXT2},
	{Opt_user_xattr, EXT4_MOUNT_XATTR_USER, MOPT_SET},
#ifdef CONFIG_EXT4_FS_POSIX_ACL
	{Opt_acl, EXT4_MOUNT_POSIX_ACL, MOPT_SET},
#else
	{Opt_acl, 0, MOPT_NOSUPPORT},
#endif
	{Opt_nouid32, EXT4_MOUNT_NO_UID32, MOPT_SET},
	{Opt_debug, EXT4_MOUNT_DEBUG, MOPT_SET},
	{Opt_quota, EXT4_MOUNT_QUOTA | EXT4_MOUNT_USRQUOTA, MOPT_SET | MOPT_Q},
	{Opt_usrquota, EXT4_MOUNT_QUOTA | EXT4_MOUNT_USRQUOTA,
							MOPT_SET | MOPT_Q},
	{Opt_grpquota, EXT4_MOUNT_QUOTA | EXT4_MOUNT_GRPQUOTA,
							MOPT_SET | MOPT_Q},
	{Opt_prjquota, EXT4_MOUNT_QUOTA | EXT4_MOUNT_PRJQUOTA,
							MOPT_SET | MOPT_Q},
	{Opt_noquota, (EXT4_MOUNT_QUOTA | EXT4_MOUNT_USRQUOTA |
		       EXT4_MOUNT_GRPQUOTA | EXT4_MOUNT_PRJQUOTA),
							MOPT_CLEAR | MOPT_Q},
	{Opt_usrjquota, 0, MOPT_Q},
	{Opt_grpjquota, 0, MOPT_Q},
	{Opt_jqfmt, 0, MOPT_QFMT},
	{Opt_nombcache, EXT4_MOUNT_NO_MBCACHE, MOPT_SET},
	{Opt_no_prefetch_block_bitmaps, EXT4_MOUNT_NO_PREFETCH_BLOCK_BITMAPS,
	 MOPT_SET},
#ifdef CONFIG_EXT4_DEBUG
	{Opt_fc_debug_force, EXT4_MOUNT2_JOURNAL_FAST_COMMIT,
	 MOPT_SET | MOPT_2 | MOPT_EXT4_ONLY},
#endif
	{Opt_abort, EXT4_MOUNT2_ABORT, MOPT_SET | MOPT_2},
	{Opt_err, 0, 0}
};

#if IS_ENABLED(CONFIG_UNICODE)
static const struct ext4_sb_encodings {
	__u16 magic;
	char *name;
	unsigned int version;
} ext4_sb_encoding_map[] = {
	{EXT4_ENC_UTF8_12_1, "utf8", UNICODE_AGE(12, 1, 0)},
};

static const struct ext4_sb_encodings *
ext4_sb_read_encoding(const struct ext4_super_block *es)
{
	__u16 magic = le16_to_cpu(es->s_encoding);
	int i;

	for (i = 0; i < ARRAY_SIZE(ext4_sb_encoding_map); i++)
		if (magic == ext4_sb_encoding_map[i].magic)
			return &ext4_sb_encoding_map[i];

	return NULL;
}
#endif

#define EXT4_SPEC_JQUOTA			(1 <<  0)
#define EXT4_SPEC_JQFMT				(1 <<  1)
#define EXT4_SPEC_DATAJ				(1 <<  2)
#define EXT4_SPEC_SB_BLOCK			(1 <<  3)
#define EXT4_SPEC_JOURNAL_DEV			(1 <<  4)
#define EXT4_SPEC_JOURNAL_IOPRIO		(1 <<  5)
#define EXT4_SPEC_s_want_extra_isize		(1 <<  7)
#define EXT4_SPEC_s_max_batch_time		(1 <<  8)
#define EXT4_SPEC_s_min_batch_time		(1 <<  9)
#define EXT4_SPEC_s_inode_readahead_blks	(1 << 10)
#define EXT4_SPEC_s_li_wait_mult		(1 << 11)
#define EXT4_SPEC_s_max_dir_size_kb		(1 << 12)
#define EXT4_SPEC_s_stripe			(1 << 13)
#define EXT4_SPEC_s_resuid			(1 << 14)
#define EXT4_SPEC_s_resgid			(1 << 15)
#define EXT4_SPEC_s_commit_interval		(1 << 16)
#define EXT4_SPEC_s_fc_debug_max_replay		(1 << 17)
#define EXT4_SPEC_s_sb_block			(1 << 18)
#define EXT4_SPEC_mb_optimize_scan		(1 << 19)

struct ext4_fs_context {
	char		*s_qf_names[EXT4_MAXQUOTAS];
	struct fscrypt_dummy_policy dummy_enc_policy;
	int		s_jquota_fmt;	/* Format of quota to use */
#ifdef CONFIG_EXT4_DEBUG
	int s_fc_debug_max_replay;
#endif
	unsigned short	qname_spec;
	unsigned long	vals_s_flags;	/* Bits to set in s_flags */
	unsigned long	mask_s_flags;	/* Bits changed in s_flags */
	unsigned long	journal_devnum;
	unsigned long	s_commit_interval;
	unsigned long	s_stripe;
	unsigned int	s_inode_readahead_blks;
	unsigned int	s_want_extra_isize;
	unsigned int	s_li_wait_mult;
	unsigned int	s_max_dir_size_kb;
	unsigned int	journal_ioprio;
	unsigned int	vals_s_mount_opt;
	unsigned int	mask_s_mount_opt;
	unsigned int	vals_s_mount_opt2;
	unsigned int	mask_s_mount_opt2;
	unsigned int	opt_flags;	/* MOPT flags */
	unsigned int	spec;
	u32		s_max_batch_time;
	u32		s_min_batch_time;
	kuid_t		s_resuid;
	kgid_t		s_resgid;
	ext4_fsblk_t	s_sb_block;
};

static void ext4_fc_free(struct fs_context *fc)
{
	struct ext4_fs_context *ctx = fc->fs_private;
	int i;

	if (!ctx)
		return;

	for (i = 0; i < EXT4_MAXQUOTAS; i++)
		kfree(ctx->s_qf_names[i]);

	fscrypt_free_dummy_policy(&ctx->dummy_enc_policy);
	kfree(ctx);
}

int ext4_init_fs_context(struct fs_context *fc)
{
	struct ext4_fs_context *ctx;

	ctx = kzalloc(sizeof(struct ext4_fs_context), GFP_KERNEL);
	if (!ctx)
		return -ENOMEM;

	fc->fs_private = ctx;
	fc->ops = &ext4_context_ops;

	return 0;
}

#ifdef CONFIG_QUOTA
/*
 * Note the name of the specified quota file.
 */
static int note_qf_name(struct fs_context *fc, int qtype,
		       struct fs_parameter *param)
{
	struct ext4_fs_context *ctx = fc->fs_private;
	char *qname;

	if (param->size < 1) {
		ext4_msg(NULL, KERN_ERR, "Missing quota name");
		return -EINVAL;
	}
	if (strchr(param->string, '/')) {
		ext4_msg(NULL, KERN_ERR,
			 "quotafile must be on filesystem root");
		return -EINVAL;
	}
	if (ctx->s_qf_names[qtype]) {
		if (strcmp(ctx->s_qf_names[qtype], param->string) != 0) {
			ext4_msg(NULL, KERN_ERR,
				 "%s quota file already specified",
				 QTYPE2NAME(qtype));
			return -EINVAL;
		}
		return 0;
	}

	qname = kmemdup_nul(param->string, param->size, GFP_KERNEL);
	if (!qname) {
		ext4_msg(NULL, KERN_ERR,
			 "Not enough memory for storing quotafile name");
		return -ENOMEM;
	}
	ctx->s_qf_names[qtype] = qname;
	ctx->qname_spec |= 1 << qtype;
	ctx->spec |= EXT4_SPEC_JQUOTA;
	return 0;
}

/*
 * Clear the name of the specified quota file.
 */
static int unnote_qf_name(struct fs_context *fc, int qtype)
{
	struct ext4_fs_context *ctx = fc->fs_private;

	if (ctx->s_qf_names[qtype])
		kfree(ctx->s_qf_names[qtype]);

	ctx->s_qf_names[qtype] = NULL;
	ctx->qname_spec |= 1 << qtype;
	ctx->spec |= EXT4_SPEC_JQUOTA;
	return 0;
}
#endif

static int ext4_parse_test_dummy_encryption(const struct fs_parameter *param,
					    struct ext4_fs_context *ctx)
{
	int err;

	if (!IS_ENABLED(CONFIG_FS_ENCRYPTION)) {
		ext4_msg(NULL, KERN_WARNING,
			 "test_dummy_encryption option not supported");
		return -EINVAL;
	}
	err = fscrypt_parse_test_dummy_encryption(param,
						  &ctx->dummy_enc_policy);
	if (err == -EINVAL) {
		ext4_msg(NULL, KERN_WARNING,
			 "Value of option \"%s\" is unrecognized", param->key);
	} else if (err == -EEXIST) {
		ext4_msg(NULL, KERN_WARNING,
			 "Conflicting test_dummy_encryption options");
		return -EINVAL;
	}
	return err;
}

#define EXT4_SET_CTX(name)						\
static inline void ctx_set_##name(struct ext4_fs_context *ctx,		\
				  unsigned long flag)			\
{									\
	ctx->mask_s_##name |= flag;					\
	ctx->vals_s_##name |= flag;					\
}

#define EXT4_CLEAR_CTX(name)						\
static inline void ctx_clear_##name(struct ext4_fs_context *ctx,	\
				    unsigned long flag)			\
{									\
	ctx->mask_s_##name |= flag;					\
	ctx->vals_s_##name &= ~flag;					\
}

#define EXT4_TEST_CTX(name)						\
static inline unsigned long						\
ctx_test_##name(struct ext4_fs_context *ctx, unsigned long flag)	\
{									\
	return (ctx->vals_s_##name & flag);				\
}

EXT4_SET_CTX(flags); /* set only */
EXT4_SET_CTX(mount_opt);
EXT4_CLEAR_CTX(mount_opt);
EXT4_TEST_CTX(mount_opt);
EXT4_SET_CTX(mount_opt2);
EXT4_CLEAR_CTX(mount_opt2);
EXT4_TEST_CTX(mount_opt2);

static int ext4_parse_param(struct fs_context *fc, struct fs_parameter *param)
{
	struct ext4_fs_context *ctx = fc->fs_private;
	struct fs_parse_result result;
	const struct mount_opts *m;
	int is_remount;
	kuid_t uid;
	kgid_t gid;
	int token;

	token = fs_parse(fc, ext4_param_specs, param, &result);
	if (token < 0)
		return token;
	is_remount = fc->purpose == FS_CONTEXT_FOR_RECONFIGURE;

	for (m = ext4_mount_opts; m->token != Opt_err; m++)
		if (token == m->token)
			break;

	ctx->opt_flags |= m->flags;

	if (m->flags & MOPT_EXPLICIT) {
		if (m->mount_opt & EXT4_MOUNT_DELALLOC) {
			ctx_set_mount_opt2(ctx, EXT4_MOUNT2_EXPLICIT_DELALLOC);
		} else if (m->mount_opt & EXT4_MOUNT_JOURNAL_CHECKSUM) {
			ctx_set_mount_opt2(ctx,
				       EXT4_MOUNT2_EXPLICIT_JOURNAL_CHECKSUM);
		} else
			return -EINVAL;
	}

	if (m->flags & MOPT_NOSUPPORT) {
		ext4_msg(NULL, KERN_ERR, "%s option not supported",
			 param->key);
		return 0;
	}

	switch (token) {
#ifdef CONFIG_QUOTA
	case Opt_usrjquota:
		if (!*param->string)
			return unnote_qf_name(fc, USRQUOTA);
		else
			return note_qf_name(fc, USRQUOTA, param);
	case Opt_grpjquota:
		if (!*param->string)
			return unnote_qf_name(fc, GRPQUOTA);
		else
			return note_qf_name(fc, GRPQUOTA, param);
#endif
	case Opt_sb:
		if (fc->purpose == FS_CONTEXT_FOR_RECONFIGURE) {
			ext4_msg(NULL, KERN_WARNING,
				 "Ignoring %s option on remount", param->key);
		} else {
			ctx->s_sb_block = result.uint_32;
			ctx->spec |= EXT4_SPEC_s_sb_block;
		}
		return 0;
	case Opt_removed:
		ext4_msg(NULL, KERN_WARNING, "Ignoring removed %s option",
			 param->key);
		return 0;
	case Opt_inlinecrypt:
#ifdef CONFIG_FS_ENCRYPTION_INLINE_CRYPT
		ctx_set_flags(ctx, SB_INLINECRYPT);
#else
		ext4_msg(NULL, KERN_ERR, "inline encryption not supported");
#endif
		return 0;
	case Opt_errors:
		ctx_clear_mount_opt(ctx, EXT4_MOUNT_ERRORS_MASK);
		ctx_set_mount_opt(ctx, result.uint_32);
		return 0;
#ifdef CONFIG_QUOTA
	case Opt_jqfmt:
		ctx->s_jquota_fmt = result.uint_32;
		ctx->spec |= EXT4_SPEC_JQFMT;
		return 0;
#endif
	case Opt_data:
		ctx_clear_mount_opt(ctx, EXT4_MOUNT_DATA_FLAGS);
		ctx_set_mount_opt(ctx, result.uint_32);
		ctx->spec |= EXT4_SPEC_DATAJ;
		return 0;
	case Opt_commit:
		if (result.uint_32 == 0)
			result.uint_32 = JBD2_DEFAULT_MAX_COMMIT_AGE;
		else if (result.uint_32 > INT_MAX / HZ) {
			ext4_msg(NULL, KERN_ERR,
				 "Invalid commit interval %d, "
				 "must be smaller than %d",
				 result.uint_32, INT_MAX / HZ);
			return -EINVAL;
		}
		ctx->s_commit_interval = HZ * result.uint_32;
		ctx->spec |= EXT4_SPEC_s_commit_interval;
		return 0;
	case Opt_debug_want_extra_isize:
		if ((result.uint_32 & 1) || (result.uint_32 < 4)) {
			ext4_msg(NULL, KERN_ERR,
				 "Invalid want_extra_isize %d", result.uint_32);
			return -EINVAL;
		}
		ctx->s_want_extra_isize = result.uint_32;
		ctx->spec |= EXT4_SPEC_s_want_extra_isize;
		return 0;
	case Opt_max_batch_time:
		ctx->s_max_batch_time = result.uint_32;
		ctx->spec |= EXT4_SPEC_s_max_batch_time;
		return 0;
	case Opt_min_batch_time:
		ctx->s_min_batch_time = result.uint_32;
		ctx->spec |= EXT4_SPEC_s_min_batch_time;
		return 0;
	case Opt_inode_readahead_blks:
		if (result.uint_32 &&
		    (result.uint_32 > (1 << 30) ||
		     !is_power_of_2(result.uint_32))) {
			ext4_msg(NULL, KERN_ERR,
				 "EXT4-fs: inode_readahead_blks must be "
				 "0 or a power of 2 smaller than 2^31");
			return -EINVAL;
		}
		ctx->s_inode_readahead_blks = result.uint_32;
		ctx->spec |= EXT4_SPEC_s_inode_readahead_blks;
		return 0;
	case Opt_init_itable:
		ctx_set_mount_opt(ctx, EXT4_MOUNT_INIT_INODE_TABLE);
		ctx->s_li_wait_mult = EXT4_DEF_LI_WAIT_MULT;
		if (param->type == fs_value_is_string)
			ctx->s_li_wait_mult = result.uint_32;
		ctx->spec |= EXT4_SPEC_s_li_wait_mult;
		return 0;
	case Opt_max_dir_size_kb:
		ctx->s_max_dir_size_kb = result.uint_32;
		ctx->spec |= EXT4_SPEC_s_max_dir_size_kb;
		return 0;
#ifdef CONFIG_EXT4_DEBUG
	case Opt_fc_debug_max_replay:
		ctx->s_fc_debug_max_replay = result.uint_32;
		ctx->spec |= EXT4_SPEC_s_fc_debug_max_replay;
		return 0;
#endif
	case Opt_stripe:
		ctx->s_stripe = result.uint_32;
		ctx->spec |= EXT4_SPEC_s_stripe;
		return 0;
	case Opt_resuid:
		uid = make_kuid(current_user_ns(), result.uint_32);
		if (!uid_valid(uid)) {
			ext4_msg(NULL, KERN_ERR, "Invalid uid value %d",
				 result.uint_32);
			return -EINVAL;
		}
		ctx->s_resuid = uid;
		ctx->spec |= EXT4_SPEC_s_resuid;
		return 0;
	case Opt_resgid:
		gid = make_kgid(current_user_ns(), result.uint_32);
		if (!gid_valid(gid)) {
			ext4_msg(NULL, KERN_ERR, "Invalid gid value %d",
				 result.uint_32);
			return -EINVAL;
		}
		ctx->s_resgid = gid;
		ctx->spec |= EXT4_SPEC_s_resgid;
		return 0;
	case Opt_journal_dev:
		if (is_remount) {
			ext4_msg(NULL, KERN_ERR,
				 "Cannot specify journal on remount");
			return -EINVAL;
		}
		ctx->journal_devnum = result.uint_32;
		ctx->spec |= EXT4_SPEC_JOURNAL_DEV;
		return 0;
	case Opt_journal_path:
	{
		struct inode *journal_inode;
		struct path path;
		int error;

		if (is_remount) {
			ext4_msg(NULL, KERN_ERR,
				 "Cannot specify journal on remount");
			return -EINVAL;
		}

		error = fs_lookup_param(fc, param, 1, LOOKUP_FOLLOW, &path);
		if (error) {
			ext4_msg(NULL, KERN_ERR, "error: could not find "
				 "journal device path");
			return -EINVAL;
		}

		journal_inode = d_inode(path.dentry);
		ctx->journal_devnum = new_encode_dev(journal_inode->i_rdev);
		ctx->spec |= EXT4_SPEC_JOURNAL_DEV;
		path_put(&path);
		return 0;
	}
	case Opt_journal_ioprio:
		if (result.uint_32 > 7) {
			ext4_msg(NULL, KERN_ERR, "Invalid journal IO priority"
				 " (must be 0-7)");
			return -EINVAL;
		}
		ctx->journal_ioprio =
			IOPRIO_PRIO_VALUE(IOPRIO_CLASS_BE, result.uint_32);
		ctx->spec |= EXT4_SPEC_JOURNAL_IOPRIO;
		return 0;
	case Opt_test_dummy_encryption:
		return ext4_parse_test_dummy_encryption(param, ctx);
	case Opt_dax:
	case Opt_dax_type:
#ifdef CONFIG_FS_DAX
	{
		int type = (token == Opt_dax) ?
			   Opt_dax : result.uint_32;

		switch (type) {
		case Opt_dax:
		case Opt_dax_always:
			ctx_set_mount_opt(ctx, EXT4_MOUNT_DAX_ALWAYS);
			ctx_clear_mount_opt2(ctx, EXT4_MOUNT2_DAX_NEVER);
			break;
		case Opt_dax_never:
			ctx_set_mount_opt2(ctx, EXT4_MOUNT2_DAX_NEVER);
			ctx_clear_mount_opt(ctx, EXT4_MOUNT_DAX_ALWAYS);
			break;
		case Opt_dax_inode:
			ctx_clear_mount_opt(ctx, EXT4_MOUNT_DAX_ALWAYS);
			ctx_clear_mount_opt2(ctx, EXT4_MOUNT2_DAX_NEVER);
			/* Strictly for printing options */
			ctx_set_mount_opt2(ctx, EXT4_MOUNT2_DAX_INODE);
			break;
		}
		return 0;
	}
#else
		ext4_msg(NULL, KERN_INFO, "dax option not supported");
		return -EINVAL;
#endif
	case Opt_data_err:
		if (result.uint_32 == Opt_data_err_abort)
			ctx_set_mount_opt(ctx, m->mount_opt);
		else if (result.uint_32 == Opt_data_err_ignore)
			ctx_clear_mount_opt(ctx, m->mount_opt);
		return 0;
	case Opt_mb_optimize_scan:
		if (result.int_32 == 1) {
			ctx_set_mount_opt2(ctx, EXT4_MOUNT2_MB_OPTIMIZE_SCAN);
			ctx->spec |= EXT4_SPEC_mb_optimize_scan;
		} else if (result.int_32 == 0) {
			ctx_clear_mount_opt2(ctx, EXT4_MOUNT2_MB_OPTIMIZE_SCAN);
			ctx->spec |= EXT4_SPEC_mb_optimize_scan;
		} else {
			ext4_msg(NULL, KERN_WARNING,
				 "mb_optimize_scan should be set to 0 or 1.");
			return -EINVAL;
		}
		return 0;
	}

	/*
	 * At this point we should only be getting options requiring MOPT_SET,
	 * or MOPT_CLEAR. Anything else is a bug
	 */
	if (m->token == Opt_err) {
		ext4_msg(NULL, KERN_WARNING, "buggy handling of option %s",
			 param->key);
		WARN_ON(1);
		return -EINVAL;
	}

	else {
		unsigned int set = 0;

		if ((param->type == fs_value_is_flag) ||
		    result.uint_32 > 0)
			set = 1;

		if (m->flags & MOPT_CLEAR)
			set = !set;
		else if (unlikely(!(m->flags & MOPT_SET))) {
			ext4_msg(NULL, KERN_WARNING,
				 "buggy handling of option %s",
				 param->key);
			WARN_ON(1);
			return -EINVAL;
		}
		if (m->flags & MOPT_2) {
			if (set != 0)
				ctx_set_mount_opt2(ctx, m->mount_opt);
			else
				ctx_clear_mount_opt2(ctx, m->mount_opt);
		} else {
			if (set != 0)
				ctx_set_mount_opt(ctx, m->mount_opt);
			else
				ctx_clear_mount_opt(ctx, m->mount_opt);
		}
	}

	return 0;
}

static int parse_options(struct fs_context *fc, char *options)
{
	struct fs_parameter param;
	int ret;
	char *key;

	if (!options)
		return 0;

	while ((key = strsep(&options, ",")) != NULL) {
		if (*key) {
			size_t v_len = 0;
			char *value = strchr(key, '=');

			param.type = fs_value_is_flag;
			param.string = NULL;

			if (value) {
				if (value == key)
					continue;

				*value++ = 0;
				v_len = strlen(value);
				param.string = kmemdup_nul(value, v_len,
							   GFP_KERNEL);
				if (!param.string)
					return -ENOMEM;
				param.type = fs_value_is_string;
			}

			param.key = key;
			param.size = v_len;

			ret = ext4_parse_param(fc, &param);
			if (param.string)
				kfree(param.string);
			if (ret < 0)
				return ret;
		}
	}

	ret = ext4_validate_options(fc);
	if (ret < 0)
		return ret;

	return 0;
}

static int parse_apply_sb_mount_options(struct super_block *sb,
					struct ext4_fs_context *m_ctx)
{
	struct ext4_sb_info *sbi = EXT4_SB(sb);
	char *s_mount_opts = NULL;
	struct ext4_fs_context *s_ctx = NULL;
	struct fs_context *fc = NULL;
	int ret = -ENOMEM;

	if (!sbi->s_es->s_mount_opts[0])
		return 0;

	s_mount_opts = kstrndup(sbi->s_es->s_mount_opts,
				sizeof(sbi->s_es->s_mount_opts),
				GFP_KERNEL);
	if (!s_mount_opts)
		return ret;

	fc = kzalloc(sizeof(struct fs_context), GFP_KERNEL);
	if (!fc)
		goto out_free;

	s_ctx = kzalloc(sizeof(struct ext4_fs_context), GFP_KERNEL);
	if (!s_ctx)
		goto out_free;

	fc->fs_private = s_ctx;
	fc->s_fs_info = sbi;

	ret = parse_options(fc, s_mount_opts);
	if (ret < 0)
		goto parse_failed;

	ret = ext4_check_opt_consistency(fc, sb);
	if (ret < 0) {
parse_failed:
		ext4_msg(sb, KERN_WARNING,
			 "failed to parse options in superblock: %s",
			 s_mount_opts);
		ret = 0;
		goto out_free;
	}

	if (s_ctx->spec & EXT4_SPEC_JOURNAL_DEV)
		m_ctx->journal_devnum = s_ctx->journal_devnum;
	if (s_ctx->spec & EXT4_SPEC_JOURNAL_IOPRIO)
		m_ctx->journal_ioprio = s_ctx->journal_ioprio;

	ext4_apply_options(fc, sb);
	ret = 0;

out_free:
	if (fc) {
		ext4_fc_free(fc);
		kfree(fc);
	}
	kfree(s_mount_opts);
	return ret;
}

static void ext4_apply_quota_options(struct fs_context *fc,
				     struct super_block *sb)
{
#ifdef CONFIG_QUOTA
	bool quota_feature = ext4_has_feature_quota(sb);
	struct ext4_fs_context *ctx = fc->fs_private;
	struct ext4_sb_info *sbi = EXT4_SB(sb);
	char *qname;
	int i;

	if (quota_feature)
		return;

	if (ctx->spec & EXT4_SPEC_JQUOTA) {
		for (i = 0; i < EXT4_MAXQUOTAS; i++) {
			if (!(ctx->qname_spec & (1 << i)))
				continue;

			qname = ctx->s_qf_names[i]; /* May be NULL */
			if (qname)
				set_opt(sb, QUOTA);
			ctx->s_qf_names[i] = NULL;
			qname = rcu_replace_pointer(sbi->s_qf_names[i], qname,
						lockdep_is_held(&sb->s_umount));
			if (qname)
				kfree_rcu_mightsleep(qname);
		}
	}

	if (ctx->spec & EXT4_SPEC_JQFMT)
		sbi->s_jquota_fmt = ctx->s_jquota_fmt;
#endif
}

/*
 * Check quota settings consistency.
 */
static int ext4_check_quota_consistency(struct fs_context *fc,
					struct super_block *sb)
{
#ifdef CONFIG_QUOTA
	struct ext4_fs_context *ctx = fc->fs_private;
	struct ext4_sb_info *sbi = EXT4_SB(sb);
	bool quota_feature = ext4_has_feature_quota(sb);
	bool quota_loaded = sb_any_quota_loaded(sb);
	bool usr_qf_name, grp_qf_name, usrquota, grpquota;
	int quota_flags, i;

	/*
	 * We do the test below only for project quotas. 'usrquota' and
	 * 'grpquota' mount options are allowed even without quota feature
	 * to support legacy quotas in quota files.
	 */
	if (ctx_test_mount_opt(ctx, EXT4_MOUNT_PRJQUOTA) &&
	    !ext4_has_feature_project(sb)) {
		ext4_msg(NULL, KERN_ERR, "Project quota feature not enabled. "
			 "Cannot enable project quota enforcement.");
		return -EINVAL;
	}

	quota_flags = EXT4_MOUNT_QUOTA | EXT4_MOUNT_USRQUOTA |
		      EXT4_MOUNT_GRPQUOTA | EXT4_MOUNT_PRJQUOTA;
	if (quota_loaded &&
	    ctx->mask_s_mount_opt & quota_flags &&
	    !ctx_test_mount_opt(ctx, quota_flags))
		goto err_quota_change;

	if (ctx->spec & EXT4_SPEC_JQUOTA) {

		for (i = 0; i < EXT4_MAXQUOTAS; i++) {
			if (!(ctx->qname_spec & (1 << i)))
				continue;

			if (quota_loaded &&
			    !!sbi->s_qf_names[i] != !!ctx->s_qf_names[i])
				goto err_jquota_change;

			if (sbi->s_qf_names[i] && ctx->s_qf_names[i] &&
			    strcmp(get_qf_name(sb, sbi, i),
				   ctx->s_qf_names[i]) != 0)
				goto err_jquota_specified;
		}

		if (quota_feature) {
			ext4_msg(NULL, KERN_INFO,
				 "Journaled quota options ignored when "
				 "QUOTA feature is enabled");
			return 0;
		}
	}

	if (ctx->spec & EXT4_SPEC_JQFMT) {
		if (sbi->s_jquota_fmt != ctx->s_jquota_fmt && quota_loaded)
			goto err_jquota_change;
		if (quota_feature) {
			ext4_msg(NULL, KERN_INFO, "Quota format mount options "
				 "ignored when QUOTA feature is enabled");
			return 0;
		}
	}

	/* Make sure we don't mix old and new quota format */
	usr_qf_name = (get_qf_name(sb, sbi, USRQUOTA) ||
		       ctx->s_qf_names[USRQUOTA]);
	grp_qf_name = (get_qf_name(sb, sbi, GRPQUOTA) ||
		       ctx->s_qf_names[GRPQUOTA]);

	usrquota = (ctx_test_mount_opt(ctx, EXT4_MOUNT_USRQUOTA) ||
		    test_opt(sb, USRQUOTA));

	grpquota = (ctx_test_mount_opt(ctx, EXT4_MOUNT_GRPQUOTA) ||
		    test_opt(sb, GRPQUOTA));

	if (usr_qf_name) {
		ctx_clear_mount_opt(ctx, EXT4_MOUNT_USRQUOTA);
		usrquota = false;
	}
	if (grp_qf_name) {
		ctx_clear_mount_opt(ctx, EXT4_MOUNT_GRPQUOTA);
		grpquota = false;
	}

	if (usr_qf_name || grp_qf_name) {
		if (usrquota || grpquota) {
			ext4_msg(NULL, KERN_ERR, "old and new quota "
				 "format mixing");
			return -EINVAL;
		}

		if (!(ctx->spec & EXT4_SPEC_JQFMT || sbi->s_jquota_fmt)) {
			ext4_msg(NULL, KERN_ERR, "journaled quota format "
				 "not specified");
			return -EINVAL;
		}
	}

	return 0;

err_quota_change:
	ext4_msg(NULL, KERN_ERR,
		 "Cannot change quota options when quota turned on");
	return -EINVAL;
err_jquota_change:
	ext4_msg(NULL, KERN_ERR, "Cannot change journaled quota "
		 "options when quota turned on");
	return -EINVAL;
err_jquota_specified:
	ext4_msg(NULL, KERN_ERR, "%s quota file already specified",
		 QTYPE2NAME(i));
	return -EINVAL;
#else
	return 0;
#endif
}

static int ext4_check_test_dummy_encryption(const struct fs_context *fc,
					    struct super_block *sb)
{
	const struct ext4_fs_context *ctx = fc->fs_private;
	const struct ext4_sb_info *sbi = EXT4_SB(sb);

	if (!fscrypt_is_dummy_policy_set(&ctx->dummy_enc_policy))
		return 0;

	if (!ext4_has_feature_encrypt(sb)) {
		ext4_msg(NULL, KERN_WARNING,
			 "test_dummy_encryption requires encrypt feature");
		return -EINVAL;
	}
	/*
	 * This mount option is just for testing, and it's not worthwhile to
	 * implement the extra complexity (e.g. RCU protection) that would be
	 * needed to allow it to be set or changed during remount.  We do allow
	 * it to be specified during remount, but only if there is no change.
	 */
	if (fc->purpose == FS_CONTEXT_FOR_RECONFIGURE) {
		if (fscrypt_dummy_policies_equal(&sbi->s_dummy_enc_policy,
						 &ctx->dummy_enc_policy))
			return 0;
		ext4_msg(NULL, KERN_WARNING,
			 "Can't set or change test_dummy_encryption on remount");
		return -EINVAL;
	}
	/* Also make sure s_mount_opts didn't contain a conflicting value. */
	if (fscrypt_is_dummy_policy_set(&sbi->s_dummy_enc_policy)) {
		if (fscrypt_dummy_policies_equal(&sbi->s_dummy_enc_policy,
						 &ctx->dummy_enc_policy))
			return 0;
		ext4_msg(NULL, KERN_WARNING,
			 "Conflicting test_dummy_encryption options");
		return -EINVAL;
	}
	return 0;
}

static void ext4_apply_test_dummy_encryption(struct ext4_fs_context *ctx,
					     struct super_block *sb)
{
	if (!fscrypt_is_dummy_policy_set(&ctx->dummy_enc_policy) ||
	    /* if already set, it was already verified to be the same */
	    fscrypt_is_dummy_policy_set(&EXT4_SB(sb)->s_dummy_enc_policy))
		return;
	EXT4_SB(sb)->s_dummy_enc_policy = ctx->dummy_enc_policy;
	memset(&ctx->dummy_enc_policy, 0, sizeof(ctx->dummy_enc_policy));
	ext4_msg(sb, KERN_WARNING, "Test dummy encryption mode enabled");
}

static int ext4_check_opt_consistency(struct fs_context *fc,
				      struct super_block *sb)
{
	struct ext4_fs_context *ctx = fc->fs_private;
	struct ext4_sb_info *sbi = fc->s_fs_info;
	int is_remount = fc->purpose == FS_CONTEXT_FOR_RECONFIGURE;
	int err;

	if ((ctx->opt_flags & MOPT_NO_EXT2) && IS_EXT2_SB(sb)) {
		ext4_msg(NULL, KERN_ERR,
			 "Mount option(s) incompatible with ext2");
		return -EINVAL;
	}
	if ((ctx->opt_flags & MOPT_NO_EXT3) && IS_EXT3_SB(sb)) {
		ext4_msg(NULL, KERN_ERR,
			 "Mount option(s) incompatible with ext3");
		return -EINVAL;
	}

	if (ctx->s_want_extra_isize >
	    (sbi->s_inode_size - EXT4_GOOD_OLD_INODE_SIZE)) {
		ext4_msg(NULL, KERN_ERR,
			 "Invalid want_extra_isize %d",
			 ctx->s_want_extra_isize);
		return -EINVAL;
	}

	err = ext4_check_test_dummy_encryption(fc, sb);
	if (err)
		return err;

	if ((ctx->spec & EXT4_SPEC_DATAJ) && is_remount) {
		if (!sbi->s_journal) {
			ext4_msg(NULL, KERN_WARNING,
				 "Remounting file system with no journal "
				 "so ignoring journalled data option");
			ctx_clear_mount_opt(ctx, EXT4_MOUNT_DATA_FLAGS);
		} else if (ctx_test_mount_opt(ctx, EXT4_MOUNT_DATA_FLAGS) !=
			   test_opt(sb, DATA_FLAGS)) {
			ext4_msg(NULL, KERN_ERR, "Cannot change data mode "
				 "on remount");
			return -EINVAL;
		}
	}

	if (is_remount) {
		if (ctx_test_mount_opt(ctx, EXT4_MOUNT_DAX_ALWAYS) &&
		    (test_opt(sb, DATA_FLAGS) == EXT4_MOUNT_JOURNAL_DATA)) {
			ext4_msg(NULL, KERN_ERR, "can't mount with "
				 "both data=journal and dax");
			return -EINVAL;
		}

		if (ctx_test_mount_opt(ctx, EXT4_MOUNT_DAX_ALWAYS) &&
		    (!(sbi->s_mount_opt & EXT4_MOUNT_DAX_ALWAYS) ||
		     (sbi->s_mount_opt2 & EXT4_MOUNT2_DAX_NEVER))) {
fail_dax_change_remount:
			ext4_msg(NULL, KERN_ERR, "can't change "
				 "dax mount option while remounting");
			return -EINVAL;
		} else if (ctx_test_mount_opt2(ctx, EXT4_MOUNT2_DAX_NEVER) &&
			 (!(sbi->s_mount_opt2 & EXT4_MOUNT2_DAX_NEVER) ||
			  (sbi->s_mount_opt & EXT4_MOUNT_DAX_ALWAYS))) {
			goto fail_dax_change_remount;
		} else if (ctx_test_mount_opt2(ctx, EXT4_MOUNT2_DAX_INODE) &&
			   ((sbi->s_mount_opt & EXT4_MOUNT_DAX_ALWAYS) ||
			    (sbi->s_mount_opt2 & EXT4_MOUNT2_DAX_NEVER) ||
			    !(sbi->s_mount_opt2 & EXT4_MOUNT2_DAX_INODE))) {
			goto fail_dax_change_remount;
		}
	}

	return ext4_check_quota_consistency(fc, sb);
}

static void ext4_apply_options(struct fs_context *fc, struct super_block *sb)
{
	struct ext4_fs_context *ctx = fc->fs_private;
	struct ext4_sb_info *sbi = fc->s_fs_info;

	sbi->s_mount_opt &= ~ctx->mask_s_mount_opt;
	sbi->s_mount_opt |= ctx->vals_s_mount_opt;
	sbi->s_mount_opt2 &= ~ctx->mask_s_mount_opt2;
	sbi->s_mount_opt2 |= ctx->vals_s_mount_opt2;
	sb->s_flags &= ~ctx->mask_s_flags;
	sb->s_flags |= ctx->vals_s_flags;

#define APPLY(X) ({ if (ctx->spec & EXT4_SPEC_##X) sbi->X = ctx->X; })
	APPLY(s_commit_interval);
	APPLY(s_stripe);
	APPLY(s_max_batch_time);
	APPLY(s_min_batch_time);
	APPLY(s_want_extra_isize);
	APPLY(s_inode_readahead_blks);
	APPLY(s_max_dir_size_kb);
	APPLY(s_li_wait_mult);
	APPLY(s_resgid);
	APPLY(s_resuid);

#ifdef CONFIG_EXT4_DEBUG
	APPLY(s_fc_debug_max_replay);
#endif

	ext4_apply_quota_options(fc, sb);
	ext4_apply_test_dummy_encryption(ctx, sb);
}


static int ext4_validate_options(struct fs_context *fc)
{
#ifdef CONFIG_QUOTA
	struct ext4_fs_context *ctx = fc->fs_private;
	char *usr_qf_name, *grp_qf_name;

	usr_qf_name = ctx->s_qf_names[USRQUOTA];
	grp_qf_name = ctx->s_qf_names[GRPQUOTA];

	if (usr_qf_name || grp_qf_name) {
		if (ctx_test_mount_opt(ctx, EXT4_MOUNT_USRQUOTA) && usr_qf_name)
			ctx_clear_mount_opt(ctx, EXT4_MOUNT_USRQUOTA);

		if (ctx_test_mount_opt(ctx, EXT4_MOUNT_GRPQUOTA) && grp_qf_name)
			ctx_clear_mount_opt(ctx, EXT4_MOUNT_GRPQUOTA);

		if (ctx_test_mount_opt(ctx, EXT4_MOUNT_USRQUOTA) ||
		    ctx_test_mount_opt(ctx, EXT4_MOUNT_GRPQUOTA)) {
			ext4_msg(NULL, KERN_ERR, "old and new quota "
				 "format mixing");
			return -EINVAL;
		}
	}
#endif
	return 1;
}

static inline void ext4_show_quota_options(struct seq_file *seq,
					   struct super_block *sb)
{
#if defined(CONFIG_QUOTA)
	struct ext4_sb_info *sbi = EXT4_SB(sb);
	char *usr_qf_name, *grp_qf_name;

	if (sbi->s_jquota_fmt) {
		char *fmtname = "";

		switch (sbi->s_jquota_fmt) {
		case QFMT_VFS_OLD:
			fmtname = "vfsold";
			break;
		case QFMT_VFS_V0:
			fmtname = "vfsv0";
			break;
		case QFMT_VFS_V1:
			fmtname = "vfsv1";
			break;
		}
		seq_printf(seq, ",jqfmt=%s", fmtname);
	}

	rcu_read_lock();
	usr_qf_name = rcu_dereference(sbi->s_qf_names[USRQUOTA]);
	grp_qf_name = rcu_dereference(sbi->s_qf_names[GRPQUOTA]);
	if (usr_qf_name)
		seq_show_option(seq, "usrjquota", usr_qf_name);
	if (grp_qf_name)
		seq_show_option(seq, "grpjquota", grp_qf_name);
	rcu_read_unlock();
#endif
}

static const char *token2str(int token)
{
	const struct fs_parameter_spec *spec;

	for (spec = ext4_param_specs; spec->name != NULL; spec++)
		if (spec->opt == token && !spec->type)
			break;
	return spec->name;
}

/*
 * Show an option if
 *  - it's set to a non-default value OR
 *  - if the per-sb default is different from the global default
 */
static int _ext4_show_options(struct seq_file *seq, struct super_block *sb,
			      int nodefs)
{
	struct ext4_sb_info *sbi = EXT4_SB(sb);
	struct ext4_super_block *es = sbi->s_es;
	int def_errors;
	const struct mount_opts *m;
	char sep = nodefs ? '\n' : ',';

#define SEQ_OPTS_PUTS(str) seq_printf(seq, "%c" str, sep)
#define SEQ_OPTS_PRINT(str, arg) seq_printf(seq, "%c" str, sep, arg)

	if (sbi->s_sb_block != 1)
		SEQ_OPTS_PRINT("sb=%llu", sbi->s_sb_block);

	for (m = ext4_mount_opts; m->token != Opt_err; m++) {
		int want_set = m->flags & MOPT_SET;
		int opt_2 = m->flags & MOPT_2;
		unsigned int mount_opt, def_mount_opt;

		if (((m->flags & (MOPT_SET|MOPT_CLEAR)) == 0) ||
		    m->flags & MOPT_SKIP)
			continue;

		if (opt_2) {
			mount_opt = sbi->s_mount_opt2;
			def_mount_opt = sbi->s_def_mount_opt2;
		} else {
			mount_opt = sbi->s_mount_opt;
			def_mount_opt = sbi->s_def_mount_opt;
		}
		/* skip if same as the default */
		if (!nodefs && !(m->mount_opt & (mount_opt ^ def_mount_opt)))
			continue;
		/* select Opt_noFoo vs Opt_Foo */
		if ((want_set &&
		     (mount_opt & m->mount_opt) != m->mount_opt) ||
		    (!want_set && (mount_opt & m->mount_opt)))
			continue;
		SEQ_OPTS_PRINT("%s", token2str(m->token));
	}

	if (nodefs || !uid_eq(sbi->s_resuid, make_kuid(&init_user_ns, EXT4_DEF_RESUID)) ||
	    le16_to_cpu(es->s_def_resuid) != EXT4_DEF_RESUID)
		SEQ_OPTS_PRINT("resuid=%u",
				from_kuid_munged(&init_user_ns, sbi->s_resuid));
	if (nodefs || !gid_eq(sbi->s_resgid, make_kgid(&init_user_ns, EXT4_DEF_RESGID)) ||
	    le16_to_cpu(es->s_def_resgid) != EXT4_DEF_RESGID)
		SEQ_OPTS_PRINT("resgid=%u",
				from_kgid_munged(&init_user_ns, sbi->s_resgid));
	def_errors = nodefs ? -1 : le16_to_cpu(es->s_errors);
	if (test_opt(sb, ERRORS_RO) && def_errors != EXT4_ERRORS_RO)
		SEQ_OPTS_PUTS("errors=remount-ro");
	if (test_opt(sb, ERRORS_CONT) && def_errors != EXT4_ERRORS_CONTINUE)
		SEQ_OPTS_PUTS("errors=continue");
	if (test_opt(sb, ERRORS_PANIC) && def_errors != EXT4_ERRORS_PANIC)
		SEQ_OPTS_PUTS("errors=panic");
	if (nodefs || sbi->s_commit_interval != JBD2_DEFAULT_MAX_COMMIT_AGE*HZ)
		SEQ_OPTS_PRINT("commit=%lu", sbi->s_commit_interval / HZ);
	if (nodefs || sbi->s_min_batch_time != EXT4_DEF_MIN_BATCH_TIME)
		SEQ_OPTS_PRINT("min_batch_time=%u", sbi->s_min_batch_time);
	if (nodefs || sbi->s_max_batch_time != EXT4_DEF_MAX_BATCH_TIME)
		SEQ_OPTS_PRINT("max_batch_time=%u", sbi->s_max_batch_time);
	if (nodefs || sbi->s_stripe)
		SEQ_OPTS_PRINT("stripe=%lu", sbi->s_stripe);
	if (nodefs || EXT4_MOUNT_DATA_FLAGS &
			(sbi->s_mount_opt ^ sbi->s_def_mount_opt)) {
		if (test_opt(sb, DATA_FLAGS) == EXT4_MOUNT_JOURNAL_DATA)
			SEQ_OPTS_PUTS("data=journal");
		else if (test_opt(sb, DATA_FLAGS) == EXT4_MOUNT_ORDERED_DATA)
			SEQ_OPTS_PUTS("data=ordered");
		else if (test_opt(sb, DATA_FLAGS) == EXT4_MOUNT_WRITEBACK_DATA)
			SEQ_OPTS_PUTS("data=writeback");
	}
	if (nodefs ||
	    sbi->s_inode_readahead_blks != EXT4_DEF_INODE_READAHEAD_BLKS)
		SEQ_OPTS_PRINT("inode_readahead_blks=%u",
			       sbi->s_inode_readahead_blks);

	if (test_opt(sb, INIT_INODE_TABLE) && (nodefs ||
		       (sbi->s_li_wait_mult != EXT4_DEF_LI_WAIT_MULT)))
		SEQ_OPTS_PRINT("init_itable=%u", sbi->s_li_wait_mult);
	if (nodefs || sbi->s_max_dir_size_kb)
		SEQ_OPTS_PRINT("max_dir_size_kb=%u", sbi->s_max_dir_size_kb);
	if (test_opt(sb, DATA_ERR_ABORT))
		SEQ_OPTS_PUTS("data_err=abort");

	fscrypt_show_test_dummy_encryption(seq, sep, sb);

	if (sb->s_flags & SB_INLINECRYPT)
		SEQ_OPTS_PUTS("inlinecrypt");

	if (test_opt(sb, DAX_ALWAYS)) {
		if (IS_EXT2_SB(sb))
			SEQ_OPTS_PUTS("dax");
		else
			SEQ_OPTS_PUTS("dax=always");
	} else if (test_opt2(sb, DAX_NEVER)) {
		SEQ_OPTS_PUTS("dax=never");
	} else if (test_opt2(sb, DAX_INODE)) {
		SEQ_OPTS_PUTS("dax=inode");
	}

	if (sbi->s_groups_count >= MB_DEFAULT_LINEAR_SCAN_THRESHOLD &&
			!test_opt2(sb, MB_OPTIMIZE_SCAN)) {
		SEQ_OPTS_PUTS("mb_optimize_scan=0");
	} else if (sbi->s_groups_count < MB_DEFAULT_LINEAR_SCAN_THRESHOLD &&
			test_opt2(sb, MB_OPTIMIZE_SCAN)) {
		SEQ_OPTS_PUTS("mb_optimize_scan=1");
	}

	ext4_show_quota_options(seq, sb);
	return 0;
}

static int ext4_show_options(struct seq_file *seq, struct dentry *root)
{
	return _ext4_show_options(seq, root->d_sb, 0);
}

int ext4_seq_options_show(struct seq_file *seq, void *offset)
{
	struct super_block *sb = seq->private;
	int rc;

	seq_puts(seq, sb_rdonly(sb) ? "ro" : "rw");
	rc = _ext4_show_options(seq, sb, 1);
	seq_puts(seq, "\n");
	return rc;
}

static int ext4_setup_super(struct super_block *sb, struct ext4_super_block *es,
			    int read_only)
{
	struct ext4_sb_info *sbi = EXT4_SB(sb);
	int err = 0;

	if (le32_to_cpu(es->s_rev_level) > EXT4_MAX_SUPP_REV) {
		ext4_msg(sb, KERN_ERR, "revision level too high, "
			 "forcing read-only mode");
		err = -EROFS;
		goto done;
	}
	if (read_only)
		goto done;
	if (!(sbi->s_mount_state & EXT4_VALID_FS))
		ext4_msg(sb, KERN_WARNING, "warning: mounting unchecked fs, "
			 "running e2fsck is recommended");
	else if (sbi->s_mount_state & EXT4_ERROR_FS)
		ext4_msg(sb, KERN_WARNING,
			 "warning: mounting fs with errors, "
			 "running e2fsck is recommended");
	else if ((__s16) le16_to_cpu(es->s_max_mnt_count) > 0 &&
		 le16_to_cpu(es->s_mnt_count) >=
		 (unsigned short) (__s16) le16_to_cpu(es->s_max_mnt_count))
		ext4_msg(sb, KERN_WARNING,
			 "warning: maximal mount count reached, "
			 "running e2fsck is recommended");
	else if (le32_to_cpu(es->s_checkinterval) &&
		 (ext4_get_tstamp(es, s_lastcheck) +
		  le32_to_cpu(es->s_checkinterval) <= ktime_get_real_seconds()))
		ext4_msg(sb, KERN_WARNING,
			 "warning: checktime reached, "
			 "running e2fsck is recommended");
	if (!sbi->s_journal)
		es->s_state &= cpu_to_le16(~EXT4_VALID_FS);
	if (!(__s16) le16_to_cpu(es->s_max_mnt_count))
		es->s_max_mnt_count = cpu_to_le16(EXT4_DFL_MAX_MNT_COUNT);
	le16_add_cpu(&es->s_mnt_count, 1);
	ext4_update_tstamp(es, s_mtime);
	if (sbi->s_journal) {
		ext4_set_feature_journal_needs_recovery(sb);
		if (ext4_has_feature_orphan_file(sb))
			ext4_set_feature_orphan_present(sb);
	}

	err = ext4_commit_super(sb);
done:
	if (test_opt(sb, DEBUG))
		printk(KERN_INFO "[EXT4 FS bs=%lu, gc=%u, "
				"bpg=%lu, ipg=%lu, mo=%04x, mo2=%04x]\n",
			sb->s_blocksize,
			sbi->s_groups_count,
			EXT4_BLOCKS_PER_GROUP(sb),
			EXT4_INODES_PER_GROUP(sb),
			sbi->s_mount_opt, sbi->s_mount_opt2);
	return err;
}

int ext4_alloc_flex_bg_array(struct super_block *sb, ext4_group_t ngroup)
{
	struct ext4_sb_info *sbi = EXT4_SB(sb);
	struct flex_groups **old_groups, **new_groups;
	int size, i, j;

	if (!sbi->s_log_groups_per_flex)
		return 0;

	size = ext4_flex_group(sbi, ngroup - 1) + 1;
	if (size <= sbi->s_flex_groups_allocated)
		return 0;

	new_groups = kvzalloc(roundup_pow_of_two(size *
			      sizeof(*sbi->s_flex_groups)), GFP_KERNEL);
	if (!new_groups) {
		ext4_msg(sb, KERN_ERR,
			 "not enough memory for %d flex group pointers", size);
		return -ENOMEM;
	}
	for (i = sbi->s_flex_groups_allocated; i < size; i++) {
		new_groups[i] = kvzalloc(roundup_pow_of_two(
					 sizeof(struct flex_groups)),
					 GFP_KERNEL);
		if (!new_groups[i]) {
			for (j = sbi->s_flex_groups_allocated; j < i; j++)
				kvfree(new_groups[j]);
			kvfree(new_groups);
			ext4_msg(sb, KERN_ERR,
				 "not enough memory for %d flex groups", size);
			return -ENOMEM;
		}
	}
	rcu_read_lock();
	old_groups = rcu_dereference(sbi->s_flex_groups);
	if (old_groups)
		memcpy(new_groups, old_groups,
		       (sbi->s_flex_groups_allocated *
			sizeof(struct flex_groups *)));
	rcu_read_unlock();
	rcu_assign_pointer(sbi->s_flex_groups, new_groups);
	sbi->s_flex_groups_allocated = size;
	if (old_groups)
		ext4_kvfree_array_rcu(old_groups);
	return 0;
}

static int ext4_fill_flex_info(struct super_block *sb)
{
	struct ext4_sb_info *sbi = EXT4_SB(sb);
	struct ext4_group_desc *gdp = NULL;
	struct flex_groups *fg;
	ext4_group_t flex_group;
	int i, err;

	sbi->s_log_groups_per_flex = sbi->s_es->s_log_groups_per_flex;
	if (sbi->s_log_groups_per_flex < 1 || sbi->s_log_groups_per_flex > 31) {
		sbi->s_log_groups_per_flex = 0;
		return 1;
	}

	err = ext4_alloc_flex_bg_array(sb, sbi->s_groups_count);
	if (err)
		goto failed;

	for (i = 0; i < sbi->s_groups_count; i++) {
		gdp = ext4_get_group_desc(sb, i, NULL);

		flex_group = ext4_flex_group(sbi, i);
		fg = sbi_array_rcu_deref(sbi, s_flex_groups, flex_group);
		atomic_add(ext4_free_inodes_count(sb, gdp), &fg->free_inodes);
		atomic64_add(ext4_free_group_clusters(sb, gdp),
			     &fg->free_clusters);
		atomic_add(ext4_used_dirs_count(sb, gdp), &fg->used_dirs);
	}

	return 1;
failed:
	return 0;
}

static __le16 ext4_group_desc_csum(struct super_block *sb, __u32 block_group,
				   struct ext4_group_desc *gdp)
{
	int offset = offsetof(struct ext4_group_desc, bg_checksum);
	__u16 crc = 0;
	__le32 le_group = cpu_to_le32(block_group);
	struct ext4_sb_info *sbi = EXT4_SB(sb);

	if (ext4_has_metadata_csum(sbi->s_sb)) {
		/* Use new metadata_csum algorithm */
		__u32 csum32;
		__u16 dummy_csum = 0;

		csum32 = ext4_chksum(sbi, sbi->s_csum_seed, (__u8 *)&le_group,
				     sizeof(le_group));
		csum32 = ext4_chksum(sbi, csum32, (__u8 *)gdp, offset);
		csum32 = ext4_chksum(sbi, csum32, (__u8 *)&dummy_csum,
				     sizeof(dummy_csum));
		offset += sizeof(dummy_csum);
		if (offset < sbi->s_desc_size)
			csum32 = ext4_chksum(sbi, csum32, (__u8 *)gdp + offset,
					     sbi->s_desc_size - offset);

		crc = csum32 & 0xFFFF;
		goto out;
	}

	/* old crc16 code */
	if (!ext4_has_feature_gdt_csum(sb))
		return 0;

	crc = crc16(~0, sbi->s_es->s_uuid, sizeof(sbi->s_es->s_uuid));
	crc = crc16(crc, (__u8 *)&le_group, sizeof(le_group));
	crc = crc16(crc, (__u8 *)gdp, offset);
	offset += sizeof(gdp->bg_checksum); /* skip checksum */
	/* for checksum of struct ext4_group_desc do the rest...*/
	if (ext4_has_feature_64bit(sb) && offset < sbi->s_desc_size)
		crc = crc16(crc, (__u8 *)gdp + offset,
			    sbi->s_desc_size - offset);

out:
	return cpu_to_le16(crc);
}

int ext4_group_desc_csum_verify(struct super_block *sb, __u32 block_group,
				struct ext4_group_desc *gdp)
{
	if (ext4_has_group_desc_csum(sb) &&
	    (gdp->bg_checksum != ext4_group_desc_csum(sb, block_group, gdp)))
		return 0;

	return 1;
}

void ext4_group_desc_csum_set(struct super_block *sb, __u32 block_group,
			      struct ext4_group_desc *gdp)
{
	if (!ext4_has_group_desc_csum(sb))
		return;
	gdp->bg_checksum = ext4_group_desc_csum(sb, block_group, gdp);
}

/* Called at mount-time, super-block is locked */
static int ext4_check_descriptors(struct super_block *sb,
				  ext4_fsblk_t sb_block,
				  ext4_group_t *first_not_zeroed)
{
	struct ext4_sb_info *sbi = EXT4_SB(sb);
	ext4_fsblk_t first_block = le32_to_cpu(sbi->s_es->s_first_data_block);
	ext4_fsblk_t last_block;
	ext4_fsblk_t last_bg_block = sb_block + ext4_bg_num_gdb(sb, 0);
	ext4_fsblk_t block_bitmap;
	ext4_fsblk_t inode_bitmap;
	ext4_fsblk_t inode_table;
	int flexbg_flag = 0;
	ext4_group_t i, grp = sbi->s_groups_count;

	if (ext4_has_feature_flex_bg(sb))
		flexbg_flag = 1;

	ext4_debug("Checking group descriptors");

	for (i = 0; i < sbi->s_groups_count; i++) {
		struct ext4_group_desc *gdp = ext4_get_group_desc(sb, i, NULL);

		if (i == sbi->s_groups_count - 1 || flexbg_flag)
			last_block = ext4_blocks_count(sbi->s_es) - 1;
		else
			last_block = first_block +
				(EXT4_BLOCKS_PER_GROUP(sb) - 1);

		if ((grp == sbi->s_groups_count) &&
		   !(gdp->bg_flags & cpu_to_le16(EXT4_BG_INODE_ZEROED)))
			grp = i;

		block_bitmap = ext4_block_bitmap(sb, gdp);
		if (block_bitmap == sb_block) {
			ext4_msg(sb, KERN_ERR, "ext4_check_descriptors: "
				 "Block bitmap for group %u overlaps "
				 "superblock", i);
			if (!sb_rdonly(sb))
				return 0;
		}
		if (block_bitmap >= sb_block + 1 &&
		    block_bitmap <= last_bg_block) {
			ext4_msg(sb, KERN_ERR, "ext4_check_descriptors: "
				 "Block bitmap for group %u overlaps "
				 "block group descriptors", i);
			if (!sb_rdonly(sb))
				return 0;
		}
		if (block_bitmap < first_block || block_bitmap > last_block) {
			ext4_msg(sb, KERN_ERR, "ext4_check_descriptors: "
			       "Block bitmap for group %u not in group "
			       "(block %llu)!", i, block_bitmap);
			return 0;
		}
		inode_bitmap = ext4_inode_bitmap(sb, gdp);
		if (inode_bitmap == sb_block) {
			ext4_msg(sb, KERN_ERR, "ext4_check_descriptors: "
				 "Inode bitmap for group %u overlaps "
				 "superblock", i);
			if (!sb_rdonly(sb))
				return 0;
		}
		if (inode_bitmap >= sb_block + 1 &&
		    inode_bitmap <= last_bg_block) {
			ext4_msg(sb, KERN_ERR, "ext4_check_descriptors: "
				 "Inode bitmap for group %u overlaps "
				 "block group descriptors", i);
			if (!sb_rdonly(sb))
				return 0;
		}
		if (inode_bitmap < first_block || inode_bitmap > last_block) {
			ext4_msg(sb, KERN_ERR, "ext4_check_descriptors: "
			       "Inode bitmap for group %u not in group "
			       "(block %llu)!", i, inode_bitmap);
			return 0;
		}
		inode_table = ext4_inode_table(sb, gdp);
		if (inode_table == sb_block) {
			ext4_msg(sb, KERN_ERR, "ext4_check_descriptors: "
				 "Inode table for group %u overlaps "
				 "superblock", i);
			if (!sb_rdonly(sb))
				return 0;
		}
		if (inode_table >= sb_block + 1 &&
		    inode_table <= last_bg_block) {
			ext4_msg(sb, KERN_ERR, "ext4_check_descriptors: "
				 "Inode table for group %u overlaps "
				 "block group descriptors", i);
			if (!sb_rdonly(sb))
				return 0;
		}
		if (inode_table < first_block ||
		    inode_table + sbi->s_itb_per_group - 1 > last_block) {
			ext4_msg(sb, KERN_ERR, "ext4_check_descriptors: "
			       "Inode table for group %u not in group "
			       "(block %llu)!", i, inode_table);
			return 0;
		}
		ext4_lock_group(sb, i);
		if (!ext4_group_desc_csum_verify(sb, i, gdp)) {
			ext4_msg(sb, KERN_ERR, "ext4_check_descriptors: "
				 "Checksum for group %u failed (%u!=%u)",
				 i, le16_to_cpu(ext4_group_desc_csum(sb, i,
				     gdp)), le16_to_cpu(gdp->bg_checksum));
			if (!sb_rdonly(sb)) {
				ext4_unlock_group(sb, i);
				return 0;
			}
		}
		ext4_unlock_group(sb, i);
		if (!flexbg_flag)
			first_block += EXT4_BLOCKS_PER_GROUP(sb);
	}
	if (NULL != first_not_zeroed)
		*first_not_zeroed = grp;
	return 1;
}

/*
 * Maximal extent format file size.
 * Resulting logical blkno at s_maxbytes must fit in our on-disk
 * extent format containers, within a sector_t, and within i_blocks
 * in the vfs.  ext4 inode has 48 bits of i_block in fsblock units,
 * so that won't be a limiting factor.
 *
 * However there is other limiting factor. We do store extents in the form
 * of starting block and length, hence the resulting length of the extent
 * covering maximum file size must fit into on-disk format containers as
 * well. Given that length is always by 1 unit bigger than max unit (because
 * we count 0 as well) we have to lower the s_maxbytes by one fs block.
 *
 * Note, this does *not* consider any metadata overhead for vfs i_blocks.
 */
static loff_t ext4_max_size(int blkbits, int has_huge_files)
{
	loff_t res;
	loff_t upper_limit = MAX_LFS_FILESIZE;

	BUILD_BUG_ON(sizeof(blkcnt_t) < sizeof(u64));

	if (!has_huge_files) {
		upper_limit = (1LL << 32) - 1;

		/* total blocks in file system block size */
		upper_limit >>= (blkbits - 9);
		upper_limit <<= blkbits;
	}

	/*
	 * 32-bit extent-start container, ee_block. We lower the maxbytes
	 * by one fs block, so ee_len can cover the extent of maximum file
	 * size
	 */
	res = (1LL << 32) - 1;
	res <<= blkbits;

	/* Sanity check against vm- & vfs- imposed limits */
	if (res > upper_limit)
		res = upper_limit;

	return res;
}

/*
 * Maximal bitmap file size.  There is a direct, and {,double-,triple-}indirect
 * block limit, and also a limit of (2^48 - 1) 512-byte sectors in i_blocks.
 * We need to be 1 filesystem block less than the 2^48 sector limit.
 */
static loff_t ext4_max_bitmap_size(int bits, int has_huge_files)
{
	loff_t upper_limit, res = EXT4_NDIR_BLOCKS;
	int meta_blocks;
	unsigned int ppb = 1 << (bits - 2);

	/*
	 * This is calculated to be the largest file size for a dense, block
	 * mapped file such that the file's total number of 512-byte sectors,
	 * including data and all indirect blocks, does not exceed (2^48 - 1).
	 *
	 * __u32 i_blocks_lo and _u16 i_blocks_high represent the total
	 * number of 512-byte sectors of the file.
	 */
	if (!has_huge_files) {
		/*
		 * !has_huge_files or implies that the inode i_block field
		 * represents total file blocks in 2^32 512-byte sectors ==
		 * size of vfs inode i_blocks * 8
		 */
		upper_limit = (1LL << 32) - 1;

		/* total blocks in file system block size */
		upper_limit >>= (bits - 9);

	} else {
		/*
		 * We use 48 bit ext4_inode i_blocks
		 * With EXT4_HUGE_FILE_FL set the i_blocks
		 * represent total number of blocks in
		 * file system block size
		 */
		upper_limit = (1LL << 48) - 1;

	}

	/* Compute how many blocks we can address by block tree */
	res += ppb;
	res += ppb * ppb;
	res += ((loff_t)ppb) * ppb * ppb;
	/* Compute how many metadata blocks are needed */
	meta_blocks = 1;
	meta_blocks += 1 + ppb;
	meta_blocks += 1 + ppb + ppb * ppb;
	/* Does block tree limit file size? */
	if (res + meta_blocks <= upper_limit)
		goto check_lfs;

	res = upper_limit;
	/* How many metadata blocks are needed for addressing upper_limit? */
	upper_limit -= EXT4_NDIR_BLOCKS;
	/* indirect blocks */
	meta_blocks = 1;
	upper_limit -= ppb;
	/* double indirect blocks */
	if (upper_limit < ppb * ppb) {
		meta_blocks += 1 + DIV_ROUND_UP_ULL(upper_limit, ppb);
		res -= meta_blocks;
		goto check_lfs;
	}
	meta_blocks += 1 + ppb;
	upper_limit -= ppb * ppb;
	/* tripple indirect blocks for the rest */
	meta_blocks += 1 + DIV_ROUND_UP_ULL(upper_limit, ppb) +
		DIV_ROUND_UP_ULL(upper_limit, ppb*ppb);
	res -= meta_blocks;
check_lfs:
	res <<= bits;
	if (res > MAX_LFS_FILESIZE)
		res = MAX_LFS_FILESIZE;

	return res;
}

static ext4_fsblk_t descriptor_loc(struct super_block *sb,
				   ext4_fsblk_t logical_sb_block, int nr)
{
	struct ext4_sb_info *sbi = EXT4_SB(sb);
	ext4_group_t bg, first_meta_bg;
	int has_super = 0;

	first_meta_bg = le32_to_cpu(sbi->s_es->s_first_meta_bg);

	if (!ext4_has_feature_meta_bg(sb) || nr < first_meta_bg)
		return logical_sb_block + nr + 1;
	bg = sbi->s_desc_per_block * nr;
	if (ext4_bg_has_super(sb, bg))
		has_super = 1;

	/*
	 * If we have a meta_bg fs with 1k blocks, group 0's GDT is at
	 * block 2, not 1.  If s_first_data_block == 0 (bigalloc is enabled
	 * on modern mke2fs or blksize > 1k on older mke2fs) then we must
	 * compensate.
	 */
	if (sb->s_blocksize == 1024 && nr == 0 &&
	    le32_to_cpu(sbi->s_es->s_first_data_block) == 0)
		has_super++;

	return (has_super + ext4_group_first_block_no(sb, bg));
}

/**
 * ext4_get_stripe_size: Get the stripe size.
 * @sbi: In memory super block info
 *
 * If we have specified it via mount option, then
 * use the mount option value. If the value specified at mount time is
 * greater than the blocks per group use the super block value.
 * If the super block value is greater than blocks per group return 0.
 * Allocator needs it be less than blocks per group.
 *
 */
static unsigned long ext4_get_stripe_size(struct ext4_sb_info *sbi)
{
	unsigned long stride = le16_to_cpu(sbi->s_es->s_raid_stride);
	unsigned long stripe_width =
			le32_to_cpu(sbi->s_es->s_raid_stripe_width);
	int ret;

	if (sbi->s_stripe && sbi->s_stripe <= sbi->s_blocks_per_group)
		ret = sbi->s_stripe;
	else if (stripe_width && stripe_width <= sbi->s_blocks_per_group)
		ret = stripe_width;
	else if (stride && stride <= sbi->s_blocks_per_group)
		ret = stride;
	else
		ret = 0;

	/*
	 * If the stripe width is 1, this makes no sense and
	 * we set it to 0 to turn off stripe handling code.
	 */
	if (ret <= 1)
		ret = 0;

	return ret;
}

/*
 * Check whether this filesystem can be mounted based on
 * the features present and the RDONLY/RDWR mount requested.
 * Returns 1 if this filesystem can be mounted as requested,
 * 0 if it cannot be.
 */
int ext4_feature_set_ok(struct super_block *sb, int readonly)
{
	if (ext4_has_unknown_ext4_incompat_features(sb)) {
		ext4_msg(sb, KERN_ERR,
			"Couldn't mount because of "
			"unsupported optional features (%x)",
			(le32_to_cpu(EXT4_SB(sb)->s_es->s_feature_incompat) &
			~EXT4_FEATURE_INCOMPAT_SUPP));
		return 0;
	}

#if !IS_ENABLED(CONFIG_UNICODE)
	if (ext4_has_feature_casefold(sb)) {
		ext4_msg(sb, KERN_ERR,
			 "Filesystem with casefold feature cannot be "
			 "mounted without CONFIG_UNICODE");
		return 0;
	}
#endif

	if (readonly)
		return 1;

	if (ext4_has_feature_readonly(sb)) {
		ext4_msg(sb, KERN_INFO, "filesystem is read-only");
		sb->s_flags |= SB_RDONLY;
		return 1;
	}

	/* Check that feature set is OK for a read-write mount */
	if (ext4_has_unknown_ext4_ro_compat_features(sb)) {
		ext4_msg(sb, KERN_ERR, "couldn't mount RDWR because of "
			 "unsupported optional features (%x)",
			 (le32_to_cpu(EXT4_SB(sb)->s_es->s_feature_ro_compat) &
				~EXT4_FEATURE_RO_COMPAT_SUPP));
		return 0;
	}
	if (ext4_has_feature_bigalloc(sb) && !ext4_has_feature_extents(sb)) {
		ext4_msg(sb, KERN_ERR,
			 "Can't support bigalloc feature without "
			 "extents feature\n");
		return 0;
	}

#if !IS_ENABLED(CONFIG_QUOTA) || !IS_ENABLED(CONFIG_QFMT_V2)
	if (!readonly && (ext4_has_feature_quota(sb) ||
			  ext4_has_feature_project(sb))) {
		ext4_msg(sb, KERN_ERR,
			 "The kernel was not built with CONFIG_QUOTA and CONFIG_QFMT_V2");
		return 0;
	}
#endif  /* CONFIG_QUOTA */
	return 1;
}

/*
 * This function is called once a day if we have errors logged
 * on the file system
 */
static void print_daily_error_info(struct timer_list *t)
{
	struct ext4_sb_info *sbi = from_timer(sbi, t, s_err_report);
	struct super_block *sb = sbi->s_sb;
	struct ext4_super_block *es = sbi->s_es;

	if (es->s_error_count)
		/* fsck newer than v1.41.13 is needed to clean this condition. */
		ext4_msg(sb, KERN_NOTICE, "error count since last fsck: %u",
			 le32_to_cpu(es->s_error_count));
	if (es->s_first_error_time) {
		printk(KERN_NOTICE "EXT4-fs (%s): initial error at time %llu: %.*s:%d",
		       sb->s_id,
		       ext4_get_tstamp(es, s_first_error_time),
		       (int) sizeof(es->s_first_error_func),
		       es->s_first_error_func,
		       le32_to_cpu(es->s_first_error_line));
		if (es->s_first_error_ino)
			printk(KERN_CONT ": inode %u",
			       le32_to_cpu(es->s_first_error_ino));
		if (es->s_first_error_block)
			printk(KERN_CONT ": block %llu", (unsigned long long)
			       le64_to_cpu(es->s_first_error_block));
		printk(KERN_CONT "\n");
	}
	if (es->s_last_error_time) {
		printk(KERN_NOTICE "EXT4-fs (%s): last error at time %llu: %.*s:%d",
		       sb->s_id,
		       ext4_get_tstamp(es, s_last_error_time),
		       (int) sizeof(es->s_last_error_func),
		       es->s_last_error_func,
		       le32_to_cpu(es->s_last_error_line));
		if (es->s_last_error_ino)
			printk(KERN_CONT ": inode %u",
			       le32_to_cpu(es->s_last_error_ino));
		if (es->s_last_error_block)
			printk(KERN_CONT ": block %llu", (unsigned long long)
			       le64_to_cpu(es->s_last_error_block));
		printk(KERN_CONT "\n");
	}
	mod_timer(&sbi->s_err_report, jiffies + 24*60*60*HZ);  /* Once a day */
}

/* Find next suitable group and run ext4_init_inode_table */
static int ext4_run_li_request(struct ext4_li_request *elr)
{
	struct ext4_group_desc *gdp = NULL;
	struct super_block *sb = elr->lr_super;
	ext4_group_t ngroups = EXT4_SB(sb)->s_groups_count;
	ext4_group_t group = elr->lr_next_group;
	unsigned int prefetch_ios = 0;
	int ret = 0;
	int nr = EXT4_SB(sb)->s_mb_prefetch;
	u64 start_time;

	if (elr->lr_mode == EXT4_LI_MODE_PREFETCH_BBITMAP) {
		elr->lr_next_group = ext4_mb_prefetch(sb, group, nr, &prefetch_ios);
		ext4_mb_prefetch_fini(sb, elr->lr_next_group, nr);
		trace_ext4_prefetch_bitmaps(sb, group, elr->lr_next_group, nr);
		if (group >= elr->lr_next_group) {
			ret = 1;
			if (elr->lr_first_not_zeroed != ngroups &&
			    !sb_rdonly(sb) && test_opt(sb, INIT_INODE_TABLE)) {
				elr->lr_next_group = elr->lr_first_not_zeroed;
				elr->lr_mode = EXT4_LI_MODE_ITABLE;
				ret = 0;
			}
		}
		return ret;
	}

	for (; group < ngroups; group++) {
		gdp = ext4_get_group_desc(sb, group, NULL);
		if (!gdp) {
			ret = 1;
			break;
		}

		if (!(gdp->bg_flags & cpu_to_le16(EXT4_BG_INODE_ZEROED)))
			break;
	}

	if (group >= ngroups)
		ret = 1;

	if (!ret) {
		start_time = ktime_get_real_ns();
		ret = ext4_init_inode_table(sb, group,
					    elr->lr_timeout ? 0 : 1);
		trace_ext4_lazy_itable_init(sb, group);
		if (elr->lr_timeout == 0) {
			elr->lr_timeout = nsecs_to_jiffies((ktime_get_real_ns() - start_time) *
				EXT4_SB(elr->lr_super)->s_li_wait_mult);
		}
		elr->lr_next_sched = jiffies + elr->lr_timeout;
		elr->lr_next_group = group + 1;
	}
	return ret;
}

/*
 * Remove lr_request from the list_request and free the
 * request structure. Should be called with li_list_mtx held
 */
static void ext4_remove_li_request(struct ext4_li_request *elr)
{
	if (!elr)
		return;

	list_del(&elr->lr_request);
	EXT4_SB(elr->lr_super)->s_li_request = NULL;
	kfree(elr);
}

static void ext4_unregister_li_request(struct super_block *sb)
{
	mutex_lock(&ext4_li_mtx);
	if (!ext4_li_info) {
		mutex_unlock(&ext4_li_mtx);
		return;
	}

	mutex_lock(&ext4_li_info->li_list_mtx);
	ext4_remove_li_request(EXT4_SB(sb)->s_li_request);
	mutex_unlock(&ext4_li_info->li_list_mtx);
	mutex_unlock(&ext4_li_mtx);
}

static struct task_struct *ext4_lazyinit_task;

/*
 * This is the function where ext4lazyinit thread lives. It walks
 * through the request list searching for next scheduled filesystem.
 * When such a fs is found, run the lazy initialization request
 * (ext4_rn_li_request) and keep track of the time spend in this
 * function. Based on that time we compute next schedule time of
 * the request. When walking through the list is complete, compute
 * next waking time and put itself into sleep.
 */
static int ext4_lazyinit_thread(void *arg)
{
	struct ext4_lazy_init *eli = arg;
	struct list_head *pos, *n;
	struct ext4_li_request *elr;
	unsigned long next_wakeup, cur;

	BUG_ON(NULL == eli);
	set_freezable();

cont_thread:
	while (true) {
		next_wakeup = MAX_JIFFY_OFFSET;

		mutex_lock(&eli->li_list_mtx);
		if (list_empty(&eli->li_request_list)) {
			mutex_unlock(&eli->li_list_mtx);
			goto exit_thread;
		}
		list_for_each_safe(pos, n, &eli->li_request_list) {
			int err = 0;
			int progress = 0;
			elr = list_entry(pos, struct ext4_li_request,
					 lr_request);

			if (time_before(jiffies, elr->lr_next_sched)) {
				if (time_before(elr->lr_next_sched, next_wakeup))
					next_wakeup = elr->lr_next_sched;
				continue;
			}
			if (down_read_trylock(&elr->lr_super->s_umount)) {
				if (sb_start_write_trylock(elr->lr_super)) {
					progress = 1;
					/*
					 * We hold sb->s_umount, sb can not
					 * be removed from the list, it is
					 * now safe to drop li_list_mtx
					 */
					mutex_unlock(&eli->li_list_mtx);
					err = ext4_run_li_request(elr);
					sb_end_write(elr->lr_super);
					mutex_lock(&eli->li_list_mtx);
					n = pos->next;
				}
				up_read((&elr->lr_super->s_umount));
			}
			/* error, remove the lazy_init job */
			if (err) {
				ext4_remove_li_request(elr);
				continue;
			}
			if (!progress) {
				elr->lr_next_sched = jiffies +
					get_random_u32_below(EXT4_DEF_LI_MAX_START_DELAY * HZ);
			}
			if (time_before(elr->lr_next_sched, next_wakeup))
				next_wakeup = elr->lr_next_sched;
		}
		mutex_unlock(&eli->li_list_mtx);

		try_to_freeze();

		cur = jiffies;
		if ((time_after_eq(cur, next_wakeup)) ||
		    (MAX_JIFFY_OFFSET == next_wakeup)) {
			cond_resched();
			continue;
		}

		schedule_timeout_interruptible(next_wakeup - cur);

		if (kthread_should_stop()) {
			ext4_clear_request_list();
			goto exit_thread;
		}
	}

exit_thread:
	/*
	 * It looks like the request list is empty, but we need
	 * to check it under the li_list_mtx lock, to prevent any
	 * additions into it, and of course we should lock ext4_li_mtx
	 * to atomically free the list and ext4_li_info, because at
	 * this point another ext4 filesystem could be registering
	 * new one.
	 */
	mutex_lock(&ext4_li_mtx);
	mutex_lock(&eli->li_list_mtx);
	if (!list_empty(&eli->li_request_list)) {
		mutex_unlock(&eli->li_list_mtx);
		mutex_unlock(&ext4_li_mtx);
		goto cont_thread;
	}
	mutex_unlock(&eli->li_list_mtx);
	kfree(ext4_li_info);
	ext4_li_info = NULL;
	mutex_unlock(&ext4_li_mtx);

	return 0;
}

static void ext4_clear_request_list(void)
{
	struct list_head *pos, *n;
	struct ext4_li_request *elr;

	mutex_lock(&ext4_li_info->li_list_mtx);
	list_for_each_safe(pos, n, &ext4_li_info->li_request_list) {
		elr = list_entry(pos, struct ext4_li_request,
				 lr_request);
		ext4_remove_li_request(elr);
	}
	mutex_unlock(&ext4_li_info->li_list_mtx);
}

static int ext4_run_lazyinit_thread(void)
{
	ext4_lazyinit_task = kthread_run(ext4_lazyinit_thread,
					 ext4_li_info, "ext4lazyinit");
	if (IS_ERR(ext4_lazyinit_task)) {
		int err = PTR_ERR(ext4_lazyinit_task);
		ext4_clear_request_list();
		kfree(ext4_li_info);
		ext4_li_info = NULL;
		printk(KERN_CRIT "EXT4-fs: error %d creating inode table "
				 "initialization thread\n",
				 err);
		return err;
	}
	ext4_li_info->li_state |= EXT4_LAZYINIT_RUNNING;
	return 0;
}

/*
 * Check whether it make sense to run itable init. thread or not.
 * If there is at least one uninitialized inode table, return
 * corresponding group number, else the loop goes through all
 * groups and return total number of groups.
 */
static ext4_group_t ext4_has_uninit_itable(struct super_block *sb)
{
	ext4_group_t group, ngroups = EXT4_SB(sb)->s_groups_count;
	struct ext4_group_desc *gdp = NULL;

	if (!ext4_has_group_desc_csum(sb))
		return ngroups;

	for (group = 0; group < ngroups; group++) {
		gdp = ext4_get_group_desc(sb, group, NULL);
		if (!gdp)
			continue;

		if (!(gdp->bg_flags & cpu_to_le16(EXT4_BG_INODE_ZEROED)))
			break;
	}

	return group;
}

static int ext4_li_info_new(void)
{
	struct ext4_lazy_init *eli = NULL;

	eli = kzalloc(sizeof(*eli), GFP_KERNEL);
	if (!eli)
		return -ENOMEM;

	INIT_LIST_HEAD(&eli->li_request_list);
	mutex_init(&eli->li_list_mtx);

	eli->li_state |= EXT4_LAZYINIT_QUIT;

	ext4_li_info = eli;

	return 0;
}

static struct ext4_li_request *ext4_li_request_new(struct super_block *sb,
					    ext4_group_t start)
{
	struct ext4_li_request *elr;

	elr = kzalloc(sizeof(*elr), GFP_KERNEL);
	if (!elr)
		return NULL;

	elr->lr_super = sb;
	elr->lr_first_not_zeroed = start;
	if (test_opt(sb, NO_PREFETCH_BLOCK_BITMAPS)) {
		elr->lr_mode = EXT4_LI_MODE_ITABLE;
		elr->lr_next_group = start;
	} else {
		elr->lr_mode = EXT4_LI_MODE_PREFETCH_BBITMAP;
	}

	/*
	 * Randomize first schedule time of the request to
	 * spread the inode table initialization requests
	 * better.
	 */
	elr->lr_next_sched = jiffies + get_random_u32_below(EXT4_DEF_LI_MAX_START_DELAY * HZ);
	return elr;
}

int ext4_register_li_request(struct super_block *sb,
			     ext4_group_t first_not_zeroed)
{
	struct ext4_sb_info *sbi = EXT4_SB(sb);
	struct ext4_li_request *elr = NULL;
	ext4_group_t ngroups = sbi->s_groups_count;
	int ret = 0;

	mutex_lock(&ext4_li_mtx);
	if (sbi->s_li_request != NULL) {
		/*
		 * Reset timeout so it can be computed again, because
		 * s_li_wait_mult might have changed.
		 */
		sbi->s_li_request->lr_timeout = 0;
		goto out;
	}

	if (sb_rdonly(sb) ||
	    (test_opt(sb, NO_PREFETCH_BLOCK_BITMAPS) &&
	     (first_not_zeroed == ngroups || !test_opt(sb, INIT_INODE_TABLE))))
		goto out;

	elr = ext4_li_request_new(sb, first_not_zeroed);
	if (!elr) {
		ret = -ENOMEM;
		goto out;
	}

	if (NULL == ext4_li_info) {
		ret = ext4_li_info_new();
		if (ret)
			goto out;
	}

	mutex_lock(&ext4_li_info->li_list_mtx);
	list_add(&elr->lr_request, &ext4_li_info->li_request_list);
	mutex_unlock(&ext4_li_info->li_list_mtx);

	sbi->s_li_request = elr;
	/*
	 * set elr to NULL here since it has been inserted to
	 * the request_list and the removal and free of it is
	 * handled by ext4_clear_request_list from now on.
	 */
	elr = NULL;

	if (!(ext4_li_info->li_state & EXT4_LAZYINIT_RUNNING)) {
		ret = ext4_run_lazyinit_thread();
		if (ret)
			goto out;
	}
out:
	mutex_unlock(&ext4_li_mtx);
	if (ret)
		kfree(elr);
	return ret;
}

/*
 * We do not need to lock anything since this is called on
 * module unload.
 */
static void ext4_destroy_lazyinit_thread(void)
{
	/*
	 * If thread exited earlier
	 * there's nothing to be done.
	 */
	if (!ext4_li_info || !ext4_lazyinit_task)
		return;

	kthread_stop(ext4_lazyinit_task);
}

static int set_journal_csum_feature_set(struct super_block *sb)
{
	int ret = 1;
	int compat, incompat;
	struct ext4_sb_info *sbi = EXT4_SB(sb);

	if (ext4_has_metadata_csum(sb)) {
		/* journal checksum v3 */
		compat = 0;
		incompat = JBD2_FEATURE_INCOMPAT_CSUM_V3;
	} else {
		/* journal checksum v1 */
		compat = JBD2_FEATURE_COMPAT_CHECKSUM;
		incompat = 0;
	}

	jbd2_journal_clear_features(sbi->s_journal,
			JBD2_FEATURE_COMPAT_CHECKSUM, 0,
			JBD2_FEATURE_INCOMPAT_CSUM_V3 |
			JBD2_FEATURE_INCOMPAT_CSUM_V2);
	if (test_opt(sb, JOURNAL_ASYNC_COMMIT)) {
		ret = jbd2_journal_set_features(sbi->s_journal,
				compat, 0,
				JBD2_FEATURE_INCOMPAT_ASYNC_COMMIT |
				incompat);
	} else if (test_opt(sb, JOURNAL_CHECKSUM)) {
		ret = jbd2_journal_set_features(sbi->s_journal,
				compat, 0,
				incompat);
		jbd2_journal_clear_features(sbi->s_journal, 0, 0,
				JBD2_FEATURE_INCOMPAT_ASYNC_COMMIT);
	} else {
		jbd2_journal_clear_features(sbi->s_journal, 0, 0,
				JBD2_FEATURE_INCOMPAT_ASYNC_COMMIT);
	}

	return ret;
}

/*
 * Note: calculating the overhead so we can be compatible with
 * historical BSD practice is quite difficult in the face of
 * clusters/bigalloc.  This is because multiple metadata blocks from
 * different block group can end up in the same allocation cluster.
 * Calculating the exact overhead in the face of clustered allocation
 * requires either O(all block bitmaps) in memory or O(number of block
 * groups**2) in time.  We will still calculate the superblock for
 * older file systems --- and if we come across with a bigalloc file
 * system with zero in s_overhead_clusters the estimate will be close to
 * correct especially for very large cluster sizes --- but for newer
 * file systems, it's better to calculate this figure once at mkfs
 * time, and store it in the superblock.  If the superblock value is
 * present (even for non-bigalloc file systems), we will use it.
 */
static int count_overhead(struct super_block *sb, ext4_group_t grp,
			  char *buf)
{
	struct ext4_sb_info	*sbi = EXT4_SB(sb);
	struct ext4_group_desc	*gdp;
	ext4_fsblk_t		first_block, last_block, b;
	ext4_group_t		i, ngroups = ext4_get_groups_count(sb);
	int			s, j, count = 0;
	int			has_super = ext4_bg_has_super(sb, grp);

	if (!ext4_has_feature_bigalloc(sb))
		return (has_super + ext4_bg_num_gdb(sb, grp) +
			(has_super ? le16_to_cpu(sbi->s_es->s_reserved_gdt_blocks) : 0) +
			sbi->s_itb_per_group + 2);

	first_block = le32_to_cpu(sbi->s_es->s_first_data_block) +
		(grp * EXT4_BLOCKS_PER_GROUP(sb));
	last_block = first_block + EXT4_BLOCKS_PER_GROUP(sb) - 1;
	for (i = 0; i < ngroups; i++) {
		gdp = ext4_get_group_desc(sb, i, NULL);
		b = ext4_block_bitmap(sb, gdp);
		if (b >= first_block && b <= last_block) {
			ext4_set_bit(EXT4_B2C(sbi, b - first_block), buf);
			count++;
		}
		b = ext4_inode_bitmap(sb, gdp);
		if (b >= first_block && b <= last_block) {
			ext4_set_bit(EXT4_B2C(sbi, b - first_block), buf);
			count++;
		}
		b = ext4_inode_table(sb, gdp);
		if (b >= first_block && b + sbi->s_itb_per_group <= last_block)
			for (j = 0; j < sbi->s_itb_per_group; j++, b++) {
				int c = EXT4_B2C(sbi, b - first_block);
				ext4_set_bit(c, buf);
				count++;
			}
		if (i != grp)
			continue;
		s = 0;
		if (ext4_bg_has_super(sb, grp)) {
			ext4_set_bit(s++, buf);
			count++;
		}
		j = ext4_bg_num_gdb(sb, grp);
		if (s + j > EXT4_BLOCKS_PER_GROUP(sb)) {
			ext4_error(sb, "Invalid number of block group "
				   "descriptor blocks: %d", j);
			j = EXT4_BLOCKS_PER_GROUP(sb) - s;
		}
		count += j;
		for (; j > 0; j--)
			ext4_set_bit(EXT4_B2C(sbi, s++), buf);
	}
	if (!count)
		return 0;
	return EXT4_CLUSTERS_PER_GROUP(sb) -
		ext4_count_free(buf, EXT4_CLUSTERS_PER_GROUP(sb) / 8);
}

/*
 * Compute the overhead and stash it in sbi->s_overhead
 */
int ext4_calculate_overhead(struct super_block *sb)
{
	struct ext4_sb_info *sbi = EXT4_SB(sb);
	struct ext4_super_block *es = sbi->s_es;
	struct inode *j_inode;
	unsigned int j_blocks, j_inum = le32_to_cpu(es->s_journal_inum);
	ext4_group_t i, ngroups = ext4_get_groups_count(sb);
	ext4_fsblk_t overhead = 0;
	char *buf = (char *) get_zeroed_page(GFP_NOFS);

	if (!buf)
		return -ENOMEM;

	/*
	 * Compute the overhead (FS structures).  This is constant
	 * for a given filesystem unless the number of block groups
	 * changes so we cache the previous value until it does.
	 */

	/*
	 * All of the blocks before first_data_block are overhead
	 */
	overhead = EXT4_B2C(sbi, le32_to_cpu(es->s_first_data_block));

	/*
	 * Add the overhead found in each block group
	 */
	for (i = 0; i < ngroups; i++) {
		int blks;

		blks = count_overhead(sb, i, buf);
		overhead += blks;
		if (blks)
			memset(buf, 0, PAGE_SIZE);
		cond_resched();
	}

	/*
	 * Add the internal journal blocks whether the journal has been
	 * loaded or not
	 */
	if (sbi->s_journal && !sbi->s_journal_bdev_file)
		overhead += EXT4_NUM_B2C(sbi, sbi->s_journal->j_total_len);
	else if (ext4_has_feature_journal(sb) && !sbi->s_journal && j_inum) {
		/* j_inum for internal journal is non-zero */
		j_inode = ext4_get_journal_inode(sb, j_inum);
		if (!IS_ERR(j_inode)) {
			j_blocks = j_inode->i_size >> sb->s_blocksize_bits;
			overhead += EXT4_NUM_B2C(sbi, j_blocks);
			iput(j_inode);
		} else {
			ext4_msg(sb, KERN_ERR, "can't get journal size");
		}
	}
	sbi->s_overhead = overhead;
	smp_wmb();
	free_page((unsigned long) buf);
	return 0;
}

static void ext4_set_resv_clusters(struct super_block *sb)
{
	ext4_fsblk_t resv_clusters;
	struct ext4_sb_info *sbi = EXT4_SB(sb);

	/*
	 * There's no need to reserve anything when we aren't using extents.
	 * The space estimates are exact, there are no unwritten extents,
	 * hole punching doesn't need new metadata... This is needed especially
	 * to keep ext2/3 backward compatibility.
	 */
	if (!ext4_has_feature_extents(sb))
		return;
	/*
	 * By default we reserve 2% or 4096 clusters, whichever is smaller.
	 * This should cover the situations where we can not afford to run
	 * out of space like for example punch hole, or converting
	 * unwritten extents in delalloc path. In most cases such
	 * allocation would require 1, or 2 blocks, higher numbers are
	 * very rare.
	 */
	resv_clusters = (ext4_blocks_count(sbi->s_es) >>
			 sbi->s_cluster_bits);

	do_div(resv_clusters, 50);
	resv_clusters = min_t(ext4_fsblk_t, resv_clusters, 4096);

	atomic64_set(&sbi->s_resv_clusters, resv_clusters);
}

static const char *ext4_quota_mode(struct super_block *sb)
{
#ifdef CONFIG_QUOTA
	if (!ext4_quota_capable(sb))
		return "none";

	if (EXT4_SB(sb)->s_journal && ext4_is_quota_journalled(sb))
		return "journalled";
	else
		return "writeback";
#else
	return "disabled";
#endif
}

static void ext4_setup_csum_trigger(struct super_block *sb,
				    enum ext4_journal_trigger_type type,
				    void (*trigger)(
					struct jbd2_buffer_trigger_type *type,
					struct buffer_head *bh,
					void *mapped_data,
					size_t size))
{
	struct ext4_sb_info *sbi = EXT4_SB(sb);

	sbi->s_journal_triggers[type].sb = sb;
	sbi->s_journal_triggers[type].tr_triggers.t_frozen = trigger;
}

static void ext4_free_sbi(struct ext4_sb_info *sbi)
{
	if (!sbi)
		return;

	kfree(sbi->s_blockgroup_lock);
	fs_put_dax(sbi->s_daxdev, NULL);
	kfree(sbi);
}

static struct ext4_sb_info *ext4_alloc_sbi(struct super_block *sb)
{
	struct ext4_sb_info *sbi;

	sbi = kzalloc(sizeof(*sbi), GFP_KERNEL);
	if (!sbi)
		return NULL;

	sbi->s_daxdev = fs_dax_get_by_bdev(sb->s_bdev, &sbi->s_dax_part_off,
					   NULL, NULL);

	sbi->s_blockgroup_lock =
		kzalloc(sizeof(struct blockgroup_lock), GFP_KERNEL);

	if (!sbi->s_blockgroup_lock)
		goto err_out;

	sb->s_fs_info = sbi;
	sbi->s_sb = sb;
	return sbi;
err_out:
	fs_put_dax(sbi->s_daxdev, NULL);
	kfree(sbi);
	return NULL;
}

static void ext4_set_def_opts(struct super_block *sb,
			      struct ext4_super_block *es)
{
	unsigned long def_mount_opts;

	/* Set defaults before we parse the mount options */
	def_mount_opts = le32_to_cpu(es->s_default_mount_opts);
	set_opt(sb, INIT_INODE_TABLE);
	if (def_mount_opts & EXT4_DEFM_DEBUG)
		set_opt(sb, DEBUG);
	if (def_mount_opts & EXT4_DEFM_BSDGROUPS)
		set_opt(sb, GRPID);
	if (def_mount_opts & EXT4_DEFM_UID16)
		set_opt(sb, NO_UID32);
	/* xattr user namespace & acls are now defaulted on */
	set_opt(sb, XATTR_USER);
#ifdef CONFIG_EXT4_FS_POSIX_ACL
	set_opt(sb, POSIX_ACL);
#endif
	if (ext4_has_feature_fast_commit(sb))
		set_opt2(sb, JOURNAL_FAST_COMMIT);
	/* don't forget to enable journal_csum when metadata_csum is enabled. */
	if (ext4_has_metadata_csum(sb))
		set_opt(sb, JOURNAL_CHECKSUM);

	if ((def_mount_opts & EXT4_DEFM_JMODE) == EXT4_DEFM_JMODE_DATA)
		set_opt(sb, JOURNAL_DATA);
	else if ((def_mount_opts & EXT4_DEFM_JMODE) == EXT4_DEFM_JMODE_ORDERED)
		set_opt(sb, ORDERED_DATA);
	else if ((def_mount_opts & EXT4_DEFM_JMODE) == EXT4_DEFM_JMODE_WBACK)
		set_opt(sb, WRITEBACK_DATA);

	if (le16_to_cpu(es->s_errors) == EXT4_ERRORS_PANIC)
		set_opt(sb, ERRORS_PANIC);
	else if (le16_to_cpu(es->s_errors) == EXT4_ERRORS_CONTINUE)
		set_opt(sb, ERRORS_CONT);
	else
		set_opt(sb, ERRORS_RO);
	/* block_validity enabled by default; disable with noblock_validity */
	set_opt(sb, BLOCK_VALIDITY);
	if (def_mount_opts & EXT4_DEFM_DISCARD)
		set_opt(sb, DISCARD);

	if ((def_mount_opts & EXT4_DEFM_NOBARRIER) == 0)
		set_opt(sb, BARRIER);

	/*
	 * enable delayed allocation by default
	 * Use -o nodelalloc to turn it off
	 */
	if (!IS_EXT3_SB(sb) && !IS_EXT2_SB(sb) &&
	    ((def_mount_opts & EXT4_DEFM_NODELALLOC) == 0))
		set_opt(sb, DELALLOC);

	if (sb->s_blocksize <= PAGE_SIZE)
		set_opt(sb, DIOREAD_NOLOCK);
}

static int ext4_handle_clustersize(struct super_block *sb)
{
	struct ext4_sb_info *sbi = EXT4_SB(sb);
	struct ext4_super_block *es = sbi->s_es;
	int clustersize;

	/* Handle clustersize */
	clustersize = BLOCK_SIZE << le32_to_cpu(es->s_log_cluster_size);
	if (ext4_has_feature_bigalloc(sb)) {
		if (clustersize < sb->s_blocksize) {
			ext4_msg(sb, KERN_ERR,
				 "cluster size (%d) smaller than "
				 "block size (%lu)", clustersize, sb->s_blocksize);
			return -EINVAL;
		}
		sbi->s_cluster_bits = le32_to_cpu(es->s_log_cluster_size) -
			le32_to_cpu(es->s_log_block_size);
	} else {
		if (clustersize != sb->s_blocksize) {
			ext4_msg(sb, KERN_ERR,
				 "fragment/cluster size (%d) != "
				 "block size (%lu)", clustersize, sb->s_blocksize);
			return -EINVAL;
		}
		if (sbi->s_blocks_per_group > sb->s_blocksize * 8) {
			ext4_msg(sb, KERN_ERR,
				 "#blocks per group too big: %lu",
				 sbi->s_blocks_per_group);
			return -EINVAL;
		}
		sbi->s_cluster_bits = 0;
	}
	sbi->s_clusters_per_group = le32_to_cpu(es->s_clusters_per_group);
	if (sbi->s_clusters_per_group > sb->s_blocksize * 8) {
		ext4_msg(sb, KERN_ERR, "#clusters per group too big: %lu",
			 sbi->s_clusters_per_group);
		return -EINVAL;
	}
	if (sbi->s_blocks_per_group !=
	    (sbi->s_clusters_per_group * (clustersize / sb->s_blocksize))) {
		ext4_msg(sb, KERN_ERR,
			 "blocks per group (%lu) and clusters per group (%lu) inconsistent",
			 sbi->s_blocks_per_group, sbi->s_clusters_per_group);
		return -EINVAL;
	}
	sbi->s_cluster_ratio = clustersize / sb->s_blocksize;

	/* Do we have standard group size of clustersize * 8 blocks ? */
	if (sbi->s_blocks_per_group == clustersize << 3)
		set_opt2(sb, STD_GROUP_SIZE);

	return 0;
}

static void ext4_fast_commit_init(struct super_block *sb)
{
	struct ext4_sb_info *sbi = EXT4_SB(sb);

	/* Initialize fast commit stuff */
	atomic_set(&sbi->s_fc_subtid, 0);
	INIT_LIST_HEAD(&sbi->s_fc_q[FC_Q_MAIN]);
	INIT_LIST_HEAD(&sbi->s_fc_q[FC_Q_STAGING]);
	INIT_LIST_HEAD(&sbi->s_fc_dentry_q[FC_Q_MAIN]);
	INIT_LIST_HEAD(&sbi->s_fc_dentry_q[FC_Q_STAGING]);
	sbi->s_fc_bytes = 0;
	ext4_clear_mount_flag(sb, EXT4_MF_FC_INELIGIBLE);
	sbi->s_fc_ineligible_tid = 0;
	spin_lock_init(&sbi->s_fc_lock);
	memset(&sbi->s_fc_stats, 0, sizeof(sbi->s_fc_stats));
	sbi->s_fc_replay_state.fc_regions = NULL;
	sbi->s_fc_replay_state.fc_regions_size = 0;
	sbi->s_fc_replay_state.fc_regions_used = 0;
	sbi->s_fc_replay_state.fc_regions_valid = 0;
	sbi->s_fc_replay_state.fc_modified_inodes = NULL;
	sbi->s_fc_replay_state.fc_modified_inodes_size = 0;
	sbi->s_fc_replay_state.fc_modified_inodes_used = 0;
}

static int ext4_inode_info_init(struct super_block *sb,
				struct ext4_super_block *es)
{
	struct ext4_sb_info *sbi = EXT4_SB(sb);

	if (le32_to_cpu(es->s_rev_level) == EXT4_GOOD_OLD_REV) {
		sbi->s_inode_size = EXT4_GOOD_OLD_INODE_SIZE;
		sbi->s_first_ino = EXT4_GOOD_OLD_FIRST_INO;
	} else {
		sbi->s_inode_size = le16_to_cpu(es->s_inode_size);
		sbi->s_first_ino = le32_to_cpu(es->s_first_ino);
		if (sbi->s_first_ino < EXT4_GOOD_OLD_FIRST_INO) {
			ext4_msg(sb, KERN_ERR, "invalid first ino: %u",
				 sbi->s_first_ino);
			return -EINVAL;
		}
		if ((sbi->s_inode_size < EXT4_GOOD_OLD_INODE_SIZE) ||
		    (!is_power_of_2(sbi->s_inode_size)) ||
		    (sbi->s_inode_size > sb->s_blocksize)) {
			ext4_msg(sb, KERN_ERR,
			       "unsupported inode size: %d",
			       sbi->s_inode_size);
			ext4_msg(sb, KERN_ERR, "blocksize: %lu", sb->s_blocksize);
			return -EINVAL;
		}
		/*
		 * i_atime_extra is the last extra field available for
		 * [acm]times in struct ext4_inode. Checking for that
		 * field should suffice to ensure we have extra space
		 * for all three.
		 */
		if (sbi->s_inode_size >= offsetof(struct ext4_inode, i_atime_extra) +
			sizeof(((struct ext4_inode *)0)->i_atime_extra)) {
			sb->s_time_gran = 1;
			sb->s_time_max = EXT4_EXTRA_TIMESTAMP_MAX;
		} else {
			sb->s_time_gran = NSEC_PER_SEC;
			sb->s_time_max = EXT4_NON_EXTRA_TIMESTAMP_MAX;
		}
		sb->s_time_min = EXT4_TIMESTAMP_MIN;
	}

	if (sbi->s_inode_size > EXT4_GOOD_OLD_INODE_SIZE) {
		sbi->s_want_extra_isize = sizeof(struct ext4_inode) -
			EXT4_GOOD_OLD_INODE_SIZE;
		if (ext4_has_feature_extra_isize(sb)) {
			unsigned v, max = (sbi->s_inode_size -
					   EXT4_GOOD_OLD_INODE_SIZE);

			v = le16_to_cpu(es->s_want_extra_isize);
			if (v > max) {
				ext4_msg(sb, KERN_ERR,
					 "bad s_want_extra_isize: %d", v);
				return -EINVAL;
			}
			if (sbi->s_want_extra_isize < v)
				sbi->s_want_extra_isize = v;

			v = le16_to_cpu(es->s_min_extra_isize);
			if (v > max) {
				ext4_msg(sb, KERN_ERR,
					 "bad s_min_extra_isize: %d", v);
				return -EINVAL;
			}
			if (sbi->s_want_extra_isize < v)
				sbi->s_want_extra_isize = v;
		}
	}

	return 0;
}

#if IS_ENABLED(CONFIG_UNICODE)
static int ext4_encoding_init(struct super_block *sb, struct ext4_super_block *es)
{
	const struct ext4_sb_encodings *encoding_info;
	struct unicode_map *encoding;
	__u16 encoding_flags = le16_to_cpu(es->s_encoding_flags);

	if (!ext4_has_feature_casefold(sb) || sb->s_encoding)
		return 0;

	encoding_info = ext4_sb_read_encoding(es);
	if (!encoding_info) {
		ext4_msg(sb, KERN_ERR,
			"Encoding requested by superblock is unknown");
		return -EINVAL;
	}

	encoding = utf8_load(encoding_info->version);
	if (IS_ERR(encoding)) {
		ext4_msg(sb, KERN_ERR,
			"can't mount with superblock charset: %s-%u.%u.%u "
			"not supported by the kernel. flags: 0x%x.",
			encoding_info->name,
			unicode_major(encoding_info->version),
			unicode_minor(encoding_info->version),
			unicode_rev(encoding_info->version),
			encoding_flags);
		return -EINVAL;
	}
	ext4_msg(sb, KERN_INFO,"Using encoding defined by superblock: "
		"%s-%u.%u.%u with flags 0x%hx", encoding_info->name,
		unicode_major(encoding_info->version),
		unicode_minor(encoding_info->version),
		unicode_rev(encoding_info->version),
		encoding_flags);

	sb->s_encoding = encoding;
	sb->s_encoding_flags = encoding_flags;

	return 0;
}
#else
static inline int ext4_encoding_init(struct super_block *sb, struct ext4_super_block *es)
{
	return 0;
}
#endif

static int ext4_init_metadata_csum(struct super_block *sb, struct ext4_super_block *es)
{
	struct ext4_sb_info *sbi = EXT4_SB(sb);

	/* Warn if metadata_csum and gdt_csum are both set. */
	if (ext4_has_feature_metadata_csum(sb) &&
	    ext4_has_feature_gdt_csum(sb))
		ext4_warning(sb, "metadata_csum and uninit_bg are "
			     "redundant flags; please run fsck.");

	/* Check for a known checksum algorithm */
	if (!ext4_verify_csum_type(sb, es)) {
		ext4_msg(sb, KERN_ERR, "VFS: Found ext4 filesystem with "
			 "unknown checksum algorithm.");
		return -EINVAL;
	}
	ext4_setup_csum_trigger(sb, EXT4_JTR_ORPHAN_FILE,
				ext4_orphan_file_block_trigger);

	/* Load the checksum driver */
	sbi->s_chksum_driver = crypto_alloc_shash("crc32c", 0, 0);
	if (IS_ERR(sbi->s_chksum_driver)) {
		int ret = PTR_ERR(sbi->s_chksum_driver);
		ext4_msg(sb, KERN_ERR, "Cannot load crc32c driver.");
		sbi->s_chksum_driver = NULL;
		return ret;
	}

	/* Check superblock checksum */
	if (!ext4_superblock_csum_verify(sb, es)) {
		ext4_msg(sb, KERN_ERR, "VFS: Found ext4 filesystem with "
			 "invalid superblock checksum.  Run e2fsck?");
		return -EFSBADCRC;
	}

	/* Precompute checksum seed for all metadata */
	if (ext4_has_feature_csum_seed(sb))
		sbi->s_csum_seed = le32_to_cpu(es->s_checksum_seed);
	else if (ext4_has_metadata_csum(sb) || ext4_has_feature_ea_inode(sb))
		sbi->s_csum_seed = ext4_chksum(sbi, ~0, es->s_uuid,
					       sizeof(es->s_uuid));
	return 0;
}

static int ext4_check_feature_compatibility(struct super_block *sb,
					    struct ext4_super_block *es,
					    int silent)
{
	struct ext4_sb_info *sbi = EXT4_SB(sb);

	if (le32_to_cpu(es->s_rev_level) == EXT4_GOOD_OLD_REV &&
	    (ext4_has_compat_features(sb) ||
	     ext4_has_ro_compat_features(sb) ||
	     ext4_has_incompat_features(sb)))
		ext4_msg(sb, KERN_WARNING,
		       "feature flags set on rev 0 fs, "
		       "running e2fsck is recommended");

	if (es->s_creator_os == cpu_to_le32(EXT4_OS_HURD)) {
		set_opt2(sb, HURD_COMPAT);
		if (ext4_has_feature_64bit(sb)) {
			ext4_msg(sb, KERN_ERR,
				 "The Hurd can't support 64-bit file systems");
			return -EINVAL;
		}

		/*
		 * ea_inode feature uses l_i_version field which is not
		 * available in HURD_COMPAT mode.
		 */
		if (ext4_has_feature_ea_inode(sb)) {
			ext4_msg(sb, KERN_ERR,
				 "ea_inode feature is not supported for Hurd");
			return -EINVAL;
		}
	}

	if (IS_EXT2_SB(sb)) {
		if (ext2_feature_set_ok(sb))
			ext4_msg(sb, KERN_INFO, "mounting ext2 file system "
				 "using the ext4 subsystem");
		else {
			/*
			 * If we're probing be silent, if this looks like
			 * it's actually an ext[34] filesystem.
			 */
			if (silent && ext4_feature_set_ok(sb, sb_rdonly(sb)))
				return -EINVAL;
			ext4_msg(sb, KERN_ERR, "couldn't mount as ext2 due "
				 "to feature incompatibilities");
			return -EINVAL;
		}
	}

	if (IS_EXT3_SB(sb)) {
		if (ext3_feature_set_ok(sb))
			ext4_msg(sb, KERN_INFO, "mounting ext3 file system "
				 "using the ext4 subsystem");
		else {
			/*
			 * If we're probing be silent, if this looks like
			 * it's actually an ext4 filesystem.
			 */
			if (silent && ext4_feature_set_ok(sb, sb_rdonly(sb)))
				return -EINVAL;
			ext4_msg(sb, KERN_ERR, "couldn't mount as ext3 due "
				 "to feature incompatibilities");
			return -EINVAL;
		}
	}

	/*
	 * Check feature flags regardless of the revision level, since we
	 * previously didn't change the revision level when setting the flags,
	 * so there is a chance incompat flags are set on a rev 0 filesystem.
	 */
	if (!ext4_feature_set_ok(sb, (sb_rdonly(sb))))
		return -EINVAL;

	if (sbi->s_daxdev) {
		if (sb->s_blocksize == PAGE_SIZE)
			set_bit(EXT4_FLAGS_BDEV_IS_DAX, &sbi->s_ext4_flags);
		else
			ext4_msg(sb, KERN_ERR, "unsupported blocksize for DAX\n");
	}

	if (sbi->s_mount_opt & EXT4_MOUNT_DAX_ALWAYS) {
		if (ext4_has_feature_inline_data(sb)) {
			ext4_msg(sb, KERN_ERR, "Cannot use DAX on a filesystem"
					" that may contain inline data");
			return -EINVAL;
		}
		if (!test_bit(EXT4_FLAGS_BDEV_IS_DAX, &sbi->s_ext4_flags)) {
			ext4_msg(sb, KERN_ERR,
				"DAX unsupported by block device.");
			return -EINVAL;
		}
	}

	if (ext4_has_feature_encrypt(sb) && es->s_encryption_level) {
		ext4_msg(sb, KERN_ERR, "Unsupported encryption level %d",
			 es->s_encryption_level);
		return -EINVAL;
	}

	return 0;
}

static int ext4_check_geometry(struct super_block *sb,
			       struct ext4_super_block *es)
{
	struct ext4_sb_info *sbi = EXT4_SB(sb);
	__u64 blocks_count;
	int err;

	if (le16_to_cpu(sbi->s_es->s_reserved_gdt_blocks) > (sb->s_blocksize / 4)) {
		ext4_msg(sb, KERN_ERR,
			 "Number of reserved GDT blocks insanely large: %d",
			 le16_to_cpu(sbi->s_es->s_reserved_gdt_blocks));
		return -EINVAL;
	}
	/*
	 * Test whether we have more sectors than will fit in sector_t,
	 * and whether the max offset is addressable by the page cache.
	 */
	err = generic_check_addressable(sb->s_blocksize_bits,
					ext4_blocks_count(es));
	if (err) {
		ext4_msg(sb, KERN_ERR, "filesystem"
			 " too large to mount safely on this system");
		return err;
	}

	/* check blocks count against device size */
	blocks_count = sb_bdev_nr_blocks(sb);
	if (blocks_count && ext4_blocks_count(es) > blocks_count) {
		ext4_msg(sb, KERN_WARNING, "bad geometry: block count %llu "
		       "exceeds size of device (%llu blocks)",
		       ext4_blocks_count(es), blocks_count);
		return -EINVAL;
	}

	/*
	 * It makes no sense for the first data block to be beyond the end
	 * of the filesystem.
	 */
	if (le32_to_cpu(es->s_first_data_block) >= ext4_blocks_count(es)) {
		ext4_msg(sb, KERN_WARNING, "bad geometry: first data "
			 "block %u is beyond end of filesystem (%llu)",
			 le32_to_cpu(es->s_first_data_block),
			 ext4_blocks_count(es));
		return -EINVAL;
	}
	if ((es->s_first_data_block == 0) && (es->s_log_block_size == 0) &&
	    (sbi->s_cluster_ratio == 1)) {
		ext4_msg(sb, KERN_WARNING, "bad geometry: first data "
			 "block is 0 with a 1k block and cluster size");
		return -EINVAL;
	}

	blocks_count = (ext4_blocks_count(es) -
			le32_to_cpu(es->s_first_data_block) +
			EXT4_BLOCKS_PER_GROUP(sb) - 1);
	do_div(blocks_count, EXT4_BLOCKS_PER_GROUP(sb));
	if (blocks_count > ((uint64_t)1<<32) - EXT4_DESC_PER_BLOCK(sb)) {
		ext4_msg(sb, KERN_WARNING, "groups count too large: %llu "
		       "(block count %llu, first data block %u, "
		       "blocks per group %lu)", blocks_count,
		       ext4_blocks_count(es),
		       le32_to_cpu(es->s_first_data_block),
		       EXT4_BLOCKS_PER_GROUP(sb));
		return -EINVAL;
	}
	sbi->s_groups_count = blocks_count;
	sbi->s_blockfile_groups = min_t(ext4_group_t, sbi->s_groups_count,
			(EXT4_MAX_BLOCK_FILE_PHYS / EXT4_BLOCKS_PER_GROUP(sb)));
	if (((u64)sbi->s_groups_count * sbi->s_inodes_per_group) !=
	    le32_to_cpu(es->s_inodes_count)) {
		ext4_msg(sb, KERN_ERR, "inodes count not valid: %u vs %llu",
			 le32_to_cpu(es->s_inodes_count),
			 ((u64)sbi->s_groups_count * sbi->s_inodes_per_group));
		return -EINVAL;
	}

	return 0;
}

static int ext4_group_desc_init(struct super_block *sb,
				struct ext4_super_block *es,
				ext4_fsblk_t logical_sb_block,
				ext4_group_t *first_not_zeroed)
{
	struct ext4_sb_info *sbi = EXT4_SB(sb);
	unsigned int db_count;
	ext4_fsblk_t block;
	int i;

	db_count = (sbi->s_groups_count + EXT4_DESC_PER_BLOCK(sb) - 1) /
		   EXT4_DESC_PER_BLOCK(sb);
	if (ext4_has_feature_meta_bg(sb)) {
		if (le32_to_cpu(es->s_first_meta_bg) > db_count) {
			ext4_msg(sb, KERN_WARNING,
				 "first meta block group too large: %u "
				 "(group descriptor block count %u)",
				 le32_to_cpu(es->s_first_meta_bg), db_count);
			return -EINVAL;
		}
	}
	rcu_assign_pointer(sbi->s_group_desc,
			   kvmalloc_array(db_count,
					  sizeof(struct buffer_head *),
					  GFP_KERNEL));
	if (sbi->s_group_desc == NULL) {
		ext4_msg(sb, KERN_ERR, "not enough memory");
		return -ENOMEM;
	}

	bgl_lock_init(sbi->s_blockgroup_lock);

	/* Pre-read the descriptors into the buffer cache */
	for (i = 0; i < db_count; i++) {
		block = descriptor_loc(sb, logical_sb_block, i);
		ext4_sb_breadahead_unmovable(sb, block);
	}

	for (i = 0; i < db_count; i++) {
		struct buffer_head *bh;

		block = descriptor_loc(sb, logical_sb_block, i);
		bh = ext4_sb_bread_unmovable(sb, block);
		if (IS_ERR(bh)) {
			ext4_msg(sb, KERN_ERR,
			       "can't read group descriptor %d", i);
			sbi->s_gdb_count = i;
			return PTR_ERR(bh);
		}
		rcu_read_lock();
		rcu_dereference(sbi->s_group_desc)[i] = bh;
		rcu_read_unlock();
	}
	sbi->s_gdb_count = db_count;
	if (!ext4_check_descriptors(sb, logical_sb_block, first_not_zeroed)) {
		ext4_msg(sb, KERN_ERR, "group descriptors corrupted!");
		return -EFSCORRUPTED;
	}

	return 0;
}

static int ext4_load_and_init_journal(struct super_block *sb,
				      struct ext4_super_block *es,
				      struct ext4_fs_context *ctx)
{
	struct ext4_sb_info *sbi = EXT4_SB(sb);
	int err;

	err = ext4_load_journal(sb, es, ctx->journal_devnum);
	if (err)
		return err;

	if (ext4_has_feature_64bit(sb) &&
	    !jbd2_journal_set_features(EXT4_SB(sb)->s_journal, 0, 0,
				       JBD2_FEATURE_INCOMPAT_64BIT)) {
		ext4_msg(sb, KERN_ERR, "Failed to set 64-bit journal feature");
		goto out;
	}

	if (!set_journal_csum_feature_set(sb)) {
		ext4_msg(sb, KERN_ERR, "Failed to set journal checksum "
			 "feature set");
		goto out;
	}

	if (test_opt2(sb, JOURNAL_FAST_COMMIT) &&
		!jbd2_journal_set_features(EXT4_SB(sb)->s_journal, 0, 0,
					  JBD2_FEATURE_INCOMPAT_FAST_COMMIT)) {
		ext4_msg(sb, KERN_ERR,
			"Failed to set fast commit journal feature");
		goto out;
	}

	/* We have now updated the journal if required, so we can
	 * validate the data journaling mode. */
	switch (test_opt(sb, DATA_FLAGS)) {
	case 0:
		/* No mode set, assume a default based on the journal
		 * capabilities: ORDERED_DATA if the journal can
		 * cope, else JOURNAL_DATA
		 */
		if (jbd2_journal_check_available_features
		    (sbi->s_journal, 0, 0, JBD2_FEATURE_INCOMPAT_REVOKE)) {
			set_opt(sb, ORDERED_DATA);
			sbi->s_def_mount_opt |= EXT4_MOUNT_ORDERED_DATA;
		} else {
			set_opt(sb, JOURNAL_DATA);
			sbi->s_def_mount_opt |= EXT4_MOUNT_JOURNAL_DATA;
		}
		break;

	case EXT4_MOUNT_ORDERED_DATA:
	case EXT4_MOUNT_WRITEBACK_DATA:
		if (!jbd2_journal_check_available_features
		    (sbi->s_journal, 0, 0, JBD2_FEATURE_INCOMPAT_REVOKE)) {
			ext4_msg(sb, KERN_ERR, "Journal does not support "
			       "requested data journaling mode");
			goto out;
		}
		break;
	default:
		break;
	}

	if (test_opt(sb, DATA_FLAGS) == EXT4_MOUNT_ORDERED_DATA &&
	    test_opt(sb, JOURNAL_ASYNC_COMMIT)) {
		ext4_msg(sb, KERN_ERR, "can't mount with "
			"journal_async_commit in data=ordered mode");
		goto out;
	}

	set_task_ioprio(sbi->s_journal->j_task, ctx->journal_ioprio);

	sbi->s_journal->j_submit_inode_data_buffers =
		ext4_journal_submit_inode_data_buffers;
	sbi->s_journal->j_finish_inode_data_buffers =
		ext4_journal_finish_inode_data_buffers;

	return 0;

out:
	/* flush s_sb_upd_work before destroying the journal. */
	flush_work(&sbi->s_sb_upd_work);
	jbd2_journal_destroy(sbi->s_journal);
	sbi->s_journal = NULL;
	return -EINVAL;
}

static int ext4_check_journal_data_mode(struct super_block *sb)
{
	if (test_opt(sb, DATA_FLAGS) == EXT4_MOUNT_JOURNAL_DATA) {
		printk_once(KERN_WARNING "EXT4-fs: Warning: mounting with "
			    "data=journal disables delayed allocation, "
			    "dioread_nolock, O_DIRECT and fast_commit support!\n");
		/* can't mount with both data=journal and dioread_nolock. */
		clear_opt(sb, DIOREAD_NOLOCK);
		clear_opt2(sb, JOURNAL_FAST_COMMIT);
		if (test_opt2(sb, EXPLICIT_DELALLOC)) {
			ext4_msg(sb, KERN_ERR, "can't mount with "
				 "both data=journal and delalloc");
			return -EINVAL;
		}
		if (test_opt(sb, DAX_ALWAYS)) {
			ext4_msg(sb, KERN_ERR, "can't mount with "
				 "both data=journal and dax");
			return -EINVAL;
		}
		if (ext4_has_feature_encrypt(sb)) {
			ext4_msg(sb, KERN_WARNING,
				 "encrypted files will use data=ordered "
				 "instead of data journaling mode");
		}
		if (test_opt(sb, DELALLOC))
			clear_opt(sb, DELALLOC);
	} else {
		sb->s_iflags |= SB_I_CGROUPWB;
	}

	return 0;
}

static int ext4_load_super(struct super_block *sb, ext4_fsblk_t *lsb,
			   int silent)
{
	struct ext4_sb_info *sbi = EXT4_SB(sb);
	struct ext4_super_block *es;
	ext4_fsblk_t logical_sb_block;
	unsigned long offset = 0;
	struct buffer_head *bh;
	int ret = -EINVAL;
	int blocksize;

	blocksize = sb_min_blocksize(sb, EXT4_MIN_BLOCK_SIZE);
	if (!blocksize) {
		ext4_msg(sb, KERN_ERR, "unable to set blocksize");
		return -EINVAL;
	}

	/*
	 * The ext4 superblock will not be buffer aligned for other than 1kB
	 * block sizes.  We need to calculate the offset from buffer start.
	 */
	if (blocksize != EXT4_MIN_BLOCK_SIZE) {
		logical_sb_block = sbi->s_sb_block * EXT4_MIN_BLOCK_SIZE;
		offset = do_div(logical_sb_block, blocksize);
	} else {
		logical_sb_block = sbi->s_sb_block;
	}

	bh = ext4_sb_bread_unmovable(sb, logical_sb_block);
	if (IS_ERR(bh)) {
		ext4_msg(sb, KERN_ERR, "unable to read superblock");
		return PTR_ERR(bh);
	}
	/*
	 * Note: s_es must be initialized as soon as possible because
	 *       some ext4 macro-instructions depend on its value
	 */
	es = (struct ext4_super_block *) (bh->b_data + offset);
	sbi->s_es = es;
	sb->s_magic = le16_to_cpu(es->s_magic);
	if (sb->s_magic != EXT4_SUPER_MAGIC) {
		if (!silent)
			ext4_msg(sb, KERN_ERR, "VFS: Can't find ext4 filesystem");
		goto out;
	}

	if (le32_to_cpu(es->s_log_block_size) >
	    (EXT4_MAX_BLOCK_LOG_SIZE - EXT4_MIN_BLOCK_LOG_SIZE)) {
		ext4_msg(sb, KERN_ERR,
			 "Invalid log block size: %u",
			 le32_to_cpu(es->s_log_block_size));
		goto out;
	}
	if (le32_to_cpu(es->s_log_cluster_size) >
	    (EXT4_MAX_CLUSTER_LOG_SIZE - EXT4_MIN_BLOCK_LOG_SIZE)) {
		ext4_msg(sb, KERN_ERR,
			 "Invalid log cluster size: %u",
			 le32_to_cpu(es->s_log_cluster_size));
		goto out;
	}

	blocksize = EXT4_MIN_BLOCK_SIZE << le32_to_cpu(es->s_log_block_size);

	/*
	 * If the default block size is not the same as the real block size,
	 * we need to reload it.
	 */
	if (sb->s_blocksize == blocksize) {
		*lsb = logical_sb_block;
		sbi->s_sbh = bh;
		return 0;
	}

	/*
	 * bh must be released before kill_bdev(), otherwise
	 * it won't be freed and its page also. kill_bdev()
	 * is called by sb_set_blocksize().
	 */
	brelse(bh);
	/* Validate the filesystem blocksize */
	if (!sb_set_blocksize(sb, blocksize)) {
		ext4_msg(sb, KERN_ERR, "bad block size %d",
				blocksize);
		bh = NULL;
		goto out;
	}

	logical_sb_block = sbi->s_sb_block * EXT4_MIN_BLOCK_SIZE;
	offset = do_div(logical_sb_block, blocksize);
	bh = ext4_sb_bread_unmovable(sb, logical_sb_block);
	if (IS_ERR(bh)) {
		ext4_msg(sb, KERN_ERR, "Can't read superblock on 2nd try");
		ret = PTR_ERR(bh);
		bh = NULL;
		goto out;
	}
	es = (struct ext4_super_block *)(bh->b_data + offset);
	sbi->s_es = es;
	if (es->s_magic != cpu_to_le16(EXT4_SUPER_MAGIC)) {
		ext4_msg(sb, KERN_ERR, "Magic mismatch, very weird!");
		goto out;
	}
	*lsb = logical_sb_block;
	sbi->s_sbh = bh;
	return 0;
out:
	brelse(bh);
	return ret;
}

static void ext4_hash_info_init(struct super_block *sb)
{
	struct ext4_sb_info *sbi = EXT4_SB(sb);
	struct ext4_super_block *es = sbi->s_es;
	unsigned int i;

	for (i = 0; i < 4; i++)
		sbi->s_hash_seed[i] = le32_to_cpu(es->s_hash_seed[i]);

	sbi->s_def_hash_version = es->s_def_hash_version;
	if (ext4_has_feature_dir_index(sb)) {
		i = le32_to_cpu(es->s_flags);
		if (i & EXT2_FLAGS_UNSIGNED_HASH)
			sbi->s_hash_unsigned = 3;
		else if ((i & EXT2_FLAGS_SIGNED_HASH) == 0) {
#ifdef __CHAR_UNSIGNED__
			if (!sb_rdonly(sb))
				es->s_flags |=
					cpu_to_le32(EXT2_FLAGS_UNSIGNED_HASH);
			sbi->s_hash_unsigned = 3;
#else
			if (!sb_rdonly(sb))
				es->s_flags |=
					cpu_to_le32(EXT2_FLAGS_SIGNED_HASH);
#endif
		}
	}
}

static int ext4_block_group_meta_init(struct super_block *sb, int silent)
{
	struct ext4_sb_info *sbi = EXT4_SB(sb);
	struct ext4_super_block *es = sbi->s_es;
	int has_huge_files;

	has_huge_files = ext4_has_feature_huge_file(sb);
	sbi->s_bitmap_maxbytes = ext4_max_bitmap_size(sb->s_blocksize_bits,
						      has_huge_files);
	sb->s_maxbytes = ext4_max_size(sb->s_blocksize_bits, has_huge_files);

	sbi->s_desc_size = le16_to_cpu(es->s_desc_size);
	if (ext4_has_feature_64bit(sb)) {
		if (sbi->s_desc_size < EXT4_MIN_DESC_SIZE_64BIT ||
		    sbi->s_desc_size > EXT4_MAX_DESC_SIZE ||
		    !is_power_of_2(sbi->s_desc_size)) {
			ext4_msg(sb, KERN_ERR,
			       "unsupported descriptor size %lu",
			       sbi->s_desc_size);
			return -EINVAL;
		}
	} else
		sbi->s_desc_size = EXT4_MIN_DESC_SIZE;

	sbi->s_blocks_per_group = le32_to_cpu(es->s_blocks_per_group);
	sbi->s_inodes_per_group = le32_to_cpu(es->s_inodes_per_group);

	sbi->s_inodes_per_block = sb->s_blocksize / EXT4_INODE_SIZE(sb);
	if (sbi->s_inodes_per_block == 0 || sbi->s_blocks_per_group == 0) {
		if (!silent)
			ext4_msg(sb, KERN_ERR, "VFS: Can't find ext4 filesystem");
		return -EINVAL;
	}
	if (sbi->s_inodes_per_group < sbi->s_inodes_per_block ||
	    sbi->s_inodes_per_group > sb->s_blocksize * 8) {
		ext4_msg(sb, KERN_ERR, "invalid inodes per group: %lu\n",
			 sbi->s_inodes_per_group);
		return -EINVAL;
	}
	sbi->s_itb_per_group = sbi->s_inodes_per_group /
					sbi->s_inodes_per_block;
	sbi->s_desc_per_block = sb->s_blocksize / EXT4_DESC_SIZE(sb);
	sbi->s_mount_state = le16_to_cpu(es->s_state) & ~EXT4_FC_REPLAY;
	sbi->s_addr_per_block_bits = ilog2(EXT4_ADDR_PER_BLOCK(sb));
	sbi->s_desc_per_block_bits = ilog2(EXT4_DESC_PER_BLOCK(sb));

	return 0;
}

static int __ext4_fill_super(struct fs_context *fc, struct super_block *sb)
{
	struct ext4_super_block *es = NULL;
	struct ext4_sb_info *sbi = EXT4_SB(sb);
	ext4_fsblk_t logical_sb_block;
	struct inode *root;
	int needs_recovery;
	int err;
	ext4_group_t first_not_zeroed;
	struct ext4_fs_context *ctx = fc->fs_private;
	int silent = fc->sb_flags & SB_SILENT;

	/* Set defaults for the variables that will be set during parsing */
	if (!(ctx->spec & EXT4_SPEC_JOURNAL_IOPRIO))
		ctx->journal_ioprio = DEFAULT_JOURNAL_IOPRIO;

	sbi->s_inode_readahead_blks = EXT4_DEF_INODE_READAHEAD_BLKS;
	sbi->s_sectors_written_start =
		part_stat_read(sb->s_bdev, sectors[STAT_WRITE]);

	err = ext4_load_super(sb, &logical_sb_block, silent);
	if (err)
		goto out_fail;

	es = sbi->s_es;
	sbi->s_kbytes_written = le64_to_cpu(es->s_kbytes_written);

	err = ext4_init_metadata_csum(sb, es);
	if (err)
		goto failed_mount;

	ext4_set_def_opts(sb, es);

	sbi->s_resuid = make_kuid(&init_user_ns, le16_to_cpu(es->s_def_resuid));
	sbi->s_resgid = make_kgid(&init_user_ns, le16_to_cpu(es->s_def_resgid));
	sbi->s_commit_interval = JBD2_DEFAULT_MAX_COMMIT_AGE * HZ;
	sbi->s_min_batch_time = EXT4_DEF_MIN_BATCH_TIME;
	sbi->s_max_batch_time = EXT4_DEF_MAX_BATCH_TIME;

	/*
	 * set default s_li_wait_mult for lazyinit, for the case there is
	 * no mount option specified.
	 */
	sbi->s_li_wait_mult = EXT4_DEF_LI_WAIT_MULT;

	err = ext4_inode_info_init(sb, es);
	if (err)
		goto failed_mount;

	err = parse_apply_sb_mount_options(sb, ctx);
	if (err < 0)
		goto failed_mount;

	sbi->s_def_mount_opt = sbi->s_mount_opt;
	sbi->s_def_mount_opt2 = sbi->s_mount_opt2;

	err = ext4_check_opt_consistency(fc, sb);
	if (err < 0)
		goto failed_mount;

	ext4_apply_options(fc, sb);

	err = ext4_encoding_init(sb, es);
	if (err)
		goto failed_mount;

	err = ext4_check_journal_data_mode(sb);
	if (err)
		goto failed_mount;

	sb->s_flags = (sb->s_flags & ~SB_POSIXACL) |
		(test_opt(sb, POSIX_ACL) ? SB_POSIXACL : 0);

	/* i_version is always enabled now */
	sb->s_flags |= SB_I_VERSION;

	err = ext4_check_feature_compatibility(sb, es, silent);
	if (err)
		goto failed_mount;

	err = ext4_block_group_meta_init(sb, silent);
	if (err)
		goto failed_mount;

	ext4_hash_info_init(sb);

	err = ext4_handle_clustersize(sb);
	if (err)
		goto failed_mount;

	err = ext4_check_geometry(sb, es);
	if (err)
		goto failed_mount;

	timer_setup(&sbi->s_err_report, print_daily_error_info, 0);
	spin_lock_init(&sbi->s_error_lock);
	INIT_WORK(&sbi->s_sb_upd_work, update_super_work);

	err = ext4_group_desc_init(sb, es, logical_sb_block, &first_not_zeroed);
	if (err)
		goto failed_mount3;

	err = ext4_es_register_shrinker(sbi);
	if (err)
		goto failed_mount3;

	sbi->s_stripe = ext4_get_stripe_size(sbi);
	/*
	 * It's hard to get stripe aligned blocks if stripe is not aligned with
	 * cluster, just disable stripe and alert user to simpfy code and avoid
	 * stripe aligned allocation which will rarely successes.
	 */
	if (sbi->s_stripe > 0 && sbi->s_cluster_ratio > 1 &&
	    sbi->s_stripe % sbi->s_cluster_ratio != 0) {
		ext4_msg(sb, KERN_WARNING,
			 "stripe (%lu) is not aligned with cluster size (%u), "
			 "stripe is disabled",
			 sbi->s_stripe, sbi->s_cluster_ratio);
		sbi->s_stripe = 0;
	}
	sbi->s_extent_max_zeroout_kb = 32;

	/*
	 * set up enough so that it can read an inode
	 */
	sb->s_op = &ext4_sops;
	sb->s_export_op = &ext4_export_ops;
	sb->s_xattr = ext4_xattr_handlers;
#ifdef CONFIG_FS_ENCRYPTION
	sb->s_cop = &ext4_cryptops;
#endif
#ifdef CONFIG_FS_VERITY
	sb->s_vop = &ext4_verityops;
#endif
#ifdef CONFIG_QUOTA
	sb->dq_op = &ext4_quota_operations;
	if (ext4_has_feature_quota(sb))
		sb->s_qcop = &dquot_quotactl_sysfile_ops;
	else
		sb->s_qcop = &ext4_qctl_operations;
	sb->s_quota_types = QTYPE_MASK_USR | QTYPE_MASK_GRP | QTYPE_MASK_PRJ;
#endif
	super_set_uuid(sb, es->s_uuid, sizeof(es->s_uuid));

	INIT_LIST_HEAD(&sbi->s_orphan); /* unlinked but open files */
	mutex_init(&sbi->s_orphan_lock);

	ext4_fast_commit_init(sb);

	sb->s_root = NULL;

	needs_recovery = (es->s_last_orphan != 0 ||
			  ext4_has_feature_orphan_present(sb) ||
			  ext4_has_feature_journal_needs_recovery(sb));

	if (ext4_has_feature_mmp(sb) && !sb_rdonly(sb)) {
		err = ext4_multi_mount_protect(sb, le64_to_cpu(es->s_mmp_block));
		if (err)
			goto failed_mount3a;
	}

	err = -EINVAL;
	/*
	 * The first inode we look at is the journal inode.  Don't try
	 * root first: it may be modified in the journal!
	 */
	if (!test_opt(sb, NOLOAD) && ext4_has_feature_journal(sb)) {
		err = ext4_load_and_init_journal(sb, es, ctx);
		if (err)
			goto failed_mount3a;
	} else if (test_opt(sb, NOLOAD) && !sb_rdonly(sb) &&
		   ext4_has_feature_journal_needs_recovery(sb)) {
		ext4_msg(sb, KERN_ERR, "required journal recovery "
		       "suppressed and not mounted read-only");
		goto failed_mount3a;
	} else {
		/* Nojournal mode, all journal mount options are illegal */
		if (test_opt(sb, JOURNAL_ASYNC_COMMIT)) {
			ext4_msg(sb, KERN_ERR, "can't mount with "
				 "journal_async_commit, fs mounted w/o journal");
			goto failed_mount3a;
		}

		if (test_opt2(sb, EXPLICIT_JOURNAL_CHECKSUM)) {
			ext4_msg(sb, KERN_ERR, "can't mount with "
				 "journal_checksum, fs mounted w/o journal");
			goto failed_mount3a;
		}
		if (sbi->s_commit_interval != JBD2_DEFAULT_MAX_COMMIT_AGE*HZ) {
			ext4_msg(sb, KERN_ERR, "can't mount with "
				 "commit=%lu, fs mounted w/o journal",
				 sbi->s_commit_interval / HZ);
			goto failed_mount3a;
		}
		if (EXT4_MOUNT_DATA_FLAGS &
		    (sbi->s_mount_opt ^ sbi->s_def_mount_opt)) {
			ext4_msg(sb, KERN_ERR, "can't mount with "
				 "data=, fs mounted w/o journal");
			goto failed_mount3a;
		}
		sbi->s_def_mount_opt &= ~EXT4_MOUNT_JOURNAL_CHECKSUM;
		clear_opt(sb, JOURNAL_CHECKSUM);
		clear_opt(sb, DATA_FLAGS);
		clear_opt2(sb, JOURNAL_FAST_COMMIT);
		sbi->s_journal = NULL;
		needs_recovery = 0;
	}

	if (!test_opt(sb, NO_MBCACHE)) {
		sbi->s_ea_block_cache = ext4_xattr_create_cache();
		if (!sbi->s_ea_block_cache) {
			ext4_msg(sb, KERN_ERR,
				 "Failed to create ea_block_cache");
			err = -EINVAL;
			goto failed_mount_wq;
		}

		if (ext4_has_feature_ea_inode(sb)) {
			sbi->s_ea_inode_cache = ext4_xattr_create_cache();
			if (!sbi->s_ea_inode_cache) {
				ext4_msg(sb, KERN_ERR,
					 "Failed to create ea_inode_cache");
				err = -EINVAL;
				goto failed_mount_wq;
			}
		}
	}

	/*
	 * Get the # of file system overhead blocks from the
	 * superblock if present.
	 */
	sbi->s_overhead = le32_to_cpu(es->s_overhead_clusters);
	/* ignore the precalculated value if it is ridiculous */
	if (sbi->s_overhead > ext4_blocks_count(es))
		sbi->s_overhead = 0;
	/*
	 * If the bigalloc feature is not enabled recalculating the
	 * overhead doesn't take long, so we might as well just redo
	 * it to make sure we are using the correct value.
	 */
	if (!ext4_has_feature_bigalloc(sb))
		sbi->s_overhead = 0;
	if (sbi->s_overhead == 0) {
		err = ext4_calculate_overhead(sb);
		if (err)
			goto failed_mount_wq;
	}

	/*
	 * The maximum number of concurrent works can be high and
	 * concurrency isn't really necessary.  Limit it to 1.
	 */
	EXT4_SB(sb)->rsv_conversion_wq =
		alloc_workqueue("ext4-rsv-conversion", WQ_MEM_RECLAIM | WQ_UNBOUND, 1);
	if (!EXT4_SB(sb)->rsv_conversion_wq) {
		printk(KERN_ERR "EXT4-fs: failed to create workqueue\n");
		err = -ENOMEM;
		goto failed_mount4;
	}

	/*
	 * The jbd2_journal_load will have done any necessary log recovery,
	 * so we can safely mount the rest of the filesystem now.
	 */

	root = ext4_iget(sb, EXT4_ROOT_INO, EXT4_IGET_SPECIAL);
	if (IS_ERR(root)) {
		ext4_msg(sb, KERN_ERR, "get root inode failed");
		err = PTR_ERR(root);
		root = NULL;
		goto failed_mount4;
	}
	if (!S_ISDIR(root->i_mode) || !root->i_blocks || !root->i_size) {
		ext4_msg(sb, KERN_ERR, "corrupt root inode, run e2fsck");
		iput(root);
		err = -EFSCORRUPTED;
		goto failed_mount4;
	}

	generic_set_sb_d_ops(sb);
	sb->s_root = d_make_root(root);
	if (!sb->s_root) {
		ext4_msg(sb, KERN_ERR, "get root dentry failed");
		err = -ENOMEM;
		goto failed_mount4;
	}

	err = ext4_setup_super(sb, es, sb_rdonly(sb));
	if (err == -EROFS) {
		sb->s_flags |= SB_RDONLY;
	} else if (err)
		goto failed_mount4a;

	ext4_set_resv_clusters(sb);

	if (test_opt(sb, BLOCK_VALIDITY)) {
		err = ext4_setup_system_zone(sb);
		if (err) {
			ext4_msg(sb, KERN_ERR, "failed to initialize system "
				 "zone (%d)", err);
			goto failed_mount4a;
		}
	}
	ext4_fc_replay_cleanup(sb);

	ext4_ext_init(sb);

	/*
	 * Enable optimize_scan if number of groups is > threshold. This can be
	 * turned off by passing "mb_optimize_scan=0". This can also be
	 * turned on forcefully by passing "mb_optimize_scan=1".
	 */
	if (!(ctx->spec & EXT4_SPEC_mb_optimize_scan)) {
		if (sbi->s_groups_count >= MB_DEFAULT_LINEAR_SCAN_THRESHOLD)
			set_opt2(sb, MB_OPTIMIZE_SCAN);
		else
			clear_opt2(sb, MB_OPTIMIZE_SCAN);
	}

	err = ext4_mb_init(sb);
	if (err) {
		ext4_msg(sb, KERN_ERR, "failed to initialize mballoc (%d)",
			 err);
		goto failed_mount5;
	}

	/*
	 * We can only set up the journal commit callback once
	 * mballoc is initialized
	 */
	if (sbi->s_journal)
		sbi->s_journal->j_commit_callback =
			ext4_journal_commit_callback;

	err = ext4_percpu_param_init(sbi);
	if (err)
		goto failed_mount6;

	if (ext4_has_feature_flex_bg(sb))
		if (!ext4_fill_flex_info(sb)) {
			ext4_msg(sb, KERN_ERR,
			       "unable to initialize "
			       "flex_bg meta info!");
			err = -ENOMEM;
			goto failed_mount6;
		}

	err = ext4_register_li_request(sb, first_not_zeroed);
	if (err)
		goto failed_mount6;

	err = ext4_register_sysfs(sb);
	if (err)
		goto failed_mount7;

	err = ext4_init_orphan_info(sb);
	if (err)
		goto failed_mount8;
#ifdef CONFIG_QUOTA
	/* Enable quota usage during mount. */
	if (ext4_has_feature_quota(sb) && !sb_rdonly(sb)) {
		err = ext4_enable_quotas(sb);
		if (err)
			goto failed_mount9;
	}
#endif  /* CONFIG_QUOTA */

	/*
	 * Save the original bdev mapping's wb_err value which could be
	 * used to detect the metadata async write error.
	 */
	spin_lock_init(&sbi->s_bdev_wb_lock);
	errseq_check_and_advance(&sb->s_bdev->bd_inode->i_mapping->wb_err,
				 &sbi->s_bdev_wb_err);
	EXT4_SB(sb)->s_mount_state |= EXT4_ORPHAN_FS;
	ext4_orphan_cleanup(sb, es);
	EXT4_SB(sb)->s_mount_state &= ~EXT4_ORPHAN_FS;
	/*
	 * Update the checksum after updating free space/inode counters and
	 * ext4_orphan_cleanup. Otherwise the superblock can have an incorrect
	 * checksum in the buffer cache until it is written out and
	 * e2fsprogs programs trying to open a file system immediately
	 * after it is mounted can fail.
	 */
	ext4_superblock_csum_set(sb);
	if (needs_recovery) {
		ext4_msg(sb, KERN_INFO, "recovery complete");
		err = ext4_mark_recovery_complete(sb, es);
		if (err)
			goto failed_mount10;
	}

	if (test_opt(sb, DISCARD) && !bdev_max_discard_sectors(sb->s_bdev))
		ext4_msg(sb, KERN_WARNING,
			 "mounting with \"discard\" option, but the device does not support discard");

	if (es->s_error_count)
		mod_timer(&sbi->s_err_report, jiffies + 300*HZ); /* 5 minutes */

	/* Enable message ratelimiting. Default is 10 messages per 5 secs. */
	ratelimit_state_init(&sbi->s_err_ratelimit_state, 5 * HZ, 10);
	ratelimit_state_init(&sbi->s_warning_ratelimit_state, 5 * HZ, 10);
	ratelimit_state_init(&sbi->s_msg_ratelimit_state, 5 * HZ, 10);
	atomic_set(&sbi->s_warning_count, 0);
	atomic_set(&sbi->s_msg_count, 0);

	return 0;

failed_mount10:
	ext4_quotas_off(sb, EXT4_MAXQUOTAS);
failed_mount9: __maybe_unused
	ext4_release_orphan_info(sb);
failed_mount8:
	ext4_unregister_sysfs(sb);
	kobject_put(&sbi->s_kobj);
failed_mount7:
	ext4_unregister_li_request(sb);
failed_mount6:
	ext4_mb_release(sb);
	ext4_flex_groups_free(sbi);
	ext4_percpu_param_destroy(sbi);
failed_mount5:
	ext4_ext_release(sb);
	ext4_release_system_zone(sb);
failed_mount4a:
	dput(sb->s_root);
	sb->s_root = NULL;
failed_mount4:
	ext4_msg(sb, KERN_ERR, "mount failed");
	if (EXT4_SB(sb)->rsv_conversion_wq)
		destroy_workqueue(EXT4_SB(sb)->rsv_conversion_wq);
failed_mount_wq:
	ext4_xattr_destroy_cache(sbi->s_ea_inode_cache);
	sbi->s_ea_inode_cache = NULL;

	ext4_xattr_destroy_cache(sbi->s_ea_block_cache);
	sbi->s_ea_block_cache = NULL;

	if (sbi->s_journal) {
		/* flush s_sb_upd_work before journal destroy. */
		flush_work(&sbi->s_sb_upd_work);
		jbd2_journal_destroy(sbi->s_journal);
		sbi->s_journal = NULL;
	}
failed_mount3a:
	ext4_es_unregister_shrinker(sbi);
failed_mount3:
	/* flush s_sb_upd_work before sbi destroy */
	flush_work(&sbi->s_sb_upd_work);
	del_timer_sync(&sbi->s_err_report);
	ext4_stop_mmpd(sbi);
	ext4_group_desc_free(sbi);
failed_mount:
	if (sbi->s_chksum_driver)
		crypto_free_shash(sbi->s_chksum_driver);

#if IS_ENABLED(CONFIG_UNICODE)
	utf8_unload(sb->s_encoding);
#endif

#ifdef CONFIG_QUOTA
	for (unsigned int i = 0; i < EXT4_MAXQUOTAS; i++)
		kfree(get_qf_name(sb, sbi, i));
#endif
	fscrypt_free_dummy_policy(&sbi->s_dummy_enc_policy);
	brelse(sbi->s_sbh);
	if (sbi->s_journal_bdev_file) {
		invalidate_bdev(file_bdev(sbi->s_journal_bdev_file));
<<<<<<< HEAD
		fput(sbi->s_journal_bdev_file);
=======
		bdev_fput(sbi->s_journal_bdev_file);
>>>>>>> 7e0c4332
	}
out_fail:
	invalidate_bdev(sb->s_bdev);
	sb->s_fs_info = NULL;
	return err;
}

static int ext4_fill_super(struct super_block *sb, struct fs_context *fc)
{
	struct ext4_fs_context *ctx = fc->fs_private;
	struct ext4_sb_info *sbi;
	const char *descr;
	int ret;

	sbi = ext4_alloc_sbi(sb);
	if (!sbi)
		return -ENOMEM;

	fc->s_fs_info = sbi;

	/* Cleanup superblock name */
	strreplace(sb->s_id, '/', '!');

	sbi->s_sb_block = 1;	/* Default super block location */
	if (ctx->spec & EXT4_SPEC_s_sb_block)
		sbi->s_sb_block = ctx->s_sb_block;

	ret = __ext4_fill_super(fc, sb);
	if (ret < 0)
		goto free_sbi;

	if (sbi->s_journal) {
		if (test_opt(sb, DATA_FLAGS) == EXT4_MOUNT_JOURNAL_DATA)
			descr = " journalled data mode";
		else if (test_opt(sb, DATA_FLAGS) == EXT4_MOUNT_ORDERED_DATA)
			descr = " ordered data mode";
		else
			descr = " writeback data mode";
	} else
		descr = "out journal";

	if (___ratelimit(&ext4_mount_msg_ratelimit, "EXT4-fs mount"))
		ext4_msg(sb, KERN_INFO, "mounted filesystem %pU %s with%s. "
			 "Quota mode: %s.", &sb->s_uuid,
			 sb_rdonly(sb) ? "ro" : "r/w", descr,
			 ext4_quota_mode(sb));

	/* Update the s_overhead_clusters if necessary */
	ext4_update_overhead(sb, false);
	return 0;

free_sbi:
	ext4_free_sbi(sbi);
	fc->s_fs_info = NULL;
	return ret;
}

static int ext4_get_tree(struct fs_context *fc)
{
	return get_tree_bdev(fc, ext4_fill_super);
}

/*
 * Setup any per-fs journal parameters now.  We'll do this both on
 * initial mount, once the journal has been initialised but before we've
 * done any recovery; and again on any subsequent remount.
 */
static void ext4_init_journal_params(struct super_block *sb, journal_t *journal)
{
	struct ext4_sb_info *sbi = EXT4_SB(sb);

	journal->j_commit_interval = sbi->s_commit_interval;
	journal->j_min_batch_time = sbi->s_min_batch_time;
	journal->j_max_batch_time = sbi->s_max_batch_time;
	ext4_fc_init(sb, journal);

	write_lock(&journal->j_state_lock);
	if (test_opt(sb, BARRIER))
		journal->j_flags |= JBD2_BARRIER;
	else
		journal->j_flags &= ~JBD2_BARRIER;
	if (test_opt(sb, DATA_ERR_ABORT))
		journal->j_flags |= JBD2_ABORT_ON_SYNCDATA_ERR;
	else
		journal->j_flags &= ~JBD2_ABORT_ON_SYNCDATA_ERR;
	/*
	 * Always enable journal cycle record option, letting the journal
	 * records log transactions continuously between each mount.
	 */
	journal->j_flags |= JBD2_CYCLE_RECORD;
	write_unlock(&journal->j_state_lock);
}

static struct inode *ext4_get_journal_inode(struct super_block *sb,
					     unsigned int journal_inum)
{
	struct inode *journal_inode;

	/*
	 * Test for the existence of a valid inode on disk.  Bad things
	 * happen if we iget() an unused inode, as the subsequent iput()
	 * will try to delete it.
	 */
	journal_inode = ext4_iget(sb, journal_inum, EXT4_IGET_SPECIAL);
	if (IS_ERR(journal_inode)) {
		ext4_msg(sb, KERN_ERR, "no journal found");
		return ERR_CAST(journal_inode);
	}
	if (!journal_inode->i_nlink) {
		make_bad_inode(journal_inode);
		iput(journal_inode);
		ext4_msg(sb, KERN_ERR, "journal inode is deleted");
		return ERR_PTR(-EFSCORRUPTED);
	}
	if (!S_ISREG(journal_inode->i_mode) || IS_ENCRYPTED(journal_inode)) {
		ext4_msg(sb, KERN_ERR, "invalid journal inode");
		iput(journal_inode);
		return ERR_PTR(-EFSCORRUPTED);
	}

	ext4_debug("Journal inode found at %p: %lld bytes\n",
		  journal_inode, journal_inode->i_size);
	return journal_inode;
}

static int ext4_journal_bmap(journal_t *journal, sector_t *block)
{
	struct ext4_map_blocks map;
	int ret;

	if (journal->j_inode == NULL)
		return 0;

	map.m_lblk = *block;
	map.m_len = 1;
	ret = ext4_map_blocks(NULL, journal->j_inode, &map, 0);
	if (ret <= 0) {
		ext4_msg(journal->j_inode->i_sb, KERN_CRIT,
			 "journal bmap failed: block %llu ret %d\n",
			 *block, ret);
		jbd2_journal_abort(journal, ret ? ret : -EIO);
		return ret;
	}
	*block = map.m_pblk;
	return 0;
}

static journal_t *ext4_open_inode_journal(struct super_block *sb,
					  unsigned int journal_inum)
{
	struct inode *journal_inode;
	journal_t *journal;

	journal_inode = ext4_get_journal_inode(sb, journal_inum);
	if (IS_ERR(journal_inode))
		return ERR_CAST(journal_inode);

	journal = jbd2_journal_init_inode(journal_inode);
	if (IS_ERR(journal)) {
		ext4_msg(sb, KERN_ERR, "Could not load journal inode");
		iput(journal_inode);
		return ERR_CAST(journal);
	}
	journal->j_private = sb;
	journal->j_bmap = ext4_journal_bmap;
	ext4_init_journal_params(sb, journal);
	return journal;
}

static struct file *ext4_get_journal_blkdev(struct super_block *sb,
					dev_t j_dev, ext4_fsblk_t *j_start,
					ext4_fsblk_t *j_len)
{
	struct buffer_head *bh;
	struct block_device *bdev;
	struct file *bdev_file;
	int hblock, blocksize;
	ext4_fsblk_t sb_block;
	unsigned long offset;
	struct ext4_super_block *es;
	int errno;

	bdev_file = bdev_file_open_by_dev(j_dev,
		BLK_OPEN_READ | BLK_OPEN_WRITE | BLK_OPEN_RESTRICT_WRITES,
		sb, &fs_holder_ops);
	if (IS_ERR(bdev_file)) {
		ext4_msg(sb, KERN_ERR,
			 "failed to open journal device unknown-block(%u,%u) %ld",
			 MAJOR(j_dev), MINOR(j_dev), PTR_ERR(bdev_file));
		return bdev_file;
	}

	bdev = file_bdev(bdev_file);
	blocksize = sb->s_blocksize;
	hblock = bdev_logical_block_size(bdev);
	if (blocksize < hblock) {
		ext4_msg(sb, KERN_ERR,
			"blocksize too small for journal device");
		errno = -EINVAL;
		goto out_bdev;
	}

	sb_block = EXT4_MIN_BLOCK_SIZE / blocksize;
	offset = EXT4_MIN_BLOCK_SIZE % blocksize;
	set_blocksize(bdev, blocksize);
	bh = __bread(bdev, sb_block, blocksize);
	if (!bh) {
		ext4_msg(sb, KERN_ERR, "couldn't read superblock of "
		       "external journal");
		errno = -EINVAL;
		goto out_bdev;
	}

	es = (struct ext4_super_block *) (bh->b_data + offset);
	if ((le16_to_cpu(es->s_magic) != EXT4_SUPER_MAGIC) ||
	    !(le32_to_cpu(es->s_feature_incompat) &
	      EXT4_FEATURE_INCOMPAT_JOURNAL_DEV)) {
		ext4_msg(sb, KERN_ERR, "external journal has bad superblock");
		errno = -EFSCORRUPTED;
		goto out_bh;
	}

	if ((le32_to_cpu(es->s_feature_ro_compat) &
	     EXT4_FEATURE_RO_COMPAT_METADATA_CSUM) &&
	    es->s_checksum != ext4_superblock_csum(sb, es)) {
		ext4_msg(sb, KERN_ERR, "external journal has corrupt superblock");
		errno = -EFSCORRUPTED;
		goto out_bh;
	}

	if (memcmp(EXT4_SB(sb)->s_es->s_journal_uuid, es->s_uuid, 16)) {
		ext4_msg(sb, KERN_ERR, "journal UUID does not match");
		errno = -EFSCORRUPTED;
		goto out_bh;
	}

	*j_start = sb_block + 1;
	*j_len = ext4_blocks_count(es);
	brelse(bh);
	return bdev_file;

out_bh:
	brelse(bh);
out_bdev:
<<<<<<< HEAD
	fput(bdev_file);
=======
	bdev_fput(bdev_file);
>>>>>>> 7e0c4332
	return ERR_PTR(errno);
}

static journal_t *ext4_open_dev_journal(struct super_block *sb,
					dev_t j_dev)
{
	journal_t *journal;
	ext4_fsblk_t j_start;
	ext4_fsblk_t j_len;
	struct file *bdev_file;
	int errno = 0;

	bdev_file = ext4_get_journal_blkdev(sb, j_dev, &j_start, &j_len);
	if (IS_ERR(bdev_file))
		return ERR_CAST(bdev_file);

	journal = jbd2_journal_init_dev(file_bdev(bdev_file), sb->s_bdev, j_start,
					j_len, sb->s_blocksize);
	if (IS_ERR(journal)) {
		ext4_msg(sb, KERN_ERR, "failed to create device journal");
		errno = PTR_ERR(journal);
		goto out_bdev;
	}
	if (be32_to_cpu(journal->j_superblock->s_nr_users) != 1) {
		ext4_msg(sb, KERN_ERR, "External journal has more than one "
					"user (unsupported) - %d",
			be32_to_cpu(journal->j_superblock->s_nr_users));
		errno = -EINVAL;
		goto out_journal;
	}
	journal->j_private = sb;
	EXT4_SB(sb)->s_journal_bdev_file = bdev_file;
	ext4_init_journal_params(sb, journal);
	return journal;

out_journal:
	jbd2_journal_destroy(journal);
out_bdev:
<<<<<<< HEAD
	fput(bdev_file);
=======
	bdev_fput(bdev_file);
>>>>>>> 7e0c4332
	return ERR_PTR(errno);
}

static int ext4_load_journal(struct super_block *sb,
			     struct ext4_super_block *es,
			     unsigned long journal_devnum)
{
	journal_t *journal;
	unsigned int journal_inum = le32_to_cpu(es->s_journal_inum);
	dev_t journal_dev;
	int err = 0;
	int really_read_only;
	int journal_dev_ro;

	if (WARN_ON_ONCE(!ext4_has_feature_journal(sb)))
		return -EFSCORRUPTED;

	if (journal_devnum &&
	    journal_devnum != le32_to_cpu(es->s_journal_dev)) {
		ext4_msg(sb, KERN_INFO, "external journal device major/minor "
			"numbers have changed");
		journal_dev = new_decode_dev(journal_devnum);
	} else
		journal_dev = new_decode_dev(le32_to_cpu(es->s_journal_dev));

	if (journal_inum && journal_dev) {
		ext4_msg(sb, KERN_ERR,
			 "filesystem has both journal inode and journal device!");
		return -EINVAL;
	}

	if (journal_inum) {
		journal = ext4_open_inode_journal(sb, journal_inum);
		if (IS_ERR(journal))
			return PTR_ERR(journal);
	} else {
		journal = ext4_open_dev_journal(sb, journal_dev);
		if (IS_ERR(journal))
			return PTR_ERR(journal);
	}

	journal_dev_ro = bdev_read_only(journal->j_dev);
	really_read_only = bdev_read_only(sb->s_bdev) | journal_dev_ro;

	if (journal_dev_ro && !sb_rdonly(sb)) {
		ext4_msg(sb, KERN_ERR,
			 "journal device read-only, try mounting with '-o ro'");
		err = -EROFS;
		goto err_out;
	}

	/*
	 * Are we loading a blank journal or performing recovery after a
	 * crash?  For recovery, we need to check in advance whether we
	 * can get read-write access to the device.
	 */
	if (ext4_has_feature_journal_needs_recovery(sb)) {
		if (sb_rdonly(sb)) {
			ext4_msg(sb, KERN_INFO, "INFO: recovery "
					"required on readonly filesystem");
			if (really_read_only) {
				ext4_msg(sb, KERN_ERR, "write access "
					"unavailable, cannot proceed "
					"(try mounting with noload)");
				err = -EROFS;
				goto err_out;
			}
			ext4_msg(sb, KERN_INFO, "write access will "
			       "be enabled during recovery");
		}
	}

	if (!(journal->j_flags & JBD2_BARRIER))
		ext4_msg(sb, KERN_INFO, "barriers disabled");

	if (!ext4_has_feature_journal_needs_recovery(sb))
		err = jbd2_journal_wipe(journal, !really_read_only);
	if (!err) {
		char *save = kmalloc(EXT4_S_ERR_LEN, GFP_KERNEL);
		__le16 orig_state;
		bool changed = false;

		if (save)
			memcpy(save, ((char *) es) +
			       EXT4_S_ERR_START, EXT4_S_ERR_LEN);
		err = jbd2_journal_load(journal);
		if (save && memcmp(((char *) es) + EXT4_S_ERR_START,
				   save, EXT4_S_ERR_LEN)) {
			memcpy(((char *) es) + EXT4_S_ERR_START,
			       save, EXT4_S_ERR_LEN);
			changed = true;
		}
		kfree(save);
		orig_state = es->s_state;
		es->s_state |= cpu_to_le16(EXT4_SB(sb)->s_mount_state &
					   EXT4_ERROR_FS);
		if (orig_state != es->s_state)
			changed = true;
		/* Write out restored error information to the superblock */
		if (changed && !really_read_only) {
			int err2;
			err2 = ext4_commit_super(sb);
			err = err ? : err2;
		}
	}

	if (err) {
		ext4_msg(sb, KERN_ERR, "error loading journal");
		goto err_out;
	}

	EXT4_SB(sb)->s_journal = journal;
	err = ext4_clear_journal_err(sb, es);
	if (err) {
		EXT4_SB(sb)->s_journal = NULL;
		jbd2_journal_destroy(journal);
		return err;
	}

	if (!really_read_only && journal_devnum &&
	    journal_devnum != le32_to_cpu(es->s_journal_dev)) {
		es->s_journal_dev = cpu_to_le32(journal_devnum);
		ext4_commit_super(sb);
	}
	if (!really_read_only && journal_inum &&
	    journal_inum != le32_to_cpu(es->s_journal_inum)) {
		es->s_journal_inum = cpu_to_le32(journal_inum);
		ext4_commit_super(sb);
	}

	return 0;

err_out:
	jbd2_journal_destroy(journal);
	return err;
}

/* Copy state of EXT4_SB(sb) into buffer for on-disk superblock */
static void ext4_update_super(struct super_block *sb)
{
	struct ext4_sb_info *sbi = EXT4_SB(sb);
	struct ext4_super_block *es = sbi->s_es;
	struct buffer_head *sbh = sbi->s_sbh;

	lock_buffer(sbh);
	/*
	 * If the file system is mounted read-only, don't update the
	 * superblock write time.  This avoids updating the superblock
	 * write time when we are mounting the root file system
	 * read/only but we need to replay the journal; at that point,
	 * for people who are east of GMT and who make their clock
	 * tick in localtime for Windows bug-for-bug compatibility,
	 * the clock is set in the future, and this will cause e2fsck
	 * to complain and force a full file system check.
	 */
	if (!sb_rdonly(sb))
		ext4_update_tstamp(es, s_wtime);
	es->s_kbytes_written =
		cpu_to_le64(sbi->s_kbytes_written +
		    ((part_stat_read(sb->s_bdev, sectors[STAT_WRITE]) -
		      sbi->s_sectors_written_start) >> 1));
	if (percpu_counter_initialized(&sbi->s_freeclusters_counter))
		ext4_free_blocks_count_set(es,
			EXT4_C2B(sbi, percpu_counter_sum_positive(
				&sbi->s_freeclusters_counter)));
	if (percpu_counter_initialized(&sbi->s_freeinodes_counter))
		es->s_free_inodes_count =
			cpu_to_le32(percpu_counter_sum_positive(
				&sbi->s_freeinodes_counter));
	/* Copy error information to the on-disk superblock */
	spin_lock(&sbi->s_error_lock);
	if (sbi->s_add_error_count > 0) {
		es->s_state |= cpu_to_le16(EXT4_ERROR_FS);
		if (!es->s_first_error_time && !es->s_first_error_time_hi) {
			__ext4_update_tstamp(&es->s_first_error_time,
					     &es->s_first_error_time_hi,
					     sbi->s_first_error_time);
			strncpy(es->s_first_error_func, sbi->s_first_error_func,
				sizeof(es->s_first_error_func));
			es->s_first_error_line =
				cpu_to_le32(sbi->s_first_error_line);
			es->s_first_error_ino =
				cpu_to_le32(sbi->s_first_error_ino);
			es->s_first_error_block =
				cpu_to_le64(sbi->s_first_error_block);
			es->s_first_error_errcode =
				ext4_errno_to_code(sbi->s_first_error_code);
		}
		__ext4_update_tstamp(&es->s_last_error_time,
				     &es->s_last_error_time_hi,
				     sbi->s_last_error_time);
		strncpy(es->s_last_error_func, sbi->s_last_error_func,
			sizeof(es->s_last_error_func));
		es->s_last_error_line = cpu_to_le32(sbi->s_last_error_line);
		es->s_last_error_ino = cpu_to_le32(sbi->s_last_error_ino);
		es->s_last_error_block = cpu_to_le64(sbi->s_last_error_block);
		es->s_last_error_errcode =
				ext4_errno_to_code(sbi->s_last_error_code);
		/*
		 * Start the daily error reporting function if it hasn't been
		 * started already
		 */
		if (!es->s_error_count)
			mod_timer(&sbi->s_err_report, jiffies + 24*60*60*HZ);
		le32_add_cpu(&es->s_error_count, sbi->s_add_error_count);
		sbi->s_add_error_count = 0;
	}
	spin_unlock(&sbi->s_error_lock);

	ext4_superblock_csum_set(sb);
	unlock_buffer(sbh);
}

static int ext4_commit_super(struct super_block *sb)
{
	struct buffer_head *sbh = EXT4_SB(sb)->s_sbh;

	if (!sbh)
		return -EINVAL;
	if (block_device_ejected(sb))
		return -ENODEV;

	ext4_update_super(sb);

	lock_buffer(sbh);
	/* Buffer got discarded which means block device got invalidated */
	if (!buffer_mapped(sbh)) {
		unlock_buffer(sbh);
		return -EIO;
	}

	if (buffer_write_io_error(sbh) || !buffer_uptodate(sbh)) {
		/*
		 * Oh, dear.  A previous attempt to write the
		 * superblock failed.  This could happen because the
		 * USB device was yanked out.  Or it could happen to
		 * be a transient write error and maybe the block will
		 * be remapped.  Nothing we can do but to retry the
		 * write and hope for the best.
		 */
		ext4_msg(sb, KERN_ERR, "previous I/O error to "
		       "superblock detected");
		clear_buffer_write_io_error(sbh);
		set_buffer_uptodate(sbh);
	}
	get_bh(sbh);
	/* Clear potential dirty bit if it was journalled update */
	clear_buffer_dirty(sbh);
	sbh->b_end_io = end_buffer_write_sync;
	submit_bh(REQ_OP_WRITE | REQ_SYNC |
		  (test_opt(sb, BARRIER) ? REQ_FUA : 0), sbh);
	wait_on_buffer(sbh);
	if (buffer_write_io_error(sbh)) {
		ext4_msg(sb, KERN_ERR, "I/O error while writing "
		       "superblock");
		clear_buffer_write_io_error(sbh);
		set_buffer_uptodate(sbh);
		return -EIO;
	}
	return 0;
}

/*
 * Have we just finished recovery?  If so, and if we are mounting (or
 * remounting) the filesystem readonly, then we will end up with a
 * consistent fs on disk.  Record that fact.
 */
static int ext4_mark_recovery_complete(struct super_block *sb,
				       struct ext4_super_block *es)
{
	int err;
	journal_t *journal = EXT4_SB(sb)->s_journal;

	if (!ext4_has_feature_journal(sb)) {
		if (journal != NULL) {
			ext4_error(sb, "Journal got removed while the fs was "
				   "mounted!");
			return -EFSCORRUPTED;
		}
		return 0;
	}
	jbd2_journal_lock_updates(journal);
	err = jbd2_journal_flush(journal, 0);
	if (err < 0)
		goto out;

	if (sb_rdonly(sb) && (ext4_has_feature_journal_needs_recovery(sb) ||
	    ext4_has_feature_orphan_present(sb))) {
		if (!ext4_orphan_file_empty(sb)) {
			ext4_error(sb, "Orphan file not empty on read-only fs.");
			err = -EFSCORRUPTED;
			goto out;
		}
		ext4_clear_feature_journal_needs_recovery(sb);
		ext4_clear_feature_orphan_present(sb);
		ext4_commit_super(sb);
	}
out:
	jbd2_journal_unlock_updates(journal);
	return err;
}

/*
 * If we are mounting (or read-write remounting) a filesystem whose journal
 * has recorded an error from a previous lifetime, move that error to the
 * main filesystem now.
 */
static int ext4_clear_journal_err(struct super_block *sb,
				   struct ext4_super_block *es)
{
	journal_t *journal;
	int j_errno;
	const char *errstr;

	if (!ext4_has_feature_journal(sb)) {
		ext4_error(sb, "Journal got removed while the fs was mounted!");
		return -EFSCORRUPTED;
	}

	journal = EXT4_SB(sb)->s_journal;

	/*
	 * Now check for any error status which may have been recorded in the
	 * journal by a prior ext4_error() or ext4_abort()
	 */

	j_errno = jbd2_journal_errno(journal);
	if (j_errno) {
		char nbuf[16];

		errstr = ext4_decode_error(sb, j_errno, nbuf);
		ext4_warning(sb, "Filesystem error recorded "
			     "from previous mount: %s", errstr);

		EXT4_SB(sb)->s_mount_state |= EXT4_ERROR_FS;
		es->s_state |= cpu_to_le16(EXT4_ERROR_FS);
		j_errno = ext4_commit_super(sb);
		if (j_errno)
			return j_errno;
		ext4_warning(sb, "Marked fs in need of filesystem check.");

		jbd2_journal_clear_err(journal);
		jbd2_journal_update_sb_errno(journal);
	}
	return 0;
}

/*
 * Force the running and committing transactions to commit,
 * and wait on the commit.
 */
int ext4_force_commit(struct super_block *sb)
{
	return ext4_journal_force_commit(EXT4_SB(sb)->s_journal);
}

static int ext4_sync_fs(struct super_block *sb, int wait)
{
	int ret = 0;
	tid_t target;
	bool needs_barrier = false;
	struct ext4_sb_info *sbi = EXT4_SB(sb);

	if (unlikely(ext4_forced_shutdown(sb)))
		return 0;

	trace_ext4_sync_fs(sb, wait);
	flush_workqueue(sbi->rsv_conversion_wq);
	/*
	 * Writeback quota in non-journalled quota case - journalled quota has
	 * no dirty dquots
	 */
	dquot_writeback_dquots(sb, -1);
	/*
	 * Data writeback is possible w/o journal transaction, so barrier must
	 * being sent at the end of the function. But we can skip it if
	 * transaction_commit will do it for us.
	 */
	if (sbi->s_journal) {
		target = jbd2_get_latest_transaction(sbi->s_journal);
		if (wait && sbi->s_journal->j_flags & JBD2_BARRIER &&
		    !jbd2_trans_will_send_data_barrier(sbi->s_journal, target))
			needs_barrier = true;

		if (jbd2_journal_start_commit(sbi->s_journal, &target)) {
			if (wait)
				ret = jbd2_log_wait_commit(sbi->s_journal,
							   target);
		}
	} else if (wait && test_opt(sb, BARRIER))
		needs_barrier = true;
	if (needs_barrier) {
		int err;
		err = blkdev_issue_flush(sb->s_bdev);
		if (!ret)
			ret = err;
	}

	return ret;
}

/*
 * LVM calls this function before a (read-only) snapshot is created.  This
 * gives us a chance to flush the journal completely and mark the fs clean.
 *
 * Note that only this function cannot bring a filesystem to be in a clean
 * state independently. It relies on upper layer to stop all data & metadata
 * modifications.
 */
static int ext4_freeze(struct super_block *sb)
{
	int error = 0;
	journal_t *journal = EXT4_SB(sb)->s_journal;

	if (journal) {
		/* Now we set up the journal barrier. */
		jbd2_journal_lock_updates(journal);

		/*
		 * Don't clear the needs_recovery flag if we failed to
		 * flush the journal.
		 */
		error = jbd2_journal_flush(journal, 0);
		if (error < 0)
			goto out;

		/* Journal blocked and flushed, clear needs_recovery flag. */
		ext4_clear_feature_journal_needs_recovery(sb);
		if (ext4_orphan_file_empty(sb))
			ext4_clear_feature_orphan_present(sb);
	}

	error = ext4_commit_super(sb);
out:
	if (journal)
		/* we rely on upper layer to stop further updates */
		jbd2_journal_unlock_updates(journal);
	return error;
}

/*
 * Called by LVM after the snapshot is done.  We need to reset the RECOVER
 * flag here, even though the filesystem is not technically dirty yet.
 */
static int ext4_unfreeze(struct super_block *sb)
{
	if (ext4_forced_shutdown(sb))
		return 0;

	if (EXT4_SB(sb)->s_journal) {
		/* Reset the needs_recovery flag before the fs is unlocked. */
		ext4_set_feature_journal_needs_recovery(sb);
		if (ext4_has_feature_orphan_file(sb))
			ext4_set_feature_orphan_present(sb);
	}

	ext4_commit_super(sb);
	return 0;
}

/*
 * Structure to save mount options for ext4_remount's benefit
 */
struct ext4_mount_options {
	unsigned long s_mount_opt;
	unsigned long s_mount_opt2;
	kuid_t s_resuid;
	kgid_t s_resgid;
	unsigned long s_commit_interval;
	u32 s_min_batch_time, s_max_batch_time;
#ifdef CONFIG_QUOTA
	int s_jquota_fmt;
	char *s_qf_names[EXT4_MAXQUOTAS];
#endif
};

static int __ext4_remount(struct fs_context *fc, struct super_block *sb)
{
	struct ext4_fs_context *ctx = fc->fs_private;
	struct ext4_super_block *es;
	struct ext4_sb_info *sbi = EXT4_SB(sb);
	unsigned long old_sb_flags;
	struct ext4_mount_options old_opts;
	ext4_group_t g;
	int err = 0;
	int alloc_ctx;
#ifdef CONFIG_QUOTA
	int enable_quota = 0;
	int i, j;
	char *to_free[EXT4_MAXQUOTAS];
#endif


	/* Store the original options */
	old_sb_flags = sb->s_flags;
	old_opts.s_mount_opt = sbi->s_mount_opt;
	old_opts.s_mount_opt2 = sbi->s_mount_opt2;
	old_opts.s_resuid = sbi->s_resuid;
	old_opts.s_resgid = sbi->s_resgid;
	old_opts.s_commit_interval = sbi->s_commit_interval;
	old_opts.s_min_batch_time = sbi->s_min_batch_time;
	old_opts.s_max_batch_time = sbi->s_max_batch_time;
#ifdef CONFIG_QUOTA
	old_opts.s_jquota_fmt = sbi->s_jquota_fmt;
	for (i = 0; i < EXT4_MAXQUOTAS; i++)
		if (sbi->s_qf_names[i]) {
			char *qf_name = get_qf_name(sb, sbi, i);

			old_opts.s_qf_names[i] = kstrdup(qf_name, GFP_KERNEL);
			if (!old_opts.s_qf_names[i]) {
				for (j = 0; j < i; j++)
					kfree(old_opts.s_qf_names[j]);
				return -ENOMEM;
			}
		} else
			old_opts.s_qf_names[i] = NULL;
#endif
	if (!(ctx->spec & EXT4_SPEC_JOURNAL_IOPRIO)) {
		if (sbi->s_journal && sbi->s_journal->j_task->io_context)
			ctx->journal_ioprio =
				sbi->s_journal->j_task->io_context->ioprio;
		else
			ctx->journal_ioprio = DEFAULT_JOURNAL_IOPRIO;

	}

	/*
	 * Changing the DIOREAD_NOLOCK or DELALLOC mount options may cause
	 * two calls to ext4_should_dioread_nolock() to return inconsistent
	 * values, triggering WARN_ON in ext4_add_complete_io(). we grab
	 * here s_writepages_rwsem to avoid race between writepages ops and
	 * remount.
	 */
	alloc_ctx = ext4_writepages_down_write(sb);
	ext4_apply_options(fc, sb);
	ext4_writepages_up_write(sb, alloc_ctx);

	if ((old_opts.s_mount_opt & EXT4_MOUNT_JOURNAL_CHECKSUM) ^
	    test_opt(sb, JOURNAL_CHECKSUM)) {
		ext4_msg(sb, KERN_ERR, "changing journal_checksum "
			 "during remount not supported; ignoring");
		sbi->s_mount_opt ^= EXT4_MOUNT_JOURNAL_CHECKSUM;
	}

	if (test_opt(sb, DATA_FLAGS) == EXT4_MOUNT_JOURNAL_DATA) {
		if (test_opt2(sb, EXPLICIT_DELALLOC)) {
			ext4_msg(sb, KERN_ERR, "can't mount with "
				 "both data=journal and delalloc");
			err = -EINVAL;
			goto restore_opts;
		}
		if (test_opt(sb, DIOREAD_NOLOCK)) {
			ext4_msg(sb, KERN_ERR, "can't mount with "
				 "both data=journal and dioread_nolock");
			err = -EINVAL;
			goto restore_opts;
		}
	} else if (test_opt(sb, DATA_FLAGS) == EXT4_MOUNT_ORDERED_DATA) {
		if (test_opt(sb, JOURNAL_ASYNC_COMMIT)) {
			ext4_msg(sb, KERN_ERR, "can't mount with "
				"journal_async_commit in data=ordered mode");
			err = -EINVAL;
			goto restore_opts;
		}
	}

	if ((sbi->s_mount_opt ^ old_opts.s_mount_opt) & EXT4_MOUNT_NO_MBCACHE) {
		ext4_msg(sb, KERN_ERR, "can't enable nombcache during remount");
		err = -EINVAL;
		goto restore_opts;
	}

	if (test_opt2(sb, ABORT))
		ext4_abort(sb, ESHUTDOWN, "Abort forced by user");

	sb->s_flags = (sb->s_flags & ~SB_POSIXACL) |
		(test_opt(sb, POSIX_ACL) ? SB_POSIXACL : 0);

	es = sbi->s_es;

	if (sbi->s_journal) {
		ext4_init_journal_params(sb, sbi->s_journal);
		set_task_ioprio(sbi->s_journal->j_task, ctx->journal_ioprio);
	}

	/* Flush outstanding errors before changing fs state */
	flush_work(&sbi->s_sb_upd_work);

	if ((bool)(fc->sb_flags & SB_RDONLY) != sb_rdonly(sb)) {
		if (ext4_forced_shutdown(sb)) {
			err = -EROFS;
			goto restore_opts;
		}

		if (fc->sb_flags & SB_RDONLY) {
			err = sync_filesystem(sb);
			if (err < 0)
				goto restore_opts;
			err = dquot_suspend(sb, -1);
			if (err < 0)
				goto restore_opts;

			/*
			 * First of all, the unconditional stuff we have to do
			 * to disable replay of the journal when we next remount
			 */
			sb->s_flags |= SB_RDONLY;

			/*
			 * OK, test if we are remounting a valid rw partition
			 * readonly, and if so set the rdonly flag and then
			 * mark the partition as valid again.
			 */
			if (!(es->s_state & cpu_to_le16(EXT4_VALID_FS)) &&
			    (sbi->s_mount_state & EXT4_VALID_FS))
				es->s_state = cpu_to_le16(sbi->s_mount_state);

			if (sbi->s_journal) {
				/*
				 * We let remount-ro finish even if marking fs
				 * as clean failed...
				 */
				ext4_mark_recovery_complete(sb, es);
			}
		} else {
			/* Make sure we can mount this feature set readwrite */
			if (ext4_has_feature_readonly(sb) ||
			    !ext4_feature_set_ok(sb, 0)) {
				err = -EROFS;
				goto restore_opts;
			}
			/*
			 * Make sure the group descriptor checksums
			 * are sane.  If they aren't, refuse to remount r/w.
			 */
			for (g = 0; g < sbi->s_groups_count; g++) {
				struct ext4_group_desc *gdp =
					ext4_get_group_desc(sb, g, NULL);

				if (!ext4_group_desc_csum_verify(sb, g, gdp)) {
					ext4_msg(sb, KERN_ERR,
	       "ext4_remount: Checksum for group %u failed (%u!=%u)",
		g, le16_to_cpu(ext4_group_desc_csum(sb, g, gdp)),
					       le16_to_cpu(gdp->bg_checksum));
					err = -EFSBADCRC;
					goto restore_opts;
				}
			}

			/*
			 * If we have an unprocessed orphan list hanging
			 * around from a previously readonly bdev mount,
			 * require a full umount/remount for now.
			 */
			if (es->s_last_orphan || !ext4_orphan_file_empty(sb)) {
				ext4_msg(sb, KERN_WARNING, "Couldn't "
				       "remount RDWR because of unprocessed "
				       "orphan inode list.  Please "
				       "umount/remount instead");
				err = -EINVAL;
				goto restore_opts;
			}

			/*
			 * Mounting a RDONLY partition read-write, so reread
			 * and store the current valid flag.  (It may have
			 * been changed by e2fsck since we originally mounted
			 * the partition.)
			 */
			if (sbi->s_journal) {
				err = ext4_clear_journal_err(sb, es);
				if (err)
					goto restore_opts;
			}
			sbi->s_mount_state = (le16_to_cpu(es->s_state) &
					      ~EXT4_FC_REPLAY);

			err = ext4_setup_super(sb, es, 0);
			if (err)
				goto restore_opts;

			sb->s_flags &= ~SB_RDONLY;
			if (ext4_has_feature_mmp(sb)) {
				err = ext4_multi_mount_protect(sb,
						le64_to_cpu(es->s_mmp_block));
				if (err)
					goto restore_opts;
			}
#ifdef CONFIG_QUOTA
			enable_quota = 1;
#endif
		}
	}

	/*
	 * Handle creation of system zone data early because it can fail.
	 * Releasing of existing data is done when we are sure remount will
	 * succeed.
	 */
	if (test_opt(sb, BLOCK_VALIDITY) && !sbi->s_system_blks) {
		err = ext4_setup_system_zone(sb);
		if (err)
			goto restore_opts;
	}

	if (sbi->s_journal == NULL && !(old_sb_flags & SB_RDONLY)) {
		err = ext4_commit_super(sb);
		if (err)
			goto restore_opts;
	}

#ifdef CONFIG_QUOTA
	if (enable_quota) {
		if (sb_any_quota_suspended(sb))
			dquot_resume(sb, -1);
		else if (ext4_has_feature_quota(sb)) {
			err = ext4_enable_quotas(sb);
			if (err)
				goto restore_opts;
		}
	}
	/* Release old quota file names */
	for (i = 0; i < EXT4_MAXQUOTAS; i++)
		kfree(old_opts.s_qf_names[i]);
#endif
	if (!test_opt(sb, BLOCK_VALIDITY) && sbi->s_system_blks)
		ext4_release_system_zone(sb);

	/*
	 * Reinitialize lazy itable initialization thread based on
	 * current settings
	 */
	if (sb_rdonly(sb) || !test_opt(sb, INIT_INODE_TABLE))
		ext4_unregister_li_request(sb);
	else {
		ext4_group_t first_not_zeroed;
		first_not_zeroed = ext4_has_uninit_itable(sb);
		ext4_register_li_request(sb, first_not_zeroed);
	}

	if (!ext4_has_feature_mmp(sb) || sb_rdonly(sb))
		ext4_stop_mmpd(sbi);

	return 0;

restore_opts:
	/*
	 * If there was a failing r/w to ro transition, we may need to
	 * re-enable quota
	 */
	if (sb_rdonly(sb) && !(old_sb_flags & SB_RDONLY) &&
	    sb_any_quota_suspended(sb))
		dquot_resume(sb, -1);

	alloc_ctx = ext4_writepages_down_write(sb);
	sb->s_flags = old_sb_flags;
	sbi->s_mount_opt = old_opts.s_mount_opt;
	sbi->s_mount_opt2 = old_opts.s_mount_opt2;
	sbi->s_resuid = old_opts.s_resuid;
	sbi->s_resgid = old_opts.s_resgid;
	sbi->s_commit_interval = old_opts.s_commit_interval;
	sbi->s_min_batch_time = old_opts.s_min_batch_time;
	sbi->s_max_batch_time = old_opts.s_max_batch_time;
	ext4_writepages_up_write(sb, alloc_ctx);

	if (!test_opt(sb, BLOCK_VALIDITY) && sbi->s_system_blks)
		ext4_release_system_zone(sb);
#ifdef CONFIG_QUOTA
	sbi->s_jquota_fmt = old_opts.s_jquota_fmt;
	for (i = 0; i < EXT4_MAXQUOTAS; i++) {
		to_free[i] = get_qf_name(sb, sbi, i);
		rcu_assign_pointer(sbi->s_qf_names[i], old_opts.s_qf_names[i]);
	}
	synchronize_rcu();
	for (i = 0; i < EXT4_MAXQUOTAS; i++)
		kfree(to_free[i]);
#endif
	if (!ext4_has_feature_mmp(sb) || sb_rdonly(sb))
		ext4_stop_mmpd(sbi);
	return err;
}

static int ext4_reconfigure(struct fs_context *fc)
{
	struct super_block *sb = fc->root->d_sb;
	int ret;

	fc->s_fs_info = EXT4_SB(sb);

	ret = ext4_check_opt_consistency(fc, sb);
	if (ret < 0)
		return ret;

	ret = __ext4_remount(fc, sb);
	if (ret < 0)
		return ret;

	ext4_msg(sb, KERN_INFO, "re-mounted %pU %s. Quota mode: %s.",
		 &sb->s_uuid, sb_rdonly(sb) ? "ro" : "r/w",
		 ext4_quota_mode(sb));

	return 0;
}

#ifdef CONFIG_QUOTA
static int ext4_statfs_project(struct super_block *sb,
			       kprojid_t projid, struct kstatfs *buf)
{
	struct kqid qid;
	struct dquot *dquot;
	u64 limit;
	u64 curblock;

	qid = make_kqid_projid(projid);
	dquot = dqget(sb, qid);
	if (IS_ERR(dquot))
		return PTR_ERR(dquot);
	spin_lock(&dquot->dq_dqb_lock);

	limit = min_not_zero(dquot->dq_dqb.dqb_bsoftlimit,
			     dquot->dq_dqb.dqb_bhardlimit);
	limit >>= sb->s_blocksize_bits;

	if (limit && buf->f_blocks > limit) {
		curblock = (dquot->dq_dqb.dqb_curspace +
			    dquot->dq_dqb.dqb_rsvspace) >> sb->s_blocksize_bits;
		buf->f_blocks = limit;
		buf->f_bfree = buf->f_bavail =
			(buf->f_blocks > curblock) ?
			 (buf->f_blocks - curblock) : 0;
	}

	limit = min_not_zero(dquot->dq_dqb.dqb_isoftlimit,
			     dquot->dq_dqb.dqb_ihardlimit);
	if (limit && buf->f_files > limit) {
		buf->f_files = limit;
		buf->f_ffree =
			(buf->f_files > dquot->dq_dqb.dqb_curinodes) ?
			 (buf->f_files - dquot->dq_dqb.dqb_curinodes) : 0;
	}

	spin_unlock(&dquot->dq_dqb_lock);
	dqput(dquot);
	return 0;
}
#endif

static int ext4_statfs(struct dentry *dentry, struct kstatfs *buf)
{
	struct super_block *sb = dentry->d_sb;
	struct ext4_sb_info *sbi = EXT4_SB(sb);
	struct ext4_super_block *es = sbi->s_es;
	ext4_fsblk_t overhead = 0, resv_blocks;
	s64 bfree;
	resv_blocks = EXT4_C2B(sbi, atomic64_read(&sbi->s_resv_clusters));

	if (!test_opt(sb, MINIX_DF))
		overhead = sbi->s_overhead;

	buf->f_type = EXT4_SUPER_MAGIC;
	buf->f_bsize = sb->s_blocksize;
	buf->f_blocks = ext4_blocks_count(es) - EXT4_C2B(sbi, overhead);
	bfree = percpu_counter_sum_positive(&sbi->s_freeclusters_counter) -
		percpu_counter_sum_positive(&sbi->s_dirtyclusters_counter);
	/* prevent underflow in case that few free space is available */
	buf->f_bfree = EXT4_C2B(sbi, max_t(s64, bfree, 0));
	buf->f_bavail = buf->f_bfree -
			(ext4_r_blocks_count(es) + resv_blocks);
	if (buf->f_bfree < (ext4_r_blocks_count(es) + resv_blocks))
		buf->f_bavail = 0;
	buf->f_files = le32_to_cpu(es->s_inodes_count);
	buf->f_ffree = percpu_counter_sum_positive(&sbi->s_freeinodes_counter);
	buf->f_namelen = EXT4_NAME_LEN;
	buf->f_fsid = uuid_to_fsid(es->s_uuid);

#ifdef CONFIG_QUOTA
	if (ext4_test_inode_flag(dentry->d_inode, EXT4_INODE_PROJINHERIT) &&
	    sb_has_quota_limits_enabled(sb, PRJQUOTA))
		ext4_statfs_project(sb, EXT4_I(dentry->d_inode)->i_projid, buf);
#endif
	return 0;
}


#ifdef CONFIG_QUOTA

/*
 * Helper functions so that transaction is started before we acquire dqio_sem
 * to keep correct lock ordering of transaction > dqio_sem
 */
static inline struct inode *dquot_to_inode(struct dquot *dquot)
{
	return sb_dqopt(dquot->dq_sb)->files[dquot->dq_id.type];
}

static int ext4_write_dquot(struct dquot *dquot)
{
	int ret, err;
	handle_t *handle;
	struct inode *inode;

	inode = dquot_to_inode(dquot);
	handle = ext4_journal_start(inode, EXT4_HT_QUOTA,
				    EXT4_QUOTA_TRANS_BLOCKS(dquot->dq_sb));
	if (IS_ERR(handle))
		return PTR_ERR(handle);
	ret = dquot_commit(dquot);
	if (ret < 0)
		ext4_error_err(dquot->dq_sb, -ret,
			       "Failed to commit dquot type %d",
			       dquot->dq_id.type);
	err = ext4_journal_stop(handle);
	if (!ret)
		ret = err;
	return ret;
}

static int ext4_acquire_dquot(struct dquot *dquot)
{
	int ret, err;
	handle_t *handle;

	handle = ext4_journal_start(dquot_to_inode(dquot), EXT4_HT_QUOTA,
				    EXT4_QUOTA_INIT_BLOCKS(dquot->dq_sb));
	if (IS_ERR(handle))
		return PTR_ERR(handle);
	ret = dquot_acquire(dquot);
	if (ret < 0)
		ext4_error_err(dquot->dq_sb, -ret,
			      "Failed to acquire dquot type %d",
			      dquot->dq_id.type);
	err = ext4_journal_stop(handle);
	if (!ret)
		ret = err;
	return ret;
}

static int ext4_release_dquot(struct dquot *dquot)
{
	int ret, err;
	handle_t *handle;

	handle = ext4_journal_start(dquot_to_inode(dquot), EXT4_HT_QUOTA,
				    EXT4_QUOTA_DEL_BLOCKS(dquot->dq_sb));
	if (IS_ERR(handle)) {
		/* Release dquot anyway to avoid endless cycle in dqput() */
		dquot_release(dquot);
		return PTR_ERR(handle);
	}
	ret = dquot_release(dquot);
	if (ret < 0)
		ext4_error_err(dquot->dq_sb, -ret,
			       "Failed to release dquot type %d",
			       dquot->dq_id.type);
	err = ext4_journal_stop(handle);
	if (!ret)
		ret = err;
	return ret;
}

static int ext4_mark_dquot_dirty(struct dquot *dquot)
{
	struct super_block *sb = dquot->dq_sb;

	if (ext4_is_quota_journalled(sb)) {
		dquot_mark_dquot_dirty(dquot);
		return ext4_write_dquot(dquot);
	} else {
		return dquot_mark_dquot_dirty(dquot);
	}
}

static int ext4_write_info(struct super_block *sb, int type)
{
	int ret, err;
	handle_t *handle;

	/* Data block + inode block */
	handle = ext4_journal_start_sb(sb, EXT4_HT_QUOTA, 2);
	if (IS_ERR(handle))
		return PTR_ERR(handle);
	ret = dquot_commit_info(sb, type);
	err = ext4_journal_stop(handle);
	if (!ret)
		ret = err;
	return ret;
}

static void lockdep_set_quota_inode(struct inode *inode, int subclass)
{
	struct ext4_inode_info *ei = EXT4_I(inode);

	/* The first argument of lockdep_set_subclass has to be
	 * *exactly* the same as the argument to init_rwsem() --- in
	 * this case, in init_once() --- or lockdep gets unhappy
	 * because the name of the lock is set using the
	 * stringification of the argument to init_rwsem().
	 */
	(void) ei;	/* shut up clang warning if !CONFIG_LOCKDEP */
	lockdep_set_subclass(&ei->i_data_sem, subclass);
}

/*
 * Standard function to be called on quota_on
 */
static int ext4_quota_on(struct super_block *sb, int type, int format_id,
			 const struct path *path)
{
	int err;

	if (!test_opt(sb, QUOTA))
		return -EINVAL;

	/* Quotafile not on the same filesystem? */
	if (path->dentry->d_sb != sb)
		return -EXDEV;

	/* Quota already enabled for this file? */
	if (IS_NOQUOTA(d_inode(path->dentry)))
		return -EBUSY;

	/* Journaling quota? */
	if (EXT4_SB(sb)->s_qf_names[type]) {
		/* Quotafile not in fs root? */
		if (path->dentry->d_parent != sb->s_root)
			ext4_msg(sb, KERN_WARNING,
				"Quota file not on filesystem root. "
				"Journaled quota will not work");
		sb_dqopt(sb)->flags |= DQUOT_NOLIST_DIRTY;
	} else {
		/*
		 * Clear the flag just in case mount options changed since
		 * last time.
		 */
		sb_dqopt(sb)->flags &= ~DQUOT_NOLIST_DIRTY;
	}

	lockdep_set_quota_inode(path->dentry->d_inode, I_DATA_SEM_QUOTA);
	err = dquot_quota_on(sb, type, format_id, path);
	if (!err) {
		struct inode *inode = d_inode(path->dentry);
		handle_t *handle;

		/*
		 * Set inode flags to prevent userspace from messing with quota
		 * files. If this fails, we return success anyway since quotas
		 * are already enabled and this is not a hard failure.
		 */
		inode_lock(inode);
		handle = ext4_journal_start(inode, EXT4_HT_QUOTA, 1);
		if (IS_ERR(handle))
			goto unlock_inode;
		EXT4_I(inode)->i_flags |= EXT4_NOATIME_FL | EXT4_IMMUTABLE_FL;
		inode_set_flags(inode, S_NOATIME | S_IMMUTABLE,
				S_NOATIME | S_IMMUTABLE);
		err = ext4_mark_inode_dirty(handle, inode);
		ext4_journal_stop(handle);
	unlock_inode:
		inode_unlock(inode);
		if (err)
			dquot_quota_off(sb, type);
	}
	if (err)
		lockdep_set_quota_inode(path->dentry->d_inode,
					     I_DATA_SEM_NORMAL);
	return err;
}

static inline bool ext4_check_quota_inum(int type, unsigned long qf_inum)
{
	switch (type) {
	case USRQUOTA:
		return qf_inum == EXT4_USR_QUOTA_INO;
	case GRPQUOTA:
		return qf_inum == EXT4_GRP_QUOTA_INO;
	case PRJQUOTA:
		return qf_inum >= EXT4_GOOD_OLD_FIRST_INO;
	default:
		BUG();
	}
}

static int ext4_quota_enable(struct super_block *sb, int type, int format_id,
			     unsigned int flags)
{
	int err;
	struct inode *qf_inode;
	unsigned long qf_inums[EXT4_MAXQUOTAS] = {
		le32_to_cpu(EXT4_SB(sb)->s_es->s_usr_quota_inum),
		le32_to_cpu(EXT4_SB(sb)->s_es->s_grp_quota_inum),
		le32_to_cpu(EXT4_SB(sb)->s_es->s_prj_quota_inum)
	};

	BUG_ON(!ext4_has_feature_quota(sb));

	if (!qf_inums[type])
		return -EPERM;

	if (!ext4_check_quota_inum(type, qf_inums[type])) {
		ext4_error(sb, "Bad quota inum: %lu, type: %d",
				qf_inums[type], type);
		return -EUCLEAN;
	}

	qf_inode = ext4_iget(sb, qf_inums[type], EXT4_IGET_SPECIAL);
	if (IS_ERR(qf_inode)) {
		ext4_error(sb, "Bad quota inode: %lu, type: %d",
				qf_inums[type], type);
		return PTR_ERR(qf_inode);
	}

	/* Don't account quota for quota files to avoid recursion */
	qf_inode->i_flags |= S_NOQUOTA;
	lockdep_set_quota_inode(qf_inode, I_DATA_SEM_QUOTA);
	err = dquot_load_quota_inode(qf_inode, type, format_id, flags);
	if (err)
		lockdep_set_quota_inode(qf_inode, I_DATA_SEM_NORMAL);
	iput(qf_inode);

	return err;
}

/* Enable usage tracking for all quota types. */
int ext4_enable_quotas(struct super_block *sb)
{
	int type, err = 0;
	unsigned long qf_inums[EXT4_MAXQUOTAS] = {
		le32_to_cpu(EXT4_SB(sb)->s_es->s_usr_quota_inum),
		le32_to_cpu(EXT4_SB(sb)->s_es->s_grp_quota_inum),
		le32_to_cpu(EXT4_SB(sb)->s_es->s_prj_quota_inum)
	};
	bool quota_mopt[EXT4_MAXQUOTAS] = {
		test_opt(sb, USRQUOTA),
		test_opt(sb, GRPQUOTA),
		test_opt(sb, PRJQUOTA),
	};

	sb_dqopt(sb)->flags |= DQUOT_QUOTA_SYS_FILE | DQUOT_NOLIST_DIRTY;
	for (type = 0; type < EXT4_MAXQUOTAS; type++) {
		if (qf_inums[type]) {
			err = ext4_quota_enable(sb, type, QFMT_VFS_V1,
				DQUOT_USAGE_ENABLED |
				(quota_mopt[type] ? DQUOT_LIMITS_ENABLED : 0));
			if (err) {
				ext4_warning(sb,
					"Failed to enable quota tracking "
					"(type=%d, err=%d, ino=%lu). "
					"Please run e2fsck to fix.", type,
					err, qf_inums[type]);

				ext4_quotas_off(sb, type);
				return err;
			}
		}
	}
	return 0;
}

static int ext4_quota_off(struct super_block *sb, int type)
{
	struct inode *inode = sb_dqopt(sb)->files[type];
	handle_t *handle;
	int err;

	/* Force all delayed allocation blocks to be allocated.
	 * Caller already holds s_umount sem */
	if (test_opt(sb, DELALLOC))
		sync_filesystem(sb);

	if (!inode || !igrab(inode))
		goto out;

	err = dquot_quota_off(sb, type);
	if (err || ext4_has_feature_quota(sb))
		goto out_put;
	/*
	 * When the filesystem was remounted read-only first, we cannot cleanup
	 * inode flags here. Bad luck but people should be using QUOTA feature
	 * these days anyway.
	 */
	if (sb_rdonly(sb))
		goto out_put;

	inode_lock(inode);
	/*
	 * Update modification times of quota files when userspace can
	 * start looking at them. If we fail, we return success anyway since
	 * this is not a hard failure and quotas are already disabled.
	 */
	handle = ext4_journal_start(inode, EXT4_HT_QUOTA, 1);
	if (IS_ERR(handle)) {
		err = PTR_ERR(handle);
		goto out_unlock;
	}
	EXT4_I(inode)->i_flags &= ~(EXT4_NOATIME_FL | EXT4_IMMUTABLE_FL);
	inode_set_flags(inode, 0, S_NOATIME | S_IMMUTABLE);
	inode_set_mtime_to_ts(inode, inode_set_ctime_current(inode));
	err = ext4_mark_inode_dirty(handle, inode);
	ext4_journal_stop(handle);
out_unlock:
	inode_unlock(inode);
out_put:
	lockdep_set_quota_inode(inode, I_DATA_SEM_NORMAL);
	iput(inode);
	return err;
out:
	return dquot_quota_off(sb, type);
}

/* Read data from quotafile - avoid pagecache and such because we cannot afford
 * acquiring the locks... As quota files are never truncated and quota code
 * itself serializes the operations (and no one else should touch the files)
 * we don't have to be afraid of races */
static ssize_t ext4_quota_read(struct super_block *sb, int type, char *data,
			       size_t len, loff_t off)
{
	struct inode *inode = sb_dqopt(sb)->files[type];
	ext4_lblk_t blk = off >> EXT4_BLOCK_SIZE_BITS(sb);
	int offset = off & (sb->s_blocksize - 1);
	int tocopy;
	size_t toread;
	struct buffer_head *bh;
	loff_t i_size = i_size_read(inode);

	if (off > i_size)
		return 0;
	if (off+len > i_size)
		len = i_size-off;
	toread = len;
	while (toread > 0) {
		tocopy = min_t(unsigned long, sb->s_blocksize - offset, toread);
		bh = ext4_bread(NULL, inode, blk, 0);
		if (IS_ERR(bh))
			return PTR_ERR(bh);
		if (!bh)	/* A hole? */
			memset(data, 0, tocopy);
		else
			memcpy(data, bh->b_data+offset, tocopy);
		brelse(bh);
		offset = 0;
		toread -= tocopy;
		data += tocopy;
		blk++;
	}
	return len;
}

/* Write to quotafile (we know the transaction is already started and has
 * enough credits) */
static ssize_t ext4_quota_write(struct super_block *sb, int type,
				const char *data, size_t len, loff_t off)
{
	struct inode *inode = sb_dqopt(sb)->files[type];
	ext4_lblk_t blk = off >> EXT4_BLOCK_SIZE_BITS(sb);
	int err = 0, err2 = 0, offset = off & (sb->s_blocksize - 1);
	int retries = 0;
	struct buffer_head *bh;
	handle_t *handle = journal_current_handle();

	if (!handle) {
		ext4_msg(sb, KERN_WARNING, "Quota write (off=%llu, len=%llu)"
			" cancelled because transaction is not started",
			(unsigned long long)off, (unsigned long long)len);
		return -EIO;
	}
	/*
	 * Since we account only one data block in transaction credits,
	 * then it is impossible to cross a block boundary.
	 */
	if (sb->s_blocksize - offset < len) {
		ext4_msg(sb, KERN_WARNING, "Quota write (off=%llu, len=%llu)"
			" cancelled because not block aligned",
			(unsigned long long)off, (unsigned long long)len);
		return -EIO;
	}

	do {
		bh = ext4_bread(handle, inode, blk,
				EXT4_GET_BLOCKS_CREATE |
				EXT4_GET_BLOCKS_METADATA_NOFAIL);
	} while (PTR_ERR(bh) == -ENOSPC &&
		 ext4_should_retry_alloc(inode->i_sb, &retries));
	if (IS_ERR(bh))
		return PTR_ERR(bh);
	if (!bh)
		goto out;
	BUFFER_TRACE(bh, "get write access");
	err = ext4_journal_get_write_access(handle, sb, bh, EXT4_JTR_NONE);
	if (err) {
		brelse(bh);
		return err;
	}
	lock_buffer(bh);
	memcpy(bh->b_data+offset, data, len);
	flush_dcache_page(bh->b_page);
	unlock_buffer(bh);
	err = ext4_handle_dirty_metadata(handle, NULL, bh);
	brelse(bh);
out:
	if (inode->i_size < off + len) {
		i_size_write(inode, off + len);
		EXT4_I(inode)->i_disksize = inode->i_size;
		err2 = ext4_mark_inode_dirty(handle, inode);
		if (unlikely(err2 && !err))
			err = err2;
	}
	return err ? err : len;
}
#endif

#if !defined(CONFIG_EXT2_FS) && !defined(CONFIG_EXT2_FS_MODULE) && defined(CONFIG_EXT4_USE_FOR_EXT2)
static inline void register_as_ext2(void)
{
	int err = register_filesystem(&ext2_fs_type);
	if (err)
		printk(KERN_WARNING
		       "EXT4-fs: Unable to register as ext2 (%d)\n", err);
}

static inline void unregister_as_ext2(void)
{
	unregister_filesystem(&ext2_fs_type);
}

static inline int ext2_feature_set_ok(struct super_block *sb)
{
	if (ext4_has_unknown_ext2_incompat_features(sb))
		return 0;
	if (sb_rdonly(sb))
		return 1;
	if (ext4_has_unknown_ext2_ro_compat_features(sb))
		return 0;
	return 1;
}
#else
static inline void register_as_ext2(void) { }
static inline void unregister_as_ext2(void) { }
static inline int ext2_feature_set_ok(struct super_block *sb) { return 0; }
#endif

static inline void register_as_ext3(void)
{
	int err = register_filesystem(&ext3_fs_type);
	if (err)
		printk(KERN_WARNING
		       "EXT4-fs: Unable to register as ext3 (%d)\n", err);
}

static inline void unregister_as_ext3(void)
{
	unregister_filesystem(&ext3_fs_type);
}

static inline int ext3_feature_set_ok(struct super_block *sb)
{
	if (ext4_has_unknown_ext3_incompat_features(sb))
		return 0;
	if (!ext4_has_feature_journal(sb))
		return 0;
	if (sb_rdonly(sb))
		return 1;
	if (ext4_has_unknown_ext3_ro_compat_features(sb))
		return 0;
	return 1;
}

static void ext4_kill_sb(struct super_block *sb)
{
	struct ext4_sb_info *sbi = EXT4_SB(sb);
	struct file *bdev_file = sbi ? sbi->s_journal_bdev_file : NULL;

	kill_block_super(sb);

	if (bdev_file)
<<<<<<< HEAD
		fput(bdev_file);
=======
		bdev_fput(bdev_file);
>>>>>>> 7e0c4332
}

static struct file_system_type ext4_fs_type = {
	.owner			= THIS_MODULE,
	.name			= "ext4",
	.init_fs_context	= ext4_init_fs_context,
	.parameters		= ext4_param_specs,
	.kill_sb		= ext4_kill_sb,
	.fs_flags		= FS_REQUIRES_DEV | FS_ALLOW_IDMAP,
};
MODULE_ALIAS_FS("ext4");

/* Shared across all ext4 file systems */
wait_queue_head_t ext4__ioend_wq[EXT4_WQ_HASH_SZ];

static int __init ext4_init_fs(void)
{
	int i, err;

	ratelimit_state_init(&ext4_mount_msg_ratelimit, 30 * HZ, 64);
	ext4_li_info = NULL;

	/* Build-time check for flags consistency */
	ext4_check_flag_values();

	for (i = 0; i < EXT4_WQ_HASH_SZ; i++)
		init_waitqueue_head(&ext4__ioend_wq[i]);

	err = ext4_init_es();
	if (err)
		return err;

	err = ext4_init_pending();
	if (err)
		goto out7;

	err = ext4_init_post_read_processing();
	if (err)
		goto out6;

	err = ext4_init_pageio();
	if (err)
		goto out5;

	err = ext4_init_system_zone();
	if (err)
		goto out4;

	err = ext4_init_sysfs();
	if (err)
		goto out3;

	err = ext4_init_mballoc();
	if (err)
		goto out2;
	err = init_inodecache();
	if (err)
		goto out1;

	err = ext4_fc_init_dentry_cache();
	if (err)
		goto out05;

	register_as_ext3();
	register_as_ext2();
	err = register_filesystem(&ext4_fs_type);
	if (err)
		goto out;

	return 0;
out:
	unregister_as_ext2();
	unregister_as_ext3();
	ext4_fc_destroy_dentry_cache();
out05:
	destroy_inodecache();
out1:
	ext4_exit_mballoc();
out2:
	ext4_exit_sysfs();
out3:
	ext4_exit_system_zone();
out4:
	ext4_exit_pageio();
out5:
	ext4_exit_post_read_processing();
out6:
	ext4_exit_pending();
out7:
	ext4_exit_es();

	return err;
}

static void __exit ext4_exit_fs(void)
{
	ext4_destroy_lazyinit_thread();
	unregister_as_ext2();
	unregister_as_ext3();
	unregister_filesystem(&ext4_fs_type);
	ext4_fc_destroy_dentry_cache();
	destroy_inodecache();
	ext4_exit_mballoc();
	ext4_exit_sysfs();
	ext4_exit_system_zone();
	ext4_exit_pageio();
	ext4_exit_post_read_processing();
	ext4_exit_es();
	ext4_exit_pending();
}

MODULE_AUTHOR("Remy Card, Stephen Tweedie, Andrew Morton, Andreas Dilger, Theodore Ts'o and others");
MODULE_DESCRIPTION("Fourth Extended Filesystem");
MODULE_LICENSE("GPL");
MODULE_SOFTDEP("pre: crc32c");
module_init(ext4_init_fs)
module_exit(ext4_exit_fs)<|MERGE_RESOLUTION|>--- conflicted
+++ resolved
@@ -5668,11 +5668,7 @@
 	brelse(sbi->s_sbh);
 	if (sbi->s_journal_bdev_file) {
 		invalidate_bdev(file_bdev(sbi->s_journal_bdev_file));
-<<<<<<< HEAD
-		fput(sbi->s_journal_bdev_file);
-=======
 		bdev_fput(sbi->s_journal_bdev_file);
->>>>>>> 7e0c4332
 	}
 out_fail:
 	invalidate_bdev(sb->s_bdev);
@@ -5917,11 +5913,7 @@
 out_bh:
 	brelse(bh);
 out_bdev:
-<<<<<<< HEAD
-	fput(bdev_file);
-=======
 	bdev_fput(bdev_file);
->>>>>>> 7e0c4332
 	return ERR_PTR(errno);
 }
 
@@ -5960,11 +5952,7 @@
 out_journal:
 	jbd2_journal_destroy(journal);
 out_bdev:
-<<<<<<< HEAD
-	fput(bdev_file);
-=======
 	bdev_fput(bdev_file);
->>>>>>> 7e0c4332
 	return ERR_PTR(errno);
 }
 
@@ -7339,11 +7327,7 @@
 	kill_block_super(sb);
 
 	if (bdev_file)
-<<<<<<< HEAD
-		fput(bdev_file);
-=======
 		bdev_fput(bdev_file);
->>>>>>> 7e0c4332
 }
 
 static struct file_system_type ext4_fs_type = {
