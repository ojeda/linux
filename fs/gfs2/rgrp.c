/*
 * Copyright (C) Sistina Software, Inc.  1997-2003 All rights reserved.
 * Copyright (C) 2004-2008 Red Hat, Inc.  All rights reserved.
 *
 * This copyrighted material is made available to anyone wishing to use,
 * modify, copy, or redistribute it subject to the terms and conditions
 * of the GNU General Public License version 2.
 */

#include <linux/slab.h>
#include <linux/spinlock.h>
#include <linux/completion.h>
#include <linux/buffer_head.h>
#include <linux/fs.h>
#include <linux/gfs2_ondisk.h>
#include <linux/prefetch.h>
#include <linux/blkdev.h>

#include "gfs2.h"
#include "incore.h"
#include "glock.h"
#include "glops.h"
#include "lops.h"
#include "meta_io.h"
#include "quota.h"
#include "rgrp.h"
#include "super.h"
#include "trans.h"
#include "util.h"
#include "log.h"
#include "inode.h"
#include "trace_gfs2.h"

#define BFITNOENT ((u32)~0)
#define NO_BLOCK ((u64)~0)

#if BITS_PER_LONG == 32
#define LBITMASK   (0x55555555UL)
#define LBITSKIP55 (0x55555555UL)
#define LBITSKIP00 (0x00000000UL)
#else
#define LBITMASK   (0x5555555555555555UL)
#define LBITSKIP55 (0x5555555555555555UL)
#define LBITSKIP00 (0x0000000000000000UL)
#endif

/*
 * These routines are used by the resource group routines (rgrp.c)
 * to keep track of block allocation.  Each block is represented by two
 * bits.  So, each byte represents GFS2_NBBY (i.e. 4) blocks.
 *
 * 0 = Free
 * 1 = Used (not metadata)
 * 2 = Unlinked (still in use) inode
 * 3 = Used (metadata)
 */

static const char valid_change[16] = {
	        /* current */
	/* n */ 0, 1, 1, 1,
	/* e */ 1, 0, 0, 0,
	/* w */ 0, 0, 0, 1,
	        1, 0, 0, 0
};

static u32 rgblk_search(struct gfs2_rgrpd *rgd, u32 goal,
                        unsigned char old_state, unsigned char new_state,
			unsigned int *n);

/**
 * gfs2_setbit - Set a bit in the bitmaps
 * @buffer: the buffer that holds the bitmaps
 * @buflen: the length (in bytes) of the buffer
 * @block: the block to set
 * @new_state: the new state of the block
 *
 */

static inline void gfs2_setbit(struct gfs2_rgrpd *rgd, unsigned char *buf1,
			       unsigned char *buf2, unsigned int offset,
			       unsigned int buflen, u32 block,
			       unsigned char new_state)
{
	unsigned char *byte1, *byte2, *end, cur_state;
	const unsigned int bit = (block % GFS2_NBBY) * GFS2_BIT_SIZE;

	byte1 = buf1 + offset + (block / GFS2_NBBY);
	end = buf1 + offset + buflen;

	BUG_ON(byte1 >= end);

	cur_state = (*byte1 >> bit) & GFS2_BIT_MASK;

	if (unlikely(!valid_change[new_state * 4 + cur_state])) {
		gfs2_consist_rgrpd(rgd);
		return;
	}
	*byte1 ^= (cur_state ^ new_state) << bit;

	if (buf2) {
		byte2 = buf2 + offset + (block / GFS2_NBBY);
		cur_state = (*byte2 >> bit) & GFS2_BIT_MASK;
		*byte2 ^= (cur_state ^ new_state) << bit;
	}
}

/**
 * gfs2_testbit - test a bit in the bitmaps
 * @buffer: the buffer that holds the bitmaps
 * @buflen: the length (in bytes) of the buffer
 * @block: the block to read
 *
 */

static inline unsigned char gfs2_testbit(struct gfs2_rgrpd *rgd,
					 const unsigned char *buffer,
					 unsigned int buflen, u32 block)
{
	const unsigned char *byte, *end;
	unsigned char cur_state;
	unsigned int bit;

	byte = buffer + (block / GFS2_NBBY);
	bit = (block % GFS2_NBBY) * GFS2_BIT_SIZE;
	end = buffer + buflen;

	gfs2_assert(rgd->rd_sbd, byte < end);

	cur_state = (*byte >> bit) & GFS2_BIT_MASK;

	return cur_state;
}

/**
 * gfs2_bit_search
 * @ptr: Pointer to bitmap data
 * @mask: Mask to use (normally 0x55555.... but adjusted for search start)
 * @state: The state we are searching for
 *
 * We xor the bitmap data with a patter which is the bitwise opposite
 * of what we are looking for, this gives rise to a pattern of ones
 * wherever there is a match. Since we have two bits per entry, we
 * take this pattern, shift it down by one place and then and it with
 * the original. All the even bit positions (0,2,4, etc) then represent
 * successful matches, so we mask with 0x55555..... to remove the unwanted
 * odd bit positions.
 *
 * This allows searching of a whole u64 at once (32 blocks) with a
 * single test (on 64 bit arches).
 */

static inline u64 gfs2_bit_search(const __le64 *ptr, u64 mask, u8 state)
{
	u64 tmp;
	static const u64 search[] = {
		[0] = 0xffffffffffffffffULL,
		[1] = 0xaaaaaaaaaaaaaaaaULL,
		[2] = 0x5555555555555555ULL,
		[3] = 0x0000000000000000ULL,
	};
	tmp = le64_to_cpu(*ptr) ^ search[state];
	tmp &= (tmp >> 1);
	tmp &= mask;
	return tmp;
}

/**
 * gfs2_bitfit - Search an rgrp's bitmap buffer to find a bit-pair representing
 *       a block in a given allocation state.
 * @buffer: the buffer that holds the bitmaps
 * @len: the length (in bytes) of the buffer
 * @goal: start search at this block's bit-pair (within @buffer)
 * @state: GFS2_BLKST_XXX the state of the block we're looking for.
 *
 * Scope of @goal and returned block number is only within this bitmap buffer,
 * not entire rgrp or filesystem.  @buffer will be offset from the actual
 * beginning of a bitmap block buffer, skipping any header structures, but
 * headers are always a multiple of 64 bits long so that the buffer is
 * always aligned to a 64 bit boundary.
 *
 * The size of the buffer is in bytes, but is it assumed that it is
 * always ok to read a complete multiple of 64 bits at the end
 * of the block in case the end is no aligned to a natural boundary.
 *
 * Return: the block number (bitmap buffer scope) that was found
 */

static u32 gfs2_bitfit(const u8 *buf, const unsigned int len,
		       u32 goal, u8 state)
{
	u32 spoint = (goal << 1) & ((8*sizeof(u64)) - 1);
	const __le64 *ptr = ((__le64 *)buf) + (goal >> 5);
	const __le64 *end = (__le64 *)(buf + ALIGN(len, sizeof(u64)));
	u64 tmp;
	u64 mask = 0x5555555555555555ULL;
	u32 bit;

	BUG_ON(state > 3);

	/* Mask off bits we don't care about at the start of the search */
	mask <<= spoint;
	tmp = gfs2_bit_search(ptr, mask, state);
	ptr++;
	while(tmp == 0 && ptr < end) {
		tmp = gfs2_bit_search(ptr, 0x5555555555555555ULL, state);
		ptr++;
	}
	/* Mask off any bits which are more than len bytes from the start */
	if (ptr == end && (len & (sizeof(u64) - 1)))
		tmp &= (((u64)~0) >> (64 - 8*(len & (sizeof(u64) - 1))));
	/* Didn't find anything, so return */
	if (tmp == 0)
		return BFITNOENT;
	ptr--;
	bit = __ffs64(tmp);
	bit /= 2;	/* two bits per entry in the bitmap */
	return (((const unsigned char *)ptr - buf) * GFS2_NBBY) + bit;
}

/**
 * gfs2_bitcount - count the number of bits in a certain state
 * @buffer: the buffer that holds the bitmaps
 * @buflen: the length (in bytes) of the buffer
 * @state: the state of the block we're looking for
 *
 * Returns: The number of bits
 */

static u32 gfs2_bitcount(struct gfs2_rgrpd *rgd, const u8 *buffer,
			 unsigned int buflen, u8 state)
{
	const u8 *byte = buffer;
	const u8 *end = buffer + buflen;
	const u8 state1 = state << 2;
	const u8 state2 = state << 4;
	const u8 state3 = state << 6;
	u32 count = 0;

	for (; byte < end; byte++) {
		if (((*byte) & 0x03) == state)
			count++;
		if (((*byte) & 0x0C) == state1)
			count++;
		if (((*byte) & 0x30) == state2)
			count++;
		if (((*byte) & 0xC0) == state3)
			count++;
	}

	return count;
}

/**
 * gfs2_rgrp_verify - Verify that a resource group is consistent
 * @sdp: the filesystem
 * @rgd: the rgrp
 *
 */

void gfs2_rgrp_verify(struct gfs2_rgrpd *rgd)
{
	struct gfs2_sbd *sdp = rgd->rd_sbd;
	struct gfs2_bitmap *bi = NULL;
	u32 length = rgd->rd_length;
	u32 count[4], tmp;
	int buf, x;

	memset(count, 0, 4 * sizeof(u32));

	/* Count # blocks in each of 4 possible allocation states */
	for (buf = 0; buf < length; buf++) {
		bi = rgd->rd_bits + buf;
		for (x = 0; x < 4; x++)
			count[x] += gfs2_bitcount(rgd,
						  bi->bi_bh->b_data +
						  bi->bi_offset,
						  bi->bi_len, x);
	}

	if (count[0] != rgd->rd_free) {
		if (gfs2_consist_rgrpd(rgd))
			fs_err(sdp, "free data mismatch:  %u != %u\n",
			       count[0], rgd->rd_free);
		return;
	}

	tmp = rgd->rd_data - rgd->rd_free - rgd->rd_dinodes;
	if (count[1] != tmp) {
		if (gfs2_consist_rgrpd(rgd))
			fs_err(sdp, "used data mismatch:  %u != %u\n",
			       count[1], tmp);
		return;
	}

	if (count[2] + count[3] != rgd->rd_dinodes) {
		if (gfs2_consist_rgrpd(rgd))
			fs_err(sdp, "used metadata mismatch:  %u != %u\n",
			       count[2] + count[3], rgd->rd_dinodes);
		return;
	}
}

static inline int rgrp_contains_block(struct gfs2_rgrpd *rgd, u64 block)
{
	u64 first = rgd->rd_data0;
	u64 last = first + rgd->rd_data;
	return first <= block && block < last;
}

/**
 * gfs2_blk2rgrpd - Find resource group for a given data/meta block number
 * @sdp: The GFS2 superblock
 * @n: The data block number
 *
 * Returns: The resource group, or NULL if not found
 */

struct gfs2_rgrpd *gfs2_blk2rgrpd(struct gfs2_sbd *sdp, u64 blk)
{
	struct gfs2_rgrpd *rgd;

	spin_lock(&sdp->sd_rindex_spin);

	list_for_each_entry(rgd, &sdp->sd_rindex_mru_list, rd_list_mru) {
		if (rgrp_contains_block(rgd, blk)) {
			list_move(&rgd->rd_list_mru, &sdp->sd_rindex_mru_list);
			spin_unlock(&sdp->sd_rindex_spin);
			return rgd;
		}
	}

	spin_unlock(&sdp->sd_rindex_spin);

	return NULL;
}

/**
 * gfs2_rgrpd_get_first - get the first Resource Group in the filesystem
 * @sdp: The GFS2 superblock
 *
 * Returns: The first rgrp in the filesystem
 */

struct gfs2_rgrpd *gfs2_rgrpd_get_first(struct gfs2_sbd *sdp)
{
	gfs2_assert(sdp, !list_empty(&sdp->sd_rindex_list));
	return list_entry(sdp->sd_rindex_list.next, struct gfs2_rgrpd, rd_list);
}

/**
 * gfs2_rgrpd_get_next - get the next RG
 * @rgd: A RG
 *
 * Returns: The next rgrp
 */

struct gfs2_rgrpd *gfs2_rgrpd_get_next(struct gfs2_rgrpd *rgd)
{
	if (rgd->rd_list.next == &rgd->rd_sbd->sd_rindex_list)
		return NULL;
	return list_entry(rgd->rd_list.next, struct gfs2_rgrpd, rd_list);
}

static void clear_rgrpdi(struct gfs2_sbd *sdp)
{
	struct list_head *head;
	struct gfs2_rgrpd *rgd;
	struct gfs2_glock *gl;

	spin_lock(&sdp->sd_rindex_spin);
	sdp->sd_rindex_forward = NULL;
	spin_unlock(&sdp->sd_rindex_spin);

	head = &sdp->sd_rindex_list;
	while (!list_empty(head)) {
		rgd = list_entry(head->next, struct gfs2_rgrpd, rd_list);
		gl = rgd->rd_gl;

		list_del(&rgd->rd_list);
		list_del(&rgd->rd_list_mru);

		if (gl) {
			gl->gl_object = NULL;
			gfs2_glock_put(gl);
		}

		kfree(rgd->rd_bits);
		kmem_cache_free(gfs2_rgrpd_cachep, rgd);
	}
}

void gfs2_clear_rgrpd(struct gfs2_sbd *sdp)
{
	mutex_lock(&sdp->sd_rindex_mutex);
	clear_rgrpdi(sdp);
	mutex_unlock(&sdp->sd_rindex_mutex);
}

static void gfs2_rindex_print(const struct gfs2_rgrpd *rgd)
{
	printk(KERN_INFO "  ri_addr = %llu\n", (unsigned long long)rgd->rd_addr);
	printk(KERN_INFO "  ri_length = %u\n", rgd->rd_length);
	printk(KERN_INFO "  ri_data0 = %llu\n", (unsigned long long)rgd->rd_data0);
	printk(KERN_INFO "  ri_data = %u\n", rgd->rd_data);
	printk(KERN_INFO "  ri_bitbytes = %u\n", rgd->rd_bitbytes);
}

/**
 * gfs2_compute_bitstructs - Compute the bitmap sizes
 * @rgd: The resource group descriptor
 *
 * Calculates bitmap descriptors, one for each block that contains bitmap data
 *
 * Returns: errno
 */

static int compute_bitstructs(struct gfs2_rgrpd *rgd)
{
	struct gfs2_sbd *sdp = rgd->rd_sbd;
	struct gfs2_bitmap *bi;
	u32 length = rgd->rd_length; /* # blocks in hdr & bitmap */
	u32 bytes_left, bytes;
	int x;

	if (!length)
		return -EINVAL;

	rgd->rd_bits = kcalloc(length, sizeof(struct gfs2_bitmap), GFP_NOFS);
	if (!rgd->rd_bits)
		return -ENOMEM;

	bytes_left = rgd->rd_bitbytes;

	for (x = 0; x < length; x++) {
		bi = rgd->rd_bits + x;

		bi->bi_flags = 0;
		/* small rgrp; bitmap stored completely in header block */
		if (length == 1) {
			bytes = bytes_left;
			bi->bi_offset = sizeof(struct gfs2_rgrp);
			bi->bi_start = 0;
			bi->bi_len = bytes;
		/* header block */
		} else if (x == 0) {
			bytes = sdp->sd_sb.sb_bsize - sizeof(struct gfs2_rgrp);
			bi->bi_offset = sizeof(struct gfs2_rgrp);
			bi->bi_start = 0;
			bi->bi_len = bytes;
		/* last block */
		} else if (x + 1 == length) {
			bytes = bytes_left;
			bi->bi_offset = sizeof(struct gfs2_meta_header);
			bi->bi_start = rgd->rd_bitbytes - bytes_left;
			bi->bi_len = bytes;
		/* other blocks */
		} else {
			bytes = sdp->sd_sb.sb_bsize -
				sizeof(struct gfs2_meta_header);
			bi->bi_offset = sizeof(struct gfs2_meta_header);
			bi->bi_start = rgd->rd_bitbytes - bytes_left;
			bi->bi_len = bytes;
		}

		bytes_left -= bytes;
	}

	if (bytes_left) {
		gfs2_consist_rgrpd(rgd);
		return -EIO;
	}
	bi = rgd->rd_bits + (length - 1);
	if ((bi->bi_start + bi->bi_len) * GFS2_NBBY != rgd->rd_data) {
		if (gfs2_consist_rgrpd(rgd)) {
			gfs2_rindex_print(rgd);
			fs_err(sdp, "start=%u len=%u offset=%u\n",
			       bi->bi_start, bi->bi_len, bi->bi_offset);
		}
		return -EIO;
	}

	return 0;
}

/**
 * gfs2_ri_total - Total up the file system space, according to the rindex.
 *
 */
u64 gfs2_ri_total(struct gfs2_sbd *sdp)
{
	u64 total_data = 0;	
	struct inode *inode = sdp->sd_rindex;
	struct gfs2_inode *ip = GFS2_I(inode);
	char buf[sizeof(struct gfs2_rindex)];
	struct file_ra_state ra_state;
	int error, rgrps;

	mutex_lock(&sdp->sd_rindex_mutex);
	file_ra_state_init(&ra_state, inode->i_mapping);
	for (rgrps = 0;; rgrps++) {
		loff_t pos = rgrps * sizeof(struct gfs2_rindex);

		if (pos + sizeof(struct gfs2_rindex) > i_size_read(inode))
			break;
		error = gfs2_internal_read(ip, &ra_state, buf, &pos,
					   sizeof(struct gfs2_rindex));
		if (error != sizeof(struct gfs2_rindex))
			break;
		total_data += be32_to_cpu(((struct gfs2_rindex *)buf)->ri_data);
	}
	mutex_unlock(&sdp->sd_rindex_mutex);
	return total_data;
}

static void gfs2_rindex_in(struct gfs2_rgrpd *rgd, const void *buf)
{
	const struct gfs2_rindex *str = buf;

	rgd->rd_addr = be64_to_cpu(str->ri_addr);
	rgd->rd_length = be32_to_cpu(str->ri_length);
	rgd->rd_data0 = be64_to_cpu(str->ri_data0);
	rgd->rd_data = be32_to_cpu(str->ri_data);
	rgd->rd_bitbytes = be32_to_cpu(str->ri_bitbytes);
}

/**
 * read_rindex_entry - Pull in a new resource index entry from the disk
 * @gl: The glock covering the rindex inode
 *
 * Returns: 0 on success, error code otherwise
 */

static int read_rindex_entry(struct gfs2_inode *ip,
			     struct file_ra_state *ra_state)
{
	struct gfs2_sbd *sdp = GFS2_SB(&ip->i_inode);
	loff_t pos = sdp->sd_rgrps * sizeof(struct gfs2_rindex);
	char buf[sizeof(struct gfs2_rindex)];
	int error;
	struct gfs2_rgrpd *rgd;

	error = gfs2_internal_read(ip, ra_state, buf, &pos,
				   sizeof(struct gfs2_rindex));
	if (!error)
		return 0;
	if (error != sizeof(struct gfs2_rindex)) {
		if (error > 0)
			error = -EIO;
		return error;
	}

	rgd = kmem_cache_zalloc(gfs2_rgrpd_cachep, GFP_NOFS);
	error = -ENOMEM;
	if (!rgd)
		return error;

	mutex_init(&rgd->rd_mutex);
	lops_init_le(&rgd->rd_le, &gfs2_rg_lops);
	rgd->rd_sbd = sdp;

	list_add_tail(&rgd->rd_list, &sdp->sd_rindex_list);
	list_add_tail(&rgd->rd_list_mru, &sdp->sd_rindex_mru_list);

	gfs2_rindex_in(rgd, buf);
	error = compute_bitstructs(rgd);
	if (error)
		return error;

	error = gfs2_glock_get(sdp, rgd->rd_addr,
			       &gfs2_rgrp_glops, CREATE, &rgd->rd_gl);
	if (error)
		return error;

	rgd->rd_gl->gl_object = rgd;
	rgd->rd_flags &= ~GFS2_RDF_UPTODATE;
	return error;
}

/**
 * gfs2_ri_update - Pull in a new resource index from the disk
 * @ip: pointer to the rindex inode
 *
 * Returns: 0 on successful update, error code otherwise
 */

int gfs2_ri_update(struct gfs2_inode *ip)
{
	struct gfs2_sbd *sdp = GFS2_SB(&ip->i_inode);
	struct inode *inode = &ip->i_inode;
	struct file_ra_state ra_state;
	u64 rgrp_count = i_size_read(inode);
	struct gfs2_rgrpd *rgd;
	unsigned int max_data = 0;
	int error;

	do_div(rgrp_count, sizeof(struct gfs2_rindex));
	clear_rgrpdi(sdp);

	file_ra_state_init(&ra_state, inode->i_mapping);
	for (sdp->sd_rgrps = 0; sdp->sd_rgrps < rgrp_count; sdp->sd_rgrps++) {
		error = read_rindex_entry(ip, &ra_state);
		if (error) {
			clear_rgrpdi(sdp);
			return error;
		}
	}

	list_for_each_entry(rgd, &sdp->sd_rindex_list, rd_list)
		if (rgd->rd_data > max_data)
			max_data = rgd->rd_data;
	sdp->sd_max_rg_data = max_data;
	sdp->sd_rindex_uptodate = 1;
	return 0;
}

/**
 * gfs2_rindex_hold - Grab a lock on the rindex
 * @sdp: The GFS2 superblock
 * @ri_gh: the glock holder
 *
 * We grab a lock on the rindex inode to make sure that it doesn't
 * change whilst we are performing an operation. We keep this lock
 * for quite long periods of time compared to other locks. This
 * doesn't matter, since it is shared and it is very, very rarely
 * accessed in the exclusive mode (i.e. only when expanding the filesystem).
 *
 * This makes sure that we're using the latest copy of the resource index
 * special file, which might have been updated if someone expanded the
 * filesystem (via gfs2_grow utility), which adds new resource groups.
 *
 * Returns: 0 on success, error code otherwise
 */

int gfs2_rindex_hold(struct gfs2_sbd *sdp, struct gfs2_holder *ri_gh)
{
	struct gfs2_inode *ip = GFS2_I(sdp->sd_rindex);
	struct gfs2_glock *gl = ip->i_gl;
	int error;

	error = gfs2_glock_nq_init(gl, LM_ST_SHARED, 0, ri_gh);
	if (error)
		return error;

	/* Read new copy from disk if we don't have the latest */
	if (!sdp->sd_rindex_uptodate) {
		mutex_lock(&sdp->sd_rindex_mutex);
		if (!sdp->sd_rindex_uptodate) {
			error = gfs2_ri_update(ip);
			if (error)
				gfs2_glock_dq_uninit(ri_gh);
		}
		mutex_unlock(&sdp->sd_rindex_mutex);
	}

	return error;
}

static void gfs2_rgrp_in(struct gfs2_rgrpd *rgd, const void *buf)
{
	const struct gfs2_rgrp *str = buf;
	u32 rg_flags;

	rg_flags = be32_to_cpu(str->rg_flags);
	rg_flags &= ~GFS2_RDF_MASK;
	rgd->rd_flags &= GFS2_RDF_MASK;
	rgd->rd_flags |= rg_flags;
	rgd->rd_free = be32_to_cpu(str->rg_free);
	rgd->rd_dinodes = be32_to_cpu(str->rg_dinodes);
	rgd->rd_igeneration = be64_to_cpu(str->rg_igeneration);
}

static void gfs2_rgrp_out(struct gfs2_rgrpd *rgd, void *buf)
{
	struct gfs2_rgrp *str = buf;

	str->rg_flags = cpu_to_be32(rgd->rd_flags & ~GFS2_RDF_MASK);
	str->rg_free = cpu_to_be32(rgd->rd_free);
	str->rg_dinodes = cpu_to_be32(rgd->rd_dinodes);
	str->__pad = cpu_to_be32(0);
	str->rg_igeneration = cpu_to_be64(rgd->rd_igeneration);
	memset(&str->rg_reserved, 0, sizeof(str->rg_reserved));
}

/**
 * gfs2_rgrp_bh_get - Read in a RG's header and bitmaps
 * @rgd: the struct gfs2_rgrpd describing the RG to read in
 *
 * Read in all of a Resource Group's header and bitmap blocks.
 * Caller must eventually call gfs2_rgrp_relse() to free the bitmaps.
 *
 * Returns: errno
 */

int gfs2_rgrp_bh_get(struct gfs2_rgrpd *rgd)
{
	struct gfs2_sbd *sdp = rgd->rd_sbd;
	struct gfs2_glock *gl = rgd->rd_gl;
	unsigned int length = rgd->rd_length;
	struct gfs2_bitmap *bi;
	unsigned int x, y;
	int error;

	mutex_lock(&rgd->rd_mutex);

	spin_lock(&sdp->sd_rindex_spin);
	if (rgd->rd_bh_count) {
		rgd->rd_bh_count++;
		spin_unlock(&sdp->sd_rindex_spin);
		mutex_unlock(&rgd->rd_mutex);
		return 0;
	}
	spin_unlock(&sdp->sd_rindex_spin);

	for (x = 0; x < length; x++) {
		bi = rgd->rd_bits + x;
		error = gfs2_meta_read(gl, rgd->rd_addr + x, 0, &bi->bi_bh);
		if (error)
			goto fail;
	}

	for (y = length; y--;) {
		bi = rgd->rd_bits + y;
		error = gfs2_meta_wait(sdp, bi->bi_bh);
		if (error)
			goto fail;
		if (gfs2_metatype_check(sdp, bi->bi_bh, y ? GFS2_METATYPE_RB :
					      GFS2_METATYPE_RG)) {
			error = -EIO;
			goto fail;
		}
	}

	if (!(rgd->rd_flags & GFS2_RDF_UPTODATE)) {
		for (x = 0; x < length; x++)
			clear_bit(GBF_FULL, &rgd->rd_bits[x].bi_flags);
		gfs2_rgrp_in(rgd, (rgd->rd_bits[0].bi_bh)->b_data);
		rgd->rd_flags |= (GFS2_RDF_UPTODATE | GFS2_RDF_CHECK);
	}

	spin_lock(&sdp->sd_rindex_spin);
	rgd->rd_free_clone = rgd->rd_free;
	rgd->rd_bh_count++;
	spin_unlock(&sdp->sd_rindex_spin);

	mutex_unlock(&rgd->rd_mutex);

	return 0;

fail:
	while (x--) {
		bi = rgd->rd_bits + x;
		brelse(bi->bi_bh);
		bi->bi_bh = NULL;
		gfs2_assert_warn(sdp, !bi->bi_clone);
	}
	mutex_unlock(&rgd->rd_mutex);

	return error;
}

void gfs2_rgrp_bh_hold(struct gfs2_rgrpd *rgd)
{
	struct gfs2_sbd *sdp = rgd->rd_sbd;

	spin_lock(&sdp->sd_rindex_spin);
	gfs2_assert_warn(rgd->rd_sbd, rgd->rd_bh_count);
	rgd->rd_bh_count++;
	spin_unlock(&sdp->sd_rindex_spin);
}

/**
 * gfs2_rgrp_bh_put - Release RG bitmaps read in with gfs2_rgrp_bh_get()
 * @rgd: the struct gfs2_rgrpd describing the RG to read in
 *
 */

void gfs2_rgrp_bh_put(struct gfs2_rgrpd *rgd)
{
	struct gfs2_sbd *sdp = rgd->rd_sbd;
	int x, length = rgd->rd_length;

	spin_lock(&sdp->sd_rindex_spin);
	gfs2_assert_warn(rgd->rd_sbd, rgd->rd_bh_count);
	if (--rgd->rd_bh_count) {
		spin_unlock(&sdp->sd_rindex_spin);
		return;
	}

	for (x = 0; x < length; x++) {
		struct gfs2_bitmap *bi = rgd->rd_bits + x;
		kfree(bi->bi_clone);
		bi->bi_clone = NULL;
		brelse(bi->bi_bh);
		bi->bi_bh = NULL;
	}

	spin_unlock(&sdp->sd_rindex_spin);
}

static void gfs2_rgrp_send_discards(struct gfs2_sbd *sdp, u64 offset,
				    const struct gfs2_bitmap *bi)
{
	struct super_block *sb = sdp->sd_vfs;
	struct block_device *bdev = sb->s_bdev;
	const unsigned int sects_per_blk = sdp->sd_sb.sb_bsize /
					   bdev_logical_block_size(sb->s_bdev);
	u64 blk;
	sector_t start = 0;
	sector_t nr_sects = 0;
	int rv;
	unsigned int x;

	for (x = 0; x < bi->bi_len; x++) {
		const u8 *orig = bi->bi_bh->b_data + bi->bi_offset + x;
		const u8 *clone = bi->bi_clone + bi->bi_offset + x;
		u8 diff = ~(*orig | (*orig >> 1)) & (*clone | (*clone >> 1));
		diff &= 0x55;
		if (diff == 0)
			continue;
		blk = offset + ((bi->bi_start + x) * GFS2_NBBY);
		blk *= sects_per_blk; /* convert to sectors */
		while(diff) {
			if (diff & 1) {
				if (nr_sects == 0)
					goto start_new_extent;
				if ((start + nr_sects) != blk) {
					rv = blkdev_issue_discard(bdev, start,
							    nr_sects, GFP_NOFS,
							    0);
					if (rv)
						goto fail;
					nr_sects = 0;
start_new_extent:
					start = blk;
				}
				nr_sects += sects_per_blk;
			}
			diff >>= 2;
			blk += sects_per_blk;
		}
	}
	if (nr_sects) {
		rv = blkdev_issue_discard(bdev, start, nr_sects, GFP_NOFS, 0);
		if (rv)
			goto fail;
	}
	return;
fail:
	fs_warn(sdp, "error %d on discard request, turning discards off for this filesystem", rv);
	sdp->sd_args.ar_discard = 0;
}

void gfs2_rgrp_repolish_clones(struct gfs2_rgrpd *rgd)
{
	struct gfs2_sbd *sdp = rgd->rd_sbd;
	unsigned int length = rgd->rd_length;
	unsigned int x;

	for (x = 0; x < length; x++) {
		struct gfs2_bitmap *bi = rgd->rd_bits + x;
		if (!bi->bi_clone)
			continue;
		if (sdp->sd_args.ar_discard)
			gfs2_rgrp_send_discards(sdp, rgd->rd_data0, bi);
		clear_bit(GBF_FULL, &bi->bi_flags);
		memcpy(bi->bi_clone + bi->bi_offset,
		       bi->bi_bh->b_data + bi->bi_offset, bi->bi_len);
	}

	spin_lock(&sdp->sd_rindex_spin);
	rgd->rd_free_clone = rgd->rd_free;
	spin_unlock(&sdp->sd_rindex_spin);
}

/**
 * gfs2_alloc_get - get the struct gfs2_alloc structure for an inode
 * @ip: the incore GFS2 inode structure
 *
 * Returns: the struct gfs2_alloc
 */

struct gfs2_alloc *gfs2_alloc_get(struct gfs2_inode *ip)
{
	BUG_ON(ip->i_alloc != NULL);
	ip->i_alloc = kzalloc(sizeof(struct gfs2_alloc), GFP_NOFS);
	return ip->i_alloc;
}

/**
 * try_rgrp_fit - See if a given reservation will fit in a given RG
 * @rgd: the RG data
 * @al: the struct gfs2_alloc structure describing the reservation
 *
 * If there's room for the requested blocks to be allocated from the RG:
 *   Sets the $al_rgd field in @al.
 *
 * Returns: 1 on success (it fits), 0 on failure (it doesn't fit)
 */

static int try_rgrp_fit(struct gfs2_rgrpd *rgd, struct gfs2_alloc *al)
{
	struct gfs2_sbd *sdp = rgd->rd_sbd;
	int ret = 0;

	if (rgd->rd_flags & (GFS2_RGF_NOALLOC | GFS2_RDF_ERROR))
		return 0;

	spin_lock(&sdp->sd_rindex_spin);
	if (rgd->rd_free_clone >= al->al_requested) {
		al->al_rgd = rgd;
		ret = 1;
	}
	spin_unlock(&sdp->sd_rindex_spin);

	return ret;
}

/**
 * try_rgrp_unlink - Look for any unlinked, allocated, but unused inodes
 * @rgd: The rgrp
 *
 * Returns: 0 if no error
 *          The inode, if one has been found, in inode.
 */

static void try_rgrp_unlink(struct gfs2_rgrpd *rgd, u64 *last_unlinked, u64 skip)
{
	u32 goal = 0, block;
	u64 no_addr;
	struct gfs2_sbd *sdp = rgd->rd_sbd;
	unsigned int n;
	struct gfs2_glock *gl;
	struct gfs2_inode *ip;
	int error;
	int found = 0;

	while (goal < rgd->rd_data) {
		down_write(&sdp->sd_log_flush_lock);
		n = 1;
		block = rgblk_search(rgd, goal, GFS2_BLKST_UNLINKED,
				     GFS2_BLKST_UNLINKED, &n);
		up_write(&sdp->sd_log_flush_lock);
		if (block == BFITNOENT)
			break;
		/* rgblk_search can return a block < goal, so we need to
		   keep it marching forward. */
		no_addr = block + rgd->rd_data0;
		goal++;
		if (*last_unlinked != NO_BLOCK && no_addr <= *last_unlinked)
			continue;
		if (no_addr == skip)
			continue;
		*last_unlinked = no_addr;

		error = gfs2_glock_get(sdp, no_addr, &gfs2_inode_glops, CREATE, &gl);
		if (error)
			continue;

		/* If the inode is already in cache, we can ignore it here
		 * because the existing inode disposal code will deal with
		 * it when all refs have gone away. Accessing gl_object like
		 * this is not safe in general. Here it is ok because we do
		 * not dereference the pointer, and we only need an approx
		 * answer to whether it is NULL or not.
		 */
		ip = gl->gl_object;

		if (ip || queue_work(gfs2_delete_workqueue, &gl->gl_delete) == 0)
			gfs2_glock_put(gl);
		else
			found++;

		/* Limit reclaim to sensible number of tasks */
		if (found > 2*NR_CPUS)
			return;
	}

	rgd->rd_flags &= ~GFS2_RDF_CHECK;
	return;
}

/**
 * recent_rgrp_next - get next RG from "recent" list
 * @cur_rgd: current rgrp
 *
 * Returns: The next rgrp in the recent list
 */

static struct gfs2_rgrpd *recent_rgrp_next(struct gfs2_rgrpd *cur_rgd)
{
	struct gfs2_sbd *sdp = cur_rgd->rd_sbd;
	struct list_head *head;
	struct gfs2_rgrpd *rgd;

	spin_lock(&sdp->sd_rindex_spin);
	head = &sdp->sd_rindex_mru_list;
	if (unlikely(cur_rgd->rd_list_mru.next == head)) {
		spin_unlock(&sdp->sd_rindex_spin);
		return NULL;
	}
	rgd = list_entry(cur_rgd->rd_list_mru.next, struct gfs2_rgrpd, rd_list_mru);
	spin_unlock(&sdp->sd_rindex_spin);
	return rgd;
}

/**
 * forward_rgrp_get - get an rgrp to try next from full list
 * @sdp: The GFS2 superblock
 *
 * Returns: The rgrp to try next
 */

static struct gfs2_rgrpd *forward_rgrp_get(struct gfs2_sbd *sdp)
{
	struct gfs2_rgrpd *rgd;
	unsigned int journals = gfs2_jindex_size(sdp);
	unsigned int rg = 0, x;

	spin_lock(&sdp->sd_rindex_spin);

	rgd = sdp->sd_rindex_forward;
	if (!rgd) {
		if (sdp->sd_rgrps >= journals)
			rg = sdp->sd_rgrps * sdp->sd_jdesc->jd_jid / journals;

		for (x = 0, rgd = gfs2_rgrpd_get_first(sdp); x < rg;
		     x++, rgd = gfs2_rgrpd_get_next(rgd))
			/* Do Nothing */;

		sdp->sd_rindex_forward = rgd;
	}

	spin_unlock(&sdp->sd_rindex_spin);

	return rgd;
}

/**
 * forward_rgrp_set - set the forward rgrp pointer
 * @sdp: the filesystem
 * @rgd: The new forward rgrp
 *
 */

static void forward_rgrp_set(struct gfs2_sbd *sdp, struct gfs2_rgrpd *rgd)
{
	spin_lock(&sdp->sd_rindex_spin);
	sdp->sd_rindex_forward = rgd;
	spin_unlock(&sdp->sd_rindex_spin);
}

/**
 * get_local_rgrp - Choose and lock a rgrp for allocation
 * @ip: the inode to reserve space for
 * @rgp: the chosen and locked rgrp
 *
 * Try to acquire rgrp in way which avoids contending with others.
 *
 * Returns: errno
 */

static int get_local_rgrp(struct gfs2_inode *ip, u64 *last_unlinked)
{
	struct gfs2_sbd *sdp = GFS2_SB(&ip->i_inode);
	struct gfs2_rgrpd *rgd, *begin = NULL;
	struct gfs2_alloc *al = ip->i_alloc;
	int flags = LM_FLAG_TRY;
	int skipped = 0;
	int loops = 0;
	int error, rg_locked;

	rgd = gfs2_blk2rgrpd(sdp, ip->i_goal);

	while (rgd) {
		rg_locked = 0;

		if (gfs2_glock_is_locked_by_me(rgd->rd_gl)) {
			rg_locked = 1;
			error = 0;
		} else {
			error = gfs2_glock_nq_init(rgd->rd_gl, LM_ST_EXCLUSIVE,
						   LM_FLAG_TRY, &al->al_rgd_gh);
		}
		switch (error) {
		case 0:
			if (try_rgrp_fit(rgd, al))
				goto out;
			if (rgd->rd_flags & GFS2_RDF_CHECK)
				try_rgrp_unlink(rgd, last_unlinked, ip->i_no_addr);
			if (!rg_locked)
				gfs2_glock_dq_uninit(&al->al_rgd_gh);
			/* fall through */
		case GLR_TRYFAILED:
			rgd = recent_rgrp_next(rgd);
			break;

		default:
			return error;
		}
	}

	/* Go through full list of rgrps */

	begin = rgd = forward_rgrp_get(sdp);

	for (;;) {
		rg_locked = 0;

		if (gfs2_glock_is_locked_by_me(rgd->rd_gl)) {
			rg_locked = 1;
			error = 0;
		} else {
			error = gfs2_glock_nq_init(rgd->rd_gl, LM_ST_EXCLUSIVE, flags,
						   &al->al_rgd_gh);
		}
		switch (error) {
		case 0:
			if (try_rgrp_fit(rgd, al))
				goto out;
			if (rgd->rd_flags & GFS2_RDF_CHECK)
				try_rgrp_unlink(rgd, last_unlinked, ip->i_no_addr);
			if (!rg_locked)
				gfs2_glock_dq_uninit(&al->al_rgd_gh);
			break;

		case GLR_TRYFAILED:
			skipped++;
			break;

		default:
			return error;
		}

		rgd = gfs2_rgrpd_get_next(rgd);
		if (!rgd)
			rgd = gfs2_rgrpd_get_first(sdp);

		if (rgd == begin) {
			if (++loops >= 3)
				return -ENOSPC;
			if (!skipped)
				loops++;
			flags = 0;
			if (loops == 2)
				gfs2_log_flush(sdp, NULL);
		}
	}

out:
	if (begin) {
		spin_lock(&sdp->sd_rindex_spin);
		list_move(&rgd->rd_list_mru, &sdp->sd_rindex_mru_list);
		spin_unlock(&sdp->sd_rindex_spin);
		rgd = gfs2_rgrpd_get_next(rgd);
		if (!rgd)
			rgd = gfs2_rgrpd_get_first(sdp);
		forward_rgrp_set(sdp, rgd);
	}

	return 0;
}

/**
 * gfs2_inplace_reserve_i - Reserve space in the filesystem
 * @ip: the inode to reserve space for
 *
 * Returns: errno
 */

int gfs2_inplace_reserve_i(struct gfs2_inode *ip, int hold_rindex,
			   char *file, unsigned int line)
{
	struct gfs2_sbd *sdp = GFS2_SB(&ip->i_inode);
	struct gfs2_alloc *al = ip->i_alloc;
	int error = 0;
	u64 last_unlinked = NO_BLOCK;
	int tries = 0;

	if (gfs2_assert_warn(sdp, al->al_requested))
		return -EINVAL;

	if (hold_rindex) {
		/* We need to hold the rindex unless the inode we're using is
		   the rindex itself, in which case it's already held. */
		if (ip != GFS2_I(sdp->sd_rindex))
			error = gfs2_rindex_hold(sdp, &al->al_ri_gh);
		else if (!sdp->sd_rgrps) /* We may not have the rindex read
					    in, so: */
<<<<<<< HEAD
			error = gfs2_ri_update_special(ip);
=======
			error = gfs2_ri_update(ip);
>>>>>>> cb600d2f
		if (error)
			return error;
	}

<<<<<<< HEAD
	do {
		error = get_local_rgrp(ip, &last_unlinked);
		/* If there is no space, flushing the log may release some */
		if (error)
			gfs2_log_flush(sdp, NULL);
=======
try_again:
	do {
		error = get_local_rgrp(ip, &last_unlinked);
		/* If there is no space, flushing the log may release some */
		if (error) {
			if (ip == GFS2_I(sdp->sd_rindex) &&
			    !sdp->sd_rindex_uptodate) {
				error = gfs2_ri_update(ip);
				if (error)
					return error;
				goto try_again;
			}
			gfs2_log_flush(sdp, NULL);
		}
>>>>>>> cb600d2f
	} while (error && tries++ < 3);

	if (error) {
		if (hold_rindex && ip != GFS2_I(sdp->sd_rindex))
			gfs2_glock_dq_uninit(&al->al_ri_gh);
		return error;
	}

	/* no error, so we have the rgrp set in the inode's allocation. */
	al->al_file = file;
	al->al_line = line;

	return 0;
}

/**
 * gfs2_inplace_release - release an inplace reservation
 * @ip: the inode the reservation was taken out on
 *
 * Release a reservation made by gfs2_inplace_reserve().
 */

void gfs2_inplace_release(struct gfs2_inode *ip)
{
	struct gfs2_sbd *sdp = GFS2_SB(&ip->i_inode);
	struct gfs2_alloc *al = ip->i_alloc;

	if (gfs2_assert_warn(sdp, al->al_alloced <= al->al_requested) == -1)
		fs_warn(sdp, "al_alloced = %u, al_requested = %u "
			     "al_file = %s, al_line = %u\n",
		             al->al_alloced, al->al_requested, al->al_file,
			     al->al_line);

	al->al_rgd = NULL;
	if (al->al_rgd_gh.gh_gl)
		gfs2_glock_dq_uninit(&al->al_rgd_gh);
	if (ip != GFS2_I(sdp->sd_rindex) && al->al_ri_gh.gh_gl)
		gfs2_glock_dq_uninit(&al->al_ri_gh);
}

/**
 * gfs2_get_block_type - Check a block in a RG is of given type
 * @rgd: the resource group holding the block
 * @block: the block number
 *
 * Returns: The block type (GFS2_BLKST_*)
 */

static unsigned char gfs2_get_block_type(struct gfs2_rgrpd *rgd, u64 block)
{
	struct gfs2_bitmap *bi = NULL;
	u32 length, rgrp_block, buf_block;
	unsigned int buf;
	unsigned char type;

	length = rgd->rd_length;
	rgrp_block = block - rgd->rd_data0;

	for (buf = 0; buf < length; buf++) {
		bi = rgd->rd_bits + buf;
		if (rgrp_block < (bi->bi_start + bi->bi_len) * GFS2_NBBY)
			break;
	}

	gfs2_assert(rgd->rd_sbd, buf < length);
	buf_block = rgrp_block - bi->bi_start * GFS2_NBBY;

	type = gfs2_testbit(rgd, bi->bi_bh->b_data + bi->bi_offset,
			   bi->bi_len, buf_block);

	return type;
}

/**
 * rgblk_search - find a block in @old_state, change allocation
 *           state to @new_state
 * @rgd: the resource group descriptor
 * @goal: the goal block within the RG (start here to search for avail block)
 * @old_state: GFS2_BLKST_XXX the before-allocation state to find
 * @new_state: GFS2_BLKST_XXX the after-allocation block state
 * @n: The extent length
 *
 * Walk rgrp's bitmap to find bits that represent a block in @old_state.
 * Add the found bitmap buffer to the transaction.
 * Set the found bits to @new_state to change block's allocation state.
 *
 * This function never fails, because we wouldn't call it unless we
 * know (from reservation results, etc.) that a block is available.
 *
 * Scope of @goal and returned block is just within rgrp, not the whole
 * filesystem.
 *
 * Returns:  the block number allocated
 */

static u32 rgblk_search(struct gfs2_rgrpd *rgd, u32 goal,
			unsigned char old_state, unsigned char new_state,
			unsigned int *n)
{
	struct gfs2_bitmap *bi = NULL;
	const u32 length = rgd->rd_length;
	u32 blk = BFITNOENT;
	unsigned int buf, x;
	const unsigned int elen = *n;
	const u8 *buffer = NULL;

	*n = 0;
	/* Find bitmap block that contains bits for goal block */
	for (buf = 0; buf < length; buf++) {
		bi = rgd->rd_bits + buf;
		/* Convert scope of "goal" from rgrp-wide to within found bit block */
		if (goal < (bi->bi_start + bi->bi_len) * GFS2_NBBY) {
			goal -= bi->bi_start * GFS2_NBBY;
			goto do_search;
		}
	}
	buf = 0;
	goal = 0;

do_search:
	/* Search (up to entire) bitmap in this rgrp for allocatable block.
	   "x <= length", instead of "x < length", because we typically start
	   the search in the middle of a bit block, but if we can't find an
	   allocatable block anywhere else, we want to be able wrap around and
	   search in the first part of our first-searched bit block.  */
	for (x = 0; x <= length; x++) {
		bi = rgd->rd_bits + buf;

		if (test_bit(GBF_FULL, &bi->bi_flags) &&
		    (old_state == GFS2_BLKST_FREE))
			goto skip;

		/* The GFS2_BLKST_UNLINKED state doesn't apply to the clone
		   bitmaps, so we must search the originals for that. */
		buffer = bi->bi_bh->b_data + bi->bi_offset;
		if (old_state != GFS2_BLKST_UNLINKED && bi->bi_clone)
			buffer = bi->bi_clone + bi->bi_offset;

		blk = gfs2_bitfit(buffer, bi->bi_len, goal, old_state);
		if (blk != BFITNOENT)
			break;

		if ((goal == 0) && (old_state == GFS2_BLKST_FREE))
			set_bit(GBF_FULL, &bi->bi_flags);

		/* Try next bitmap block (wrap back to rgrp header if at end) */
skip:
		buf++;
		buf %= length;
		goal = 0;
	}

	if (blk == BFITNOENT)
		return blk;
	*n = 1;
	if (old_state == new_state)
		goto out;

	gfs2_trans_add_bh(rgd->rd_gl, bi->bi_bh, 1);
	gfs2_setbit(rgd, bi->bi_bh->b_data, bi->bi_clone, bi->bi_offset,
		    bi->bi_len, blk, new_state);
	goal = blk;
	while (*n < elen) {
		goal++;
		if (goal >= (bi->bi_len * GFS2_NBBY))
			break;
		if (gfs2_testbit(rgd, buffer, bi->bi_len, goal) !=
		    GFS2_BLKST_FREE)
			break;
		gfs2_setbit(rgd, bi->bi_bh->b_data, bi->bi_clone, bi->bi_offset,
			    bi->bi_len, goal, new_state);
		(*n)++;
	}
out:
	return (bi->bi_start * GFS2_NBBY) + blk;
}

/**
 * rgblk_free - Change alloc state of given block(s)
 * @sdp: the filesystem
 * @bstart: the start of a run of blocks to free
 * @blen: the length of the block run (all must lie within ONE RG!)
 * @new_state: GFS2_BLKST_XXX the after-allocation block state
 *
 * Returns:  Resource group containing the block(s)
 */

static struct gfs2_rgrpd *rgblk_free(struct gfs2_sbd *sdp, u64 bstart,
				     u32 blen, unsigned char new_state)
{
	struct gfs2_rgrpd *rgd;
	struct gfs2_bitmap *bi = NULL;
	u32 length, rgrp_blk, buf_blk;
	unsigned int buf;

	rgd = gfs2_blk2rgrpd(sdp, bstart);
	if (!rgd) {
		if (gfs2_consist(sdp))
			fs_err(sdp, "block = %llu\n", (unsigned long long)bstart);
		return NULL;
	}

	length = rgd->rd_length;

	rgrp_blk = bstart - rgd->rd_data0;

	while (blen--) {
		for (buf = 0; buf < length; buf++) {
			bi = rgd->rd_bits + buf;
			if (rgrp_blk < (bi->bi_start + bi->bi_len) * GFS2_NBBY)
				break;
		}

		gfs2_assert(rgd->rd_sbd, buf < length);

		buf_blk = rgrp_blk - bi->bi_start * GFS2_NBBY;
		rgrp_blk++;

		if (!bi->bi_clone) {
			bi->bi_clone = kmalloc(bi->bi_bh->b_size,
					       GFP_NOFS | __GFP_NOFAIL);
			memcpy(bi->bi_clone + bi->bi_offset,
			       bi->bi_bh->b_data + bi->bi_offset,
			       bi->bi_len);
		}
		gfs2_trans_add_bh(rgd->rd_gl, bi->bi_bh, 1);
		gfs2_setbit(rgd, bi->bi_bh->b_data, NULL, bi->bi_offset,
			    bi->bi_len, buf_blk, new_state);
	}

	return rgd;
}

/**
 * gfs2_rgrp_dump - print out an rgrp
 * @seq: The iterator
 * @gl: The glock in question
 *
 */

int gfs2_rgrp_dump(struct seq_file *seq, const struct gfs2_glock *gl)
{
	const struct gfs2_rgrpd *rgd = gl->gl_object;
	if (rgd == NULL)
		return 0;
	gfs2_print_dbg(seq, " R: n:%llu f:%02x b:%u/%u i:%u\n",
		       (unsigned long long)rgd->rd_addr, rgd->rd_flags,
		       rgd->rd_free, rgd->rd_free_clone, rgd->rd_dinodes);
	return 0;
}

static void gfs2_rgrp_error(struct gfs2_rgrpd *rgd)
{
	struct gfs2_sbd *sdp = rgd->rd_sbd;
	fs_warn(sdp, "rgrp %llu has an error, marking it readonly until umount\n",
		(unsigned long long)rgd->rd_addr);
	fs_warn(sdp, "umount on all nodes and run fsck.gfs2 to fix the error\n");
	gfs2_rgrp_dump(NULL, rgd->rd_gl);
	rgd->rd_flags |= GFS2_RDF_ERROR;
}

/**
 * gfs2_alloc_block - Allocate one or more blocks
 * @ip: the inode to allocate the block for
 * @bn: Used to return the starting block number
 * @n: requested number of blocks/extent length (value/result)
 *
 * Returns: 0 or error
 */

int gfs2_alloc_block(struct gfs2_inode *ip, u64 *bn, unsigned int *n)
{
	struct gfs2_sbd *sdp = GFS2_SB(&ip->i_inode);
	struct buffer_head *dibh;
	struct gfs2_alloc *al = ip->i_alloc;
	struct gfs2_rgrpd *rgd;
	u32 goal, blk;
	u64 block;
	int error;

	/* Only happens if there is a bug in gfs2, return something distinctive
	 * to ensure that it is noticed.
	 */
	if (al == NULL)
		return -ECANCELED;

	rgd = al->al_rgd;

	if (rgrp_contains_block(rgd, ip->i_goal))
		goal = ip->i_goal - rgd->rd_data0;
	else
		goal = rgd->rd_last_alloc;

	blk = rgblk_search(rgd, goal, GFS2_BLKST_FREE, GFS2_BLKST_USED, n);

	/* Since all blocks are reserved in advance, this shouldn't happen */
	if (blk == BFITNOENT)
		goto rgrp_error;

	rgd->rd_last_alloc = blk;
	block = rgd->rd_data0 + blk;
	ip->i_goal = block;
	error = gfs2_meta_inode_buffer(ip, &dibh);
	if (error == 0) {
		struct gfs2_dinode *di = (struct gfs2_dinode *)dibh->b_data;
		gfs2_trans_add_bh(ip->i_gl, dibh, 1);
		di->di_goal_meta = di->di_goal_data = cpu_to_be64(ip->i_goal);
		brelse(dibh);
	}
	if (rgd->rd_free < *n)
		goto rgrp_error;

	rgd->rd_free -= *n;

	gfs2_trans_add_bh(rgd->rd_gl, rgd->rd_bits[0].bi_bh, 1);
	gfs2_rgrp_out(rgd, rgd->rd_bits[0].bi_bh->b_data);

	al->al_alloced += *n;

	gfs2_statfs_change(sdp, 0, -(s64)*n, 0);
	gfs2_quota_change(ip, *n, ip->i_inode.i_uid, ip->i_inode.i_gid);

	spin_lock(&sdp->sd_rindex_spin);
	rgd->rd_free_clone -= *n;
	spin_unlock(&sdp->sd_rindex_spin);
	trace_gfs2_block_alloc(ip, block, *n, GFS2_BLKST_USED);
	*bn = block;
	return 0;

rgrp_error:
	gfs2_rgrp_error(rgd);
	return -EIO;
}

/**
 * gfs2_alloc_di - Allocate a dinode
 * @dip: the directory that the inode is going in
 * @bn: the block number which is allocated
 * @generation: the generation number of the inode
 *
 * Returns: 0 on success or error
 */

int gfs2_alloc_di(struct gfs2_inode *dip, u64 *bn, u64 *generation)
{
	struct gfs2_sbd *sdp = GFS2_SB(&dip->i_inode);
	struct gfs2_alloc *al = dip->i_alloc;
	struct gfs2_rgrpd *rgd = al->al_rgd;
	u32 blk;
	u64 block;
	unsigned int n = 1;

	blk = rgblk_search(rgd, rgd->rd_last_alloc,
			   GFS2_BLKST_FREE, GFS2_BLKST_DINODE, &n);

	/* Since all blocks are reserved in advance, this shouldn't happen */
	if (blk == BFITNOENT)
		goto rgrp_error;

	rgd->rd_last_alloc = blk;
	block = rgd->rd_data0 + blk;
	if (rgd->rd_free == 0)
		goto rgrp_error;

	rgd->rd_free--;
	rgd->rd_dinodes++;
	*generation = rgd->rd_igeneration++;
	if (*generation == 0)
		*generation = rgd->rd_igeneration++;
	gfs2_trans_add_bh(rgd->rd_gl, rgd->rd_bits[0].bi_bh, 1);
	gfs2_rgrp_out(rgd, rgd->rd_bits[0].bi_bh->b_data);

	al->al_alloced++;

	gfs2_statfs_change(sdp, 0, -1, +1);
	gfs2_trans_add_unrevoke(sdp, block, 1);

	spin_lock(&sdp->sd_rindex_spin);
	rgd->rd_free_clone--;
	spin_unlock(&sdp->sd_rindex_spin);
	trace_gfs2_block_alloc(dip, block, 1, GFS2_BLKST_DINODE);
	*bn = block;
	return 0;

rgrp_error:
	gfs2_rgrp_error(rgd);
	return -EIO;
}

/**
 * gfs2_free_data - free a contiguous run of data block(s)
 * @ip: the inode these blocks are being freed from
 * @bstart: first block of a run of contiguous blocks
 * @blen: the length of the block run
 *
 */

void gfs2_free_data(struct gfs2_inode *ip, u64 bstart, u32 blen)
{
	struct gfs2_sbd *sdp = GFS2_SB(&ip->i_inode);
	struct gfs2_rgrpd *rgd;

	rgd = rgblk_free(sdp, bstart, blen, GFS2_BLKST_FREE);
	if (!rgd)
		return;
	trace_gfs2_block_alloc(ip, bstart, blen, GFS2_BLKST_FREE);
	rgd->rd_free += blen;

	gfs2_trans_add_bh(rgd->rd_gl, rgd->rd_bits[0].bi_bh, 1);
	gfs2_rgrp_out(rgd, rgd->rd_bits[0].bi_bh->b_data);

	gfs2_trans_add_rg(rgd);

	gfs2_statfs_change(sdp, 0, +blen, 0);
	gfs2_quota_change(ip, -(s64)blen, ip->i_inode.i_uid, ip->i_inode.i_gid);
}

/**
 * gfs2_free_meta - free a contiguous run of data block(s)
 * @ip: the inode these blocks are being freed from
 * @bstart: first block of a run of contiguous blocks
 * @blen: the length of the block run
 *
 */

void gfs2_free_meta(struct gfs2_inode *ip, u64 bstart, u32 blen)
{
	struct gfs2_sbd *sdp = GFS2_SB(&ip->i_inode);
	struct gfs2_rgrpd *rgd;

	rgd = rgblk_free(sdp, bstart, blen, GFS2_BLKST_FREE);
	if (!rgd)
		return;
	trace_gfs2_block_alloc(ip, bstart, blen, GFS2_BLKST_FREE);
	rgd->rd_free += blen;

	gfs2_trans_add_bh(rgd->rd_gl, rgd->rd_bits[0].bi_bh, 1);
	gfs2_rgrp_out(rgd, rgd->rd_bits[0].bi_bh->b_data);

	gfs2_trans_add_rg(rgd);

	gfs2_statfs_change(sdp, 0, +blen, 0);
	gfs2_quota_change(ip, -(s64)blen, ip->i_inode.i_uid, ip->i_inode.i_gid);
	gfs2_meta_wipe(ip, bstart, blen);
}

void gfs2_unlink_di(struct inode *inode)
{
	struct gfs2_inode *ip = GFS2_I(inode);
	struct gfs2_sbd *sdp = GFS2_SB(inode);
	struct gfs2_rgrpd *rgd;
	u64 blkno = ip->i_no_addr;

	rgd = rgblk_free(sdp, blkno, 1, GFS2_BLKST_UNLINKED);
	if (!rgd)
		return;
	trace_gfs2_block_alloc(ip, blkno, 1, GFS2_BLKST_UNLINKED);
	gfs2_trans_add_bh(rgd->rd_gl, rgd->rd_bits[0].bi_bh, 1);
	gfs2_rgrp_out(rgd, rgd->rd_bits[0].bi_bh->b_data);
	gfs2_trans_add_rg(rgd);
}

static void gfs2_free_uninit_di(struct gfs2_rgrpd *rgd, u64 blkno)
{
	struct gfs2_sbd *sdp = rgd->rd_sbd;
	struct gfs2_rgrpd *tmp_rgd;

	tmp_rgd = rgblk_free(sdp, blkno, 1, GFS2_BLKST_FREE);
	if (!tmp_rgd)
		return;
	gfs2_assert_withdraw(sdp, rgd == tmp_rgd);

	if (!rgd->rd_dinodes)
		gfs2_consist_rgrpd(rgd);
	rgd->rd_dinodes--;
	rgd->rd_free++;

	gfs2_trans_add_bh(rgd->rd_gl, rgd->rd_bits[0].bi_bh, 1);
	gfs2_rgrp_out(rgd, rgd->rd_bits[0].bi_bh->b_data);

	gfs2_statfs_change(sdp, 0, +1, -1);
	gfs2_trans_add_rg(rgd);
}


void gfs2_free_di(struct gfs2_rgrpd *rgd, struct gfs2_inode *ip)
{
	gfs2_free_uninit_di(rgd, ip->i_no_addr);
	trace_gfs2_block_alloc(ip, ip->i_no_addr, 1, GFS2_BLKST_FREE);
	gfs2_quota_change(ip, -1, ip->i_inode.i_uid, ip->i_inode.i_gid);
	gfs2_meta_wipe(ip, ip->i_no_addr, 1);
}

/**
 * gfs2_check_blk_type - Check the type of a block
 * @sdp: The superblock
 * @no_addr: The block number to check
 * @type: The block type we are looking for
 *
 * Returns: 0 if the block type matches the expected type
 *          -ESTALE if it doesn't match
 *          or -ve errno if something went wrong while checking
 */

int gfs2_check_blk_type(struct gfs2_sbd *sdp, u64 no_addr, unsigned int type)
{
	struct gfs2_rgrpd *rgd;
	struct gfs2_holder ri_gh, rgd_gh;
	struct gfs2_inode *ip = GFS2_I(sdp->sd_rindex);
	int ri_locked = 0;
	int error;

	if (!gfs2_glock_is_locked_by_me(ip->i_gl)) {
		error = gfs2_rindex_hold(sdp, &ri_gh);
		if (error)
			goto fail;
		ri_locked = 1;
	}

	error = -EINVAL;
	rgd = gfs2_blk2rgrpd(sdp, no_addr);
	if (!rgd)
		goto fail_rindex;

	error = gfs2_glock_nq_init(rgd->rd_gl, LM_ST_SHARED, 0, &rgd_gh);
	if (error)
		goto fail_rindex;

	if (gfs2_get_block_type(rgd, no_addr) != type)
		error = -ESTALE;

	gfs2_glock_dq_uninit(&rgd_gh);
fail_rindex:
	if (ri_locked)
		gfs2_glock_dq_uninit(&ri_gh);
fail:
	return error;
}

/**
 * gfs2_rlist_add - add a RG to a list of RGs
 * @sdp: the filesystem
 * @rlist: the list of resource groups
 * @block: the block
 *
 * Figure out what RG a block belongs to and add that RG to the list
 *
 * FIXME: Don't use NOFAIL
 *
 */

void gfs2_rlist_add(struct gfs2_sbd *sdp, struct gfs2_rgrp_list *rlist,
		    u64 block)
{
	struct gfs2_rgrpd *rgd;
	struct gfs2_rgrpd **tmp;
	unsigned int new_space;
	unsigned int x;

	if (gfs2_assert_warn(sdp, !rlist->rl_ghs))
		return;

	rgd = gfs2_blk2rgrpd(sdp, block);
	if (!rgd) {
		if (gfs2_consist(sdp))
			fs_err(sdp, "block = %llu\n", (unsigned long long)block);
		return;
	}

	for (x = 0; x < rlist->rl_rgrps; x++)
		if (rlist->rl_rgd[x] == rgd)
			return;

	if (rlist->rl_rgrps == rlist->rl_space) {
		new_space = rlist->rl_space + 10;

		tmp = kcalloc(new_space, sizeof(struct gfs2_rgrpd *),
			      GFP_NOFS | __GFP_NOFAIL);

		if (rlist->rl_rgd) {
			memcpy(tmp, rlist->rl_rgd,
			       rlist->rl_space * sizeof(struct gfs2_rgrpd *));
			kfree(rlist->rl_rgd);
		}

		rlist->rl_space = new_space;
		rlist->rl_rgd = tmp;
	}

	rlist->rl_rgd[rlist->rl_rgrps++] = rgd;
}

/**
 * gfs2_rlist_alloc - all RGs have been added to the rlist, now allocate
 *      and initialize an array of glock holders for them
 * @rlist: the list of resource groups
 * @state: the lock state to acquire the RG lock in
 * @flags: the modifier flags for the holder structures
 *
 * FIXME: Don't use NOFAIL
 *
 */

void gfs2_rlist_alloc(struct gfs2_rgrp_list *rlist, unsigned int state)
{
	unsigned int x;

	rlist->rl_ghs = kcalloc(rlist->rl_rgrps, sizeof(struct gfs2_holder),
				GFP_NOFS | __GFP_NOFAIL);
	for (x = 0; x < rlist->rl_rgrps; x++)
		gfs2_holder_init(rlist->rl_rgd[x]->rd_gl,
				state, 0,
				&rlist->rl_ghs[x]);
}

/**
 * gfs2_rlist_free - free a resource group list
 * @list: the list of resource groups
 *
 */

void gfs2_rlist_free(struct gfs2_rgrp_list *rlist)
{
	unsigned int x;

	kfree(rlist->rl_rgd);

	if (rlist->rl_ghs) {
		for (x = 0; x < rlist->rl_rgrps; x++)
			gfs2_holder_uninit(&rlist->rl_ghs[x]);
		kfree(rlist->rl_ghs);
	}
}
<|MERGE_RESOLUTION|>--- conflicted
+++ resolved
@@ -1186,22 +1186,11 @@
 			error = gfs2_rindex_hold(sdp, &al->al_ri_gh);
 		else if (!sdp->sd_rgrps) /* We may not have the rindex read
 					    in, so: */
-<<<<<<< HEAD
-			error = gfs2_ri_update_special(ip);
-=======
 			error = gfs2_ri_update(ip);
->>>>>>> cb600d2f
 		if (error)
 			return error;
 	}
 
-<<<<<<< HEAD
-	do {
-		error = get_local_rgrp(ip, &last_unlinked);
-		/* If there is no space, flushing the log may release some */
-		if (error)
-			gfs2_log_flush(sdp, NULL);
-=======
 try_again:
 	do {
 		error = get_local_rgrp(ip, &last_unlinked);
@@ -1216,7 +1205,6 @@
 			}
 			gfs2_log_flush(sdp, NULL);
 		}
->>>>>>> cb600d2f
 	} while (error && tries++ < 3);
 
 	if (error) {
