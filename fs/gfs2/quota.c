// SPDX-License-Identifier: GPL-2.0-only
/*
 * Copyright (C) Sistina Software, Inc.  1997-2003 All rights reserved.
 * Copyright (C) 2004-2007 Red Hat, Inc.  All rights reserved.
 */

/*
 * Quota change tags are associated with each transaction that allocates or
 * deallocates space.  Those changes are accumulated locally to each node (in a
 * per-node file) and then are periodically synced to the quota file.  This
 * avoids the bottleneck of constantly touching the quota file, but introduces
 * fuzziness in the current usage value of IDs that are being used on different
 * nodes in the cluster simultaneously.  So, it is possible for a user on
 * multiple nodes to overrun their quota, but that overrun is controlable.
 * Since quota tags are part of transactions, there is no need for a quota check
 * program to be run on node crashes or anything like that.
 *
 * There are couple of knobs that let the administrator manage the quota
 * fuzziness.  "quota_quantum" sets the maximum time a quota change can be
 * sitting on one node before being synced to the quota file.  (The default is
 * 60 seconds.)  Another knob, "quota_scale" controls how quickly the frequency
 * of quota file syncs increases as the user moves closer to their limit.  The
 * more frequent the syncs, the more accurate the quota enforcement, but that
 * means that there is more contention between the nodes for the quota file.
 * The default value is one.  This sets the maximum theoretical quota overrun
 * (with infinite node with infinite bandwidth) to twice the user's limit.  (In
 * practice, the maximum overrun you see should be much less.)  A "quota_scale"
 * number greater than one makes quota syncs more frequent and reduces the
 * maximum overrun.  Numbers less than one (but greater than zero) make quota
 * syncs less frequent.
 *
 * GFS quotas also use per-ID Lock Value Blocks (LVBs) to cache the contents of
 * the quota file, so it is not being constantly read.
 */

#define pr_fmt(fmt) KBUILD_MODNAME ": " fmt

#include <linux/sched.h>
#include <linux/slab.h>
#include <linux/mm.h>
#include <linux/spinlock.h>
#include <linux/completion.h>
#include <linux/buffer_head.h>
#include <linux/sort.h>
#include <linux/fs.h>
#include <linux/bio.h>
#include <linux/gfs2_ondisk.h>
#include <linux/kthread.h>
#include <linux/freezer.h>
#include <linux/quota.h>
#include <linux/dqblk_xfs.h>
#include <linux/lockref.h>
#include <linux/list_lru.h>
#include <linux/rcupdate.h>
#include <linux/rculist_bl.h>
#include <linux/bit_spinlock.h>
#include <linux/jhash.h>
#include <linux/vmalloc.h>

#include "gfs2.h"
#include "incore.h"
#include "bmap.h"
#include "glock.h"
#include "glops.h"
#include "log.h"
#include "meta_io.h"
#include "quota.h"
#include "rgrp.h"
#include "super.h"
#include "trans.h"
#include "inode.h"
#include "util.h"

#define GFS2_QD_HASH_SHIFT      12
#define GFS2_QD_HASH_SIZE       BIT(GFS2_QD_HASH_SHIFT)
#define GFS2_QD_HASH_MASK       (GFS2_QD_HASH_SIZE - 1)

#define QC_CHANGE 0
#define QC_SYNC 1

/* Lock order: qd_lock -> bucket lock -> qd->lockref.lock -> lru lock */
/*                     -> sd_bitmap_lock                              */
static DEFINE_SPINLOCK(qd_lock);
struct list_lru gfs2_qd_lru;

static struct hlist_bl_head qd_hash_table[GFS2_QD_HASH_SIZE];

static unsigned int gfs2_qd_hash(const struct gfs2_sbd *sdp,
				 const struct kqid qid)
{
	unsigned int h;

	h = jhash(&sdp, sizeof(struct gfs2_sbd *), 0);
	h = jhash(&qid, sizeof(struct kqid), h);

	return h & GFS2_QD_HASH_MASK;
}

static inline void spin_lock_bucket(unsigned int hash)
{
        hlist_bl_lock(&qd_hash_table[hash]);
}

static inline void spin_unlock_bucket(unsigned int hash)
{
        hlist_bl_unlock(&qd_hash_table[hash]);
}

static void gfs2_qd_dealloc(struct rcu_head *rcu)
{
	struct gfs2_quota_data *qd = container_of(rcu, struct gfs2_quota_data, qd_rcu);
	struct gfs2_sbd *sdp = qd->qd_sbd;

	kmem_cache_free(gfs2_quotad_cachep, qd);
	if (atomic_dec_and_test(&sdp->sd_quota_count))
		wake_up(&sdp->sd_kill_wait);
}

static void gfs2_qd_dispose(struct gfs2_quota_data *qd)
{
	struct gfs2_sbd *sdp = qd->qd_sbd;

	spin_lock(&qd_lock);
	list_del(&qd->qd_list);
	spin_unlock(&qd_lock);

	spin_lock_bucket(qd->qd_hash);
	hlist_bl_del_rcu(&qd->qd_hlist);
	spin_unlock_bucket(qd->qd_hash);

	if (!gfs2_withdrawn(sdp)) {
		gfs2_assert_warn(sdp, !qd->qd_change);
		gfs2_assert_warn(sdp, !qd->qd_slot_ref);
		gfs2_assert_warn(sdp, !qd->qd_bh_count);
	}
<<<<<<< HEAD

	gfs2_glock_put(qd->qd_gl);
	call_rcu(&qd->qd_rcu, gfs2_qd_dealloc);
}

static void gfs2_qd_list_dispose(struct list_head *list)
{
	struct gfs2_quota_data *qd;

	while (!list_empty(list)) {
		qd = list_first_entry(list, struct gfs2_quota_data, qd_lru);
		list_del(&qd->qd_lru);

=======

	gfs2_glock_put(qd->qd_gl);
	call_rcu(&qd->qd_rcu, gfs2_qd_dealloc);
}

static void gfs2_qd_list_dispose(struct list_head *list)
{
	struct gfs2_quota_data *qd;

	while (!list_empty(list)) {
		qd = list_first_entry(list, struct gfs2_quota_data, qd_lru);
		list_del(&qd->qd_lru);

>>>>>>> 5c47251e
		gfs2_qd_dispose(qd);
	}
}


static enum lru_status gfs2_qd_isolate(struct list_head *item,
		struct list_lru_one *lru, spinlock_t *lru_lock, void *arg)
{
	struct list_head *dispose = arg;
	struct gfs2_quota_data *qd =
		list_entry(item, struct gfs2_quota_data, qd_lru);
	enum lru_status status;

	if (!spin_trylock(&qd->qd_lockref.lock))
		return LRU_SKIP;

	status = LRU_SKIP;
	if (qd->qd_lockref.count == 0) {
		lockref_mark_dead(&qd->qd_lockref);
		list_lru_isolate_move(lru, &qd->qd_lru, dispose);
		status = LRU_REMOVED;
	}

	spin_unlock(&qd->qd_lockref.lock);
	return status;
}

static unsigned long gfs2_qd_shrink_scan(struct shrinker *shrink,
					 struct shrink_control *sc)
{
	LIST_HEAD(dispose);
	unsigned long freed;

	if (!(sc->gfp_mask & __GFP_FS))
		return SHRINK_STOP;

	freed = list_lru_shrink_walk(&gfs2_qd_lru, sc,
				     gfs2_qd_isolate, &dispose);

	gfs2_qd_list_dispose(&dispose);

	return freed;
}

static unsigned long gfs2_qd_shrink_count(struct shrinker *shrink,
					  struct shrink_control *sc)
{
	return vfs_pressure_ratio(list_lru_shrink_count(&gfs2_qd_lru, sc));
}

static struct shrinker *gfs2_qd_shrinker;

int __init gfs2_qd_shrinker_init(void)
{
	gfs2_qd_shrinker = shrinker_alloc(SHRINKER_NUMA_AWARE, "gfs2-qd");
	if (!gfs2_qd_shrinker)
		return -ENOMEM;

	gfs2_qd_shrinker->count_objects = gfs2_qd_shrink_count;
	gfs2_qd_shrinker->scan_objects = gfs2_qd_shrink_scan;

	shrinker_register(gfs2_qd_shrinker);

	return 0;
}

void gfs2_qd_shrinker_exit(void)
{
	shrinker_free(gfs2_qd_shrinker);
}

static u64 qd2index(struct gfs2_quota_data *qd)
{
	struct kqid qid = qd->qd_id;
	return (2 * (u64)from_kqid(&init_user_ns, qid)) +
		((qid.type == USRQUOTA) ? 0 : 1);
}

static u64 qd2offset(struct gfs2_quota_data *qd)
{
	return qd2index(qd) * sizeof(struct gfs2_quota);
}

static struct gfs2_quota_data *qd_alloc(unsigned hash, struct gfs2_sbd *sdp, struct kqid qid)
{
	struct gfs2_quota_data *qd;
	int error;

	qd = kmem_cache_zalloc(gfs2_quotad_cachep, GFP_NOFS);
	if (!qd)
		return NULL;

	qd->qd_sbd = sdp;
	qd->qd_lockref.count = 0;
	spin_lock_init(&qd->qd_lockref.lock);
	qd->qd_id = qid;
	qd->qd_slot = -1;
	INIT_LIST_HEAD(&qd->qd_lru);
	qd->qd_hash = hash;

	error = gfs2_glock_get(sdp, qd2index(qd),
			      &gfs2_quota_glops, CREATE, &qd->qd_gl);
	if (error)
		goto fail;

	return qd;

fail:
	kmem_cache_free(gfs2_quotad_cachep, qd);
	return NULL;
}

static struct gfs2_quota_data *gfs2_qd_search_bucket(unsigned int hash,
						     const struct gfs2_sbd *sdp,
						     struct kqid qid)
{
	struct gfs2_quota_data *qd;
	struct hlist_bl_node *h;

	hlist_bl_for_each_entry_rcu(qd, h, &qd_hash_table[hash], qd_hlist) {
		if (!qid_eq(qd->qd_id, qid))
			continue;
		if (qd->qd_sbd != sdp)
			continue;
		if (lockref_get_not_dead(&qd->qd_lockref)) {
			list_lru_del(&gfs2_qd_lru, &qd->qd_lru);
			return qd;
		}
	}

	return NULL;
}


static int qd_get(struct gfs2_sbd *sdp, struct kqid qid,
		  struct gfs2_quota_data **qdp)
{
	struct gfs2_quota_data *qd, *new_qd;
	unsigned int hash = gfs2_qd_hash(sdp, qid);

	rcu_read_lock();
	*qdp = qd = gfs2_qd_search_bucket(hash, sdp, qid);
	rcu_read_unlock();

	if (qd)
		return 0;

	new_qd = qd_alloc(hash, sdp, qid);
	if (!new_qd)
		return -ENOMEM;

	spin_lock(&qd_lock);
	spin_lock_bucket(hash);
	*qdp = qd = gfs2_qd_search_bucket(hash, sdp, qid);
	if (qd == NULL) {
		new_qd->qd_lockref.count++;
		*qdp = new_qd;
		list_add(&new_qd->qd_list, &sdp->sd_quota_list);
		hlist_bl_add_head_rcu(&new_qd->qd_hlist, &qd_hash_table[hash]);
		atomic_inc(&sdp->sd_quota_count);
	}
	spin_unlock_bucket(hash);
	spin_unlock(&qd_lock);

	if (qd) {
		gfs2_glock_put(new_qd->qd_gl);
		kmem_cache_free(gfs2_quotad_cachep, new_qd);
	}

	return 0;
}


static void qd_hold(struct gfs2_quota_data *qd)
{
	struct gfs2_sbd *sdp = qd->qd_sbd;
	gfs2_assert(sdp, !__lockref_is_dead(&qd->qd_lockref));
	lockref_get(&qd->qd_lockref);
}

static void qd_put(struct gfs2_quota_data *qd)
{
	struct gfs2_sbd *sdp;

	if (lockref_put_or_lock(&qd->qd_lockref))
		return;

	BUG_ON(__lockref_is_dead(&qd->qd_lockref));
	sdp = qd->qd_sbd;
	if (unlikely(!test_bit(SDF_JOURNAL_LIVE, &sdp->sd_flags))) {
		lockref_mark_dead(&qd->qd_lockref);
		spin_unlock(&qd->qd_lockref.lock);

		gfs2_qd_dispose(qd);
		return;
	}

	qd->qd_lockref.count = 0;
	list_lru_add(&gfs2_qd_lru, &qd->qd_lru);
	spin_unlock(&qd->qd_lockref.lock);
}

static int slot_get(struct gfs2_quota_data *qd)
{
	struct gfs2_sbd *sdp = qd->qd_sbd;
	unsigned int bit;
	int error = 0;

	spin_lock(&sdp->sd_bitmap_lock);
	if (qd->qd_slot_ref == 0) {
		bit = find_first_zero_bit(sdp->sd_quota_bitmap,
					  sdp->sd_quota_slots);
		if (bit >= sdp->sd_quota_slots) {
			error = -ENOSPC;
			goto out;
		}
		set_bit(bit, sdp->sd_quota_bitmap);
		qd->qd_slot = bit;
	}
	qd->qd_slot_ref++;
out:
	spin_unlock(&sdp->sd_bitmap_lock);
	return error;
}

static void slot_hold(struct gfs2_quota_data *qd)
{
	struct gfs2_sbd *sdp = qd->qd_sbd;

	spin_lock(&sdp->sd_bitmap_lock);
	gfs2_assert(sdp, qd->qd_slot_ref);
	qd->qd_slot_ref++;
	spin_unlock(&sdp->sd_bitmap_lock);
}

static void slot_put(struct gfs2_quota_data *qd)
{
	struct gfs2_sbd *sdp = qd->qd_sbd;

	spin_lock(&sdp->sd_bitmap_lock);
	gfs2_assert(sdp, qd->qd_slot_ref);
	if (!--qd->qd_slot_ref) {
		BUG_ON(!test_and_clear_bit(qd->qd_slot, sdp->sd_quota_bitmap));
		qd->qd_slot = -1;
	}
	spin_unlock(&sdp->sd_bitmap_lock);
}

static int bh_get(struct gfs2_quota_data *qd)
{
	struct gfs2_sbd *sdp = qd->qd_sbd;
	struct inode *inode = sdp->sd_qc_inode;
	struct gfs2_inode *ip = GFS2_I(inode);
	unsigned int block, offset;
	struct buffer_head *bh;
	struct iomap iomap = { };
	int error;

	mutex_lock(&sdp->sd_quota_mutex);

	if (qd->qd_bh_count++) {
		mutex_unlock(&sdp->sd_quota_mutex);
		return 0;
	}

	block = qd->qd_slot / sdp->sd_qc_per_block;
	offset = qd->qd_slot % sdp->sd_qc_per_block;

	error = gfs2_iomap_get(inode,
			       (loff_t)block << inode->i_blkbits,
			       i_blocksize(inode), &iomap);
	if (error)
		goto fail;
	error = -ENOENT;
	if (iomap.type != IOMAP_MAPPED)
		goto fail;

	error = gfs2_meta_read(ip->i_gl, iomap.addr >> inode->i_blkbits,
			       DIO_WAIT, 0, &bh);
	if (error)
		goto fail;
	error = -EIO;
	if (gfs2_metatype_check(sdp, bh, GFS2_METATYPE_QC))
		goto fail_brelse;

	qd->qd_bh = bh;
	qd->qd_bh_qc = (struct gfs2_quota_change *)
		(bh->b_data + sizeof(struct gfs2_meta_header) +
		 offset * sizeof(struct gfs2_quota_change));

	mutex_unlock(&sdp->sd_quota_mutex);

	return 0;

fail_brelse:
	brelse(bh);
fail:
	qd->qd_bh_count--;
	mutex_unlock(&sdp->sd_quota_mutex);
	return error;
}

static void bh_put(struct gfs2_quota_data *qd)
{
	struct gfs2_sbd *sdp = qd->qd_sbd;

	mutex_lock(&sdp->sd_quota_mutex);
	gfs2_assert(sdp, qd->qd_bh_count);
	if (!--qd->qd_bh_count) {
		brelse(qd->qd_bh);
		qd->qd_bh = NULL;
		qd->qd_bh_qc = NULL;
	}
	mutex_unlock(&sdp->sd_quota_mutex);
}

static int qd_check_sync(struct gfs2_sbd *sdp, struct gfs2_quota_data *qd,
			 u64 *sync_gen)
{
	if (test_bit(QDF_LOCKED, &qd->qd_flags) ||
	    !test_bit(QDF_CHANGE, &qd->qd_flags) ||
	    (sync_gen && (qd->qd_sync_gen >= *sync_gen)))
		return 0;

	if (!lockref_get_not_dead(&qd->qd_lockref))
		return 0;

	list_move_tail(&qd->qd_list, &sdp->sd_quota_list);
	set_bit(QDF_LOCKED, &qd->qd_flags);
	qd->qd_change_sync = qd->qd_change;
	slot_hold(qd);
	return 1;
}

static int qd_bh_get_or_undo(struct gfs2_sbd *sdp, struct gfs2_quota_data *qd)
{
	int error;

	error = bh_get(qd);
	if (!error)
		return 0;

	clear_bit(QDF_LOCKED, &qd->qd_flags);
	slot_put(qd);
	qd_put(qd);
	return error;
}

static int qd_fish(struct gfs2_sbd *sdp, struct gfs2_quota_data **qdp)
{
	struct gfs2_quota_data *qd = NULL, *iter;
	int error;

	*qdp = NULL;

	if (sb_rdonly(sdp->sd_vfs))
		return 0;

	spin_lock(&qd_lock);

	list_for_each_entry(iter, &sdp->sd_quota_list, qd_list) {
		if (qd_check_sync(sdp, iter, &sdp->sd_quota_sync_gen)) {
			qd = iter;
			break;
		}
	}

	spin_unlock(&qd_lock);

	if (qd) {
		error = qd_bh_get_or_undo(sdp, qd);
		if (error)
			return error;
		*qdp = qd;
	}

	return 0;
}

static void qdsb_put(struct gfs2_quota_data *qd)
{
	bh_put(qd);
	slot_put(qd);
	qd_put(qd);
}

static void qd_unlock(struct gfs2_quota_data *qd)
{
	gfs2_assert_warn(qd->qd_sbd, test_bit(QDF_LOCKED, &qd->qd_flags));
	clear_bit(QDF_LOCKED, &qd->qd_flags);
	qdsb_put(qd);
}

static int qdsb_get(struct gfs2_sbd *sdp, struct kqid qid,
		    struct gfs2_quota_data **qdp)
{
	int error;

	error = qd_get(sdp, qid, qdp);
	if (error)
		return error;

	error = slot_get(*qdp);
	if (error)
		goto fail;

	error = bh_get(*qdp);
	if (error)
		goto fail_slot;

	return 0;

fail_slot:
	slot_put(*qdp);
fail:
	qd_put(*qdp);
	return error;
}

/**
 * gfs2_qa_get - make sure we have a quota allocations data structure,
 *               if necessary
 * @ip: the inode for this reservation
 */
int gfs2_qa_get(struct gfs2_inode *ip)
{
	struct gfs2_sbd *sdp = GFS2_SB(&ip->i_inode);
	struct inode *inode = &ip->i_inode;

	if (sdp->sd_args.ar_quota == GFS2_QUOTA_OFF)
		return 0;

	spin_lock(&inode->i_lock);
	if (ip->i_qadata == NULL) {
		struct gfs2_qadata *tmp;

		spin_unlock(&inode->i_lock);
		tmp = kmem_cache_zalloc(gfs2_qadata_cachep, GFP_NOFS);
		if (!tmp)
			return -ENOMEM;

		spin_lock(&inode->i_lock);
		if (ip->i_qadata == NULL)
			ip->i_qadata = tmp;
		else
			kmem_cache_free(gfs2_qadata_cachep, tmp);
	}
	ip->i_qadata->qa_ref++;
	spin_unlock(&inode->i_lock);
	return 0;
}

void gfs2_qa_put(struct gfs2_inode *ip)
{
	struct inode *inode = &ip->i_inode;

	spin_lock(&inode->i_lock);
	if (ip->i_qadata && --ip->i_qadata->qa_ref == 0) {
		kmem_cache_free(gfs2_qadata_cachep, ip->i_qadata);
		ip->i_qadata = NULL;
	}
	spin_unlock(&inode->i_lock);
}

int gfs2_quota_hold(struct gfs2_inode *ip, kuid_t uid, kgid_t gid)
{
	struct gfs2_sbd *sdp = GFS2_SB(&ip->i_inode);
	struct gfs2_quota_data **qd;
	int error;

	if (sdp->sd_args.ar_quota == GFS2_QUOTA_OFF)
		return 0;

	error = gfs2_qa_get(ip);
	if (error)
		return error;

	qd = ip->i_qadata->qa_qd;

	if (gfs2_assert_warn(sdp, !ip->i_qadata->qa_qd_num) ||
	    gfs2_assert_warn(sdp, !test_bit(GIF_QD_LOCKED, &ip->i_flags))) {
		error = -EIO;
		gfs2_qa_put(ip);
		goto out;
	}

	error = qdsb_get(sdp, make_kqid_uid(ip->i_inode.i_uid), qd);
	if (error)
		goto out_unhold;
	ip->i_qadata->qa_qd_num++;
	qd++;

	error = qdsb_get(sdp, make_kqid_gid(ip->i_inode.i_gid), qd);
	if (error)
		goto out_unhold;
	ip->i_qadata->qa_qd_num++;
	qd++;

	if (!uid_eq(uid, NO_UID_QUOTA_CHANGE) &&
	    !uid_eq(uid, ip->i_inode.i_uid)) {
		error = qdsb_get(sdp, make_kqid_uid(uid), qd);
		if (error)
			goto out_unhold;
		ip->i_qadata->qa_qd_num++;
		qd++;
	}

	if (!gid_eq(gid, NO_GID_QUOTA_CHANGE) &&
	    !gid_eq(gid, ip->i_inode.i_gid)) {
		error = qdsb_get(sdp, make_kqid_gid(gid), qd);
		if (error)
			goto out_unhold;
		ip->i_qadata->qa_qd_num++;
		qd++;
	}

out_unhold:
	if (error)
		gfs2_quota_unhold(ip);
out:
	return error;
}

void gfs2_quota_unhold(struct gfs2_inode *ip)
{
	struct gfs2_sbd *sdp = GFS2_SB(&ip->i_inode);
	u32 x;

	if (ip->i_qadata == NULL)
		return;

	gfs2_assert_warn(sdp, !test_bit(GIF_QD_LOCKED, &ip->i_flags));

	for (x = 0; x < ip->i_qadata->qa_qd_num; x++) {
		qdsb_put(ip->i_qadata->qa_qd[x]);
		ip->i_qadata->qa_qd[x] = NULL;
	}
	ip->i_qadata->qa_qd_num = 0;
	gfs2_qa_put(ip);
}

static int sort_qd(const void *a, const void *b)
{
	const struct gfs2_quota_data *qd_a = *(const struct gfs2_quota_data **)a;
	const struct gfs2_quota_data *qd_b = *(const struct gfs2_quota_data **)b;

	if (qid_lt(qd_a->qd_id, qd_b->qd_id))
		return -1;
	if (qid_lt(qd_b->qd_id, qd_a->qd_id))
		return 1;
	return 0;
}

static void do_qc(struct gfs2_quota_data *qd, s64 change, int qc_type)
{
	struct gfs2_sbd *sdp = qd->qd_sbd;
	struct gfs2_inode *ip = GFS2_I(sdp->sd_qc_inode);
	struct gfs2_quota_change *qc = qd->qd_bh_qc;
	s64 x;

	mutex_lock(&sdp->sd_quota_mutex);
	gfs2_trans_add_meta(ip->i_gl, qd->qd_bh);

	if (!test_bit(QDF_CHANGE, &qd->qd_flags)) {
		qc->qc_change = 0;
		qc->qc_flags = 0;
		if (qd->qd_id.type == USRQUOTA)
			qc->qc_flags = cpu_to_be32(GFS2_QCF_USER);
		qc->qc_id = cpu_to_be32(from_kqid(&init_user_ns, qd->qd_id));
	}

	x = be64_to_cpu(qc->qc_change) + change;
	qc->qc_change = cpu_to_be64(x);

	spin_lock(&qd_lock);
	qd->qd_change = x;
	spin_unlock(&qd_lock);

	if (qc_type == QC_CHANGE) {
		if (!test_and_set_bit(QDF_CHANGE, &qd->qd_flags)) {
			qd_hold(qd);
			slot_hold(qd);
		}
	} else {
		gfs2_assert_warn(sdp, test_bit(QDF_CHANGE, &qd->qd_flags));
		clear_bit(QDF_CHANGE, &qd->qd_flags);
		qc->qc_flags = 0;
		qc->qc_id = 0;
		slot_put(qd);
		qd_put(qd);
	}

	if (change < 0) /* Reset quiet flag if we freed some blocks */
		clear_bit(QDF_QMSG_QUIET, &qd->qd_flags);
	mutex_unlock(&sdp->sd_quota_mutex);
}

static int gfs2_write_buf_to_page(struct gfs2_sbd *sdp, unsigned long index,
				  unsigned off, void *buf, unsigned bytes)
{
	struct gfs2_inode *ip = GFS2_I(sdp->sd_quota_inode);
	struct inode *inode = &ip->i_inode;
	struct address_space *mapping = inode->i_mapping;
	struct folio *folio;
	struct buffer_head *bh;
	u64 blk;
	unsigned bsize = sdp->sd_sb.sb_bsize, bnum = 0, boff = 0;
	unsigned to_write = bytes, pg_off = off;

	blk = index << (PAGE_SHIFT - sdp->sd_sb.sb_bsize_shift);
	boff = off % bsize;

<<<<<<< HEAD
	page = grab_cache_page(mapping, index);
	if (!page)
		return -ENOMEM;
	if (!page_has_buffers(page))
		create_empty_buffers(page, bsize, 0);

	bh = page_buffers(page);
	for(;;) {
		/* Find the beginning block within the page */
=======
	folio = filemap_grab_folio(mapping, index);
	if (IS_ERR(folio))
		return PTR_ERR(folio);
	bh = folio_buffers(folio);
	if (!bh)
		bh = create_empty_buffers(folio, bsize, 0);

	for (;;) {
		/* Find the beginning block within the folio */
>>>>>>> 5c47251e
		if (pg_off >= ((bnum * bsize) + bsize)) {
			bh = bh->b_this_page;
			bnum++;
			blk++;
			continue;
		}
		if (!buffer_mapped(bh)) {
			gfs2_block_map(inode, blk, bh, 1);
			if (!buffer_mapped(bh))
				goto unlock_out;
			/* If it's a newly allocated disk block, zero it */
			if (buffer_new(bh))
				folio_zero_range(folio, bnum * bsize,
						bh->b_size);
		}
		if (folio_test_uptodate(folio))
			set_buffer_uptodate(bh);
		if (bh_read(bh, REQ_META | REQ_PRIO) < 0)
			goto unlock_out;
		gfs2_trans_add_data(ip->i_gl, bh);

		/* If we need to write to the next block as well */
		if (to_write > (bsize - boff)) {
			pg_off += (bsize - boff);
			to_write -= (bsize - boff);
			boff = pg_off % bsize;
			continue;
		}
		break;
	}

	/* Write to the folio, now that we have setup the buffer(s) */
	memcpy_to_folio(folio, off, buf, bytes);
	flush_dcache_folio(folio);
	folio_unlock(folio);
	folio_put(folio);

	return 0;

unlock_out:
	folio_unlock(folio);
	folio_put(folio);
	return -EIO;
}

static int gfs2_write_disk_quota(struct gfs2_sbd *sdp, struct gfs2_quota *qp,
				 loff_t loc)
{
	unsigned long pg_beg;
	unsigned pg_off, nbytes, overflow = 0;
	int error;
	void *ptr;

	nbytes = sizeof(struct gfs2_quota);

	pg_beg = loc >> PAGE_SHIFT;
	pg_off = offset_in_page(loc);

	/* If the quota straddles a page boundary, split the write in two */
	if ((pg_off + nbytes) > PAGE_SIZE)
		overflow = (pg_off + nbytes) - PAGE_SIZE;

	ptr = qp;
	error = gfs2_write_buf_to_page(sdp, pg_beg, pg_off, ptr,
				       nbytes - overflow);
	/* If there's an overflow, write the remaining bytes to the next page */
	if (!error && overflow)
		error = gfs2_write_buf_to_page(sdp, pg_beg + 1, 0,
					       ptr + nbytes - overflow,
					       overflow);
	return error;
}

/**
 * gfs2_adjust_quota - adjust record of current block usage
 * @sdp: The superblock
 * @loc: Offset of the entry in the quota file
 * @change: The amount of usage change to record
 * @qd: The quota data
 * @fdq: The updated limits to record
 *
 * This function was mostly borrowed from gfs2_block_truncate_page which was
 * in turn mostly borrowed from ext3
 *
 * Returns: 0 or -ve on error
 */

static int gfs2_adjust_quota(struct gfs2_sbd *sdp, loff_t loc,
			     s64 change, struct gfs2_quota_data *qd,
			     struct qc_dqblk *fdq)
{
	struct gfs2_inode *ip = GFS2_I(sdp->sd_quota_inode);
	struct inode *inode = &ip->i_inode;
	struct gfs2_quota q;
	int err;
	u64 size;

	if (gfs2_is_stuffed(ip)) {
		err = gfs2_unstuff_dinode(ip);
		if (err)
			return err;
	}

	memset(&q, 0, sizeof(struct gfs2_quota));
	err = gfs2_internal_read(ip, (char *)&q, &loc, sizeof(q));
	if (err < 0)
		return err;

	loc -= sizeof(q); /* gfs2_internal_read would've advanced the loc ptr */
	be64_add_cpu(&q.qu_value, change);
	if (((s64)be64_to_cpu(q.qu_value)) < 0)
		q.qu_value = 0; /* Never go negative on quota usage */
	qd->qd_qb.qb_value = q.qu_value;
	if (fdq) {
		if (fdq->d_fieldmask & QC_SPC_SOFT) {
			q.qu_warn = cpu_to_be64(fdq->d_spc_softlimit >> sdp->sd_sb.sb_bsize_shift);
			qd->qd_qb.qb_warn = q.qu_warn;
		}
		if (fdq->d_fieldmask & QC_SPC_HARD) {
			q.qu_limit = cpu_to_be64(fdq->d_spc_hardlimit >> sdp->sd_sb.sb_bsize_shift);
			qd->qd_qb.qb_limit = q.qu_limit;
		}
		if (fdq->d_fieldmask & QC_SPACE) {
			q.qu_value = cpu_to_be64(fdq->d_space >> sdp->sd_sb.sb_bsize_shift);
			qd->qd_qb.qb_value = q.qu_value;
		}
	}

	err = gfs2_write_disk_quota(sdp, &q, loc);
	if (!err) {
		size = loc + sizeof(struct gfs2_quota);
		if (size > inode->i_size)
			i_size_write(inode, size);
		inode_set_mtime_to_ts(inode, inode_set_ctime_current(inode));
		mark_inode_dirty(inode);
		set_bit(QDF_REFRESH, &qd->qd_flags);
	}

	return err;
}

static int do_sync(unsigned int num_qd, struct gfs2_quota_data **qda)
{
	struct gfs2_sbd *sdp = (*qda)->qd_sbd;
	struct gfs2_inode *ip = GFS2_I(sdp->sd_quota_inode);
	struct gfs2_alloc_parms ap = { .aflags = 0, };
	unsigned int data_blocks, ind_blocks;
	struct gfs2_holder *ghs, i_gh;
	unsigned int qx, x;
	struct gfs2_quota_data *qd;
	unsigned reserved;
	loff_t offset;
	unsigned int nalloc = 0, blocks;
	int error;

	gfs2_write_calc_reserv(ip, sizeof(struct gfs2_quota),
			      &data_blocks, &ind_blocks);

	ghs = kmalloc_array(num_qd, sizeof(struct gfs2_holder), GFP_NOFS);
	if (!ghs)
		return -ENOMEM;

	sort(qda, num_qd, sizeof(struct gfs2_quota_data *), sort_qd, NULL);
	inode_lock(&ip->i_inode);
	for (qx = 0; qx < num_qd; qx++) {
		error = gfs2_glock_nq_init(qda[qx]->qd_gl, LM_ST_EXCLUSIVE,
					   GL_NOCACHE, &ghs[qx]);
		if (error)
			goto out_dq;
	}

	error = gfs2_glock_nq_init(ip->i_gl, LM_ST_EXCLUSIVE, 0, &i_gh);
	if (error)
		goto out_dq;

	for (x = 0; x < num_qd; x++) {
		offset = qd2offset(qda[x]);
		if (gfs2_write_alloc_required(ip, offset,
					      sizeof(struct gfs2_quota)))
			nalloc++;
	}

	/* 
	 * 1 blk for unstuffing inode if stuffed. We add this extra
	 * block to the reservation unconditionally. If the inode
	 * doesn't need unstuffing, the block will be released to the 
	 * rgrp since it won't be allocated during the transaction
	 */
	/* +3 in the end for unstuffing block, inode size update block
	 * and another block in case quota straddles page boundary and 
	 * two blocks need to be updated instead of 1 */
	blocks = num_qd * data_blocks + RES_DINODE + num_qd + 3;

	reserved = 1 + (nalloc * (data_blocks + ind_blocks));
	ap.target = reserved;
	error = gfs2_inplace_reserve(ip, &ap);
	if (error)
		goto out_alloc;

	if (nalloc)
		blocks += gfs2_rg_blocks(ip, reserved) + nalloc * ind_blocks + RES_STATFS;

	error = gfs2_trans_begin(sdp, blocks, 0);
	if (error)
		goto out_ipres;

	for (x = 0; x < num_qd; x++) {
		qd = qda[x];
		offset = qd2offset(qd);
		error = gfs2_adjust_quota(sdp, offset, qd->qd_change_sync, qd,
							NULL);
		if (error)
			goto out_end_trans;

		do_qc(qd, -qd->qd_change_sync, QC_SYNC);
		set_bit(QDF_REFRESH, &qd->qd_flags);
	}

out_end_trans:
	gfs2_trans_end(sdp);
out_ipres:
	gfs2_inplace_release(ip);
out_alloc:
	gfs2_glock_dq_uninit(&i_gh);
out_dq:
	while (qx--)
		gfs2_glock_dq_uninit(&ghs[qx]);
	inode_unlock(&ip->i_inode);
	kfree(ghs);
	gfs2_log_flush(ip->i_gl->gl_name.ln_sbd, ip->i_gl,
		       GFS2_LOG_HEAD_FLUSH_NORMAL | GFS2_LFC_DO_SYNC);
	if (!error) {
		for (x = 0; x < num_qd; x++)
			qda[x]->qd_sync_gen = sdp->sd_quota_sync_gen;
	}
	return error;
}

static int update_qd(struct gfs2_sbd *sdp, struct gfs2_quota_data *qd)
{
	struct gfs2_inode *ip = GFS2_I(sdp->sd_quota_inode);
	struct gfs2_quota q;
	struct gfs2_quota_lvb *qlvb;
	loff_t pos;
	int error;

	memset(&q, 0, sizeof(struct gfs2_quota));
	pos = qd2offset(qd);
	error = gfs2_internal_read(ip, (char *)&q, &pos, sizeof(q));
	if (error < 0)
		return error;

	qlvb = (struct gfs2_quota_lvb *)qd->qd_gl->gl_lksb.sb_lvbptr;
	qlvb->qb_magic = cpu_to_be32(GFS2_MAGIC);
	qlvb->__pad = 0;
	qlvb->qb_limit = q.qu_limit;
	qlvb->qb_warn = q.qu_warn;
	qlvb->qb_value = q.qu_value;
	qd->qd_qb = *qlvb;

	return 0;
}

static int do_glock(struct gfs2_quota_data *qd, int force_refresh,
		    struct gfs2_holder *q_gh)
{
	struct gfs2_sbd *sdp = qd->qd_sbd;
	struct gfs2_inode *ip = GFS2_I(sdp->sd_quota_inode);
	struct gfs2_holder i_gh;
	int error;

	gfs2_assert_warn(sdp, sdp == qd->qd_gl->gl_name.ln_sbd);
restart:
	error = gfs2_glock_nq_init(qd->qd_gl, LM_ST_SHARED, 0, q_gh);
	if (error)
		return error;

	if (test_and_clear_bit(QDF_REFRESH, &qd->qd_flags))
		force_refresh = FORCE;

	qd->qd_qb = *(struct gfs2_quota_lvb *)qd->qd_gl->gl_lksb.sb_lvbptr;

	if (force_refresh || qd->qd_qb.qb_magic != cpu_to_be32(GFS2_MAGIC)) {
		gfs2_glock_dq_uninit(q_gh);
		error = gfs2_glock_nq_init(qd->qd_gl, LM_ST_EXCLUSIVE,
					   GL_NOCACHE, q_gh);
		if (error)
			return error;

		error = gfs2_glock_nq_init(ip->i_gl, LM_ST_SHARED, 0, &i_gh);
		if (error)
			goto fail;

		error = update_qd(sdp, qd);
		if (error)
			goto fail_gunlock;

		gfs2_glock_dq_uninit(&i_gh);
		gfs2_glock_dq_uninit(q_gh);
		force_refresh = 0;
		goto restart;
	}

	return 0;

fail_gunlock:
	gfs2_glock_dq_uninit(&i_gh);
fail:
	gfs2_glock_dq_uninit(q_gh);
	return error;
}

int gfs2_quota_lock(struct gfs2_inode *ip, kuid_t uid, kgid_t gid)
{
	struct gfs2_sbd *sdp = GFS2_SB(&ip->i_inode);
	struct gfs2_quota_data *qd;
	u32 x;
	int error;

	if (sdp->sd_args.ar_quota != GFS2_QUOTA_ON &&
	    sdp->sd_args.ar_quota != GFS2_QUOTA_QUIET)
		return 0;

	error = gfs2_quota_hold(ip, uid, gid);
	if (error)
		return error;

	sort(ip->i_qadata->qa_qd, ip->i_qadata->qa_qd_num,
	     sizeof(struct gfs2_quota_data *), sort_qd, NULL);

	for (x = 0; x < ip->i_qadata->qa_qd_num; x++) {
		qd = ip->i_qadata->qa_qd[x];
		error = do_glock(qd, NO_FORCE, &ip->i_qadata->qa_qd_ghs[x]);
		if (error)
			break;
	}

	if (!error)
		set_bit(GIF_QD_LOCKED, &ip->i_flags);
	else {
		while (x--)
			gfs2_glock_dq_uninit(&ip->i_qadata->qa_qd_ghs[x]);
		gfs2_quota_unhold(ip);
	}

	return error;
}

static bool need_sync(struct gfs2_quota_data *qd)
{
	struct gfs2_sbd *sdp = qd->qd_sbd;
	struct gfs2_tune *gt = &sdp->sd_tune;
	s64 value;
	unsigned int num, den;

	if (!qd->qd_qb.qb_limit)
		return false;

	spin_lock(&qd_lock);
	value = qd->qd_change;
	spin_unlock(&qd_lock);

	spin_lock(&gt->gt_spin);
	num = gt->gt_quota_scale_num;
	den = gt->gt_quota_scale_den;
	spin_unlock(&gt->gt_spin);

	if (value <= 0)
		return false;
	else if ((s64)be64_to_cpu(qd->qd_qb.qb_value) >=
		 (s64)be64_to_cpu(qd->qd_qb.qb_limit))
		return false;
	else {
		value *= gfs2_jindex_size(sdp) * num;
		value = div_s64(value, den);
		value += (s64)be64_to_cpu(qd->qd_qb.qb_value);
		if (value < (s64)be64_to_cpu(qd->qd_qb.qb_limit))
			return false;
	}

	return true;
}

void gfs2_quota_unlock(struct gfs2_inode *ip)
{
	struct gfs2_sbd *sdp = GFS2_SB(&ip->i_inode);
	struct gfs2_quota_data *qda[2 * GFS2_MAXQUOTAS];
	unsigned int count = 0;
	u32 x;
	int found;

	if (!test_and_clear_bit(GIF_QD_LOCKED, &ip->i_flags))
		return;

	for (x = 0; x < ip->i_qadata->qa_qd_num; x++) {
		struct gfs2_quota_data *qd;
		bool sync;

		qd = ip->i_qadata->qa_qd[x];
		sync = need_sync(qd);

		gfs2_glock_dq_uninit(&ip->i_qadata->qa_qd_ghs[x]);
		if (!sync)
			continue;

		spin_lock(&qd_lock);
		found = qd_check_sync(sdp, qd, NULL);
		spin_unlock(&qd_lock);

		if (!found)
			continue;

		if (!qd_bh_get_or_undo(sdp, qd))
			qda[count++] = qd;
	}

	if (count) {
		do_sync(count, qda);
		for (x = 0; x < count; x++)
			qd_unlock(qda[x]);
	}

	gfs2_quota_unhold(ip);
}

#define MAX_LINE 256

static int print_message(struct gfs2_quota_data *qd, char *type)
{
	struct gfs2_sbd *sdp = qd->qd_sbd;

	if (sdp->sd_args.ar_quota != GFS2_QUOTA_QUIET)
		fs_info(sdp, "quota %s for %s %u\n",
			type,
			(qd->qd_id.type == USRQUOTA) ? "user" : "group",
			from_kqid(&init_user_ns, qd->qd_id));

	return 0;
}

/**
 * gfs2_quota_check - check if allocating new blocks will exceed quota
 * @ip:  The inode for which this check is being performed
 * @uid: The uid to check against
 * @gid: The gid to check against
 * @ap:  The allocation parameters. ap->target contains the requested
 *       blocks. ap->min_target, if set, contains the minimum blks
 *       requested.
 *
 * Returns: 0 on success.
 *                  min_req = ap->min_target ? ap->min_target : ap->target;
 *                  quota must allow at least min_req blks for success and
 *                  ap->allowed is set to the number of blocks allowed
 *
 *          -EDQUOT otherwise, quota violation. ap->allowed is set to number
 *                  of blocks available.
 */
int gfs2_quota_check(struct gfs2_inode *ip, kuid_t uid, kgid_t gid,
		     struct gfs2_alloc_parms *ap)
{
	struct gfs2_sbd *sdp = GFS2_SB(&ip->i_inode);
	struct gfs2_quota_data *qd;
	s64 value, warn, limit;
	u32 x;
	int error = 0;

	ap->allowed = UINT_MAX; /* Assume we are permitted a whole lot */
	if (!test_bit(GIF_QD_LOCKED, &ip->i_flags))
		return 0;

	for (x = 0; x < ip->i_qadata->qa_qd_num; x++) {
		qd = ip->i_qadata->qa_qd[x];

		if (!(qid_eq(qd->qd_id, make_kqid_uid(uid)) ||
		      qid_eq(qd->qd_id, make_kqid_gid(gid))))
			continue;

		warn = (s64)be64_to_cpu(qd->qd_qb.qb_warn);
		limit = (s64)be64_to_cpu(qd->qd_qb.qb_limit);
		value = (s64)be64_to_cpu(qd->qd_qb.qb_value);
		spin_lock(&qd_lock);
		value += qd->qd_change;
		spin_unlock(&qd_lock);

		if (limit > 0 && (limit - value) < ap->allowed)
			ap->allowed = limit - value;
		/* If we can't meet the target */
		if (limit && limit < (value + (s64)ap->target)) {
			/* If no min_target specified or we don't meet
			 * min_target, return -EDQUOT */
			if (!ap->min_target || ap->min_target > ap->allowed) {
				if (!test_and_set_bit(QDF_QMSG_QUIET,
						      &qd->qd_flags)) {
					print_message(qd, "exceeded");
					quota_send_warning(qd->qd_id,
							   sdp->sd_vfs->s_dev,
							   QUOTA_NL_BHARDWARN);
				}
				error = -EDQUOT;
				break;
			}
		} else if (warn && warn < value &&
			   time_after_eq(jiffies, qd->qd_last_warn +
					 gfs2_tune_get(sdp, gt_quota_warn_period)
					 * HZ)) {
			quota_send_warning(qd->qd_id,
					   sdp->sd_vfs->s_dev, QUOTA_NL_BSOFTWARN);
			error = print_message(qd, "warning");
			qd->qd_last_warn = jiffies;
		}
	}
	return error;
}

void gfs2_quota_change(struct gfs2_inode *ip, s64 change,
		       kuid_t uid, kgid_t gid)
{
	struct gfs2_quota_data *qd;
	u32 x;
	struct gfs2_sbd *sdp = GFS2_SB(&ip->i_inode);

	if ((sdp->sd_args.ar_quota != GFS2_QUOTA_ON &&
	    sdp->sd_args.ar_quota != GFS2_QUOTA_QUIET) ||
	    gfs2_assert_warn(sdp, change))
		return;
	if (ip->i_diskflags & GFS2_DIF_SYSTEM)
		return;

	if (gfs2_assert_withdraw(sdp, ip->i_qadata &&
				 ip->i_qadata->qa_ref > 0))
		return;
	for (x = 0; x < ip->i_qadata->qa_qd_num; x++) {
		qd = ip->i_qadata->qa_qd[x];

		if (qid_eq(qd->qd_id, make_kqid_uid(uid)) ||
		    qid_eq(qd->qd_id, make_kqid_gid(gid))) {
			do_qc(qd, change, QC_CHANGE);
		}
	}
}

static bool qd_changed(struct gfs2_sbd *sdp)
{
	struct gfs2_quota_data *qd;
	bool changed = false;

	spin_lock(&qd_lock);
	list_for_each_entry(qd, &sdp->sd_quota_list, qd_list) {
		if (test_bit(QDF_LOCKED, &qd->qd_flags) ||
		    !test_bit(QDF_CHANGE, &qd->qd_flags))
			continue;

		changed = true;
		break;
	}
	spin_unlock(&qd_lock);
	return changed;
}

int gfs2_quota_sync(struct super_block *sb, int type)
{
	struct gfs2_sbd *sdp = sb->s_fs_info;
	struct gfs2_quota_data **qda;
	unsigned int max_qd = PAGE_SIZE / sizeof(struct gfs2_holder);
	unsigned int num_qd;
	unsigned int x;
	int error = 0;

	if (!qd_changed(sdp))
		return 0;

	qda = kcalloc(max_qd, sizeof(struct gfs2_quota_data *), GFP_KERNEL);
	if (!qda)
		return -ENOMEM;

	mutex_lock(&sdp->sd_quota_sync_mutex);
	sdp->sd_quota_sync_gen++;

	do {
		num_qd = 0;

		for (;;) {
			error = qd_fish(sdp, qda + num_qd);
			if (error || !qda[num_qd])
				break;
			if (++num_qd == max_qd)
				break;
		}

		if (num_qd) {
			if (!error)
				error = do_sync(num_qd, qda);

			for (x = 0; x < num_qd; x++)
				qd_unlock(qda[x]);
		}
	} while (!error && num_qd == max_qd);

	mutex_unlock(&sdp->sd_quota_sync_mutex);
	kfree(qda);

	return error;
}

int gfs2_quota_refresh(struct gfs2_sbd *sdp, struct kqid qid)
{
	struct gfs2_quota_data *qd;
	struct gfs2_holder q_gh;
	int error;

	error = qd_get(sdp, qid, &qd);
	if (error)
		return error;

	error = do_glock(qd, FORCE, &q_gh);
	if (!error)
		gfs2_glock_dq_uninit(&q_gh);

	qd_put(qd);
	return error;
}

int gfs2_quota_init(struct gfs2_sbd *sdp)
{
	struct gfs2_inode *ip = GFS2_I(sdp->sd_qc_inode);
	u64 size = i_size_read(sdp->sd_qc_inode);
	unsigned int blocks = size >> sdp->sd_sb.sb_bsize_shift;
	unsigned int x, slot = 0;
	unsigned int found = 0;
	unsigned int hash;
	unsigned int bm_size;
	u64 dblock;
	u32 extlen = 0;
	int error;

	if (gfs2_check_internal_file_size(sdp->sd_qc_inode, 1, 64 << 20))
		return -EIO;

	sdp->sd_quota_slots = blocks * sdp->sd_qc_per_block;
	bm_size = DIV_ROUND_UP(sdp->sd_quota_slots, 8 * sizeof(unsigned long));
	bm_size *= sizeof(unsigned long);
	error = -ENOMEM;
	sdp->sd_quota_bitmap = kzalloc(bm_size, GFP_NOFS | __GFP_NOWARN);
	if (sdp->sd_quota_bitmap == NULL)
		sdp->sd_quota_bitmap = __vmalloc(bm_size, GFP_NOFS |
						 __GFP_ZERO);
	if (!sdp->sd_quota_bitmap)
		return error;

	for (x = 0; x < blocks; x++) {
		struct buffer_head *bh;
		const struct gfs2_quota_change *qc;
		unsigned int y;

		if (!extlen) {
			extlen = 32;
			error = gfs2_get_extent(&ip->i_inode, x, &dblock, &extlen);
			if (error)
				goto fail;
		}
		error = -EIO;
		bh = gfs2_meta_ra(ip->i_gl, dblock, extlen);
		if (!bh)
			goto fail;
		if (gfs2_metatype_check(sdp, bh, GFS2_METATYPE_QC)) {
			brelse(bh);
			goto fail;
		}

		qc = (const struct gfs2_quota_change *)(bh->b_data + sizeof(struct gfs2_meta_header));
		for (y = 0; y < sdp->sd_qc_per_block && slot < sdp->sd_quota_slots;
		     y++, slot++) {
			struct gfs2_quota_data *qd;
			s64 qc_change = be64_to_cpu(qc->qc_change);
			u32 qc_flags = be32_to_cpu(qc->qc_flags);
			enum quota_type qtype = (qc_flags & GFS2_QCF_USER) ?
						USRQUOTA : GRPQUOTA;
			struct kqid qc_id = make_kqid(&init_user_ns, qtype,
						      be32_to_cpu(qc->qc_id));
			qc++;
			if (!qc_change)
				continue;

			hash = gfs2_qd_hash(sdp, qc_id);
			qd = qd_alloc(hash, sdp, qc_id);
			if (qd == NULL) {
				brelse(bh);
				goto fail;
			}

			set_bit(QDF_CHANGE, &qd->qd_flags);
			qd->qd_change = qc_change;
			qd->qd_slot = slot;
			qd->qd_slot_ref = 1;

			spin_lock(&qd_lock);
			BUG_ON(test_and_set_bit(slot, sdp->sd_quota_bitmap));
			list_add(&qd->qd_list, &sdp->sd_quota_list);
			atomic_inc(&sdp->sd_quota_count);
			spin_unlock(&qd_lock);

			spin_lock_bucket(hash);
			hlist_bl_add_head_rcu(&qd->qd_hlist, &qd_hash_table[hash]);
			spin_unlock_bucket(hash);

			found++;
		}

		brelse(bh);
		dblock++;
		extlen--;
	}

	if (found)
		fs_info(sdp, "found %u quota changes\n", found);

	return 0;

fail:
	gfs2_quota_cleanup(sdp);
	return error;
}

void gfs2_quota_cleanup(struct gfs2_sbd *sdp)
{
	struct gfs2_quota_data *qd;
	LIST_HEAD(dispose);
	int count;

	BUG_ON(test_bit(SDF_JOURNAL_LIVE, &sdp->sd_flags));

	spin_lock(&qd_lock);
	list_for_each_entry(qd, &sdp->sd_quota_list, qd_list) {
		spin_lock(&qd->qd_lockref.lock);
		if (qd->qd_lockref.count != 0) {
			spin_unlock(&qd->qd_lockref.lock);
			continue;
		}
		lockref_mark_dead(&qd->qd_lockref);
		spin_unlock(&qd->qd_lockref.lock);

		list_lru_del(&gfs2_qd_lru, &qd->qd_lru);
		list_add(&qd->qd_lru, &dispose);
	}
	spin_unlock(&qd_lock);

	gfs2_qd_list_dispose(&dispose);

	wait_event_timeout(sdp->sd_kill_wait,
		(count = atomic_read(&sdp->sd_quota_count)) == 0,
		HZ * 60);

	if (count != 0)
		fs_err(sdp, "%d left-over quota data objects\n", count);

	kvfree(sdp->sd_quota_bitmap);
	sdp->sd_quota_bitmap = NULL;
}

static void quotad_error(struct gfs2_sbd *sdp, const char *msg, int error)
{
	if (error == 0 || error == -EROFS)
		return;
	if (!gfs2_withdrawn(sdp)) {
		if (!cmpxchg(&sdp->sd_log_error, 0, error))
			fs_err(sdp, "gfs2_quotad: %s error %d\n", msg, error);
		wake_up(&sdp->sd_logd_waitq);
	}
}

static void quotad_check_timeo(struct gfs2_sbd *sdp, const char *msg,
			       int (*fxn)(struct super_block *sb, int type),
			       unsigned long t, unsigned long *timeo,
			       unsigned int *new_timeo)
{
	if (t >= *timeo) {
		int error = fxn(sdp->sd_vfs, 0);
		quotad_error(sdp, msg, error);
		*timeo = gfs2_tune_get_i(&sdp->sd_tune, new_timeo) * HZ;
	} else {
		*timeo -= t;
	}
}

void gfs2_wake_up_statfs(struct gfs2_sbd *sdp) {
	if (!sdp->sd_statfs_force_sync) {
		sdp->sd_statfs_force_sync = 1;
		wake_up(&sdp->sd_quota_wait);
	}
}


/**
 * gfs2_quotad - Write cached quota changes into the quota file
 * @data: Pointer to GFS2 superblock
 *
 */

int gfs2_quotad(void *data)
{
	struct gfs2_sbd *sdp = data;
	struct gfs2_tune *tune = &sdp->sd_tune;
	unsigned long statfs_timeo = 0;
	unsigned long quotad_timeo = 0;
	unsigned long t = 0;

	while (!kthread_should_stop()) {
		if (gfs2_withdrawn(sdp))
			break;

		/* Update the master statfs file */
		if (sdp->sd_statfs_force_sync) {
			int error = gfs2_statfs_sync(sdp->sd_vfs, 0);
			quotad_error(sdp, "statfs", error);
			statfs_timeo = gfs2_tune_get(sdp, gt_statfs_quantum) * HZ;
		}
		else
			quotad_check_timeo(sdp, "statfs", gfs2_statfs_sync, t,
				   	   &statfs_timeo,
					   &tune->gt_statfs_quantum);

		/* Update quota file */
		quotad_check_timeo(sdp, "sync", gfs2_quota_sync, t,
				   &quotad_timeo, &tune->gt_quota_quantum);

		try_to_freeze();

		t = min(quotad_timeo, statfs_timeo);

		t = wait_event_interruptible_timeout(sdp->sd_quota_wait,
				sdp->sd_statfs_force_sync ||
				gfs2_withdrawn(sdp) ||
				kthread_should_stop(),
				t);

		if (sdp->sd_statfs_force_sync)
			t = 0;
	}

	return 0;
}

static int gfs2_quota_get_state(struct super_block *sb, struct qc_state *state)
{
	struct gfs2_sbd *sdp = sb->s_fs_info;

	memset(state, 0, sizeof(*state));

	switch (sdp->sd_args.ar_quota) {
	case GFS2_QUOTA_QUIET:
		fallthrough;
	case GFS2_QUOTA_ON:
		state->s_state[USRQUOTA].flags |= QCI_LIMITS_ENFORCED;
		state->s_state[GRPQUOTA].flags |= QCI_LIMITS_ENFORCED;
		fallthrough;
	case GFS2_QUOTA_ACCOUNT:
		state->s_state[USRQUOTA].flags |= QCI_ACCT_ENABLED |
						  QCI_SYSFILE;
		state->s_state[GRPQUOTA].flags |= QCI_ACCT_ENABLED |
						  QCI_SYSFILE;
		break;
	case GFS2_QUOTA_OFF:
		break;
	}
	if (sdp->sd_quota_inode) {
		state->s_state[USRQUOTA].ino =
					GFS2_I(sdp->sd_quota_inode)->i_no_addr;
		state->s_state[USRQUOTA].blocks = sdp->sd_quota_inode->i_blocks;
	}
	state->s_state[USRQUOTA].nextents = 1;	/* unsupported */
	state->s_state[GRPQUOTA] = state->s_state[USRQUOTA];
	state->s_incoredqs = list_lru_count(&gfs2_qd_lru);
	return 0;
}

static int gfs2_get_dqblk(struct super_block *sb, struct kqid qid,
			  struct qc_dqblk *fdq)
{
	struct gfs2_sbd *sdp = sb->s_fs_info;
	struct gfs2_quota_lvb *qlvb;
	struct gfs2_quota_data *qd;
	struct gfs2_holder q_gh;
	int error;

	memset(fdq, 0, sizeof(*fdq));

	if (sdp->sd_args.ar_quota == GFS2_QUOTA_OFF)
		return -ESRCH; /* Crazy XFS error code */

	if ((qid.type != USRQUOTA) &&
	    (qid.type != GRPQUOTA))
		return -EINVAL;

	error = qd_get(sdp, qid, &qd);
	if (error)
		return error;
	error = do_glock(qd, FORCE, &q_gh);
	if (error)
		goto out;

	qlvb = (struct gfs2_quota_lvb *)qd->qd_gl->gl_lksb.sb_lvbptr;
	fdq->d_spc_hardlimit = be64_to_cpu(qlvb->qb_limit) << sdp->sd_sb.sb_bsize_shift;
	fdq->d_spc_softlimit = be64_to_cpu(qlvb->qb_warn) << sdp->sd_sb.sb_bsize_shift;
	fdq->d_space = be64_to_cpu(qlvb->qb_value) << sdp->sd_sb.sb_bsize_shift;

	gfs2_glock_dq_uninit(&q_gh);
out:
	qd_put(qd);
	return error;
}

/* GFS2 only supports a subset of the XFS fields */
#define GFS2_FIELDMASK (QC_SPC_SOFT|QC_SPC_HARD|QC_SPACE)

static int gfs2_set_dqblk(struct super_block *sb, struct kqid qid,
			  struct qc_dqblk *fdq)
{
	struct gfs2_sbd *sdp = sb->s_fs_info;
	struct gfs2_inode *ip = GFS2_I(sdp->sd_quota_inode);
	struct gfs2_quota_data *qd;
	struct gfs2_holder q_gh, i_gh;
	unsigned int data_blocks, ind_blocks;
	unsigned int blocks = 0;
	int alloc_required;
	loff_t offset;
	int error;

	if (sdp->sd_args.ar_quota == GFS2_QUOTA_OFF)
		return -ESRCH; /* Crazy XFS error code */

	if ((qid.type != USRQUOTA) &&
	    (qid.type != GRPQUOTA))
		return -EINVAL;

	if (fdq->d_fieldmask & ~GFS2_FIELDMASK)
		return -EINVAL;

	error = qd_get(sdp, qid, &qd);
	if (error)
		return error;

	error = gfs2_qa_get(ip);
	if (error)
		goto out_put;

	inode_lock(&ip->i_inode);
	error = gfs2_glock_nq_init(qd->qd_gl, LM_ST_EXCLUSIVE, 0, &q_gh);
	if (error)
		goto out_unlockput;
	error = gfs2_glock_nq_init(ip->i_gl, LM_ST_EXCLUSIVE, 0, &i_gh);
	if (error)
		goto out_q;

	/* Check for existing entry, if none then alloc new blocks */
	error = update_qd(sdp, qd);
	if (error)
		goto out_i;

	/* If nothing has changed, this is a no-op */
	if ((fdq->d_fieldmask & QC_SPC_SOFT) &&
	    ((fdq->d_spc_softlimit >> sdp->sd_sb.sb_bsize_shift) == be64_to_cpu(qd->qd_qb.qb_warn)))
		fdq->d_fieldmask ^= QC_SPC_SOFT;

	if ((fdq->d_fieldmask & QC_SPC_HARD) &&
	    ((fdq->d_spc_hardlimit >> sdp->sd_sb.sb_bsize_shift) == be64_to_cpu(qd->qd_qb.qb_limit)))
		fdq->d_fieldmask ^= QC_SPC_HARD;

	if ((fdq->d_fieldmask & QC_SPACE) &&
	    ((fdq->d_space >> sdp->sd_sb.sb_bsize_shift) == be64_to_cpu(qd->qd_qb.qb_value)))
		fdq->d_fieldmask ^= QC_SPACE;

	if (fdq->d_fieldmask == 0)
		goto out_i;

	offset = qd2offset(qd);
	alloc_required = gfs2_write_alloc_required(ip, offset, sizeof(struct gfs2_quota));
	if (gfs2_is_stuffed(ip))
		alloc_required = 1;
	if (alloc_required) {
		struct gfs2_alloc_parms ap = { .aflags = 0, };
		gfs2_write_calc_reserv(ip, sizeof(struct gfs2_quota),
				       &data_blocks, &ind_blocks);
		blocks = 1 + data_blocks + ind_blocks;
		ap.target = blocks;
		error = gfs2_inplace_reserve(ip, &ap);
		if (error)
			goto out_i;
		blocks += gfs2_rg_blocks(ip, blocks);
	}

	/* Some quotas span block boundaries and can update two blocks,
	   adding an extra block to the transaction to handle such quotas */
	error = gfs2_trans_begin(sdp, blocks + RES_DINODE + 2, 0);
	if (error)
		goto out_release;

	/* Apply changes */
	error = gfs2_adjust_quota(sdp, offset, 0, qd, fdq);
	if (!error)
		clear_bit(QDF_QMSG_QUIET, &qd->qd_flags);

	gfs2_trans_end(sdp);
out_release:
	if (alloc_required)
		gfs2_inplace_release(ip);
out_i:
	gfs2_glock_dq_uninit(&i_gh);
out_q:
	gfs2_glock_dq_uninit(&q_gh);
out_unlockput:
	gfs2_qa_put(ip);
	inode_unlock(&ip->i_inode);
out_put:
	qd_put(qd);
	return error;
}

const struct quotactl_ops gfs2_quotactl_ops = {
	.quota_sync     = gfs2_quota_sync,
	.get_state	= gfs2_quota_get_state,
	.get_dqblk	= gfs2_get_dqblk,
	.set_dqblk	= gfs2_set_dqblk,
};

void __init gfs2_quota_hash_init(void)
{
	unsigned i;

	for(i = 0; i < GFS2_QD_HASH_SIZE; i++)
		INIT_HLIST_BL_HEAD(&qd_hash_table[i]);
}<|MERGE_RESOLUTION|>--- conflicted
+++ resolved
@@ -133,7 +133,6 @@
 		gfs2_assert_warn(sdp, !qd->qd_slot_ref);
 		gfs2_assert_warn(sdp, !qd->qd_bh_count);
 	}
-<<<<<<< HEAD
 
 	gfs2_glock_put(qd->qd_gl);
 	call_rcu(&qd->qd_rcu, gfs2_qd_dealloc);
@@ -147,21 +146,6 @@
 		qd = list_first_entry(list, struct gfs2_quota_data, qd_lru);
 		list_del(&qd->qd_lru);
 
-=======
-
-	gfs2_glock_put(qd->qd_gl);
-	call_rcu(&qd->qd_rcu, gfs2_qd_dealloc);
-}
-
-static void gfs2_qd_list_dispose(struct list_head *list)
-{
-	struct gfs2_quota_data *qd;
-
-	while (!list_empty(list)) {
-		qd = list_first_entry(list, struct gfs2_quota_data, qd_lru);
-		list_del(&qd->qd_lru);
-
->>>>>>> 5c47251e
 		gfs2_qd_dispose(qd);
 	}
 }
@@ -774,17 +758,6 @@
 	blk = index << (PAGE_SHIFT - sdp->sd_sb.sb_bsize_shift);
 	boff = off % bsize;
 
-<<<<<<< HEAD
-	page = grab_cache_page(mapping, index);
-	if (!page)
-		return -ENOMEM;
-	if (!page_has_buffers(page))
-		create_empty_buffers(page, bsize, 0);
-
-	bh = page_buffers(page);
-	for(;;) {
-		/* Find the beginning block within the page */
-=======
 	folio = filemap_grab_folio(mapping, index);
 	if (IS_ERR(folio))
 		return PTR_ERR(folio);
@@ -794,7 +767,6 @@
 
 	for (;;) {
 		/* Find the beginning block within the folio */
->>>>>>> 5c47251e
 		if (pg_off >= ((bnum * bsize) + bsize)) {
 			bh = bh->b_this_page;
 			bnum++;
