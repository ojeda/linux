--- conflicted
+++ resolved
@@ -78,10 +78,7 @@
 
 	retval = v9fs_init_inode(v9ses, inode, &fid->qid,
 				 st->st_mode, new_decode_dev(st->st_rdev));
-<<<<<<< HEAD
-=======
 	v9fs_stat2inode_dotl(st, inode, 0);
->>>>>>> 7e0c4332
 	kfree(st);
 	if (retval)
 		goto error;
