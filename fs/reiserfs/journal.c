--- conflicted
+++ resolved
@@ -2589,11 +2589,7 @@
 static void release_journal_dev(struct reiserfs_journal *journal)
 {
 	if (journal->j_bdev_file) {
-<<<<<<< HEAD
-		fput(journal->j_bdev_file);
-=======
 		bdev_fput(journal->j_bdev_file);
->>>>>>> 7e0c4332
 		journal->j_bdev_file = NULL;
 	}
 }
