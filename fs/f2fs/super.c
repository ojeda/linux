--- conflicted
+++ resolved
@@ -1558,11 +1558,7 @@
 
 	for (i = 0; i < sbi->s_ndevs; i++) {
 		if (i > 0)
-<<<<<<< HEAD
-			fput(FDEV(i).bdev_file);
-=======
 			bdev_fput(FDEV(i).bdev_file);
->>>>>>> 7e0c4332
 #ifdef CONFIG_BLK_DEV_ZONED
 		kvfree(FDEV(i).blkz_seq);
 #endif
