// SPDX-License-Identifier: GPL-2.0
/*
 * fs/f2fs/namei.c
 *
 * Copyright (c) 2012 Samsung Electronics Co., Ltd.
 *             http://www.samsung.com/
 */
#include <linux/fs.h>
#include <linux/f2fs_fs.h>
#include <linux/pagemap.h>
#include <linux/sched.h>
#include <linux/ctype.h>
#include <linux/random.h>
#include <linux/dcache.h>
#include <linux/namei.h>
#include <linux/quotaops.h>

#include "f2fs.h"
#include "node.h"
#include "segment.h"
#include "xattr.h"
#include "acl.h"
#include <trace/events/f2fs.h>

static inline bool is_extension_exist(const unsigned char *s, const char *sub,
						bool tmp_ext, bool tmp_dot)
{
	size_t slen = strlen(s);
	size_t sublen = strlen(sub);
	int i;

	if (sublen == 1 && *sub == '*')
		return true;

	/*
	 * filename format of multimedia file should be defined as:
	 * "filename + '.' + extension + (optional: '.' + temp extension)".
	 */
	if (slen < sublen + 2)
		return false;

	if (!tmp_ext) {
		/* file has no temp extension */
		if (s[slen - sublen - 1] != '.')
			return false;
		return !strncasecmp(s + slen - sublen, sub, sublen);
	}

	for (i = 1; i < slen - sublen; i++) {
		if (s[i] != '.')
			continue;
		if (!strncasecmp(s + i + 1, sub, sublen)) {
			if (!tmp_dot)
				return true;
			if (i == slen - sublen - 1 || s[i + 1 + sublen] == '.')
				return true;
		}
	}

	return false;
}

static inline bool is_temperature_extension(const unsigned char *s, const char *sub)
{
	return is_extension_exist(s, sub, true, false);
}

static inline bool is_compress_extension(const unsigned char *s, const char *sub)
{
	return is_extension_exist(s, sub, true, true);
}

int f2fs_update_extension_list(struct f2fs_sb_info *sbi, const char *name,
							bool hot, bool set)
{
	__u8 (*extlist)[F2FS_EXTENSION_LEN] = sbi->raw_super->extension_list;
	int cold_count = le32_to_cpu(sbi->raw_super->extension_count);
	int hot_count = sbi->raw_super->hot_ext_count;
	int total_count = cold_count + hot_count;
	int start, count;
	int i;

	if (set) {
		if (total_count == F2FS_MAX_EXTENSION)
			return -EINVAL;
	} else {
		if (!hot && !cold_count)
			return -EINVAL;
		if (hot && !hot_count)
			return -EINVAL;
	}

	if (hot) {
		start = cold_count;
		count = total_count;
	} else {
		start = 0;
		count = cold_count;
	}

	for (i = start; i < count; i++) {
		if (strcmp(name, extlist[i]))
			continue;

		if (set)
			return -EINVAL;

		memcpy(extlist[i], extlist[i + 1],
				F2FS_EXTENSION_LEN * (total_count - i - 1));
		memset(extlist[total_count - 1], 0, F2FS_EXTENSION_LEN);
		if (hot)
			sbi->raw_super->hot_ext_count = hot_count - 1;
		else
			sbi->raw_super->extension_count =
						cpu_to_le32(cold_count - 1);
		return 0;
	}

	if (!set)
		return -EINVAL;

	if (hot) {
		memcpy(extlist[count], name, strlen(name));
		sbi->raw_super->hot_ext_count = hot_count + 1;
	} else {
		char buf[F2FS_MAX_EXTENSION][F2FS_EXTENSION_LEN];

		memcpy(buf, &extlist[cold_count],
				F2FS_EXTENSION_LEN * hot_count);
		memset(extlist[cold_count], 0, F2FS_EXTENSION_LEN);
		memcpy(extlist[cold_count], name, strlen(name));
		memcpy(&extlist[cold_count + 1], buf,
				F2FS_EXTENSION_LEN * hot_count);
		sbi->raw_super->extension_count = cpu_to_le32(cold_count + 1);
	}
	return 0;
}

static void set_compress_new_inode(struct f2fs_sb_info *sbi, struct inode *dir,
				struct inode *inode, const unsigned char *name)
{
	__u8 (*extlist)[F2FS_EXTENSION_LEN] = sbi->raw_super->extension_list;
	unsigned char (*noext)[F2FS_EXTENSION_LEN] =
						F2FS_OPTION(sbi).noextensions;
	unsigned char (*ext)[F2FS_EXTENSION_LEN] = F2FS_OPTION(sbi).extensions;
	unsigned char ext_cnt = F2FS_OPTION(sbi).compress_ext_cnt;
	unsigned char noext_cnt = F2FS_OPTION(sbi).nocompress_ext_cnt;
	int i, cold_count, hot_count;

	if (!f2fs_sb_has_compression(sbi))
		return;

	if (S_ISDIR(inode->i_mode))
		goto inherit_comp;

	/* This name comes only from normal files. */
	if (!name)
		return;

	/* Don't compress hot files. */
	f2fs_down_read(&sbi->sb_lock);
	cold_count = le32_to_cpu(sbi->raw_super->extension_count);
	hot_count = sbi->raw_super->hot_ext_count;
	for (i = cold_count; i < cold_count + hot_count; i++)
		if (is_temperature_extension(name, extlist[i]))
			break;
	f2fs_up_read(&sbi->sb_lock);
	if (i < (cold_count + hot_count))
		return;

	/* Don't compress unallowed extension. */
	for (i = 0; i < noext_cnt; i++)
		if (is_compress_extension(name, noext[i]))
			return;

	/* Compress wanting extension. */
	for (i = 0; i < ext_cnt; i++) {
		if (is_compress_extension(name, ext[i])) {
			set_compress_context(inode);
			return;
		}
	}
inherit_comp:
	/* Inherit the {no-}compression flag in directory */
	if (F2FS_I(dir)->i_flags & F2FS_NOCOMP_FL) {
		F2FS_I(inode)->i_flags |= F2FS_NOCOMP_FL;
		f2fs_mark_inode_dirty_sync(inode, true);
	} else if (F2FS_I(dir)->i_flags & F2FS_COMPR_FL) {
		set_compress_context(inode);
	}
}

/*
 * Set file's temperature for hot/cold data separation
 */
static void set_file_temperature(struct f2fs_sb_info *sbi, struct inode *inode,
		const unsigned char *name)
{
	__u8 (*extlist)[F2FS_EXTENSION_LEN] = sbi->raw_super->extension_list;
	int i, cold_count, hot_count;

	f2fs_down_read(&sbi->sb_lock);
	cold_count = le32_to_cpu(sbi->raw_super->extension_count);
	hot_count = sbi->raw_super->hot_ext_count;
	for (i = 0; i < cold_count + hot_count; i++)
		if (is_temperature_extension(name, extlist[i]))
			break;
	f2fs_up_read(&sbi->sb_lock);

	if (i == cold_count + hot_count)
		return;

	if (i < cold_count)
		file_set_cold(inode);
	else
		file_set_hot(inode);
}

static struct inode *f2fs_new_inode(struct mnt_idmap *idmap,
						struct inode *dir, umode_t mode,
						const char *name)
{
	struct f2fs_sb_info *sbi = F2FS_I_SB(dir);
	nid_t ino;
	struct inode *inode;
	bool nid_free = false;
	bool encrypt = false;
	int xattr_size = 0;
	int err;

	inode = new_inode(dir->i_sb);
	if (!inode)
		return ERR_PTR(-ENOMEM);

	if (!f2fs_alloc_nid(sbi, &ino)) {
		err = -ENOSPC;
		goto fail;
	}

	nid_free = true;

	inode_init_owner(idmap, inode, dir, mode);

	inode->i_ino = ino;
	inode->i_blocks = 0;
	simple_inode_init_ts(inode);
	F2FS_I(inode)->i_crtime = inode_get_mtime(inode);
	inode->i_generation = get_random_u32();

	if (S_ISDIR(inode->i_mode))
		F2FS_I(inode)->i_current_depth = 1;

	err = insert_inode_locked(inode);
	if (err) {
		err = -EINVAL;
		goto fail;
	}

	if (f2fs_sb_has_project_quota(sbi) &&
		(F2FS_I(dir)->i_flags & F2FS_PROJINHERIT_FL))
		F2FS_I(inode)->i_projid = F2FS_I(dir)->i_projid;
	else
		F2FS_I(inode)->i_projid = make_kprojid(&init_user_ns,
							F2FS_DEF_PROJID);

	err = fscrypt_prepare_new_inode(dir, inode, &encrypt);
	if (err)
		goto fail_drop;

	err = f2fs_dquot_initialize(inode);
	if (err)
		goto fail_drop;

	set_inode_flag(inode, FI_NEW_INODE);

	if (encrypt)
		f2fs_set_encrypted_inode(inode);

	if (f2fs_sb_has_extra_attr(sbi)) {
		set_inode_flag(inode, FI_EXTRA_ATTR);
		F2FS_I(inode)->i_extra_isize = F2FS_TOTAL_EXTRA_ATTR_SIZE;
	}

	if (test_opt(sbi, INLINE_XATTR))
		set_inode_flag(inode, FI_INLINE_XATTR);

	if (f2fs_may_inline_dentry(inode))
		set_inode_flag(inode, FI_INLINE_DENTRY);

	if (f2fs_sb_has_flexible_inline_xattr(sbi)) {
		f2fs_bug_on(sbi, !f2fs_has_extra_attr(inode));
		if (f2fs_has_inline_xattr(inode))
			xattr_size = F2FS_OPTION(sbi).inline_xattr_size;
		/* Otherwise, will be 0 */
	} else if (f2fs_has_inline_xattr(inode) ||
				f2fs_has_inline_dentry(inode)) {
		xattr_size = DEFAULT_INLINE_XATTR_ADDRS;
	}
	F2FS_I(inode)->i_inline_xattr_size = xattr_size;

	F2FS_I(inode)->i_flags =
		f2fs_mask_flags(mode, F2FS_I(dir)->i_flags & F2FS_FL_INHERITED);

	if (S_ISDIR(inode->i_mode))
		F2FS_I(inode)->i_flags |= F2FS_INDEX_FL;

	if (F2FS_I(inode)->i_flags & F2FS_PROJINHERIT_FL)
		set_inode_flag(inode, FI_PROJ_INHERIT);

	/* Check compression first. */
	set_compress_new_inode(sbi, dir, inode, name);

	/* Should enable inline_data after compression set */
	if (test_opt(sbi, INLINE_DATA) && f2fs_may_inline_data(inode))
		set_inode_flag(inode, FI_INLINE_DATA);

	if (name && !test_opt(sbi, DISABLE_EXT_IDENTIFY))
		set_file_temperature(sbi, inode, name);

	stat_inc_inline_xattr(inode);
	stat_inc_inline_inode(inode);
	stat_inc_inline_dir(inode);

	f2fs_set_inode_flags(inode);

	f2fs_init_extent_tree(inode);

	trace_f2fs_new_inode(inode, 0);
	return inode;

fail:
	trace_f2fs_new_inode(inode, err);
	make_bad_inode(inode);
	if (nid_free)
		set_inode_flag(inode, FI_FREE_NID);
	iput(inode);
	return ERR_PTR(err);
fail_drop:
	trace_f2fs_new_inode(inode, err);
	dquot_drop(inode);
	inode->i_flags |= S_NOQUOTA;
	if (nid_free)
		set_inode_flag(inode, FI_FREE_NID);
	clear_nlink(inode);
	unlock_new_inode(inode);
	iput(inode);
	return ERR_PTR(err);
}

static int f2fs_create(struct mnt_idmap *idmap, struct inode *dir,
		       struct dentry *dentry, umode_t mode, bool excl)
{
	struct f2fs_sb_info *sbi = F2FS_I_SB(dir);
	struct inode *inode;
	nid_t ino = 0;
	int err;

	if (unlikely(f2fs_cp_error(sbi)))
		return -EIO;
	if (!f2fs_is_checkpoint_ready(sbi))
		return -ENOSPC;

	err = f2fs_dquot_initialize(dir);
	if (err)
		return err;

	inode = f2fs_new_inode(idmap, dir, mode, dentry->d_name.name);
	if (IS_ERR(inode))
		return PTR_ERR(inode);

	inode->i_op = &f2fs_file_inode_operations;
	inode->i_fop = &f2fs_file_operations;
	inode->i_mapping->a_ops = &f2fs_dblock_aops;
	ino = inode->i_ino;

	f2fs_lock_op(sbi);
	err = f2fs_add_link(dentry, inode);
	if (err)
		goto out;
	f2fs_unlock_op(sbi);

	f2fs_alloc_nid_done(sbi, ino);

	d_instantiate_new(dentry, inode);

	if (IS_DIRSYNC(dir))
		f2fs_sync_fs(sbi->sb, 1);

	f2fs_balance_fs(sbi, true);
	return 0;
out:
	f2fs_handle_failed_inode(inode);
	return err;
}

static int f2fs_link(struct dentry *old_dentry, struct inode *dir,
		struct dentry *dentry)
{
	struct inode *inode = d_inode(old_dentry);
	struct f2fs_sb_info *sbi = F2FS_I_SB(dir);
	int err;

	if (unlikely(f2fs_cp_error(sbi)))
		return -EIO;
	if (!f2fs_is_checkpoint_ready(sbi))
		return -ENOSPC;

	err = fscrypt_prepare_link(old_dentry, dir, dentry);
	if (err)
		return err;

	if (is_inode_flag_set(dir, FI_PROJ_INHERIT) &&
			(!projid_eq(F2FS_I(dir)->i_projid,
			F2FS_I(old_dentry->d_inode)->i_projid)))
		return -EXDEV;

	err = f2fs_dquot_initialize(dir);
	if (err)
		return err;

	f2fs_balance_fs(sbi, true);

	inode_set_ctime_current(inode);
	ihold(inode);

	set_inode_flag(inode, FI_INC_LINK);
	f2fs_lock_op(sbi);
	err = f2fs_add_link(dentry, inode);
	if (err)
		goto out;
	f2fs_unlock_op(sbi);

	d_instantiate(dentry, inode);

	if (IS_DIRSYNC(dir))
		f2fs_sync_fs(sbi->sb, 1);
	return 0;
out:
	clear_inode_flag(inode, FI_INC_LINK);
	iput(inode);
	f2fs_unlock_op(sbi);
	return err;
}

struct dentry *f2fs_get_parent(struct dentry *child)
{
	struct page *page;
	unsigned long ino = f2fs_inode_by_name(d_inode(child), &dotdot_name, &page);

	if (!ino) {
		if (IS_ERR(page))
			return ERR_CAST(page);
		return ERR_PTR(-ENOENT);
	}
	return d_obtain_alias(f2fs_iget(child->d_sb, ino));
}

static int __recover_dot_dentries(struct inode *dir, nid_t pino)
{
	struct f2fs_sb_info *sbi = F2FS_I_SB(dir);
	struct qstr dot = QSTR_INIT(".", 1);
	struct f2fs_dir_entry *de;
	struct page *page;
	int err = 0;

	if (f2fs_readonly(sbi->sb)) {
		f2fs_info(sbi, "skip recovering inline_dots inode (ino:%lu, pino:%u) in readonly mountpoint",
			  dir->i_ino, pino);
		return 0;
	}

	if (!S_ISDIR(dir->i_mode)) {
		f2fs_err(sbi, "inconsistent inode status, skip recovering inline_dots inode (ino:%lu, i_mode:%u, pino:%u)",
			  dir->i_ino, dir->i_mode, pino);
		set_sbi_flag(sbi, SBI_NEED_FSCK);
		return -ENOTDIR;
	}

	err = f2fs_dquot_initialize(dir);
	if (err)
		return err;

	f2fs_balance_fs(sbi, true);

	f2fs_lock_op(sbi);

	de = f2fs_find_entry(dir, &dot, &page);
	if (de) {
		f2fs_put_page(page, 0);
	} else if (IS_ERR(page)) {
		err = PTR_ERR(page);
		goto out;
	} else {
		err = f2fs_do_add_link(dir, &dot, NULL, dir->i_ino, S_IFDIR);
		if (err)
			goto out;
	}

	de = f2fs_find_entry(dir, &dotdot_name, &page);
	if (de)
		f2fs_put_page(page, 0);
	else if (IS_ERR(page))
		err = PTR_ERR(page);
	else
		err = f2fs_do_add_link(dir, &dotdot_name, NULL, pino, S_IFDIR);
out:
	if (!err)
		clear_inode_flag(dir, FI_INLINE_DOTS);

	f2fs_unlock_op(sbi);
	return err;
}

static struct dentry *f2fs_lookup(struct inode *dir, struct dentry *dentry,
		unsigned int flags)
{
	struct inode *inode = NULL;
	struct f2fs_dir_entry *de;
	struct page *page;
	struct dentry *new;
	nid_t ino = -1;
	int err = 0;
	unsigned int root_ino = F2FS_ROOT_INO(F2FS_I_SB(dir));
	struct f2fs_filename fname;

	trace_f2fs_lookup_start(dir, dentry, flags);

	if (dentry->d_name.len > F2FS_NAME_LEN) {
		err = -ENAMETOOLONG;
		goto out;
	}

	err = f2fs_prepare_lookup(dir, dentry, &fname);
	generic_set_encrypted_ci_d_ops(dentry);
	if (err == -ENOENT)
		goto out_splice;
	if (err)
		goto out;
	de = __f2fs_find_entry(dir, &fname, &page);
	f2fs_free_filename(&fname);

	if (!de) {
		if (IS_ERR(page)) {
			err = PTR_ERR(page);
			goto out;
		}
		err = -ENOENT;
		goto out_splice;
	}

	ino = le32_to_cpu(de->ino);
	f2fs_put_page(page, 0);

	inode = f2fs_iget(dir->i_sb, ino);
	if (IS_ERR(inode)) {
		err = PTR_ERR(inode);
		goto out;
	}

	if ((dir->i_ino == root_ino) && f2fs_has_inline_dots(dir)) {
		err = __recover_dot_dentries(dir, root_ino);
		if (err)
			goto out_iput;
	}

	if (f2fs_has_inline_dots(inode)) {
		err = __recover_dot_dentries(inode, dir->i_ino);
		if (err)
			goto out_iput;
	}
	if (IS_ENCRYPTED(dir) &&
	    (S_ISDIR(inode->i_mode) || S_ISLNK(inode->i_mode)) &&
	    !fscrypt_has_permitted_context(dir, inode)) {
		f2fs_warn(F2FS_I_SB(inode), "Inconsistent encryption contexts: %lu/%lu",
			  dir->i_ino, inode->i_ino);
		err = -EPERM;
		goto out_iput;
	}
out_splice:
#if IS_ENABLED(CONFIG_UNICODE)
	if (!inode && IS_CASEFOLDED(dir)) {
		/* Eventually we want to call d_add_ci(dentry, NULL)
		 * for negative dentries in the encoding case as
		 * well.  For now, prevent the negative dentry
		 * from being cached.
		 */
		trace_f2fs_lookup_end(dir, dentry, ino, err);
		return NULL;
	}
#endif
	new = d_splice_alias(inode, dentry);
	trace_f2fs_lookup_end(dir, !IS_ERR_OR_NULL(new) ? new : dentry,
				ino, IS_ERR(new) ? PTR_ERR(new) : err);
	return new;
out_iput:
	iput(inode);
out:
	trace_f2fs_lookup_end(dir, dentry, ino, err);
	return ERR_PTR(err);
}

static int f2fs_unlink(struct inode *dir, struct dentry *dentry)
{
	struct f2fs_sb_info *sbi = F2FS_I_SB(dir);
	struct inode *inode = d_inode(dentry);
	struct f2fs_dir_entry *de;
	struct page *page;
	int err;

	trace_f2fs_unlink_enter(dir, dentry);

	if (unlikely(f2fs_cp_error(sbi))) {
		err = -EIO;
		goto fail;
	}

	err = f2fs_dquot_initialize(dir);
	if (err)
		goto fail;
	err = f2fs_dquot_initialize(inode);
	if (err)
		goto fail;

	de = f2fs_find_entry(dir, &dentry->d_name, &page);
	if (!de) {
		if (IS_ERR(page))
			err = PTR_ERR(page);
		goto fail;
	}

	f2fs_balance_fs(sbi, true);

	f2fs_lock_op(sbi);
	err = f2fs_acquire_orphan_inode(sbi);
	if (err) {
		f2fs_unlock_op(sbi);
		f2fs_put_page(page, 0);
		goto fail;
	}
	f2fs_delete_entry(de, page, dir, inode);
	f2fs_unlock_op(sbi);

#if IS_ENABLED(CONFIG_UNICODE)
	/* VFS negative dentries are incompatible with Encoding and
	 * Case-insensitiveness. Eventually we'll want avoid
	 * invalidating the dentries here, alongside with returning the
	 * negative dentries at f2fs_lookup(), when it is better
	 * supported by the VFS for the CI case.
	 */
	if (IS_CASEFOLDED(dir))
		d_invalidate(dentry);
#endif
	if (IS_DIRSYNC(dir))
		f2fs_sync_fs(sbi->sb, 1);
fail:
	trace_f2fs_unlink_exit(inode, err);
	return err;
}

static const char *f2fs_get_link(struct dentry *dentry,
				 struct inode *inode,
				 struct delayed_call *done)
{
	const char *link = page_get_link(dentry, inode, done);

	if (!IS_ERR(link) && !*link) {
		/* this is broken symlink case */
		do_delayed_call(done);
		clear_delayed_call(done);
		link = ERR_PTR(-ENOENT);
	}
	return link;
}

static int f2fs_symlink(struct mnt_idmap *idmap, struct inode *dir,
			struct dentry *dentry, const char *symname)
{
	struct f2fs_sb_info *sbi = F2FS_I_SB(dir);
	struct inode *inode;
	size_t len = strlen(symname);
	struct fscrypt_str disk_link;
	int err;

	if (unlikely(f2fs_cp_error(sbi)))
		return -EIO;
	if (!f2fs_is_checkpoint_ready(sbi))
		return -ENOSPC;

	err = fscrypt_prepare_symlink(dir, symname, len, dir->i_sb->s_blocksize,
				      &disk_link);
	if (err)
		return err;

	err = f2fs_dquot_initialize(dir);
	if (err)
		return err;

	inode = f2fs_new_inode(idmap, dir, S_IFLNK | S_IRWXUGO, NULL);
	if (IS_ERR(inode))
		return PTR_ERR(inode);

	if (IS_ENCRYPTED(inode))
		inode->i_op = &f2fs_encrypted_symlink_inode_operations;
	else
		inode->i_op = &f2fs_symlink_inode_operations;
	inode_nohighmem(inode);
	inode->i_mapping->a_ops = &f2fs_dblock_aops;

	f2fs_lock_op(sbi);
	err = f2fs_add_link(dentry, inode);
	if (err)
		goto out_f2fs_handle_failed_inode;
	f2fs_unlock_op(sbi);
	f2fs_alloc_nid_done(sbi, inode->i_ino);

	err = fscrypt_encrypt_symlink(inode, symname, len, &disk_link);
	if (err)
		goto err_out;

	err = page_symlink(inode, disk_link.name, disk_link.len);

err_out:
	d_instantiate_new(dentry, inode);

	/*
	 * Let's flush symlink data in order to avoid broken symlink as much as
	 * possible. Nevertheless, fsyncing is the best way, but there is no
	 * way to get a file descriptor in order to flush that.
	 *
	 * Note that, it needs to do dir->fsync to make this recoverable.
	 * If the symlink path is stored into inline_data, there is no
	 * performance regression.
	 */
	if (!err) {
		filemap_write_and_wait_range(inode->i_mapping, 0,
							disk_link.len - 1);

		if (IS_DIRSYNC(dir))
			f2fs_sync_fs(sbi->sb, 1);
	} else {
		f2fs_unlink(dir, dentry);
	}

	f2fs_balance_fs(sbi, true);
	goto out_free_encrypted_link;

out_f2fs_handle_failed_inode:
	f2fs_handle_failed_inode(inode);
out_free_encrypted_link:
	if (disk_link.name != (unsigned char *)symname)
		kfree(disk_link.name);
	return err;
}

static int f2fs_mkdir(struct mnt_idmap *idmap, struct inode *dir,
		      struct dentry *dentry, umode_t mode)
{
	struct f2fs_sb_info *sbi = F2FS_I_SB(dir);
	struct inode *inode;
	int err;

	if (unlikely(f2fs_cp_error(sbi)))
		return -EIO;

	err = f2fs_dquot_initialize(dir);
	if (err)
		return err;

	inode = f2fs_new_inode(idmap, dir, S_IFDIR | mode, NULL);
	if (IS_ERR(inode))
		return PTR_ERR(inode);

	inode->i_op = &f2fs_dir_inode_operations;
	inode->i_fop = &f2fs_dir_operations;
	inode->i_mapping->a_ops = &f2fs_dblock_aops;
	mapping_set_gfp_mask(inode->i_mapping, GFP_NOFS);

	set_inode_flag(inode, FI_INC_LINK);
	f2fs_lock_op(sbi);
	err = f2fs_add_link(dentry, inode);
	if (err)
		goto out_fail;
	f2fs_unlock_op(sbi);

	f2fs_alloc_nid_done(sbi, inode->i_ino);

	d_instantiate_new(dentry, inode);

	if (IS_DIRSYNC(dir))
		f2fs_sync_fs(sbi->sb, 1);

	f2fs_balance_fs(sbi, true);
	return 0;

out_fail:
	clear_inode_flag(inode, FI_INC_LINK);
	f2fs_handle_failed_inode(inode);
	return err;
}

static int f2fs_rmdir(struct inode *dir, struct dentry *dentry)
{
	struct inode *inode = d_inode(dentry);

	if (f2fs_empty_dir(inode))
		return f2fs_unlink(dir, dentry);
	return -ENOTEMPTY;
}

static int f2fs_mknod(struct mnt_idmap *idmap, struct inode *dir,
		      struct dentry *dentry, umode_t mode, dev_t rdev)
{
	struct f2fs_sb_info *sbi = F2FS_I_SB(dir);
	struct inode *inode;
	int err = 0;

	if (unlikely(f2fs_cp_error(sbi)))
		return -EIO;
	if (!f2fs_is_checkpoint_ready(sbi))
		return -ENOSPC;

	err = f2fs_dquot_initialize(dir);
	if (err)
		return err;

	inode = f2fs_new_inode(idmap, dir, mode, NULL);
	if (IS_ERR(inode))
		return PTR_ERR(inode);

	init_special_inode(inode, inode->i_mode, rdev);
	inode->i_op = &f2fs_special_inode_operations;

	f2fs_lock_op(sbi);
	err = f2fs_add_link(dentry, inode);
	if (err)
		goto out;
	f2fs_unlock_op(sbi);

	f2fs_alloc_nid_done(sbi, inode->i_ino);

	d_instantiate_new(dentry, inode);

	if (IS_DIRSYNC(dir))
		f2fs_sync_fs(sbi->sb, 1);

	f2fs_balance_fs(sbi, true);
	return 0;
out:
	f2fs_handle_failed_inode(inode);
	return err;
}

static int __f2fs_tmpfile(struct mnt_idmap *idmap, struct inode *dir,
			  struct file *file, umode_t mode, bool is_whiteout,
			  struct inode **new_inode)
{
	struct f2fs_sb_info *sbi = F2FS_I_SB(dir);
	struct inode *inode;
	int err;

	err = f2fs_dquot_initialize(dir);
	if (err)
		return err;

	inode = f2fs_new_inode(idmap, dir, mode, NULL);
	if (IS_ERR(inode))
		return PTR_ERR(inode);

	if (is_whiteout) {
		init_special_inode(inode, inode->i_mode, WHITEOUT_DEV);
		inode->i_op = &f2fs_special_inode_operations;
	} else {
		inode->i_op = &f2fs_file_inode_operations;
		inode->i_fop = &f2fs_file_operations;
		inode->i_mapping->a_ops = &f2fs_dblock_aops;
	}

	f2fs_lock_op(sbi);
	err = f2fs_acquire_orphan_inode(sbi);
	if (err)
		goto out;

	err = f2fs_do_tmpfile(inode, dir);
	if (err)
		goto release_out;

	/*
	 * add this non-linked tmpfile to orphan list, in this way we could
	 * remove all unused data of tmpfile after abnormal power-off.
	 */
	f2fs_add_orphan_inode(inode);
	f2fs_alloc_nid_done(sbi, inode->i_ino);

	if (is_whiteout) {
		f2fs_i_links_write(inode, false);

		spin_lock(&inode->i_lock);
		inode->i_state |= I_LINKABLE;
		spin_unlock(&inode->i_lock);
	} else {
		if (file)
			d_tmpfile(file, inode);
		else
			f2fs_i_links_write(inode, false);
	}
	/* link_count was changed by d_tmpfile as well. */
	f2fs_unlock_op(sbi);
	unlock_new_inode(inode);

	if (new_inode)
		*new_inode = inode;

	f2fs_balance_fs(sbi, true);
	return 0;

release_out:
	f2fs_release_orphan_inode(sbi);
out:
	f2fs_handle_failed_inode(inode);
	return err;
}

static int f2fs_tmpfile(struct mnt_idmap *idmap, struct inode *dir,
			struct file *file, umode_t mode)
{
	struct f2fs_sb_info *sbi = F2FS_I_SB(dir);
	int err;

	if (unlikely(f2fs_cp_error(sbi)))
		return -EIO;
	if (!f2fs_is_checkpoint_ready(sbi))
		return -ENOSPC;

	err = __f2fs_tmpfile(idmap, dir, file, mode, false, NULL);

	return finish_open_simple(file, err);
}

static int f2fs_create_whiteout(struct mnt_idmap *idmap,
				struct inode *dir, struct inode **whiteout)
{
	return __f2fs_tmpfile(idmap, dir, NULL,
				S_IFCHR | WHITEOUT_MODE, true, whiteout);
}

int f2fs_get_tmpfile(struct mnt_idmap *idmap, struct inode *dir,
		     struct inode **new_inode)
{
	return __f2fs_tmpfile(idmap, dir, NULL, S_IFREG, false, new_inode);
}

static int f2fs_rename(struct mnt_idmap *idmap, struct inode *old_dir,
			struct dentry *old_dentry, struct inode *new_dir,
			struct dentry *new_dentry, unsigned int flags)
{
	struct f2fs_sb_info *sbi = F2FS_I_SB(old_dir);
	struct inode *old_inode = d_inode(old_dentry);
	struct inode *new_inode = d_inode(new_dentry);
	struct inode *whiteout = NULL;
	struct page *old_dir_page = NULL;
	struct page *old_page, *new_page = NULL;
	struct f2fs_dir_entry *old_dir_entry = NULL;
	struct f2fs_dir_entry *old_entry;
	struct f2fs_dir_entry *new_entry;
	bool old_is_dir = S_ISDIR(old_inode->i_mode);
	int err;

	if (unlikely(f2fs_cp_error(sbi)))
		return -EIO;
	if (!f2fs_is_checkpoint_ready(sbi))
		return -ENOSPC;

	if (is_inode_flag_set(new_dir, FI_PROJ_INHERIT) &&
			(!projid_eq(F2FS_I(new_dir)->i_projid,
			F2FS_I(old_dentry->d_inode)->i_projid)))
		return -EXDEV;

	/*
	 * If new_inode is null, the below renaming flow will
	 * add a link in old_dir which can convert inline_dir.
	 * After then, if we failed to get the entry due to other
	 * reasons like ENOMEM, we had to remove the new entry.
	 * Instead of adding such the error handling routine, let's
	 * simply convert first here.
	 */
	if (old_dir == new_dir && !new_inode) {
		err = f2fs_try_convert_inline_dir(old_dir, new_dentry);
		if (err)
			return err;
	}

	if (flags & RENAME_WHITEOUT) {
		err = f2fs_create_whiteout(idmap, old_dir, &whiteout);
		if (err)
			return err;
	}

	err = f2fs_dquot_initialize(old_dir);
	if (err)
		goto out;

	err = f2fs_dquot_initialize(new_dir);
	if (err)
		goto out;

	if (new_inode) {
		err = f2fs_dquot_initialize(new_inode);
		if (err)
			goto out;
	}

	err = -ENOENT;
	old_entry = f2fs_find_entry(old_dir, &old_dentry->d_name, &old_page);
	if (!old_entry) {
		if (IS_ERR(old_page))
			err = PTR_ERR(old_page);
		goto out;
	}

	if (old_is_dir && old_dir != new_dir) {
		old_dir_entry = f2fs_parent_dir(old_inode, &old_dir_page);
		if (!old_dir_entry) {
			if (IS_ERR(old_dir_page))
				err = PTR_ERR(old_dir_page);
			goto out_old;
		}
	}

	if (new_inode) {

		err = -ENOTEMPTY;
		if (old_is_dir && !f2fs_empty_dir(new_inode))
			goto out_dir;

		err = -ENOENT;
		new_entry = f2fs_find_entry(new_dir, &new_dentry->d_name,
						&new_page);
		if (!new_entry) {
			if (IS_ERR(new_page))
				err = PTR_ERR(new_page);
			goto out_dir;
		}

		f2fs_balance_fs(sbi, true);

		f2fs_lock_op(sbi);

		err = f2fs_acquire_orphan_inode(sbi);
		if (err)
			goto put_out_dir;

		f2fs_set_link(new_dir, new_entry, new_page, old_inode);
		new_page = NULL;

		inode_set_ctime_current(new_inode);
		f2fs_down_write(&F2FS_I(new_inode)->i_sem);
		if (old_is_dir)
			f2fs_i_links_write(new_inode, false);
		f2fs_i_links_write(new_inode, false);
		f2fs_up_write(&F2FS_I(new_inode)->i_sem);

		if (!new_inode->i_nlink)
			f2fs_add_orphan_inode(new_inode);
		else
			f2fs_release_orphan_inode(sbi);
	} else {
		f2fs_balance_fs(sbi, true);

		f2fs_lock_op(sbi);

		err = f2fs_add_link(new_dentry, old_inode);
		if (err) {
			f2fs_unlock_op(sbi);
			goto out_dir;
		}

		if (old_is_dir)
			f2fs_i_links_write(new_dir, true);
	}

	f2fs_down_write(&F2FS_I(old_inode)->i_sem);
	if (!old_is_dir || whiteout)
		file_lost_pino(old_inode);
	else
		/* adjust dir's i_pino to pass fsck check */
		f2fs_i_pino_write(old_inode, new_dir->i_ino);
	f2fs_up_write(&F2FS_I(old_inode)->i_sem);

	inode_set_ctime_current(old_inode);
	f2fs_mark_inode_dirty_sync(old_inode, false);

	f2fs_delete_entry(old_entry, old_page, old_dir, NULL);
	old_page = NULL;

	if (whiteout) {
		set_inode_flag(whiteout, FI_INC_LINK);
		err = f2fs_add_link(old_dentry, whiteout);
		if (err)
			goto put_out_dir;

		spin_lock(&whiteout->i_lock);
		whiteout->i_state &= ~I_LINKABLE;
		spin_unlock(&whiteout->i_lock);

		iput(whiteout);
	}

<<<<<<< HEAD
	if (old_is_dir) {
		if (old_dir_entry && !whiteout)
=======
	if (old_dir_entry) {
		if (old_dir != new_dir)
>>>>>>> c3c2d45b
			f2fs_set_link(old_inode, old_dir_entry,
						old_dir_page, new_dir);
		else
			f2fs_put_page(old_dir_page, 0);
		f2fs_i_links_write(old_dir, false);
	}
	if (F2FS_OPTION(sbi).fsync_mode == FSYNC_MODE_STRICT) {
		f2fs_add_ino_entry(sbi, new_dir->i_ino, TRANS_DIR_INO);
		if (S_ISDIR(old_inode->i_mode))
			f2fs_add_ino_entry(sbi, old_inode->i_ino,
							TRANS_DIR_INO);
	}

	f2fs_unlock_op(sbi);

	if (IS_DIRSYNC(old_dir) || IS_DIRSYNC(new_dir))
		f2fs_sync_fs(sbi->sb, 1);

	f2fs_update_time(sbi, REQ_TIME);
	return 0;

put_out_dir:
	f2fs_unlock_op(sbi);
	f2fs_put_page(new_page, 0);
out_dir:
	if (old_dir_entry)
		f2fs_put_page(old_dir_page, 0);
out_old:
	f2fs_put_page(old_page, 0);
out:
	iput(whiteout);
	return err;
}

static int f2fs_cross_rename(struct inode *old_dir, struct dentry *old_dentry,
			     struct inode *new_dir, struct dentry *new_dentry)
{
	struct f2fs_sb_info *sbi = F2FS_I_SB(old_dir);
	struct inode *old_inode = d_inode(old_dentry);
	struct inode *new_inode = d_inode(new_dentry);
	struct page *old_dir_page, *new_dir_page;
	struct page *old_page, *new_page;
	struct f2fs_dir_entry *old_dir_entry = NULL, *new_dir_entry = NULL;
	struct f2fs_dir_entry *old_entry, *new_entry;
	int old_nlink = 0, new_nlink = 0;
	int err;

	if (unlikely(f2fs_cp_error(sbi)))
		return -EIO;
	if (!f2fs_is_checkpoint_ready(sbi))
		return -ENOSPC;

	if ((is_inode_flag_set(new_dir, FI_PROJ_INHERIT) &&
			!projid_eq(F2FS_I(new_dir)->i_projid,
			F2FS_I(old_dentry->d_inode)->i_projid)) ||
	    (is_inode_flag_set(new_dir, FI_PROJ_INHERIT) &&
			!projid_eq(F2FS_I(old_dir)->i_projid,
			F2FS_I(new_dentry->d_inode)->i_projid)))
		return -EXDEV;

	err = f2fs_dquot_initialize(old_dir);
	if (err)
		goto out;

	err = f2fs_dquot_initialize(new_dir);
	if (err)
		goto out;

	err = -ENOENT;
	old_entry = f2fs_find_entry(old_dir, &old_dentry->d_name, &old_page);
	if (!old_entry) {
		if (IS_ERR(old_page))
			err = PTR_ERR(old_page);
		goto out;
	}

	new_entry = f2fs_find_entry(new_dir, &new_dentry->d_name, &new_page);
	if (!new_entry) {
		if (IS_ERR(new_page))
			err = PTR_ERR(new_page);
		goto out_old;
	}

	/* prepare for updating ".." directory entry info later */
	if (old_dir != new_dir) {
		if (S_ISDIR(old_inode->i_mode)) {
			old_dir_entry = f2fs_parent_dir(old_inode,
							&old_dir_page);
			if (!old_dir_entry) {
				if (IS_ERR(old_dir_page))
					err = PTR_ERR(old_dir_page);
				goto out_new;
			}
		}

		if (S_ISDIR(new_inode->i_mode)) {
			new_dir_entry = f2fs_parent_dir(new_inode,
							&new_dir_page);
			if (!new_dir_entry) {
				if (IS_ERR(new_dir_page))
					err = PTR_ERR(new_dir_page);
				goto out_old_dir;
			}
		}
	}

	/*
	 * If cross rename between file and directory those are not
	 * in the same directory, we will inc nlink of file's parent
	 * later, so we should check upper boundary of its nlink.
	 */
	if ((!old_dir_entry || !new_dir_entry) &&
				old_dir_entry != new_dir_entry) {
		old_nlink = old_dir_entry ? -1 : 1;
		new_nlink = -old_nlink;
		err = -EMLINK;
		if ((old_nlink > 0 && old_dir->i_nlink >= F2FS_LINK_MAX) ||
			(new_nlink > 0 && new_dir->i_nlink >= F2FS_LINK_MAX))
			goto out_new_dir;
	}

	f2fs_balance_fs(sbi, true);

	f2fs_lock_op(sbi);

	/* update ".." directory entry info of old dentry */
	if (old_dir_entry)
		f2fs_set_link(old_inode, old_dir_entry, old_dir_page, new_dir);

	/* update ".." directory entry info of new dentry */
	if (new_dir_entry)
		f2fs_set_link(new_inode, new_dir_entry, new_dir_page, old_dir);

	/* update directory entry info of old dir inode */
	f2fs_set_link(old_dir, old_entry, old_page, new_inode);

	f2fs_down_write(&F2FS_I(old_inode)->i_sem);
	if (!old_dir_entry)
		file_lost_pino(old_inode);
	else
		/* adjust dir's i_pino to pass fsck check */
		f2fs_i_pino_write(old_inode, new_dir->i_ino);
	f2fs_up_write(&F2FS_I(old_inode)->i_sem);

	inode_set_ctime_current(old_dir);
	if (old_nlink) {
		f2fs_down_write(&F2FS_I(old_dir)->i_sem);
		f2fs_i_links_write(old_dir, old_nlink > 0);
		f2fs_up_write(&F2FS_I(old_dir)->i_sem);
	}
	f2fs_mark_inode_dirty_sync(old_dir, false);

	/* update directory entry info of new dir inode */
	f2fs_set_link(new_dir, new_entry, new_page, old_inode);

	f2fs_down_write(&F2FS_I(new_inode)->i_sem);
	if (!new_dir_entry)
		file_lost_pino(new_inode);
	else
		/* adjust dir's i_pino to pass fsck check */
		f2fs_i_pino_write(new_inode, old_dir->i_ino);
	f2fs_up_write(&F2FS_I(new_inode)->i_sem);

	inode_set_ctime_current(new_dir);
	if (new_nlink) {
		f2fs_down_write(&F2FS_I(new_dir)->i_sem);
		f2fs_i_links_write(new_dir, new_nlink > 0);
		f2fs_up_write(&F2FS_I(new_dir)->i_sem);
	}
	f2fs_mark_inode_dirty_sync(new_dir, false);

	if (F2FS_OPTION(sbi).fsync_mode == FSYNC_MODE_STRICT) {
		f2fs_add_ino_entry(sbi, old_dir->i_ino, TRANS_DIR_INO);
		f2fs_add_ino_entry(sbi, new_dir->i_ino, TRANS_DIR_INO);
	}

	f2fs_unlock_op(sbi);

	if (IS_DIRSYNC(old_dir) || IS_DIRSYNC(new_dir))
		f2fs_sync_fs(sbi->sb, 1);

	f2fs_update_time(sbi, REQ_TIME);
	return 0;
out_new_dir:
	if (new_dir_entry) {
		f2fs_put_page(new_dir_page, 0);
	}
out_old_dir:
	if (old_dir_entry) {
		f2fs_put_page(old_dir_page, 0);
	}
out_new:
	f2fs_put_page(new_page, 0);
out_old:
	f2fs_put_page(old_page, 0);
out:
	return err;
}

static int f2fs_rename2(struct mnt_idmap *idmap,
			struct inode *old_dir, struct dentry *old_dentry,
			struct inode *new_dir, struct dentry *new_dentry,
			unsigned int flags)
{
	int err;

	if (flags & ~(RENAME_NOREPLACE | RENAME_EXCHANGE | RENAME_WHITEOUT))
		return -EINVAL;

	trace_f2fs_rename_start(old_dir, old_dentry, new_dir, new_dentry,
								flags);

	err = fscrypt_prepare_rename(old_dir, old_dentry, new_dir, new_dentry,
				     flags);
	if (err)
		return err;

	if (flags & RENAME_EXCHANGE)
		err = f2fs_cross_rename(old_dir, old_dentry,
					new_dir, new_dentry);
	else
	/*
	 * VFS has already handled the new dentry existence case,
	 * here, we just deal with "RENAME_NOREPLACE" as regular rename.
	 */
		err = f2fs_rename(idmap, old_dir, old_dentry,
					new_dir, new_dentry, flags);

	trace_f2fs_rename_end(old_dentry, new_dentry, flags, err);
	return err;
}

static const char *f2fs_encrypted_get_link(struct dentry *dentry,
					   struct inode *inode,
					   struct delayed_call *done)
{
	struct page *page;
	const char *target;

	if (!dentry)
		return ERR_PTR(-ECHILD);

	page = read_mapping_page(inode->i_mapping, 0, NULL);
	if (IS_ERR(page))
		return ERR_CAST(page);

	target = fscrypt_get_symlink(inode, page_address(page),
				     inode->i_sb->s_blocksize, done);
	put_page(page);
	return target;
}

static int f2fs_encrypted_symlink_getattr(struct mnt_idmap *idmap,
					  const struct path *path,
					  struct kstat *stat, u32 request_mask,
					  unsigned int query_flags)
{
	f2fs_getattr(idmap, path, stat, request_mask, query_flags);

	return fscrypt_symlink_getattr(path, stat);
}

const struct inode_operations f2fs_encrypted_symlink_inode_operations = {
	.get_link	= f2fs_encrypted_get_link,
	.getattr	= f2fs_encrypted_symlink_getattr,
	.setattr	= f2fs_setattr,
	.listxattr	= f2fs_listxattr,
};

const struct inode_operations f2fs_dir_inode_operations = {
	.create		= f2fs_create,
	.lookup		= f2fs_lookup,
	.link		= f2fs_link,
	.unlink		= f2fs_unlink,
	.symlink	= f2fs_symlink,
	.mkdir		= f2fs_mkdir,
	.rmdir		= f2fs_rmdir,
	.mknod		= f2fs_mknod,
	.rename		= f2fs_rename2,
	.tmpfile	= f2fs_tmpfile,
	.getattr	= f2fs_getattr,
	.setattr	= f2fs_setattr,
	.get_inode_acl	= f2fs_get_acl,
	.set_acl	= f2fs_set_acl,
	.listxattr	= f2fs_listxattr,
	.fiemap		= f2fs_fiemap,
	.fileattr_get	= f2fs_fileattr_get,
	.fileattr_set	= f2fs_fileattr_set,
};

const struct inode_operations f2fs_symlink_inode_operations = {
	.get_link	= f2fs_get_link,
	.getattr	= f2fs_getattr,
	.setattr	= f2fs_setattr,
	.listxattr	= f2fs_listxattr,
};

const struct inode_operations f2fs_special_inode_operations = {
	.getattr	= f2fs_getattr,
	.setattr	= f2fs_setattr,
	.get_inode_acl	= f2fs_get_acl,
	.set_acl	= f2fs_set_acl,
	.listxattr	= f2fs_listxattr,
};<|MERGE_RESOLUTION|>--- conflicted
+++ resolved
@@ -1105,13 +1105,8 @@
 		iput(whiteout);
 	}
 
-<<<<<<< HEAD
 	if (old_is_dir) {
-		if (old_dir_entry && !whiteout)
-=======
-	if (old_dir_entry) {
-		if (old_dir != new_dir)
->>>>>>> c3c2d45b
+		if (old_dir_entry)
 			f2fs_set_link(old_inode, old_dir_entry,
 						old_dir_page, new_dir);
 		else
