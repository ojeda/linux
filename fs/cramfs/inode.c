--- conflicted
+++ resolved
@@ -495,11 +495,7 @@
 		sb->s_mtd = NULL;
 	} else if (IS_ENABLED(CONFIG_CRAMFS_BLOCKDEV) && sb->s_bdev) {
 		sync_blockdev(sb->s_bdev);
-<<<<<<< HEAD
-		fput(sb->s_bdev_file);
-=======
 		bdev_fput(sb->s_bdev_file);
->>>>>>> 7e0c4332
 	}
 	kfree(sbi);
 }
