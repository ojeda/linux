// SPDX-License-Identifier: GPL-2.0

#include "bcachefs.h"
#include "checksum.h"
#include "disk_groups.h"
#include "ec.h"
#include "error.h"
#include "journal.h"
#include "journal_sb.h"
#include "journal_seq_blacklist.h"
#include "recovery_passes.h"
#include "replicas.h"
#include "quota.h"
#include "sb-clean.h"
#include "sb-counters.h"
#include "sb-downgrade.h"
#include "sb-errors.h"
#include "sb-members.h"
#include "super-io.h"
#include "super.h"
#include "trace.h"
#include "vstructs.h"

#include <linux/backing-dev.h>
#include <linux/sort.h>

static const struct blk_holder_ops bch2_sb_handle_bdev_ops = {
};

struct bch2_metadata_version {
	u16		version;
	const char	*name;
};

static const struct bch2_metadata_version bch2_metadata_versions[] = {
#define x(n, v) {		\
	.version = v,				\
	.name = #n,				\
},
	BCH_METADATA_VERSIONS()
#undef x
};

void bch2_version_to_text(struct printbuf *out, unsigned v)
{
	const char *str = "(unknown version)";

	for (unsigned i = 0; i < ARRAY_SIZE(bch2_metadata_versions); i++)
		if (bch2_metadata_versions[i].version == v) {
			str = bch2_metadata_versions[i].name;
			break;
		}

	prt_printf(out, "%u.%u: %s", BCH_VERSION_MAJOR(v), BCH_VERSION_MINOR(v), str);
}

unsigned bch2_latest_compatible_version(unsigned v)
{
	if (!BCH_VERSION_MAJOR(v))
		return v;

	for (unsigned i = 0; i < ARRAY_SIZE(bch2_metadata_versions); i++)
		if (bch2_metadata_versions[i].version > v &&
		    BCH_VERSION_MAJOR(bch2_metadata_versions[i].version) ==
		    BCH_VERSION_MAJOR(v))
			v = bch2_metadata_versions[i].version;

	return v;
}

const char * const bch2_sb_fields[] = {
#define x(name, nr)	#name,
	BCH_SB_FIELDS()
#undef x
	NULL
};

static int bch2_sb_field_validate(struct bch_sb *, struct bch_sb_field *,
				  struct printbuf *);

struct bch_sb_field *bch2_sb_field_get_id(struct bch_sb *sb,
				      enum bch_sb_field_type type)
{
	/* XXX: need locking around superblock to access optional fields */

	vstruct_for_each(sb, f)
		if (le32_to_cpu(f->type) == type)
			return f;
	return NULL;
}

static struct bch_sb_field *__bch2_sb_field_resize(struct bch_sb_handle *sb,
						   struct bch_sb_field *f,
						   unsigned u64s)
{
	unsigned old_u64s = f ? le32_to_cpu(f->u64s) : 0;
	unsigned sb_u64s = le32_to_cpu(sb->sb->u64s) + u64s - old_u64s;

	BUG_ON(__vstruct_bytes(struct bch_sb, sb_u64s) > sb->buffer_size);

	if (!f && !u64s) {
		/* nothing to do: */
	} else if (!f) {
		f = vstruct_last(sb->sb);
		memset(f, 0, sizeof(u64) * u64s);
		f->u64s = cpu_to_le32(u64s);
		f->type = 0;
	} else {
		void *src, *dst;

		src = vstruct_end(f);

		if (u64s) {
			f->u64s = cpu_to_le32(u64s);
			dst = vstruct_end(f);
		} else {
			dst = f;
		}

		memmove(dst, src, vstruct_end(sb->sb) - src);

		if (dst > src)
			memset(src, 0, dst - src);
	}

	sb->sb->u64s = cpu_to_le32(sb_u64s);

	return u64s ? f : NULL;
}

void bch2_sb_field_delete(struct bch_sb_handle *sb,
			  enum bch_sb_field_type type)
{
	struct bch_sb_field *f = bch2_sb_field_get_id(sb->sb, type);

	if (f)
		__bch2_sb_field_resize(sb, f, 0);
}

/* Superblock realloc/free: */

void bch2_free_super(struct bch_sb_handle *sb)
{
	kfree(sb->bio);
	if (!IS_ERR_OR_NULL(sb->s_bdev_file))
<<<<<<< HEAD
		fput(sb->s_bdev_file);
=======
		bdev_fput(sb->s_bdev_file);
>>>>>>> 7e0c4332
	kfree(sb->holder);
	kfree(sb->sb_name);

	kfree(sb->sb);
	memset(sb, 0, sizeof(*sb));
}

int bch2_sb_realloc(struct bch_sb_handle *sb, unsigned u64s)
{
	size_t new_bytes = __vstruct_bytes(struct bch_sb, u64s);
	size_t new_buffer_size;
	struct bch_sb *new_sb;
	struct bio *bio;

	if (sb->bdev)
		new_bytes = max_t(size_t, new_bytes, bdev_logical_block_size(sb->bdev));

	new_buffer_size = roundup_pow_of_two(new_bytes);

	if (sb->sb && sb->buffer_size >= new_buffer_size)
		return 0;

	if (sb->sb && sb->have_layout) {
		u64 max_bytes = 512 << sb->sb->layout.sb_max_size_bits;

		if (new_bytes > max_bytes) {
			struct printbuf buf = PRINTBUF;

			prt_bdevname(&buf, sb->bdev);
			prt_printf(&buf, ": superblock too big: want %zu but have %llu", new_bytes, max_bytes);
			pr_err("%s", buf.buf);
			printbuf_exit(&buf);
			return -BCH_ERR_ENOSPC_sb;
		}
	}

	if (sb->buffer_size >= new_buffer_size && sb->sb)
		return 0;

	if (dynamic_fault("bcachefs:add:super_realloc"))
		return -BCH_ERR_ENOMEM_sb_realloc_injected;

	new_sb = krealloc(sb->sb, new_buffer_size, GFP_NOFS|__GFP_ZERO);
	if (!new_sb)
		return -BCH_ERR_ENOMEM_sb_buf_realloc;

	sb->sb = new_sb;

	if (sb->have_bio) {
		unsigned nr_bvecs = buf_pages(sb->sb, new_buffer_size);

		bio = bio_kmalloc(nr_bvecs, GFP_KERNEL);
		if (!bio)
			return -BCH_ERR_ENOMEM_sb_bio_realloc;

		bio_init(bio, NULL, bio->bi_inline_vecs, nr_bvecs, 0);

		kfree(sb->bio);
		sb->bio = bio;
	}

	sb->buffer_size = new_buffer_size;

	return 0;
}

struct bch_sb_field *bch2_sb_field_resize_id(struct bch_sb_handle *sb,
					  enum bch_sb_field_type type,
					  unsigned u64s)
{
	struct bch_sb_field *f = bch2_sb_field_get_id(sb->sb, type);
	ssize_t old_u64s = f ? le32_to_cpu(f->u64s) : 0;
	ssize_t d = -old_u64s + u64s;

	if (bch2_sb_realloc(sb, le32_to_cpu(sb->sb->u64s) + d))
		return NULL;

	if (sb->fs_sb) {
		struct bch_fs *c = container_of(sb, struct bch_fs, disk_sb);

		lockdep_assert_held(&c->sb_lock);

		/* XXX: we're not checking that offline device have enough space */

		for_each_online_member(c, ca) {
			struct bch_sb_handle *dev_sb = &ca->disk_sb;

			if (bch2_sb_realloc(dev_sb, le32_to_cpu(dev_sb->sb->u64s) + d)) {
				percpu_ref_put(&ca->ref);
				return NULL;
			}
		}
	}

	f = bch2_sb_field_get_id(sb->sb, type);
	f = __bch2_sb_field_resize(sb, f, u64s);
	if (f)
		f->type = cpu_to_le32(type);
	return f;
}

struct bch_sb_field *bch2_sb_field_get_minsize_id(struct bch_sb_handle *sb,
						  enum bch_sb_field_type type,
						  unsigned u64s)
{
	struct bch_sb_field *f = bch2_sb_field_get_id(sb->sb, type);

	if (!f || le32_to_cpu(f->u64s) < u64s)
		f = bch2_sb_field_resize_id(sb, type, u64s);
	return f;
}

/* Superblock validate: */

static int validate_sb_layout(struct bch_sb_layout *layout, struct printbuf *out)
{
	u64 offset, prev_offset, max_sectors;
	unsigned i;

	BUILD_BUG_ON(sizeof(struct bch_sb_layout) != 512);

	if (!uuid_equal(&layout->magic, &BCACHE_MAGIC) &&
	    !uuid_equal(&layout->magic, &BCHFS_MAGIC)) {
		prt_printf(out, "Not a bcachefs superblock layout");
		return -BCH_ERR_invalid_sb_layout;
	}

	if (layout->layout_type != 0) {
		prt_printf(out, "Invalid superblock layout type %u",
		       layout->layout_type);
		return -BCH_ERR_invalid_sb_layout_type;
	}

	if (!layout->nr_superblocks) {
		prt_printf(out, "Invalid superblock layout: no superblocks");
		return -BCH_ERR_invalid_sb_layout_nr_superblocks;
	}

	if (layout->nr_superblocks > ARRAY_SIZE(layout->sb_offset)) {
		prt_printf(out, "Invalid superblock layout: too many superblocks");
		return -BCH_ERR_invalid_sb_layout_nr_superblocks;
	}

	max_sectors = 1 << layout->sb_max_size_bits;

	prev_offset = le64_to_cpu(layout->sb_offset[0]);

	for (i = 1; i < layout->nr_superblocks; i++) {
		offset = le64_to_cpu(layout->sb_offset[i]);

		if (offset < prev_offset + max_sectors) {
			prt_printf(out, "Invalid superblock layout: superblocks overlap\n"
			       "  (sb %u ends at %llu next starts at %llu",
			       i - 1, prev_offset + max_sectors, offset);
			return -BCH_ERR_invalid_sb_layout_superblocks_overlap;
		}
		prev_offset = offset;
	}

	return 0;
}

static int bch2_sb_compatible(struct bch_sb *sb, struct printbuf *out)
{
	u16 version		= le16_to_cpu(sb->version);
	u16 version_min		= le16_to_cpu(sb->version_min);

	if (!bch2_version_compatible(version)) {
		prt_str(out, "Unsupported superblock version ");
		bch2_version_to_text(out, version);
		prt_str(out, " (min ");
		bch2_version_to_text(out, bcachefs_metadata_version_min);
		prt_str(out, ", max ");
		bch2_version_to_text(out, bcachefs_metadata_version_current);
		prt_str(out, ")");
		return -BCH_ERR_invalid_sb_version;
	}

	if (!bch2_version_compatible(version_min)) {
		prt_str(out, "Unsupported superblock version_min ");
		bch2_version_to_text(out, version_min);
		prt_str(out, " (min ");
		bch2_version_to_text(out, bcachefs_metadata_version_min);
		prt_str(out, ", max ");
		bch2_version_to_text(out, bcachefs_metadata_version_current);
		prt_str(out, ")");
		return -BCH_ERR_invalid_sb_version;
	}

	if (version_min > version) {
		prt_str(out, "Bad minimum version ");
		bch2_version_to_text(out, version_min);
		prt_str(out, ", greater than version field ");
		bch2_version_to_text(out, version);
		return -BCH_ERR_invalid_sb_version;
	}

	return 0;
}

static int bch2_sb_validate(struct bch_sb_handle *disk_sb, struct printbuf *out,
			    int rw)
{
	struct bch_sb *sb = disk_sb->sb;
	struct bch_sb_field_members_v1 *mi;
	enum bch_opt_id opt_id;
	u16 block_size;
	int ret;

	ret = bch2_sb_compatible(sb, out);
	if (ret)
		return ret;

	if (sb->features[1] ||
	    (le64_to_cpu(sb->features[0]) & (~0ULL << BCH_FEATURE_NR))) {
		prt_printf(out, "Filesystem has incompatible features");
		return -BCH_ERR_invalid_sb_features;
	}

	block_size = le16_to_cpu(sb->block_size);

	if (block_size > PAGE_SECTORS) {
		prt_printf(out, "Block size too big (got %u, max %u)",
		       block_size, PAGE_SECTORS);
		return -BCH_ERR_invalid_sb_block_size;
	}

	if (bch2_is_zero(sb->user_uuid.b, sizeof(sb->user_uuid))) {
		prt_printf(out, "Bad user UUID (got zeroes)");
		return -BCH_ERR_invalid_sb_uuid;
	}

	if (bch2_is_zero(sb->uuid.b, sizeof(sb->uuid))) {
		prt_printf(out, "Bad internal UUID (got zeroes)");
		return -BCH_ERR_invalid_sb_uuid;
	}

	if (!sb->nr_devices ||
	    sb->nr_devices > BCH_SB_MEMBERS_MAX) {
		prt_printf(out, "Bad number of member devices %u (max %u)",
		       sb->nr_devices, BCH_SB_MEMBERS_MAX);
		return -BCH_ERR_invalid_sb_too_many_members;
	}

	if (sb->dev_idx >= sb->nr_devices) {
		prt_printf(out, "Bad dev_idx (got %u, nr_devices %u)",
		       sb->dev_idx, sb->nr_devices);
		return -BCH_ERR_invalid_sb_dev_idx;
	}

	if (!sb->time_precision ||
	    le32_to_cpu(sb->time_precision) > NSEC_PER_SEC) {
		prt_printf(out, "Invalid time precision: %u (min 1, max %lu)",
		       le32_to_cpu(sb->time_precision), NSEC_PER_SEC);
		return -BCH_ERR_invalid_sb_time_precision;
	}

	if (rw == READ) {
		/*
		 * Been seeing a bug where these are getting inexplicably
		 * zeroed, so we're now validating them, but we have to be
		 * careful not to preven people's filesystems from mounting:
		 */
		if (!BCH_SB_JOURNAL_FLUSH_DELAY(sb))
			SET_BCH_SB_JOURNAL_FLUSH_DELAY(sb, 1000);
		if (!BCH_SB_JOURNAL_RECLAIM_DELAY(sb))
			SET_BCH_SB_JOURNAL_RECLAIM_DELAY(sb, 1000);

		if (!BCH_SB_VERSION_UPGRADE_COMPLETE(sb))
			SET_BCH_SB_VERSION_UPGRADE_COMPLETE(sb, le16_to_cpu(sb->version));
	}

	for (opt_id = 0; opt_id < bch2_opts_nr; opt_id++) {
		const struct bch_option *opt = bch2_opt_table + opt_id;

		if (opt->get_sb != BCH2_NO_SB_OPT) {
			u64 v = bch2_opt_from_sb(sb, opt_id);

			prt_printf(out, "Invalid option ");
			ret = bch2_opt_validate(opt, v, out);
			if (ret)
				return ret;

			printbuf_reset(out);
		}
	}

	/* validate layout */
	ret = validate_sb_layout(&sb->layout, out);
	if (ret)
		return ret;

	vstruct_for_each(sb, f) {
		if (!f->u64s) {
			prt_printf(out, "Invalid superblock: optional field with size 0 (type %u)",
			       le32_to_cpu(f->type));
			return -BCH_ERR_invalid_sb_field_size;
		}

		if (vstruct_next(f) > vstruct_last(sb)) {
			prt_printf(out, "Invalid superblock: optional field extends past end of superblock (type %u)",
			       le32_to_cpu(f->type));
			return -BCH_ERR_invalid_sb_field_size;
		}
	}

	/* members must be validated first: */
	mi = bch2_sb_field_get(sb, members_v1);
	if (!mi) {
		prt_printf(out, "Invalid superblock: member info area missing");
		return -BCH_ERR_invalid_sb_members_missing;
	}

	ret = bch2_sb_field_validate(sb, &mi->field, out);
	if (ret)
		return ret;

	vstruct_for_each(sb, f) {
		if (le32_to_cpu(f->type) == BCH_SB_FIELD_members_v1)
			continue;

		ret = bch2_sb_field_validate(sb, f, out);
		if (ret)
			return ret;
	}

	if (rw == WRITE &&
	    bch2_sb_member_get(sb, sb->dev_idx).seq != sb->seq) {
		prt_printf(out, "Invalid superblock: member seq %llu != sb seq %llu",
			   le64_to_cpu(bch2_sb_member_get(sb, sb->dev_idx).seq),
			   le64_to_cpu(sb->seq));
		return -BCH_ERR_invalid_sb_members_missing;
	}

	return 0;
}

/* device open: */

static unsigned long le_ulong_to_cpu(unsigned long v)
{
	return sizeof(unsigned long) == 8
		? le64_to_cpu(v)
		: le32_to_cpu(v);
}

static void le_bitvector_to_cpu(unsigned long *dst, unsigned long *src, unsigned nr)
{
	BUG_ON(nr & (BITS_PER_TYPE(long) - 1));

	for (unsigned i = 0; i < BITS_TO_LONGS(nr); i++)
		dst[i] = le_ulong_to_cpu(src[i]);
}

static void bch2_sb_update(struct bch_fs *c)
{
	struct bch_sb *src = c->disk_sb.sb;

	lockdep_assert_held(&c->sb_lock);

	c->sb.uuid		= src->uuid;
	c->sb.user_uuid		= src->user_uuid;
	c->sb.version		= le16_to_cpu(src->version);
	c->sb.version_min	= le16_to_cpu(src->version_min);
	c->sb.version_upgrade_complete = BCH_SB_VERSION_UPGRADE_COMPLETE(src);
	c->sb.nr_devices	= src->nr_devices;
	c->sb.clean		= BCH_SB_CLEAN(src);
	c->sb.encryption_type	= BCH_SB_ENCRYPTION_TYPE(src);

	c->sb.nsec_per_time_unit = le32_to_cpu(src->time_precision);
	c->sb.time_units_per_sec = NSEC_PER_SEC / c->sb.nsec_per_time_unit;

	/* XXX this is wrong, we need a 96 or 128 bit integer type */
	c->sb.time_base_lo	= div_u64(le64_to_cpu(src->time_base_lo),
					  c->sb.nsec_per_time_unit);
	c->sb.time_base_hi	= le32_to_cpu(src->time_base_hi);

	c->sb.features		= le64_to_cpu(src->features[0]);
	c->sb.compat		= le64_to_cpu(src->compat[0]);

	memset(c->sb.errors_silent, 0, sizeof(c->sb.errors_silent));

	struct bch_sb_field_ext *ext = bch2_sb_field_get(src, ext);
	if (ext) {
		le_bitvector_to_cpu(c->sb.errors_silent, (void *) ext->errors_silent,
				    sizeof(c->sb.errors_silent) * 8);
		c->sb.btrees_lost_data = le64_to_cpu(ext->btrees_lost_data);
	}

	for_each_member_device(c, ca) {
		struct bch_member m = bch2_sb_member_get(src, ca->dev_idx);
		ca->mi = bch2_mi_to_cpu(&m);
	}
}

static int __copy_super(struct bch_sb_handle *dst_handle, struct bch_sb *src)
{
	struct bch_sb_field *src_f, *dst_f;
	struct bch_sb *dst = dst_handle->sb;
	unsigned i;

	dst->version		= src->version;
	dst->version_min	= src->version_min;
	dst->seq		= src->seq;
	dst->uuid		= src->uuid;
	dst->user_uuid		= src->user_uuid;
	memcpy(dst->label,	src->label, sizeof(dst->label));

	dst->block_size		= src->block_size;
	dst->nr_devices		= src->nr_devices;

	dst->time_base_lo	= src->time_base_lo;
	dst->time_base_hi	= src->time_base_hi;
	dst->time_precision	= src->time_precision;
	dst->write_time		= src->write_time;

	memcpy(dst->flags,	src->flags,	sizeof(dst->flags));
	memcpy(dst->features,	src->features,	sizeof(dst->features));
	memcpy(dst->compat,	src->compat,	sizeof(dst->compat));

	for (i = 0; i < BCH_SB_FIELD_NR; i++) {
		int d;

		if ((1U << i) & BCH_SINGLE_DEVICE_SB_FIELDS)
			continue;

		src_f = bch2_sb_field_get_id(src, i);
		dst_f = bch2_sb_field_get_id(dst, i);

		d = (src_f ? le32_to_cpu(src_f->u64s) : 0) -
		    (dst_f ? le32_to_cpu(dst_f->u64s) : 0);
		if (d > 0) {
			int ret = bch2_sb_realloc(dst_handle,
					le32_to_cpu(dst_handle->sb->u64s) + d);

			if (ret)
				return ret;

			dst = dst_handle->sb;
			dst_f = bch2_sb_field_get_id(dst, i);
		}

		dst_f = __bch2_sb_field_resize(dst_handle, dst_f,
				src_f ? le32_to_cpu(src_f->u64s) : 0);

		if (src_f)
			memcpy(dst_f, src_f, vstruct_bytes(src_f));
	}

	return 0;
}

int bch2_sb_to_fs(struct bch_fs *c, struct bch_sb *src)
{
	int ret;

	lockdep_assert_held(&c->sb_lock);

	ret =   bch2_sb_realloc(&c->disk_sb, 0) ?:
		__copy_super(&c->disk_sb, src) ?:
		bch2_sb_replicas_to_cpu_replicas(c) ?:
		bch2_sb_disk_groups_to_cpu(c);
	if (ret)
		return ret;

	bch2_sb_update(c);
	return 0;
}

int bch2_sb_from_fs(struct bch_fs *c, struct bch_dev *ca)
{
	return __copy_super(&ca->disk_sb, c->disk_sb.sb);
}

/* read superblock: */

static int read_one_super(struct bch_sb_handle *sb, u64 offset, struct printbuf *err)
{
	size_t bytes;
	int ret;
reread:
	bio_reset(sb->bio, sb->bdev, REQ_OP_READ|REQ_SYNC|REQ_META);
	sb->bio->bi_iter.bi_sector = offset;
	bch2_bio_map(sb->bio, sb->sb, sb->buffer_size);

	ret = submit_bio_wait(sb->bio);
	if (ret) {
		prt_printf(err, "IO error: %i", ret);
		return ret;
	}

	if (!uuid_equal(&sb->sb->magic, &BCACHE_MAGIC) &&
	    !uuid_equal(&sb->sb->magic, &BCHFS_MAGIC)) {
		prt_str(err, "Not a bcachefs superblock (got magic ");
		pr_uuid(err, sb->sb->magic.b);
		prt_str(err, ")");
		return -BCH_ERR_invalid_sb_magic;
	}

	ret = bch2_sb_compatible(sb->sb, err);
	if (ret)
		return ret;

	bytes = vstruct_bytes(sb->sb);

	if (bytes > 512 << sb->sb->layout.sb_max_size_bits) {
		prt_printf(err, "Invalid superblock: too big (got %zu bytes, layout max %lu)",
		       bytes, 512UL << sb->sb->layout.sb_max_size_bits);
		return -BCH_ERR_invalid_sb_too_big;
	}

	if (bytes > sb->buffer_size) {
		ret = bch2_sb_realloc(sb, le32_to_cpu(sb->sb->u64s));
		if (ret)
			return ret;
		goto reread;
	}

	enum bch_csum_type csum_type = BCH_SB_CSUM_TYPE(sb->sb);
	if (csum_type >= BCH_CSUM_NR) {
		prt_printf(err, "unknown checksum type %llu", BCH_SB_CSUM_TYPE(sb->sb));
		return -BCH_ERR_invalid_sb_csum_type;
	}

	/* XXX: verify MACs */
	struct bch_csum csum = csum_vstruct(NULL, csum_type, null_nonce(), sb->sb);
	if (bch2_crc_cmp(csum, sb->sb->csum)) {
		bch2_csum_err_msg(err, csum_type, sb->sb->csum, csum);
		return -BCH_ERR_invalid_sb_csum;
	}

	sb->seq = le64_to_cpu(sb->sb->seq);

	return 0;
}

static int __bch2_read_super(const char *path, struct bch_opts *opts,
		    struct bch_sb_handle *sb, bool ignore_notbchfs_msg)
{
	u64 offset = opt_get(*opts, sb);
	struct bch_sb_layout layout;
	struct printbuf err = PRINTBUF;
	struct printbuf err2 = PRINTBUF;
	__le64 *i;
	int ret;
#ifndef __KERNEL__
retry:
#endif
	memset(sb, 0, sizeof(*sb));
	sb->mode	= BLK_OPEN_READ;
	sb->have_bio	= true;
	sb->holder	= kmalloc(1, GFP_KERNEL);
	if (!sb->holder)
		return -ENOMEM;

	sb->sb_name = kstrdup(path, GFP_KERNEL);
	if (!sb->sb_name)
		return -ENOMEM;

#ifndef __KERNEL__
	if (opt_get(*opts, direct_io) == false)
		sb->mode |= BLK_OPEN_BUFFERED;
#endif

	if (!opt_get(*opts, noexcl))
		sb->mode |= BLK_OPEN_EXCL;

	if (!opt_get(*opts, nochanges))
		sb->mode |= BLK_OPEN_WRITE;

	sb->s_bdev_file = bdev_file_open_by_path(path, sb->mode, sb->holder, &bch2_sb_handle_bdev_ops);
	if (IS_ERR(sb->s_bdev_file) &&
	    PTR_ERR(sb->s_bdev_file) == -EACCES &&
	    opt_get(*opts, read_only)) {
		sb->mode &= ~BLK_OPEN_WRITE;

		sb->s_bdev_file = bdev_file_open_by_path(path, sb->mode, sb->holder, &bch2_sb_handle_bdev_ops);
		if (!IS_ERR(sb->s_bdev_file))
			opt_set(*opts, nochanges, true);
	}

	if (IS_ERR(sb->s_bdev_file)) {
		ret = PTR_ERR(sb->s_bdev_file);
		prt_printf(&err, "error opening %s: %s", path, bch2_err_str(ret));
		goto err;
	}
	sb->bdev = file_bdev(sb->s_bdev_file);

	ret = bch2_sb_realloc(sb, 0);
	if (ret) {
		prt_printf(&err, "error allocating memory for superblock");
		goto err;
	}

	if (bch2_fs_init_fault("read_super")) {
		prt_printf(&err, "dynamic fault");
		ret = -EFAULT;
		goto err;
	}

	ret = read_one_super(sb, offset, &err);
	if (!ret)
		goto got_super;

	if (opt_defined(*opts, sb))
		goto err;

	prt_printf(&err2, "bcachefs (%s): error reading default superblock: %s\n",
	       path, err.buf);
	if (ret == -BCH_ERR_invalid_sb_magic && ignore_notbchfs_msg)
		bch2_print_opts(opts, KERN_INFO "%s", err2.buf);
	else
		bch2_print_opts(opts, KERN_ERR "%s", err2.buf);

	printbuf_exit(&err2);
	printbuf_reset(&err);

	/*
	 * Error reading primary superblock - read location of backup
	 * superblocks:
	 */
	bio_reset(sb->bio, sb->bdev, REQ_OP_READ|REQ_SYNC|REQ_META);
	sb->bio->bi_iter.bi_sector = BCH_SB_LAYOUT_SECTOR;
	/*
	 * use sb buffer to read layout, since sb buffer is page aligned but
	 * layout won't be:
	 */
	bch2_bio_map(sb->bio, sb->sb, sizeof(struct bch_sb_layout));

	ret = submit_bio_wait(sb->bio);
	if (ret) {
		prt_printf(&err, "IO error: %i", ret);
		goto err;
	}

	memcpy(&layout, sb->sb, sizeof(layout));
	ret = validate_sb_layout(&layout, &err);
	if (ret)
		goto err;

	for (i = layout.sb_offset;
	     i < layout.sb_offset + layout.nr_superblocks; i++) {
		offset = le64_to_cpu(*i);

		if (offset == opt_get(*opts, sb))
			continue;

		ret = read_one_super(sb, offset, &err);
		if (!ret)
			goto got_super;
	}

	goto err;

got_super:
	if (le16_to_cpu(sb->sb->block_size) << 9 <
	    bdev_logical_block_size(sb->bdev) &&
	    opt_get(*opts, direct_io)) {
#ifndef __KERNEL__
		opt_set(*opts, direct_io, false);
		bch2_free_super(sb);
		goto retry;
#endif
		prt_printf(&err, "block size (%u) smaller than device block size (%u)",
		       le16_to_cpu(sb->sb->block_size) << 9,
		       bdev_logical_block_size(sb->bdev));
		ret = -BCH_ERR_block_size_too_small;
		goto err;
	}

	sb->have_layout = true;

	ret = bch2_sb_validate(sb, &err, READ);
	if (ret) {
		bch2_print_opts(opts, KERN_ERR "bcachefs (%s): error validating superblock: %s\n",
				path, err.buf);
		goto err_no_print;
	}
out:
	printbuf_exit(&err);
	return ret;
err:
	bch2_print_opts(opts, KERN_ERR "bcachefs (%s): error reading superblock: %s\n",
			path, err.buf);
err_no_print:
	bch2_free_super(sb);
	goto out;
}

int bch2_read_super(const char *path, struct bch_opts *opts,
		    struct bch_sb_handle *sb)
{
	return __bch2_read_super(path, opts, sb, false);
}

/* provide a silenced version for mount.bcachefs */

int bch2_read_super_silent(const char *path, struct bch_opts *opts,
		    struct bch_sb_handle *sb)
{
	return __bch2_read_super(path, opts, sb, true);
}

/* write superblock: */

static void write_super_endio(struct bio *bio)
{
	struct bch_dev *ca = bio->bi_private;

	/* XXX: return errors directly */

	if (bch2_dev_io_err_on(bio->bi_status, ca,
			       bio_data_dir(bio)
			       ? BCH_MEMBER_ERROR_write
			       : BCH_MEMBER_ERROR_read,
			       "superblock %s error: %s",
			       bio_data_dir(bio) ? "write" : "read",
			       bch2_blk_status_to_str(bio->bi_status)))
		ca->sb_write_error = 1;

	closure_put(&ca->fs->sb_write);
	percpu_ref_put(&ca->io_ref);
}

static void read_back_super(struct bch_fs *c, struct bch_dev *ca)
{
	struct bch_sb *sb = ca->disk_sb.sb;
	struct bio *bio = ca->disk_sb.bio;

	bio_reset(bio, ca->disk_sb.bdev, REQ_OP_READ|REQ_SYNC|REQ_META);
	bio->bi_iter.bi_sector	= le64_to_cpu(sb->layout.sb_offset[0]);
	bio->bi_end_io		= write_super_endio;
	bio->bi_private		= ca;
	bch2_bio_map(bio, ca->sb_read_scratch, PAGE_SIZE);

	this_cpu_add(ca->io_done->sectors[READ][BCH_DATA_sb],
		     bio_sectors(bio));

	percpu_ref_get(&ca->io_ref);
	closure_bio_submit(bio, &c->sb_write);
}

static void write_one_super(struct bch_fs *c, struct bch_dev *ca, unsigned idx)
{
	struct bch_sb *sb = ca->disk_sb.sb;
	struct bio *bio = ca->disk_sb.bio;

	sb->offset = sb->layout.sb_offset[idx];

	SET_BCH_SB_CSUM_TYPE(sb, bch2_csum_opt_to_type(c->opts.metadata_checksum, false));
	sb->csum = csum_vstruct(c, BCH_SB_CSUM_TYPE(sb),
				null_nonce(), sb);

	bio_reset(bio, ca->disk_sb.bdev, REQ_OP_WRITE|REQ_SYNC|REQ_META);
	bio->bi_iter.bi_sector	= le64_to_cpu(sb->offset);
	bio->bi_end_io		= write_super_endio;
	bio->bi_private		= ca;
	bch2_bio_map(bio, sb,
		     roundup((size_t) vstruct_bytes(sb),
			     bdev_logical_block_size(ca->disk_sb.bdev)));

	this_cpu_add(ca->io_done->sectors[WRITE][BCH_DATA_sb],
		     bio_sectors(bio));

	percpu_ref_get(&ca->io_ref);
	closure_bio_submit(bio, &c->sb_write);
}

int bch2_write_super(struct bch_fs *c)
{
	struct closure *cl = &c->sb_write;
	struct printbuf err = PRINTBUF;
	unsigned sb = 0, nr_wrote;
	struct bch_devs_mask sb_written;
	bool wrote, can_mount_without_written, can_mount_with_written;
	unsigned degraded_flags = BCH_FORCE_IF_DEGRADED;
	int ret = 0;

	trace_and_count(c, write_super, c, _RET_IP_);

	if (c->opts.very_degraded)
		degraded_flags |= BCH_FORCE_IF_LOST;

	lockdep_assert_held(&c->sb_lock);

	closure_init_stack(cl);
	memset(&sb_written, 0, sizeof(sb_written));

	/* Make sure we're using the new magic numbers: */
	c->disk_sb.sb->magic = BCHFS_MAGIC;
	c->disk_sb.sb->layout.magic = BCHFS_MAGIC;

	le64_add_cpu(&c->disk_sb.sb->seq, 1);

	struct bch_sb_field_members_v2 *mi = bch2_sb_field_get(c->disk_sb.sb, members_v2);
	for_each_online_member(c, ca)
		__bch2_members_v2_get_mut(mi, ca->dev_idx)->seq = c->disk_sb.sb->seq;
	c->disk_sb.sb->write_time = cpu_to_le64(ktime_get_real_seconds());

	if (test_bit(BCH_FS_error, &c->flags))
		SET_BCH_SB_HAS_ERRORS(c->disk_sb.sb, 1);
	if (test_bit(BCH_FS_topology_error, &c->flags))
		SET_BCH_SB_HAS_TOPOLOGY_ERRORS(c->disk_sb.sb, 1);

	SET_BCH_SB_BIG_ENDIAN(c->disk_sb.sb, CPU_BIG_ENDIAN);

	bch2_sb_counters_from_cpu(c);
	bch2_sb_members_from_cpu(c);
	bch2_sb_members_cpy_v2_v1(&c->disk_sb);
	bch2_sb_errors_from_cpu(c);
	bch2_sb_downgrade_update(c);

	for_each_online_member(c, ca)
		bch2_sb_from_fs(c, ca);

	for_each_online_member(c, ca) {
		printbuf_reset(&err);

		ret = bch2_sb_validate(&ca->disk_sb, &err, WRITE);
		if (ret) {
			bch2_fs_inconsistent(c, "sb invalid before write: %s", err.buf);
			percpu_ref_put(&ca->io_ref);
			goto out;
		}
	}

	if (c->opts.nochanges)
		goto out;

	/*
	 * Defer writing the superblock until filesystem initialization is
	 * complete - don't write out a partly initialized superblock:
	 */
	if (!BCH_SB_INITIALIZED(c->disk_sb.sb))
		goto out;

	if (le16_to_cpu(c->disk_sb.sb->version) > bcachefs_metadata_version_current) {
		struct printbuf buf = PRINTBUF;
		prt_printf(&buf, "attempting to write superblock that wasn't version downgraded (");
		bch2_version_to_text(&buf, le16_to_cpu(c->disk_sb.sb->version));
		prt_str(&buf, " > ");
		bch2_version_to_text(&buf, bcachefs_metadata_version_current);
		prt_str(&buf, ")");
		bch2_fs_fatal_error(c, ": %s", buf.buf);
		printbuf_exit(&buf);
		return -BCH_ERR_sb_not_downgraded;
	}

	for_each_online_member(c, ca) {
		__set_bit(ca->dev_idx, sb_written.d);
		ca->sb_write_error = 0;
	}

	for_each_online_member(c, ca)
		read_back_super(c, ca);
	closure_sync(cl);

	for_each_online_member(c, ca) {
		if (ca->sb_write_error)
			continue;

		if (le64_to_cpu(ca->sb_read_scratch->seq) < ca->disk_sb.seq) {
			bch2_fs_fatal_error(c,
				": Superblock write was silently dropped! (seq %llu expected %llu)",
				le64_to_cpu(ca->sb_read_scratch->seq),
				ca->disk_sb.seq);
			percpu_ref_put(&ca->io_ref);
			ret = -BCH_ERR_erofs_sb_err;
			goto out;
		}

		if (le64_to_cpu(ca->sb_read_scratch->seq) > ca->disk_sb.seq) {
			bch2_fs_fatal_error(c,
				": Superblock modified by another process (seq %llu expected %llu)",
				le64_to_cpu(ca->sb_read_scratch->seq),
				ca->disk_sb.seq);
			percpu_ref_put(&ca->io_ref);
			ret = -BCH_ERR_erofs_sb_err;
			goto out;
		}
	}

	do {
		wrote = false;
		for_each_online_member(c, ca)
			if (!ca->sb_write_error &&
			    sb < ca->disk_sb.sb->layout.nr_superblocks) {
				write_one_super(c, ca, sb);
				wrote = true;
			}
		closure_sync(cl);
		sb++;
	} while (wrote);

	for_each_online_member(c, ca) {
		if (ca->sb_write_error)
			__clear_bit(ca->dev_idx, sb_written.d);
		else
			ca->disk_sb.seq = le64_to_cpu(ca->disk_sb.sb->seq);
	}

	nr_wrote = dev_mask_nr(&sb_written);

	can_mount_with_written =
		bch2_have_enough_devs(c, sb_written, degraded_flags, false);

	for (unsigned i = 0; i < ARRAY_SIZE(sb_written.d); i++)
		sb_written.d[i] = ~sb_written.d[i];

	can_mount_without_written =
		bch2_have_enough_devs(c, sb_written, degraded_flags, false);

	/*
	 * If we would be able to mount _without_ the devices we successfully
	 * wrote superblocks to, we weren't able to write to enough devices:
	 *
	 * Exception: if we can mount without the successes because we haven't
	 * written anything (new filesystem), we continue if we'd be able to
	 * mount with the devices we did successfully write to:
	 */
	if (bch2_fs_fatal_err_on(!nr_wrote ||
				 !can_mount_with_written ||
				 (can_mount_without_written &&
				  !can_mount_with_written), c,
		": Unable to write superblock to sufficient devices (from %ps)",
		(void *) _RET_IP_))
		ret = -1;
out:
	/* Make new options visible after they're persistent: */
	bch2_sb_update(c);
	printbuf_exit(&err);
	return ret;
}

void __bch2_check_set_feature(struct bch_fs *c, unsigned feat)
{
	mutex_lock(&c->sb_lock);
	if (!(c->sb.features & (1ULL << feat))) {
		c->disk_sb.sb->features[0] |= cpu_to_le64(1ULL << feat);

		bch2_write_super(c);
	}
	mutex_unlock(&c->sb_lock);
}

/* Downgrade if superblock is at a higher version than currently supported: */
bool bch2_check_version_downgrade(struct bch_fs *c)
{
	bool ret = bcachefs_metadata_version_current < c->sb.version;

	lockdep_assert_held(&c->sb_lock);

	/*
	 * Downgrade, if superblock is at a higher version than currently
	 * supported:
	 *
	 * c->sb will be checked before we write the superblock, so update it as
	 * well:
	 */
	if (BCH_SB_VERSION_UPGRADE_COMPLETE(c->disk_sb.sb) > bcachefs_metadata_version_current) {
		SET_BCH_SB_VERSION_UPGRADE_COMPLETE(c->disk_sb.sb, bcachefs_metadata_version_current);
		c->sb.version_upgrade_complete = bcachefs_metadata_version_current;
	}
	if (c->sb.version > bcachefs_metadata_version_current) {
		c->disk_sb.sb->version = cpu_to_le16(bcachefs_metadata_version_current);
		c->sb.version = bcachefs_metadata_version_current;
	}
	if (c->sb.version_min > bcachefs_metadata_version_current) {
		c->disk_sb.sb->version_min = cpu_to_le16(bcachefs_metadata_version_current);
		c->sb.version_min = bcachefs_metadata_version_current;
	}
	c->disk_sb.sb->compat[0] &= cpu_to_le64((1ULL << BCH_COMPAT_NR) - 1);
	return ret;
}

void bch2_sb_upgrade(struct bch_fs *c, unsigned new_version)
{
	lockdep_assert_held(&c->sb_lock);

	if (BCH_VERSION_MAJOR(new_version) >
	    BCH_VERSION_MAJOR(le16_to_cpu(c->disk_sb.sb->version)))
		bch2_sb_field_resize(&c->disk_sb, downgrade, 0);

	c->disk_sb.sb->version = cpu_to_le16(new_version);
	c->disk_sb.sb->features[0] |= cpu_to_le64(BCH_SB_FEATURES_ALL);
}

static int bch2_sb_ext_validate(struct bch_sb *sb, struct bch_sb_field *f,
				struct printbuf *err)
{
	if (vstruct_bytes(f) < 88) {
		prt_printf(err, "field too small (%zu < %u)", vstruct_bytes(f), 88);
		return -BCH_ERR_invalid_sb_ext;
	}

	return 0;
}

static void bch2_sb_ext_to_text(struct printbuf *out, struct bch_sb *sb,
				struct bch_sb_field *f)
{
	struct bch_sb_field_ext *e = field_to_type(f, ext);

	prt_printf(out, "Recovery passes required:");
	prt_tab(out);
	prt_bitflags(out, bch2_recovery_passes,
		     bch2_recovery_passes_from_stable(le64_to_cpu(e->recovery_passes_required[0])));
	prt_newline(out);

	unsigned long *errors_silent = kmalloc(sizeof(e->errors_silent), GFP_KERNEL);
	if (errors_silent) {
		le_bitvector_to_cpu(errors_silent, (void *) e->errors_silent, sizeof(e->errors_silent) * 8);

		prt_printf(out, "Errors to silently fix:");
		prt_tab(out);
		prt_bitflags_vector(out, bch2_sb_error_strs, errors_silent, sizeof(e->errors_silent) * 8);
		prt_newline(out);

		kfree(errors_silent);
	}

	prt_printf(out, "Btrees with missing data:");
	prt_tab(out);
	prt_bitflags(out, __bch2_btree_ids, le64_to_cpu(e->btrees_lost_data));
	prt_newline(out);
}

static const struct bch_sb_field_ops bch_sb_field_ops_ext = {
	.validate	= bch2_sb_ext_validate,
	.to_text	= bch2_sb_ext_to_text,
};

static const struct bch_sb_field_ops *bch2_sb_field_ops[] = {
#define x(f, nr)					\
	[BCH_SB_FIELD_##f] = &bch_sb_field_ops_##f,
	BCH_SB_FIELDS()
#undef x
};

static const struct bch_sb_field_ops bch2_sb_field_null_ops;

static const struct bch_sb_field_ops *bch2_sb_field_type_ops(unsigned type)
{
	return likely(type < ARRAY_SIZE(bch2_sb_field_ops))
		? bch2_sb_field_ops[type]
		: &bch2_sb_field_null_ops;
}

static int bch2_sb_field_validate(struct bch_sb *sb, struct bch_sb_field *f,
				  struct printbuf *err)
{
	unsigned type = le32_to_cpu(f->type);
	struct printbuf field_err = PRINTBUF;
	const struct bch_sb_field_ops *ops = bch2_sb_field_type_ops(type);
	int ret;

	ret = ops->validate ? ops->validate(sb, f, &field_err) : 0;
	if (ret) {
		prt_printf(err, "Invalid superblock section %s: %s",
			   bch2_sb_fields[type], field_err.buf);
		prt_newline(err);
		bch2_sb_field_to_text(err, sb, f);
	}

	printbuf_exit(&field_err);
	return ret;
}

void __bch2_sb_field_to_text(struct printbuf *out, struct bch_sb *sb,
			     struct bch_sb_field *f)
{
	unsigned type = le32_to_cpu(f->type);
	const struct bch_sb_field_ops *ops = bch2_sb_field_type_ops(type);

	if (!out->nr_tabstops)
		printbuf_tabstop_push(out, 32);

	if (ops->to_text)
		ops->to_text(out, sb, f);
}

void bch2_sb_field_to_text(struct printbuf *out, struct bch_sb *sb,
			   struct bch_sb_field *f)
{
	unsigned type = le32_to_cpu(f->type);

	if (type < BCH_SB_FIELD_NR)
		prt_printf(out, "%s", bch2_sb_fields[type]);
	else
		prt_printf(out, "(unknown field %u)", type);

	prt_printf(out, " (size %zu):", vstruct_bytes(f));
	prt_newline(out);

	__bch2_sb_field_to_text(out, sb, f);
}

void bch2_sb_layout_to_text(struct printbuf *out, struct bch_sb_layout *l)
{
	unsigned i;

	prt_printf(out, "Type:                    %u", l->layout_type);
	prt_newline(out);

	prt_str(out, "Superblock max size:     ");
	prt_units_u64(out, 512 << l->sb_max_size_bits);
	prt_newline(out);

	prt_printf(out, "Nr superblocks:          %u", l->nr_superblocks);
	prt_newline(out);

	prt_str(out, "Offsets:                 ");
	for (i = 0; i < l->nr_superblocks; i++) {
		if (i)
			prt_str(out, ", ");
		prt_printf(out, "%llu", le64_to_cpu(l->sb_offset[i]));
	}
	prt_newline(out);
}

void bch2_sb_to_text(struct printbuf *out, struct bch_sb *sb,
		     bool print_layout, unsigned fields)
{
	u64 fields_have = 0;
	unsigned nr_devices = 0;

	if (!out->nr_tabstops)
		printbuf_tabstop_push(out, 44);

	for (int i = 0; i < sb->nr_devices; i++)
		nr_devices += bch2_dev_exists(sb, i);

	prt_printf(out, "External UUID:");
	prt_tab(out);
	pr_uuid(out, sb->user_uuid.b);
	prt_newline(out);

	prt_printf(out, "Internal UUID:");
	prt_tab(out);
	pr_uuid(out, sb->uuid.b);
	prt_newline(out);

	prt_printf(out, "Magic number:");
	prt_tab(out);
	pr_uuid(out, sb->magic.b);
	prt_newline(out);

	prt_str(out, "Device index:");
	prt_tab(out);
	prt_printf(out, "%u", sb->dev_idx);
	prt_newline(out);

	prt_str(out, "Label:");
	prt_tab(out);
	prt_printf(out, "%.*s", (int) sizeof(sb->label), sb->label);
	prt_newline(out);

	prt_str(out, "Version:");
	prt_tab(out);
	bch2_version_to_text(out, le16_to_cpu(sb->version));
	prt_newline(out);

	prt_str(out, "Version upgrade complete:");
	prt_tab(out);
	bch2_version_to_text(out, BCH_SB_VERSION_UPGRADE_COMPLETE(sb));
	prt_newline(out);

	prt_printf(out, "Oldest version on disk:");
	prt_tab(out);
	bch2_version_to_text(out, le16_to_cpu(sb->version_min));
	prt_newline(out);

	prt_printf(out, "Created:");
	prt_tab(out);
	if (sb->time_base_lo)
		bch2_prt_datetime(out, div_u64(le64_to_cpu(sb->time_base_lo), NSEC_PER_SEC));
	else
		prt_printf(out, "(not set)");
	prt_newline(out);

	prt_printf(out, "Sequence number:");
	prt_tab(out);
	prt_printf(out, "%llu", le64_to_cpu(sb->seq));
	prt_newline(out);

	prt_printf(out, "Time of last write:");
	prt_tab(out);
	bch2_prt_datetime(out, le64_to_cpu(sb->write_time));
	prt_newline(out);

	prt_printf(out, "Superblock size:");
	prt_tab(out);
	prt_units_u64(out, vstruct_bytes(sb));
	prt_str(out, "/");
	prt_units_u64(out, 512ULL << sb->layout.sb_max_size_bits);
	prt_newline(out);

	prt_printf(out, "Clean:");
	prt_tab(out);
	prt_printf(out, "%llu", BCH_SB_CLEAN(sb));
	prt_newline(out);

	prt_printf(out, "Devices:");
	prt_tab(out);
	prt_printf(out, "%u", nr_devices);
	prt_newline(out);

	prt_printf(out, "Sections:");
	vstruct_for_each(sb, f)
		fields_have |= 1 << le32_to_cpu(f->type);
	prt_tab(out);
	prt_bitflags(out, bch2_sb_fields, fields_have);
	prt_newline(out);

	prt_printf(out, "Features:");
	prt_tab(out);
	prt_bitflags(out, bch2_sb_features, le64_to_cpu(sb->features[0]));
	prt_newline(out);

	prt_printf(out, "Compat features:");
	prt_tab(out);
	prt_bitflags(out, bch2_sb_compat, le64_to_cpu(sb->compat[0]));
	prt_newline(out);

	prt_newline(out);
	prt_printf(out, "Options:");
	prt_newline(out);
	printbuf_indent_add(out, 2);
	{
		enum bch_opt_id id;

		for (id = 0; id < bch2_opts_nr; id++) {
			const struct bch_option *opt = bch2_opt_table + id;

			if (opt->get_sb != BCH2_NO_SB_OPT) {
				u64 v = bch2_opt_from_sb(sb, id);

				prt_printf(out, "%s:", opt->attr.name);
				prt_tab(out);
				bch2_opt_to_text(out, NULL, sb, opt, v,
						 OPT_HUMAN_READABLE|OPT_SHOW_FULL_LIST);
				prt_newline(out);
			}
		}
	}

	printbuf_indent_sub(out, 2);

	if (print_layout) {
		prt_newline(out);
		prt_printf(out, "layout:");
		prt_newline(out);
		printbuf_indent_add(out, 2);
		bch2_sb_layout_to_text(out, &sb->layout);
		printbuf_indent_sub(out, 2);
	}

	vstruct_for_each(sb, f)
		if (fields & (1 << le32_to_cpu(f->type))) {
			prt_newline(out);
			bch2_sb_field_to_text(out, sb, f);
		}
}<|MERGE_RESOLUTION|>--- conflicted
+++ resolved
@@ -143,11 +143,7 @@
 {
 	kfree(sb->bio);
 	if (!IS_ERR_OR_NULL(sb->s_bdev_file))
-<<<<<<< HEAD
-		fput(sb->s_bdev_file);
-=======
 		bdev_fput(sb->s_bdev_file);
->>>>>>> 7e0c4332
 	kfree(sb->holder);
 	kfree(sb->sb_name);
 
