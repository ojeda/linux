/* SPDX-License-Identifier: GPL-2.0 */
#ifndef _BCACHEFS_ERROR_H
#define _BCACHEFS_ERROR_H

#include <linux/list.h>
#include <linux/printk.h>
#include "sb-errors.h"

struct bch_dev;
struct bch_fs;
struct work_struct;

/*
 * XXX: separate out errors that indicate on disk data is inconsistent, and flag
 * superblock as such
 */

/* Error messages: */

/*
 * Inconsistency errors: The on disk data is inconsistent. If these occur during
 * initial recovery, they don't indicate a bug in the running code - we walk all
 * the metadata before modifying anything. If they occur at runtime, they
 * indicate either a bug in the running code or (less likely) data is being
 * silently corrupted under us.
 *
 * XXX: audit all inconsistent errors and make sure they're all recoverable, in
 * BCH_ON_ERROR_CONTINUE mode
 */

bool bch2_inconsistent_error(struct bch_fs *);

int bch2_topology_error(struct bch_fs *);
<<<<<<< HEAD
=======

#define bch2_fs_topology_error(c, ...)					\
({									\
	bch_err(c, "btree topology error: " __VA_ARGS__);		\
	bch2_topology_error(c);						\
})
>>>>>>> 7e0c4332

#define bch2_fs_inconsistent(c, ...)					\
({									\
	bch_err(c, __VA_ARGS__);					\
	bch2_inconsistent_error(c);					\
})

#define bch2_fs_inconsistent_on(cond, c, ...)				\
({									\
	bool _ret = unlikely(!!(cond));					\
									\
	if (_ret)							\
		bch2_fs_inconsistent(c, __VA_ARGS__);			\
	_ret;								\
})

/*
 * Later we might want to mark only the particular device inconsistent, not the
 * entire filesystem:
 */

#define bch2_dev_inconsistent(ca, ...)					\
do {									\
	bch_err(ca, __VA_ARGS__);					\
	bch2_inconsistent_error((ca)->fs);				\
} while (0)

#define bch2_dev_inconsistent_on(cond, ca, ...)				\
({									\
	bool _ret = unlikely(!!(cond));					\
									\
	if (_ret)							\
		bch2_dev_inconsistent(ca, __VA_ARGS__);			\
	_ret;								\
})

/*
 * When a transaction update discovers or is causing a fs inconsistency, it's
 * helpful to also dump the pending updates:
 */
#define bch2_trans_inconsistent(trans, ...)				\
({									\
	bch_err(trans->c, __VA_ARGS__);					\
	bch2_dump_trans_updates(trans);					\
	bch2_inconsistent_error(trans->c);				\
})

#define bch2_trans_inconsistent_on(cond, trans, ...)			\
({									\
	bool _ret = unlikely(!!(cond));					\
									\
	if (_ret)							\
		bch2_trans_inconsistent(trans, __VA_ARGS__);		\
	_ret;								\
})

/*
 * Fsck errors: inconsistency errors we detect at mount time, and should ideally
 * be able to repair:
 */

struct fsck_err_state {
	struct list_head	list;
	const char		*fmt;
	u64			nr;
	bool			ratelimited;
	int			ret;
	int			fix;
	char			*last_msg;
};

enum bch_fsck_flags {
	FSCK_CAN_FIX		= 1 << 0,
	FSCK_CAN_IGNORE		= 1 << 1,
	FSCK_NEED_FSCK		= 1 << 2,
	FSCK_NO_RATELIMIT	= 1 << 3,
};

#define fsck_err_count(_c, _err)	bch2_sb_err_count(_c, BCH_FSCK_ERR_##_err)

__printf(4, 5) __cold
int bch2_fsck_err(struct bch_fs *,
		  enum bch_fsck_flags,
		  enum bch_sb_error_id,
		  const char *, ...);
void bch2_flush_fsck_errs(struct bch_fs *);

#define __fsck_err(c, _flags, _err_type, ...)				\
({									\
	int _ret = bch2_fsck_err(c, _flags, BCH_FSCK_ERR_##_err_type,	\
				 __VA_ARGS__);				\
									\
	if (_ret != -BCH_ERR_fsck_fix &&				\
	    _ret != -BCH_ERR_fsck_ignore) {				\
		ret = _ret;						\
		goto fsck_err;						\
	}								\
									\
	_ret == -BCH_ERR_fsck_fix;					\
})

/* These macros return true if error should be fixed: */

/* XXX: mark in superblock that filesystem contains errors, if we ignore: */

#define __fsck_err_on(cond, c, _flags, _err_type, ...)			\
	(unlikely(cond) ? __fsck_err(c, _flags, _err_type, __VA_ARGS__) : false)

#define need_fsck_err_on(cond, c, _err_type, ...)				\
	__fsck_err_on(cond, c, FSCK_CAN_IGNORE|FSCK_NEED_FSCK, _err_type, __VA_ARGS__)

#define need_fsck_err(c, _err_type, ...)				\
	__fsck_err(c, FSCK_CAN_IGNORE|FSCK_NEED_FSCK, _err_type, __VA_ARGS__)

#define mustfix_fsck_err(c, _err_type, ...)				\
	__fsck_err(c, FSCK_CAN_FIX, _err_type, __VA_ARGS__)

#define mustfix_fsck_err_on(cond, c, _err_type, ...)			\
	__fsck_err_on(cond, c, FSCK_CAN_FIX, _err_type, __VA_ARGS__)

#define fsck_err(c, _err_type, ...)					\
	__fsck_err(c, FSCK_CAN_FIX|FSCK_CAN_IGNORE, _err_type, __VA_ARGS__)

#define fsck_err_on(cond, c, _err_type, ...)				\
	__fsck_err_on(cond, c, FSCK_CAN_FIX|FSCK_CAN_IGNORE, _err_type, __VA_ARGS__)

__printf(4, 0)
static inline void bch2_bkey_fsck_err(struct bch_fs *c,
				     struct printbuf *err_msg,
				     enum bch_sb_error_id err_type,
				     const char *fmt, ...)
{
	va_list args;

	va_start(args, fmt);
	prt_vprintf(err_msg, fmt, args);
	va_end(args);
}

#define bkey_fsck_err(c, _err_msg, _err_type, ...)			\
do {									\
	prt_printf(_err_msg, __VA_ARGS__);				\
	bch2_sb_error_count(c, BCH_FSCK_ERR_##_err_type);		\
	ret = -BCH_ERR_invalid_bkey;					\
	goto fsck_err;							\
} while (0)

#define bkey_fsck_err_on(cond, ...)					\
do {									\
	if (unlikely(cond))						\
		bkey_fsck_err(__VA_ARGS__);				\
} while (0)

/*
 * Fatal errors: these don't indicate a bug, but we can't continue running in RW
 * mode - pretty much just due to metadata IO errors:
 */

void bch2_fatal_error(struct bch_fs *);

#define bch2_fs_fatal_error(c, _msg, ...)				\
do {									\
	bch_err(c, "%s(): fatal error " _msg, __func__, ##__VA_ARGS__);	\
	bch2_fatal_error(c);						\
} while (0)

#define bch2_fs_fatal_err_on(cond, c, ...)				\
({									\
	bool _ret = unlikely(!!(cond));					\
									\
	if (_ret)							\
		bch2_fs_fatal_error(c, __VA_ARGS__);			\
	_ret;								\
})

/*
 * IO errors: either recoverable metadata IO (because we have replicas), or data
 * IO - we need to log it and print out a message, but we don't (necessarily)
 * want to shut down the fs:
 */

void bch2_io_error_work(struct work_struct *);

/* Does the error handling without logging a message */
void bch2_io_error(struct bch_dev *, enum bch_member_error_type);

#define bch2_dev_io_err_on(cond, ca, _type, ...)			\
({									\
	bool _ret = (cond);						\
									\
	if (_ret) {							\
		bch_err_dev_ratelimited(ca, __VA_ARGS__);		\
		bch2_io_error(ca, _type);				\
	}								\
	_ret;								\
})

#define bch2_dev_inum_io_err_on(cond, ca, _type, ...)			\
({									\
	bool _ret = (cond);						\
									\
	if (_ret) {							\
		bch_err_inum_offset_ratelimited(ca, __VA_ARGS__);	\
		bch2_io_error(ca, _type);				\
	}								\
	_ret;								\
})

#endif /* _BCACHEFS_ERROR_H */<|MERGE_RESOLUTION|>--- conflicted
+++ resolved
@@ -31,15 +31,12 @@
 bool bch2_inconsistent_error(struct bch_fs *);
 
 int bch2_topology_error(struct bch_fs *);
-<<<<<<< HEAD
-=======
 
 #define bch2_fs_topology_error(c, ...)					\
 ({									\
 	bch_err(c, "btree topology error: " __VA_ARGS__);		\
 	bch2_topology_error(c);						\
 })
->>>>>>> 7e0c4332
 
 #define bch2_fs_inconsistent(c, ...)					\
 ({									\
