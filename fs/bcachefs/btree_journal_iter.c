// SPDX-License-Identifier: GPL-2.0

#include "bcachefs.h"
#include "bkey_buf.h"
#include "bset.h"
#include "btree_cache.h"
#include "btree_journal_iter.h"
#include "journal_io.h"

#include <linux/sort.h>

/*
 * For managing keys we read from the journal: until journal replay works normal
 * btree lookups need to be able to find and return keys from the journal where
 * they overwrite what's in the btree, so we have a special iterator and
 * operations for the regular btree iter code to use:
 */

static int __journal_key_cmp(enum btree_id	l_btree_id,
			     unsigned		l_level,
			     struct bpos	l_pos,
			     const struct journal_key *r)
{
	return (cmp_int(l_btree_id,	r->btree_id) ?:
		cmp_int(l_level,	r->level) ?:
		bpos_cmp(l_pos,	r->k->k.p));
}

static int journal_key_cmp(const struct journal_key *l, const struct journal_key *r)
{
	return __journal_key_cmp(l->btree_id, l->level, l->k->k.p, r);
}

static inline size_t idx_to_pos(struct journal_keys *keys, size_t idx)
{
	size_t gap_size = keys->size - keys->nr;

	if (idx >= keys->gap)
		idx += gap_size;
	return idx;
}

static inline struct journal_key *idx_to_key(struct journal_keys *keys, size_t idx)
{
	return keys->data + idx_to_pos(keys, idx);
}

static size_t __bch2_journal_key_search(struct journal_keys *keys,
					enum btree_id id, unsigned level,
					struct bpos pos)
{
	size_t l = 0, r = keys->nr, m;

	while (l < r) {
		m = l + ((r - l) >> 1);
		if (__journal_key_cmp(id, level, pos, idx_to_key(keys, m)) > 0)
			l = m + 1;
		else
			r = m;
	}

	BUG_ON(l < keys->nr &&
	       __journal_key_cmp(id, level, pos, idx_to_key(keys, l)) > 0);

	BUG_ON(l &&
	       __journal_key_cmp(id, level, pos, idx_to_key(keys, l - 1)) <= 0);

	return l;
}

static size_t bch2_journal_key_search(struct journal_keys *keys,
				      enum btree_id id, unsigned level,
				      struct bpos pos)
{
	return idx_to_pos(keys, __bch2_journal_key_search(keys, id, level, pos));
}

/* Returns first non-overwritten key >= search key: */
struct bkey_i *bch2_journal_keys_peek_upto(struct bch_fs *c, enum btree_id btree_id,
					   unsigned level, struct bpos pos,
					   struct bpos end_pos, size_t *idx)
{
	struct journal_keys *keys = &c->journal_keys;
	unsigned iters = 0;
	struct journal_key *k;

	BUG_ON(*idx > keys->nr);
search:
	if (!*idx)
		*idx = __bch2_journal_key_search(keys, btree_id, level, pos);

	while (*idx &&
	       __journal_key_cmp(btree_id, level, end_pos, idx_to_key(keys, *idx - 1)) <= 0) {
		--(*idx);
		iters++;
		if (iters == 10) {
			*idx = 0;
			goto search;
		}
	}

	while ((k = *idx < keys->nr ? idx_to_key(keys, *idx) : NULL)) {
		if (__journal_key_cmp(btree_id, level, end_pos, k) < 0)
			return NULL;

		if (k->overwritten) {
			(*idx)++;
			continue;
		}

		if (__journal_key_cmp(btree_id, level, pos, k) <= 0)
			return k->k;

		(*idx)++;
		iters++;
		if (iters == 10) {
			*idx = 0;
			goto search;
		}
	}

	return NULL;
}

struct bkey_i *bch2_journal_keys_peek_slot(struct bch_fs *c, enum btree_id btree_id,
					   unsigned level, struct bpos pos)
{
	size_t idx = 0;

	return bch2_journal_keys_peek_upto(c, btree_id, level, pos, pos, &idx);
}

static void journal_iters_fix(struct bch_fs *c)
{
	struct journal_keys *keys = &c->journal_keys;
	/* The key we just inserted is immediately before the gap: */
	size_t gap_end = keys->gap + (keys->size - keys->nr);
	struct btree_and_journal_iter *iter;

	/*
	 * If an iterator points one after the key we just inserted, decrement
	 * the iterator so it points at the key we just inserted - if the
	 * decrement was unnecessary, bch2_btree_and_journal_iter_peek() will
	 * handle that:
	 */
	list_for_each_entry(iter, &c->journal_iters, journal.list)
		if (iter->journal.idx == gap_end)
			iter->journal.idx = keys->gap - 1;
}

static void journal_iters_move_gap(struct bch_fs *c, size_t old_gap, size_t new_gap)
{
	struct journal_keys *keys = &c->journal_keys;
	struct journal_iter *iter;
	size_t gap_size = keys->size - keys->nr;

	list_for_each_entry(iter, &c->journal_iters, list) {
		if (iter->idx > old_gap)
			iter->idx -= gap_size;
		if (iter->idx >= new_gap)
			iter->idx += gap_size;
	}
}

int bch2_journal_key_insert_take(struct bch_fs *c, enum btree_id id,
				 unsigned level, struct bkey_i *k)
{
	struct journal_key n = {
		.btree_id	= id,
		.level		= level,
		.k		= k,
		.allocated	= true,
		/*
		 * Ensure these keys are done last by journal replay, to unblock
		 * journal reclaim:
		 */
		.journal_seq	= U32_MAX,
	};
	struct journal_keys *keys = &c->journal_keys;
	size_t idx = bch2_journal_key_search(keys, id, level, k->k.p);

	BUG_ON(test_bit(BCH_FS_rw, &c->flags));

	if (idx < keys->size &&
	    journal_key_cmp(&n, &keys->data[idx]) == 0) {
		if (keys->data[idx].allocated)
			kfree(keys->data[idx].k);
		keys->data[idx] = n;
		return 0;
	}

	if (idx > keys->gap)
		idx -= keys->size - keys->nr;

	if (keys->nr == keys->size) {
		struct journal_keys new_keys = {
			.nr			= keys->nr,
			.size			= max_t(size_t, keys->size, 8) * 2,
		};

		new_keys.data = kvmalloc_array(new_keys.size, sizeof(new_keys.data[0]), GFP_KERNEL);
		if (!new_keys.data) {
			bch_err(c, "%s: error allocating new key array (size %zu)",
				__func__, new_keys.size);
			return -BCH_ERR_ENOMEM_journal_key_insert;
		}

		/* Since @keys was full, there was no gap: */
		memcpy(new_keys.data, keys->data, sizeof(keys->data[0]) * keys->nr);
		kvfree(keys->data);
		keys->data	= new_keys.data;
		keys->nr	= new_keys.nr;
		keys->size	= new_keys.size;

		/* And now the gap is at the end: */
		keys->gap	= keys->nr;
	}

	journal_iters_move_gap(c, keys->gap, idx);

	move_gap(keys, idx);

	keys->nr++;
	keys->data[keys->gap++] = n;

	journal_iters_fix(c);

	return 0;
}

/*
 * Can only be used from the recovery thread while we're still RO - can't be
 * used once we've got RW, as journal_keys is at that point used by multiple
 * threads:
 */
int bch2_journal_key_insert(struct bch_fs *c, enum btree_id id,
			    unsigned level, struct bkey_i *k)
{
	struct bkey_i *n;
	int ret;

	n = kmalloc(bkey_bytes(&k->k), GFP_KERNEL);
	if (!n)
		return -BCH_ERR_ENOMEM_journal_key_insert;

	bkey_copy(n, k);
	ret = bch2_journal_key_insert_take(c, id, level, n);
	if (ret)
		kfree(n);
	return ret;
}

int bch2_journal_key_delete(struct bch_fs *c, enum btree_id id,
			    unsigned level, struct bpos pos)
{
	struct bkey_i whiteout;

	bkey_init(&whiteout.k);
	whiteout.k.p = pos;

	return bch2_journal_key_insert(c, id, level, &whiteout);
}

bool bch2_key_deleted_in_journal(struct btree_trans *trans, enum btree_id btree,
				 unsigned level, struct bpos pos)
{
	struct journal_keys *keys = &trans->c->journal_keys;
	size_t idx = bch2_journal_key_search(keys, btree, level, pos);

	if (!trans->journal_replay_not_finished)
		return false;

	return (idx < keys->size &&
		keys->data[idx].btree_id	== btree &&
		keys->data[idx].level		== level &&
		bpos_eq(keys->data[idx].k->k.p, pos) &&
		bkey_deleted(&keys->data[idx].k->k));
}

void bch2_journal_key_overwritten(struct bch_fs *c, enum btree_id btree,
				  unsigned level, struct bpos pos)
{
	struct journal_keys *keys = &c->journal_keys;
	size_t idx = bch2_journal_key_search(keys, btree, level, pos);

	if (idx < keys->size &&
	    keys->data[idx].btree_id	== btree &&
	    keys->data[idx].level	== level &&
	    bpos_eq(keys->data[idx].k->k.p, pos))
		keys->data[idx].overwritten = true;
}

static void bch2_journal_iter_advance(struct journal_iter *iter)
{
	if (iter->idx < iter->keys->size) {
		iter->idx++;
		if (iter->idx == iter->keys->gap)
			iter->idx += iter->keys->size - iter->keys->nr;
	}
}

static struct bkey_s_c bch2_journal_iter_peek(struct journal_iter *iter)
{
	struct journal_key *k = iter->keys->data + iter->idx;

	while (k < iter->keys->data + iter->keys->size &&
	       k->btree_id	== iter->btree_id &&
	       k->level		== iter->level) {
		if (!k->overwritten)
			return bkey_i_to_s_c(k->k);

		bch2_journal_iter_advance(iter);
		k = iter->keys->data + iter->idx;
	}

	return bkey_s_c_null;
}

static void bch2_journal_iter_exit(struct journal_iter *iter)
{
	list_del(&iter->list);
}

static void bch2_journal_iter_init(struct bch_fs *c,
				   struct journal_iter *iter,
				   enum btree_id id, unsigned level,
				   struct bpos pos)
{
	iter->btree_id	= id;
	iter->level	= level;
	iter->keys	= &c->journal_keys;
	iter->idx	= bch2_journal_key_search(&c->journal_keys, id, level, pos);
}

static struct bkey_s_c bch2_journal_iter_peek_btree(struct btree_and_journal_iter *iter)
{
	return bch2_btree_node_iter_peek_unpack(&iter->node_iter,
						iter->b, &iter->unpacked);
}

static void bch2_journal_iter_advance_btree(struct btree_and_journal_iter *iter)
{
	bch2_btree_node_iter_advance(&iter->node_iter, iter->b);
}

void bch2_btree_and_journal_iter_advance(struct btree_and_journal_iter *iter)
{
	if (bpos_eq(iter->pos, SPOS_MAX))
		iter->at_end = true;
	else
		iter->pos = bpos_successor(iter->pos);
}

static void btree_and_journal_iter_prefetch(struct btree_and_journal_iter *_iter)
{
	struct btree_and_journal_iter iter = *_iter;
	struct bch_fs *c = iter.trans->c;
	unsigned level = iter.journal.level;
	struct bkey_buf tmp;
	unsigned nr = test_bit(BCH_FS_started, &c->flags)
		? (level > 1 ? 0 :  2)
		: (level > 1 ? 1 : 16);

	iter.prefetch = false;
	bch2_bkey_buf_init(&tmp);

	while (nr--) {
		bch2_btree_and_journal_iter_advance(&iter);
		struct bkey_s_c k = bch2_btree_and_journal_iter_peek(&iter);
		if (!k.k)
			break;

		bch2_bkey_buf_reassemble(&tmp, c, k);
		bch2_btree_node_prefetch(iter.trans, NULL, tmp.k, iter.journal.btree_id, level - 1);
	}

	bch2_bkey_buf_exit(&tmp, c);
}

struct bkey_s_c bch2_btree_and_journal_iter_peek(struct btree_and_journal_iter *iter)
{
<<<<<<< HEAD
	struct bkey_s_c btree_k, journal_k, ret;
=======
	struct bkey_s_c btree_k, journal_k = bkey_s_c_null, ret;
>>>>>>> 7e0c4332

	if (iter->prefetch && iter->journal.level)
		btree_and_journal_iter_prefetch(iter);
again:
	if (iter->at_end)
		return bkey_s_c_null;

	while ((btree_k = bch2_journal_iter_peek_btree(iter)).k &&
	       bpos_lt(btree_k.k->p, iter->pos))
		bch2_journal_iter_advance_btree(iter);

	if (iter->trans->journal_replay_not_finished)
		while ((journal_k = bch2_journal_iter_peek(&iter->journal)).k &&
		       bpos_lt(journal_k.k->p, iter->pos))
			bch2_journal_iter_advance(&iter->journal);

	ret = journal_k.k &&
		(!btree_k.k || bpos_le(journal_k.k->p, btree_k.k->p))
		? journal_k
		: btree_k;

	if (ret.k && iter->b && bpos_gt(ret.k->p, iter->b->data->max_key))
		ret = bkey_s_c_null;

	if (ret.k) {
		iter->pos = ret.k->p;
		if (bkey_deleted(ret.k)) {
			bch2_btree_and_journal_iter_advance(iter);
			goto again;
		}
	} else {
		iter->pos = SPOS_MAX;
		iter->at_end = true;
	}

	return ret;
}

void bch2_btree_and_journal_iter_exit(struct btree_and_journal_iter *iter)
{
	bch2_journal_iter_exit(&iter->journal);
}

void __bch2_btree_and_journal_iter_init_node_iter(struct btree_trans *trans,
						  struct btree_and_journal_iter *iter,
						  struct btree *b,
						  struct btree_node_iter node_iter,
						  struct bpos pos)
{
	memset(iter, 0, sizeof(*iter));

	iter->trans = trans;
	iter->b = b;
	iter->node_iter = node_iter;
	bch2_journal_iter_init(trans->c, &iter->journal, b->c.btree_id, b->c.level, pos);
	INIT_LIST_HEAD(&iter->journal.list);
	iter->pos = b->data->min_key;
	iter->at_end = false;
}

/*
 * this version is used by btree_gc before filesystem has gone RW and
 * multithreaded, so uses the journal_iters list:
 */
void bch2_btree_and_journal_iter_init_node_iter(struct btree_trans *trans,
						struct btree_and_journal_iter *iter,
						struct btree *b)
{
	struct btree_node_iter node_iter;

	bch2_btree_node_iter_init_from_start(&node_iter, b);
	__bch2_btree_and_journal_iter_init_node_iter(trans, iter, b, node_iter, b->data->min_key);
<<<<<<< HEAD
	list_add(&iter->journal.list, &trans->c->journal_iters);
=======
	if (trans->journal_replay_not_finished &&
	    !test_bit(BCH_FS_may_go_rw, &trans->c->flags))
		list_add(&iter->journal.list, &trans->c->journal_iters);
>>>>>>> 7e0c4332
}

/* sort and dedup all keys in the journal: */

void bch2_journal_entries_free(struct bch_fs *c)
{
	struct journal_replay **i;
	struct genradix_iter iter;

	genradix_for_each(&c->journal_entries, iter, i)
		kvfree(*i);
	genradix_free(&c->journal_entries);
}

/*
 * When keys compare equal, oldest compares first:
 */
static int journal_sort_key_cmp(const void *_l, const void *_r)
{
	const struct journal_key *l = _l;
	const struct journal_key *r = _r;

	return  journal_key_cmp(l, r) ?:
		cmp_int(l->journal_seq, r->journal_seq) ?:
		cmp_int(l->journal_offset, r->journal_offset);
}

void bch2_journal_keys_put(struct bch_fs *c)
{
	struct journal_keys *keys = &c->journal_keys;

	BUG_ON(atomic_read(&keys->ref) <= 0);

	if (!atomic_dec_and_test(&keys->ref))
		return;

	move_gap(keys, keys->nr);

	darray_for_each(*keys, i)
		if (i->allocated)
			kfree(i->k);

	kvfree(keys->data);
	keys->data = NULL;
	keys->nr = keys->gap = keys->size = 0;

	bch2_journal_entries_free(c);
}

static void __journal_keys_sort(struct journal_keys *keys)
{
	sort(keys->data, keys->nr, sizeof(keys->data[0]), journal_sort_key_cmp, NULL);

	struct journal_key *dst = keys->data;

	darray_for_each(*keys, src) {
		if (src + 1 < &darray_top(*keys) &&
		    !journal_key_cmp(src, src + 1))
			continue;

		*dst++ = *src;
	}

	keys->nr = dst - keys->data;
}

int bch2_journal_keys_sort(struct bch_fs *c)
{
	struct genradix_iter iter;
	struct journal_replay *i, **_i;
	struct journal_keys *keys = &c->journal_keys;
	size_t nr_read = 0;

	genradix_for_each(&c->journal_entries, iter, _i) {
		i = *_i;

		if (journal_replay_ignore(i))
			continue;

		cond_resched();

		for_each_jset_key(k, entry, &i->j) {
			struct journal_key n = (struct journal_key) {
				.btree_id	= entry->btree_id,
				.level		= entry->level,
				.k		= k,
				.journal_seq	= le64_to_cpu(i->j.seq),
				.journal_offset	= k->_data - i->j._data,
			};

			if (darray_push(keys, n)) {
				__journal_keys_sort(keys);

				if (keys->nr * 8 > keys->size * 7) {
					bch_err(c, "Too many journal keys for slowpath; have %zu compacted, buf size %zu, processed %zu keys at seq %llu",
						keys->nr, keys->size, nr_read, le64_to_cpu(i->j.seq));
					return -BCH_ERR_ENOMEM_journal_keys_sort;
				}

				BUG_ON(darray_push(keys, n));
			}

			nr_read++;
		}
	}

	__journal_keys_sort(keys);
	keys->gap = keys->nr;

	bch_verbose(c, "Journal keys: %zu read, %zu after sorting and compacting", nr_read, keys->nr);
	return 0;
}

void bch2_shoot_down_journal_keys(struct bch_fs *c, enum btree_id btree,
				  unsigned level_min, unsigned level_max,
				  struct bpos start, struct bpos end)
{
	struct journal_keys *keys = &c->journal_keys;
	size_t dst = 0;

	move_gap(keys, keys->nr);

	darray_for_each(*keys, i)
		if (!(i->btree_id == btree &&
		      i->level >= level_min &&
		      i->level <= level_max &&
		      bpos_ge(i->k->k.p, start) &&
		      bpos_le(i->k->k.p, end)))
			keys->data[dst++] = *i;
	keys->nr = keys->gap = dst;
}<|MERGE_RESOLUTION|>--- conflicted
+++ resolved
@@ -379,11 +379,7 @@
 
 struct bkey_s_c bch2_btree_and_journal_iter_peek(struct btree_and_journal_iter *iter)
 {
-<<<<<<< HEAD
-	struct bkey_s_c btree_k, journal_k, ret;
-=======
 	struct bkey_s_c btree_k, journal_k = bkey_s_c_null, ret;
->>>>>>> 7e0c4332
 
 	if (iter->prefetch && iter->journal.level)
 		btree_and_journal_iter_prefetch(iter);
@@ -456,13 +452,9 @@
 
 	bch2_btree_node_iter_init_from_start(&node_iter, b);
 	__bch2_btree_and_journal_iter_init_node_iter(trans, iter, b, node_iter, b->data->min_key);
-<<<<<<< HEAD
-	list_add(&iter->journal.list, &trans->c->journal_iters);
-=======
 	if (trans->journal_replay_not_finished &&
 	    !test_bit(BCH_FS_may_go_rw, &trans->c->flags))
 		list_add(&iter->journal.list, &trans->c->journal_iters);
->>>>>>> 7e0c4332
 }
 
 /* sort and dedup all keys in the journal: */
