--- conflicted
+++ resolved
@@ -252,12 +252,8 @@
 	x(BCH_ERR_nopromote,		nopromote_in_flight)			\
 	x(BCH_ERR_nopromote,		nopromote_no_writes)			\
 	x(BCH_ERR_nopromote,		nopromote_enomem)			\
-<<<<<<< HEAD
-	x(0,				need_inode_lock)
-=======
 	x(0,				need_inode_lock)			\
 	x(0,				invalid_snapshot_node)
->>>>>>> 7e0c4332
 
 enum bch_errcode {
 	BCH_ERR_START		= 2048,
