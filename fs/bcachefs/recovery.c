--- conflicted
+++ resolved
@@ -62,8 +62,7 @@
 }
 
 /* for -o reconstruct_alloc: */
-<<<<<<< HEAD
-static void do_reconstruct_alloc(struct bch_fs *c)
+static void bch2_reconstruct_alloc(struct bch_fs *c)
 {
 	bch2_journal_log_msg(c, "dropping alloc info");
 	bch_info(c, "dropping and reconstructing all alloc info");
@@ -98,51 +97,6 @@
 
 	c->recovery_passes_explicit |= bch2_recovery_passes_from_stable(le64_to_cpu(ext->recovery_passes_required[0]));
 
-	struct journal_keys *keys = &c->journal_keys;
-	size_t src, dst;
-
-	move_gap(keys, keys->nr);
-
-	for (src = 0, dst = 0; src < keys->nr; src++)
-		if (!btree_id_is_alloc(keys->data[src].btree_id))
-			keys->data[dst++] = keys->data[src];
-	keys->nr = keys->gap = dst;
-=======
-static void bch2_reconstruct_alloc(struct bch_fs *c)
-{
-	bch2_journal_log_msg(c, "dropping alloc info");
-	bch_info(c, "dropping and reconstructing all alloc info");
-
-	mutex_lock(&c->sb_lock);
-	struct bch_sb_field_ext *ext = bch2_sb_field_get(c->disk_sb.sb, ext);
-
-	__set_bit_le64(BCH_RECOVERY_PASS_STABLE_check_allocations, ext->recovery_passes_required);
-	__set_bit_le64(BCH_RECOVERY_PASS_STABLE_check_alloc_info, ext->recovery_passes_required);
-	__set_bit_le64(BCH_RECOVERY_PASS_STABLE_check_lrus, ext->recovery_passes_required);
-	__set_bit_le64(BCH_RECOVERY_PASS_STABLE_check_extents_to_backpointers, ext->recovery_passes_required);
-	__set_bit_le64(BCH_RECOVERY_PASS_STABLE_check_alloc_to_lru_refs, ext->recovery_passes_required);
-
-	__set_bit_le64(BCH_FSCK_ERR_ptr_to_missing_alloc_key, ext->errors_silent);
-	__set_bit_le64(BCH_FSCK_ERR_ptr_gen_newer_than_bucket_gen, ext->errors_silent);
-	__set_bit_le64(BCH_FSCK_ERR_stale_dirty_ptr, ext->errors_silent);
-	__set_bit_le64(BCH_FSCK_ERR_alloc_key_data_type_wrong, ext->errors_silent);
-	__set_bit_le64(BCH_FSCK_ERR_alloc_key_gen_wrong, ext->errors_silent);
-	__set_bit_le64(BCH_FSCK_ERR_alloc_key_dirty_sectors_wrong, ext->errors_silent);
-	__set_bit_le64(BCH_FSCK_ERR_alloc_key_stripe_wrong, ext->errors_silent);
-	__set_bit_le64(BCH_FSCK_ERR_alloc_key_stripe_redundancy_wrong, ext->errors_silent);
-	__set_bit_le64(BCH_FSCK_ERR_need_discard_key_wrong, ext->errors_silent);
-	__set_bit_le64(BCH_FSCK_ERR_freespace_key_wrong, ext->errors_silent);
-	__set_bit_le64(BCH_FSCK_ERR_bucket_gens_key_wrong, ext->errors_silent);
-	__set_bit_le64(BCH_FSCK_ERR_freespace_hole_missing, ext->errors_silent);
-	__set_bit_le64(BCH_FSCK_ERR_ptr_to_missing_backpointer, ext->errors_silent);
-	__set_bit_le64(BCH_FSCK_ERR_lru_entry_bad, ext->errors_silent);
-	c->sb.compat &= ~(1ULL << BCH_COMPAT_alloc_info);
-
-	bch2_write_super(c);
-	mutex_unlock(&c->sb_lock);
-
-	c->recovery_passes_explicit |= bch2_recovery_passes_from_stable(le64_to_cpu(ext->recovery_passes_required[0]));
-
 
 	bch2_shoot_down_journal_keys(c, BTREE_ID_alloc,
 				     0, BTREE_MAX_DEPTH, POS_MIN, SPOS_MAX);
@@ -154,7 +108,6 @@
 				     0, BTREE_MAX_DEPTH, POS_MIN, SPOS_MAX);
 	bch2_shoot_down_journal_keys(c, BTREE_ID_bucket_gens,
 				     0, BTREE_MAX_DEPTH, POS_MIN, SPOS_MAX);
->>>>>>> 7e0c4332
 }
 
 /*
@@ -275,8 +228,6 @@
 	darray_for_each(*keys, k) {
 		cond_resched();
 
-<<<<<<< HEAD
-=======
 		/*
 		 * k->allocated means the key wasn't read in from the journal,
 		 * rather it was from early repair code
@@ -284,7 +235,6 @@
 		if (k->allocated)
 			immediate_flush = true;
 
->>>>>>> 7e0c4332
 		/* Skip fastpath if we're low on space in the journal */
 		ret = c->journal.watermark ? -1 :
 			commit_do(trans, NULL, NULL,
@@ -551,153 +501,6 @@
 	return ret;
 }
 
-<<<<<<< HEAD
-static int bch2_initialize_subvolumes(struct bch_fs *c)
-{
-	struct bkey_i_snapshot_tree	root_tree;
-	struct bkey_i_snapshot		root_snapshot;
-	struct bkey_i_subvolume		root_volume;
-	int ret;
-
-	bkey_snapshot_tree_init(&root_tree.k_i);
-	root_tree.k.p.offset		= 1;
-	root_tree.v.master_subvol	= cpu_to_le32(1);
-	root_tree.v.root_snapshot	= cpu_to_le32(U32_MAX);
-
-	bkey_snapshot_init(&root_snapshot.k_i);
-	root_snapshot.k.p.offset = U32_MAX;
-	root_snapshot.v.flags	= 0;
-	root_snapshot.v.parent	= 0;
-	root_snapshot.v.subvol	= cpu_to_le32(BCACHEFS_ROOT_SUBVOL);
-	root_snapshot.v.tree	= cpu_to_le32(1);
-	SET_BCH_SNAPSHOT_SUBVOL(&root_snapshot.v, true);
-
-	bkey_subvolume_init(&root_volume.k_i);
-	root_volume.k.p.offset = BCACHEFS_ROOT_SUBVOL;
-	root_volume.v.flags	= 0;
-	root_volume.v.snapshot	= cpu_to_le32(U32_MAX);
-	root_volume.v.inode	= cpu_to_le64(BCACHEFS_ROOT_INO);
-
-	ret =   bch2_btree_insert(c, BTREE_ID_snapshot_trees,	&root_tree.k_i, NULL, 0) ?:
-		bch2_btree_insert(c, BTREE_ID_snapshots,	&root_snapshot.k_i, NULL, 0) ?:
-		bch2_btree_insert(c, BTREE_ID_subvolumes,	&root_volume.k_i, NULL, 0);
-	bch_err_fn(c, ret);
-	return ret;
-}
-
-static int __bch2_fs_upgrade_for_subvolumes(struct btree_trans *trans)
-{
-	struct btree_iter iter;
-	struct bkey_s_c k;
-	struct bch_inode_unpacked inode;
-	int ret;
-
-	k = bch2_bkey_get_iter(trans, &iter, BTREE_ID_inodes,
-			       SPOS(0, BCACHEFS_ROOT_INO, U32_MAX), 0);
-	ret = bkey_err(k);
-	if (ret)
-		return ret;
-
-	if (!bkey_is_inode(k.k)) {
-		bch_err(trans->c, "root inode not found");
-		ret = -BCH_ERR_ENOENT_inode;
-		goto err;
-	}
-
-	ret = bch2_inode_unpack(k, &inode);
-	BUG_ON(ret);
-
-	inode.bi_subvol = BCACHEFS_ROOT_SUBVOL;
-
-	ret = bch2_inode_write(trans, &iter, &inode);
-err:
-	bch2_trans_iter_exit(trans, &iter);
-	return ret;
-}
-
-/* set bi_subvol on root inode */
-noinline_for_stack
-static int bch2_fs_upgrade_for_subvolumes(struct bch_fs *c)
-{
-	int ret = bch2_trans_do(c, NULL, NULL, BCH_TRANS_COMMIT_lazy_rw,
-				__bch2_fs_upgrade_for_subvolumes(trans));
-	bch_err_fn(c, ret);
-	return ret;
-}
-
-const char * const bch2_recovery_passes[] = {
-#define x(_fn, ...)	#_fn,
-	BCH_RECOVERY_PASSES()
-#undef x
-	NULL
-};
-
-static int bch2_check_allocations(struct bch_fs *c)
-{
-	return bch2_gc(c, true, c->opts.norecovery);
-}
-
-static int bch2_set_may_go_rw(struct bch_fs *c)
-{
-	struct journal_keys *keys = &c->journal_keys;
-
-	/*
-	 * After we go RW, the journal keys buffer can't be modified (except for
-	 * setting journal_key->overwritten: it will be accessed by multiple
-	 * threads
-	 */
-	move_gap(keys, keys->nr);
-
-	set_bit(BCH_FS_may_go_rw, &c->flags);
-
-	if (keys->nr || c->opts.fsck || !c->sb.clean)
-		return bch2_fs_read_write_early(c);
-	return 0;
-}
-
-struct recovery_pass_fn {
-	int		(*fn)(struct bch_fs *);
-	unsigned	when;
-};
-
-static struct recovery_pass_fn recovery_pass_fns[] = {
-#define x(_fn, _id, _when)	{ .fn = bch2_##_fn, .when = _when },
-	BCH_RECOVERY_PASSES()
-#undef x
-};
-
-u64 bch2_recovery_passes_to_stable(u64 v)
-{
-	static const u8 map[] = {
-#define x(n, id, ...)	[BCH_RECOVERY_PASS_##n] = BCH_RECOVERY_PASS_STABLE_##n,
-	BCH_RECOVERY_PASSES()
-#undef x
-	};
-
-	u64 ret = 0;
-	for (unsigned i = 0; i < ARRAY_SIZE(map); i++)
-		if (v & BIT_ULL(i))
-			ret |= BIT_ULL(map[i]);
-	return ret;
-}
-
-u64 bch2_recovery_passes_from_stable(u64 v)
-{
-	static const u8 map[] = {
-#define x(n, id, ...)	[BCH_RECOVERY_PASS_STABLE_##n] = BCH_RECOVERY_PASS_##n,
-	BCH_RECOVERY_PASSES()
-#undef x
-	};
-
-	u64 ret = 0;
-	for (unsigned i = 0; i < ARRAY_SIZE(map); i++)
-		if (v & BIT_ULL(i))
-			ret |= BIT_ULL(map[i]);
-	return ret;
-}
-
-=======
->>>>>>> 7e0c4332
 static bool check_version_upgrade(struct bch_fs *c)
 {
 	unsigned latest_version	= bcachefs_metadata_version_current;
@@ -948,11 +751,7 @@
 	c->journal_replay_seq_end	= blacklist_seq - 1;
 
 	if (c->opts.reconstruct_alloc)
-<<<<<<< HEAD
-		do_reconstruct_alloc(c);
-=======
 		bch2_reconstruct_alloc(c);
->>>>>>> 7e0c4332
 
 	zero_out_btree_mem_ptr(&c->journal_keys);
 
