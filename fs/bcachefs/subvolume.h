/* SPDX-License-Identifier: GPL-2.0 */
#ifndef _BCACHEFS_SUBVOLUME_H
#define _BCACHEFS_SUBVOLUME_H

#include "darray.h"
#include "subvolume_types.h"

enum bkey_invalid_flags;

int bch2_check_subvols(struct bch_fs *);
int bch2_check_subvol_children(struct bch_fs *);

int bch2_subvolume_invalid(struct bch_fs *, struct bkey_s_c,
			   enum bkey_invalid_flags, struct printbuf *);
void bch2_subvolume_to_text(struct printbuf *, struct bch_fs *, struct bkey_s_c);
int bch2_subvolume_trigger(struct btree_trans *, enum btree_id, unsigned,
			   struct bkey_s_c, struct bkey_s, unsigned);

#define bch2_bkey_ops_subvolume ((struct bkey_ops) {		\
	.key_invalid	= bch2_subvolume_invalid,		\
	.val_to_text	= bch2_subvolume_to_text,		\
	.trigger	= bch2_subvolume_trigger,		\
	.min_val_size	= 16,					\
})

int bch2_subvol_has_children(struct btree_trans *, u32);
int bch2_subvolume_get(struct btree_trans *, unsigned,
		       bool, int, struct bch_subvolume *);
int bch2_subvolume_get_snapshot(struct btree_trans *, u32, u32 *);

int bch2_subvol_is_ro_trans(struct btree_trans *, u32);
int bch2_subvol_is_ro(struct bch_fs *, u32);

int bch2_delete_dead_snapshots(struct bch_fs *);
void bch2_delete_dead_snapshots_async(struct bch_fs *);

int bch2_subvolume_unlink(struct btree_trans *, u32);
int bch2_subvolume_create(struct btree_trans *, u64, u32, u32, u32 *, u32 *, bool);
<<<<<<< HEAD
=======

int bch2_initialize_subvolumes(struct bch_fs *);
int bch2_fs_upgrade_for_subvolumes(struct bch_fs *);
>>>>>>> 7e0c4332

int bch2_fs_subvolumes_init(struct bch_fs *);

#endif /* _BCACHEFS_SUBVOLUME_H */<|MERGE_RESOLUTION|>--- conflicted
+++ resolved
@@ -36,12 +36,9 @@
 
 int bch2_subvolume_unlink(struct btree_trans *, u32);
 int bch2_subvolume_create(struct btree_trans *, u64, u32, u32, u32 *, u32 *, bool);
-<<<<<<< HEAD
-=======
 
 int bch2_initialize_subvolumes(struct bch_fs *);
 int bch2_fs_upgrade_for_subvolumes(struct bch_fs *);
->>>>>>> 7e0c4332
 
 int bch2_fs_subvolumes_init(struct bch_fs *);
 
