// SPDX-License-Identifier: GPL-2.0
/*
 * Copyright (C) 2010 Kent Overstreet <kent.overstreet@gmail.com>
 * Copyright (C) 2014 Datera Inc.
 */

#include "bcachefs.h"
#include "alloc_background.h"
#include "alloc_foreground.h"
#include "backpointers.h"
#include "bkey_methods.h"
#include "bkey_buf.h"
#include "btree_journal_iter.h"
#include "btree_key_cache.h"
#include "btree_locking.h"
#include "btree_node_scan.h"
#include "btree_update_interior.h"
#include "btree_io.h"
#include "btree_gc.h"
#include "buckets.h"
#include "clock.h"
#include "debug.h"
#include "ec.h"
#include "error.h"
#include "extents.h"
#include "journal.h"
#include "keylist.h"
#include "move.h"
#include "recovery_passes.h"
#include "reflink.h"
#include "replicas.h"
#include "super-io.h"
#include "trace.h"

#include <linux/slab.h>
#include <linux/bitops.h>
#include <linux/freezer.h>
#include <linux/kthread.h>
#include <linux/preempt.h>
#include <linux/rcupdate.h>
#include <linux/sched/task.h>

#define DROP_THIS_NODE		10
#define DROP_PREV_NODE		11
#define DID_FILL_FROM_SCAN	12

static struct bkey_s unsafe_bkey_s_c_to_s(struct bkey_s_c k)
{
	return (struct bkey_s) {{{
		(struct bkey *) k.k,
		(struct bch_val *) k.v
	}}};
}

static bool should_restart_for_topology_repair(struct bch_fs *c)
{
	return c->opts.fix_errors != FSCK_FIX_no &&
		!(c->recovery_passes_complete & BIT_ULL(BCH_RECOVERY_PASS_check_topology));
}

static inline void __gc_pos_set(struct bch_fs *c, struct gc_pos new_pos)
{
	preempt_disable();
	write_seqcount_begin(&c->gc_pos_lock);
	c->gc_pos = new_pos;
	write_seqcount_end(&c->gc_pos_lock);
	preempt_enable();
}

static inline void gc_pos_set(struct bch_fs *c, struct gc_pos new_pos)
{
	BUG_ON(gc_pos_cmp(new_pos, c->gc_pos) <= 0);
	__gc_pos_set(c, new_pos);
}

static void btree_ptr_to_v2(struct btree *b, struct bkey_i_btree_ptr_v2 *dst)
{
	switch (b->key.k.type) {
	case KEY_TYPE_btree_ptr: {
		struct bkey_i_btree_ptr *src = bkey_i_to_btree_ptr(&b->key);

		dst->k.p		= src->k.p;
		dst->v.mem_ptr		= 0;
		dst->v.seq		= b->data->keys.seq;
		dst->v.sectors_written	= 0;
		dst->v.flags		= 0;
		dst->v.min_key		= b->data->min_key;
		set_bkey_val_bytes(&dst->k, sizeof(dst->v) + bkey_val_bytes(&src->k));
		memcpy(dst->v.start, src->v.start, bkey_val_bytes(&src->k));
		break;
	}
	case KEY_TYPE_btree_ptr_v2:
		bkey_copy(&dst->k_i, &b->key);
		break;
	default:
		BUG();
	}
}

static void bch2_btree_node_update_key_early(struct btree_trans *trans,
					     enum btree_id btree, unsigned level,
					     struct bkey_s_c old, struct bkey_i *new)
{
	struct bch_fs *c = trans->c;
	struct btree *b;
	struct bkey_buf tmp;
	int ret;

	bch2_bkey_buf_init(&tmp);
	bch2_bkey_buf_reassemble(&tmp, c, old);

	b = bch2_btree_node_get_noiter(trans, tmp.k, btree, level, true);
	if (!IS_ERR_OR_NULL(b)) {
		mutex_lock(&c->btree_cache.lock);

		bch2_btree_node_hash_remove(&c->btree_cache, b);

		bkey_copy(&b->key, new);
		ret = __bch2_btree_node_hash_insert(&c->btree_cache, b);
		BUG_ON(ret);

		mutex_unlock(&c->btree_cache.lock);
		six_unlock_read(&b->c.lock);
	}

	bch2_bkey_buf_exit(&tmp, c);
}

static int set_node_min(struct bch_fs *c, struct btree *b, struct bpos new_min)
{
	struct bkey_i_btree_ptr_v2 *new;
	int ret;

	if (c->opts.verbose) {
		struct printbuf buf = PRINTBUF;

		bch2_bkey_val_to_text(&buf, c, bkey_i_to_s_c(&b->key));
		prt_str(&buf, " -> ");
		bch2_bpos_to_text(&buf, new_min);

		bch_info(c, "%s(): %s", __func__, buf.buf);
		printbuf_exit(&buf);
	}

	new = kmalloc_array(BKEY_BTREE_PTR_U64s_MAX, sizeof(u64), GFP_KERNEL);
	if (!new)
		return -BCH_ERR_ENOMEM_gc_repair_key;

	btree_ptr_to_v2(b, new);
	b->data->min_key	= new_min;
	new->v.min_key		= new_min;
	SET_BTREE_PTR_RANGE_UPDATED(&new->v, true);

	ret = bch2_journal_key_insert_take(c, b->c.btree_id, b->c.level + 1, &new->k_i);
	if (ret) {
		kfree(new);
		return ret;
	}

	bch2_btree_node_drop_keys_outside_node(b);
	bkey_copy(&b->key, &new->k_i);
	return 0;
}

static int set_node_max(struct bch_fs *c, struct btree *b, struct bpos new_max)
{
	struct bkey_i_btree_ptr_v2 *new;
	int ret;

	if (c->opts.verbose) {
		struct printbuf buf = PRINTBUF;

		bch2_bkey_val_to_text(&buf, c, bkey_i_to_s_c(&b->key));
		prt_str(&buf, " -> ");
		bch2_bpos_to_text(&buf, new_max);

		bch_info(c, "%s(): %s", __func__, buf.buf);
		printbuf_exit(&buf);
	}

	ret = bch2_journal_key_delete(c, b->c.btree_id, b->c.level + 1, b->key.k.p);
	if (ret)
		return ret;

	new = kmalloc_array(BKEY_BTREE_PTR_U64s_MAX, sizeof(u64), GFP_KERNEL);
	if (!new)
		return -BCH_ERR_ENOMEM_gc_repair_key;

	btree_ptr_to_v2(b, new);
	b->data->max_key	= new_max;
	new->k.p		= new_max;
	SET_BTREE_PTR_RANGE_UPDATED(&new->v, true);

	ret = bch2_journal_key_insert_take(c, b->c.btree_id, b->c.level + 1, &new->k_i);
	if (ret) {
		kfree(new);
		return ret;
	}

	bch2_btree_node_drop_keys_outside_node(b);

	mutex_lock(&c->btree_cache.lock);
	bch2_btree_node_hash_remove(&c->btree_cache, b);

	bkey_copy(&b->key, &new->k_i);
	ret = __bch2_btree_node_hash_insert(&c->btree_cache, b);
	BUG_ON(ret);
	mutex_unlock(&c->btree_cache.lock);
	return 0;
}

static int btree_check_node_boundaries(struct bch_fs *c, struct btree *b,
				       struct btree *prev, struct btree *cur,
				       struct bpos *pulled_from_scan)
{
	struct bpos expected_start = !prev
		? b->data->min_key
		: bpos_successor(prev->key.k.p);
	struct printbuf buf = PRINTBUF;
	int ret = 0;

	BUG_ON(b->key.k.type == KEY_TYPE_btree_ptr_v2 &&
	       !bpos_eq(bkey_i_to_btree_ptr_v2(&b->key)->v.min_key,
			b->data->min_key));

	if (bpos_eq(expected_start, cur->data->min_key))
		return 0;

	prt_printf(&buf, "  at btree %s level %u:\n  parent: ",
		   bch2_btree_id_str(b->c.btree_id), b->c.level);
	bch2_bkey_val_to_text(&buf, c, bkey_i_to_s_c(&b->key));

	if (prev) {
		prt_printf(&buf, "\n  prev: ");
		bch2_bkey_val_to_text(&buf, c, bkey_i_to_s_c(&prev->key));
	}

	prt_str(&buf, "\n  next: ");
	bch2_bkey_val_to_text(&buf, c, bkey_i_to_s_c(&cur->key));

	if (bpos_lt(expected_start, cur->data->min_key)) {				/* gap */
		if (b->c.level == 1 &&
		    bpos_lt(*pulled_from_scan, cur->data->min_key)) {
			ret = bch2_get_scanned_nodes(c, b->c.btree_id, 0,
						     expected_start,
						     bpos_predecessor(cur->data->min_key));
			if (ret)
				goto err;

			*pulled_from_scan = cur->data->min_key;
			ret = DID_FILL_FROM_SCAN;
		} else {
			if (mustfix_fsck_err(c, btree_node_topology_bad_min_key,
					     "btree node with incorrect min_key%s", buf.buf))
				ret = set_node_min(c, cur, expected_start);
		}
	} else {									/* overlap */
		if (prev && BTREE_NODE_SEQ(cur->data) > BTREE_NODE_SEQ(prev->data)) {	/* cur overwrites prev */
			if (bpos_ge(prev->data->min_key, cur->data->min_key)) {		/* fully? */
				if (mustfix_fsck_err(c, btree_node_topology_overwritten_by_next_node,
						     "btree node overwritten by next node%s", buf.buf))
					ret = DROP_PREV_NODE;
			} else {
				if (mustfix_fsck_err(c, btree_node_topology_bad_max_key,
						     "btree node with incorrect max_key%s", buf.buf))
					ret = set_node_max(c, prev,
							   bpos_predecessor(cur->data->min_key));
			}
		} else {
			if (bpos_ge(expected_start, cur->data->max_key)) {		/* fully? */
				if (mustfix_fsck_err(c, btree_node_topology_overwritten_by_prev_node,
						     "btree node overwritten by prev node%s", buf.buf))
					ret = DROP_THIS_NODE;
			} else {
				if (mustfix_fsck_err(c, btree_node_topology_bad_min_key,
						     "btree node with incorrect min_key%s", buf.buf))
					ret = set_node_min(c, cur, expected_start);
			}
		}
	}
err:
fsck_err:
	printbuf_exit(&buf);
	return ret;
}

static int btree_repair_node_end(struct bch_fs *c, struct btree *b,
				 struct btree *child, struct bpos *pulled_from_scan)
{
	struct printbuf buf = PRINTBUF;
	int ret = 0;

	if (bpos_eq(child->key.k.p, b->key.k.p))
		return 0;

	prt_printf(&buf, "at btree %s level %u:\n  parent: ",
		   bch2_btree_id_str(b->c.btree_id), b->c.level);
	bch2_bkey_val_to_text(&buf, c, bkey_i_to_s_c(&b->key));

	prt_str(&buf, "\n  child: ");
	bch2_bkey_val_to_text(&buf, c, bkey_i_to_s_c(&child->key));

	if (mustfix_fsck_err(c, btree_node_topology_bad_max_key,
			     "btree node with incorrect max_key%s", buf.buf)) {
		if (b->c.level == 1 &&
		    bpos_lt(*pulled_from_scan, b->key.k.p)) {
			ret = bch2_get_scanned_nodes(c, b->c.btree_id, 0,
						bpos_successor(child->key.k.p), b->key.k.p);
			if (ret)
				goto err;

			*pulled_from_scan = b->key.k.p;
			ret = DID_FILL_FROM_SCAN;
		} else {
			ret = set_node_max(c, child, b->key.k.p);
		}
	}
err:
fsck_err:
	printbuf_exit(&buf);
	return ret;
}

static int bch2_btree_repair_topology_recurse(struct btree_trans *trans, struct btree *b,
					      struct bpos *pulled_from_scan)
{
	struct bch_fs *c = trans->c;
	struct btree_and_journal_iter iter;
	struct bkey_s_c k;
	struct bkey_buf prev_k, cur_k;
	struct btree *prev = NULL, *cur = NULL;
	bool have_child, new_pass = false;
	struct printbuf buf = PRINTBUF;
	int ret = 0;

	if (!b->c.level)
		return 0;

	bch2_bkey_buf_init(&prev_k);
	bch2_bkey_buf_init(&cur_k);
<<<<<<< HEAD
=======
again:
	cur = prev = NULL;
	have_child = new_pass = false;
>>>>>>> 7e0c4332
	bch2_btree_and_journal_iter_init_node_iter(trans, &iter, b);
	iter.prefetch = true;

	while ((k = bch2_btree_and_journal_iter_peek(&iter)).k) {
		BUG_ON(bpos_lt(k.k->p, b->data->min_key));
		BUG_ON(bpos_gt(k.k->p, b->data->max_key));

		bch2_btree_and_journal_iter_advance(&iter);
		bch2_bkey_buf_reassemble(&cur_k, c, k);

		cur = bch2_btree_node_get_noiter(trans, cur_k.k,
					b->c.btree_id, b->c.level - 1,
					false);
		ret = PTR_ERR_OR_ZERO(cur);

		printbuf_reset(&buf);
		bch2_bkey_val_to_text(&buf, c, bkey_i_to_s_c(cur_k.k));

		if (mustfix_fsck_err_on(bch2_err_matches(ret, EIO), c,
				btree_node_unreadable,
				"Topology repair: unreadable btree node at btree %s level %u:\n"
				"  %s",
				bch2_btree_id_str(b->c.btree_id),
				b->c.level - 1,
				buf.buf)) {
			bch2_btree_node_evict(trans, cur_k.k);
			cur = NULL;
			ret =   bch2_run_explicit_recovery_pass(c, BCH_RECOVERY_PASS_scan_for_btree_nodes) ?:
				bch2_journal_key_delete(c, b->c.btree_id,
							b->c.level, cur_k.k->k.p);
			if (ret)
				break;
			continue;
		}

		bch_err_msg(c, ret, "getting btree node");
		if (ret)
			break;

		if (bch2_btree_node_is_stale(c, cur)) {
			bch_info(c, "btree node %s older than nodes found by scanning", buf.buf);
			six_unlock_read(&cur->c.lock);
			bch2_btree_node_evict(trans, cur_k.k);
			ret = bch2_journal_key_delete(c, b->c.btree_id,
						      b->c.level, cur_k.k->k.p);
			cur = NULL;
			if (ret)
				break;
			continue;
		}

		ret = btree_check_node_boundaries(c, b, prev, cur, pulled_from_scan);
		if (ret == DID_FILL_FROM_SCAN) {
			new_pass = true;
			ret = 0;
		}

		if (ret == DROP_THIS_NODE) {
			six_unlock_read(&cur->c.lock);
			bch2_btree_node_evict(trans, cur_k.k);
			ret = bch2_journal_key_delete(c, b->c.btree_id,
						      b->c.level, cur_k.k->k.p);
			cur = NULL;
			if (ret)
				break;
			continue;
		}

		if (prev)
			six_unlock_read(&prev->c.lock);
		prev = NULL;

		if (ret == DROP_PREV_NODE) {
			bch_info(c, "dropped prev node");
			bch2_btree_node_evict(trans, prev_k.k);
			ret = bch2_journal_key_delete(c, b->c.btree_id,
						      b->c.level, prev_k.k->k.p);
			if (ret)
				break;

			bch2_btree_and_journal_iter_exit(&iter);
			goto again;
		} else if (ret)
			break;

		prev = cur;
		cur = NULL;
		bch2_bkey_buf_copy(&prev_k, c, cur_k.k);
	}

	if (!ret && !IS_ERR_OR_NULL(prev)) {
		BUG_ON(cur);
		ret = btree_repair_node_end(c, b, prev, pulled_from_scan);
		if (ret == DID_FILL_FROM_SCAN) {
			new_pass = true;
			ret = 0;
		}
	}

	if (!IS_ERR_OR_NULL(prev))
		six_unlock_read(&prev->c.lock);
	prev = NULL;
	if (!IS_ERR_OR_NULL(cur))
		six_unlock_read(&cur->c.lock);
	cur = NULL;

	if (ret)
		goto err;

	bch2_btree_and_journal_iter_exit(&iter);
<<<<<<< HEAD
=======

	if (new_pass)
		goto again;

>>>>>>> 7e0c4332
	bch2_btree_and_journal_iter_init_node_iter(trans, &iter, b);
	iter.prefetch = true;

	while ((k = bch2_btree_and_journal_iter_peek(&iter)).k) {
		bch2_bkey_buf_reassemble(&cur_k, c, k);
		bch2_btree_and_journal_iter_advance(&iter);

		cur = bch2_btree_node_get_noiter(trans, cur_k.k,
					b->c.btree_id, b->c.level - 1,
					false);
		ret = PTR_ERR_OR_ZERO(cur);

		bch_err_msg(c, ret, "getting btree node");
		if (ret)
			goto err;

		ret = bch2_btree_repair_topology_recurse(trans, cur, pulled_from_scan);
		six_unlock_read(&cur->c.lock);
		cur = NULL;

		if (ret == DROP_THIS_NODE) {
			bch2_btree_node_evict(trans, cur_k.k);
			ret = bch2_journal_key_delete(c, b->c.btree_id,
						      b->c.level, cur_k.k->k.p);
			new_pass = true;
		}

		if (ret)
			goto err;

		have_child = true;
	}

	printbuf_reset(&buf);
	bch2_bkey_val_to_text(&buf, c, bkey_i_to_s_c(&b->key));

	if (mustfix_fsck_err_on(!have_child, c,
			btree_node_topology_interior_node_empty,
			"empty interior btree node at btree %s level %u\n"
			"  %s",
			bch2_btree_id_str(b->c.btree_id),
			b->c.level, buf.buf))
		ret = DROP_THIS_NODE;
err:
fsck_err:
	if (!IS_ERR_OR_NULL(prev))
		six_unlock_read(&prev->c.lock);
	if (!IS_ERR_OR_NULL(cur))
		six_unlock_read(&cur->c.lock);

	bch2_btree_and_journal_iter_exit(&iter);

	if (!ret && new_pass)
		goto again;

	BUG_ON(!ret && bch2_btree_node_check_topology(trans, b));

	bch2_bkey_buf_exit(&prev_k, c);
	bch2_bkey_buf_exit(&cur_k, c);
	printbuf_exit(&buf);
	return ret;
}

int bch2_check_topology(struct bch_fs *c)
{
	struct btree_trans *trans = bch2_trans_get(c);
	struct bpos pulled_from_scan = POS_MIN;
	int ret = 0;

	for (unsigned i = 0; i < btree_id_nr_alive(c) && !ret; i++) {
		struct btree_root *r = bch2_btree_id_root(c, i);
		bool reconstructed_root = false;

		if (r->error) {
			ret = bch2_run_explicit_recovery_pass(c, BCH_RECOVERY_PASS_scan_for_btree_nodes);
			if (ret)
				break;
reconstruct_root:
			bch_info(c, "btree root %s unreadable, must recover from scan", bch2_btree_id_str(i));

			r->alive = false;
			r->error = 0;

			if (!bch2_btree_has_scanned_nodes(c, i)) {
				mustfix_fsck_err(c, btree_root_unreadable_and_scan_found_nothing,
						 "no nodes found for btree %s, continue?", bch2_btree_id_str(i));
				bch2_btree_root_alloc_fake(c, i, 0);
			} else {
				bch2_btree_root_alloc_fake(c, i, 1);
				ret = bch2_get_scanned_nodes(c, i, 0, POS_MIN, SPOS_MAX);
				if (ret)
					break;
			}

			bch2_shoot_down_journal_keys(c, i, 1, BTREE_MAX_DEPTH, POS_MIN, SPOS_MAX);
			reconstructed_root = true;
		}

		struct btree *b = r->b;

		btree_node_lock_nopath_nofail(trans, &b->c, SIX_LOCK_read);
		ret = bch2_btree_repair_topology_recurse(trans, b, &pulled_from_scan);
		six_unlock_read(&b->c.lock);

		if (ret == DROP_THIS_NODE) {
			bch2_btree_node_hash_remove(&c->btree_cache, b);
			mutex_lock(&c->btree_cache.lock);
			list_move(&b->list, &c->btree_cache.freeable);
			mutex_unlock(&c->btree_cache.lock);

			r->b = NULL;

			if (!reconstructed_root)
				goto reconstruct_root;

			bch_err(c, "empty btree root %s", bch2_btree_id_str(i));
			bch2_btree_root_alloc_fake(c, i, 0);
			r->alive = false;
			ret = 0;
		}
	}
fsck_err:
	bch2_trans_put(trans);
	return ret;
}

static int bch2_check_fix_ptrs(struct btree_trans *trans, enum btree_id btree_id,
			       unsigned level, bool is_root,
			       struct bkey_s_c *k)
{
	struct bch_fs *c = trans->c;
	struct bkey_ptrs_c ptrs_c = bch2_bkey_ptrs_c(*k);
	const union bch_extent_entry *entry_c;
	struct extent_ptr_decoded p = { 0 };
	bool do_update = false;
	struct printbuf buf = PRINTBUF;
	int ret = 0;

	/*
	 * XXX
	 * use check_bucket_ref here
	 */
	bkey_for_each_ptr_decode(k->k, ptrs_c, p, entry_c) {
		struct bch_dev *ca = bch_dev_bkey_exists(c, p.ptr.dev);
		struct bucket *g = PTR_GC_BUCKET(ca, &p.ptr);
<<<<<<< HEAD
		enum bch_data_type data_type = bch2_bkey_ptr_data_type(*k, &entry_c->ptr);
=======
		enum bch_data_type data_type = bch2_bkey_ptr_data_type(*k, p, entry_c);
>>>>>>> 7e0c4332

		if (fsck_err_on(!g->gen_valid,
				c, ptr_to_missing_alloc_key,
				"bucket %u:%zu data type %s ptr gen %u missing in alloc btree\n"
				"while marking %s",
				p.ptr.dev, PTR_BUCKET_NR(ca, &p.ptr),
				bch2_data_type_str(ptr_data_type(k->k, &p.ptr)),
				p.ptr.gen,
				(printbuf_reset(&buf),
				 bch2_bkey_val_to_text(&buf, c, *k), buf.buf))) {
			if (!p.ptr.cached) {
				g->gen_valid		= true;
				g->gen			= p.ptr.gen;
			} else {
				do_update = true;
			}
		}

		if (fsck_err_on(gen_cmp(p.ptr.gen, g->gen) > 0,
				c, ptr_gen_newer_than_bucket_gen,
				"bucket %u:%zu data type %s ptr gen in the future: %u > %u\n"
				"while marking %s",
				p.ptr.dev, PTR_BUCKET_NR(ca, &p.ptr),
				bch2_data_type_str(ptr_data_type(k->k, &p.ptr)),
				p.ptr.gen, g->gen,
				(printbuf_reset(&buf),
				 bch2_bkey_val_to_text(&buf, c, *k), buf.buf))) {
			if (!p.ptr.cached) {
				g->gen_valid		= true;
				g->gen			= p.ptr.gen;
				g->data_type		= 0;
				g->dirty_sectors	= 0;
				g->cached_sectors	= 0;
				set_bit(BCH_FS_need_another_gc, &c->flags);
			} else {
				do_update = true;
			}
		}

		if (fsck_err_on(gen_cmp(g->gen, p.ptr.gen) > BUCKET_GC_GEN_MAX,
				c, ptr_gen_newer_than_bucket_gen,
				"bucket %u:%zu gen %u data type %s: ptr gen %u too stale\n"
				"while marking %s",
				p.ptr.dev, PTR_BUCKET_NR(ca, &p.ptr), g->gen,
				bch2_data_type_str(ptr_data_type(k->k, &p.ptr)),
				p.ptr.gen,
				(printbuf_reset(&buf),
				 bch2_bkey_val_to_text(&buf, c, *k), buf.buf)))
			do_update = true;

		if (fsck_err_on(!p.ptr.cached && gen_cmp(p.ptr.gen, g->gen) < 0,
				c, stale_dirty_ptr,
				"bucket %u:%zu data type %s stale dirty ptr: %u < %u\n"
				"while marking %s",
				p.ptr.dev, PTR_BUCKET_NR(ca, &p.ptr),
				bch2_data_type_str(ptr_data_type(k->k, &p.ptr)),
				p.ptr.gen, g->gen,
				(printbuf_reset(&buf),
				 bch2_bkey_val_to_text(&buf, c, *k), buf.buf)))
			do_update = true;

		if (data_type != BCH_DATA_btree && p.ptr.gen != g->gen)
			continue;

		if (fsck_err_on(bucket_data_type(g->data_type) &&
				bucket_data_type(g->data_type) !=
				bucket_data_type(data_type), c,
				ptr_bucket_data_type_mismatch,
				"bucket %u:%zu different types of data in same bucket: %s, %s\n"
				"while marking %s",
				p.ptr.dev, PTR_BUCKET_NR(ca, &p.ptr),
				bch2_data_type_str(g->data_type),
				bch2_data_type_str(data_type),
				(printbuf_reset(&buf),
				 bch2_bkey_val_to_text(&buf, c, *k), buf.buf))) {
			if (data_type == BCH_DATA_btree) {
				g->data_type	= data_type;
				set_bit(BCH_FS_need_another_gc, &c->flags);
			} else {
				do_update = true;
			}
		}

		if (p.has_ec) {
			struct gc_stripe *m = genradix_ptr(&c->gc_stripes, p.ec.idx);

			if (fsck_err_on(!m || !m->alive, c,
					ptr_to_missing_stripe,
					"pointer to nonexistent stripe %llu\n"
					"while marking %s",
					(u64) p.ec.idx,
					(printbuf_reset(&buf),
					 bch2_bkey_val_to_text(&buf, c, *k), buf.buf)))
				do_update = true;

			if (fsck_err_on(m && m->alive && !bch2_ptr_matches_stripe_m(m, p), c,
					ptr_to_incorrect_stripe,
					"pointer does not match stripe %llu\n"
					"while marking %s",
					(u64) p.ec.idx,
					(printbuf_reset(&buf),
					 bch2_bkey_val_to_text(&buf, c, *k), buf.buf)))
				do_update = true;
		}
	}

	if (do_update) {
		if (is_root) {
			bch_err(c, "cannot update btree roots yet");
			ret = -EINVAL;
			goto err;
		}

		struct bkey_i *new = kmalloc(bkey_bytes(k->k), GFP_KERNEL);
		if (!new) {
			ret = -BCH_ERR_ENOMEM_gc_repair_key;
			bch_err_msg(c, ret, "allocating new key");
			goto err;
		}

		bkey_reassemble(new, *k);

		if (level) {
			/*
			 * We don't want to drop btree node pointers - if the
			 * btree node isn't there anymore, the read path will
			 * sort it out:
			 */
			struct bkey_ptrs ptrs = bch2_bkey_ptrs(bkey_i_to_s(new));
			bkey_for_each_ptr(ptrs, ptr) {
				struct bch_dev *ca = bch_dev_bkey_exists(c, ptr->dev);
				struct bucket *g = PTR_GC_BUCKET(ca, ptr);

				ptr->gen = g->gen;
			}
		} else {
			struct bkey_ptrs ptrs;
			union bch_extent_entry *entry;
restart_drop_ptrs:
			ptrs = bch2_bkey_ptrs(bkey_i_to_s(new));
			bkey_for_each_ptr_decode(bkey_i_to_s(new).k, ptrs, p, entry) {
				struct bch_dev *ca = bch_dev_bkey_exists(c, p.ptr.dev);
				struct bucket *g = PTR_GC_BUCKET(ca, &p.ptr);
				enum bch_data_type data_type = bch2_bkey_ptr_data_type(bkey_i_to_s_c(new), p, entry);

				if ((p.ptr.cached &&
				     (!g->gen_valid || gen_cmp(p.ptr.gen, g->gen) > 0)) ||
				    (!p.ptr.cached &&
				     gen_cmp(p.ptr.gen, g->gen) < 0) ||
				    gen_cmp(g->gen, p.ptr.gen) > BUCKET_GC_GEN_MAX ||
				    (g->data_type &&
				     g->data_type != data_type)) {
					bch2_bkey_drop_ptr(bkey_i_to_s(new), &entry->ptr);
					goto restart_drop_ptrs;
				}
			}
again:
			ptrs = bch2_bkey_ptrs(bkey_i_to_s(new));
			bkey_extent_entry_for_each(ptrs, entry) {
				if (extent_entry_type(entry) == BCH_EXTENT_ENTRY_stripe_ptr) {
					struct gc_stripe *m = genradix_ptr(&c->gc_stripes,
									entry->stripe_ptr.idx);
					union bch_extent_entry *next_ptr;

					bkey_extent_entry_for_each_from(ptrs, next_ptr, entry)
						if (extent_entry_type(next_ptr) == BCH_EXTENT_ENTRY_ptr)
							goto found;
					next_ptr = NULL;
found:
					if (!next_ptr) {
						bch_err(c, "aieee, found stripe ptr with no data ptr");
						continue;
					}

					if (!m || !m->alive ||
					    !__bch2_ptr_matches_stripe(&m->ptrs[entry->stripe_ptr.block],
								       &next_ptr->ptr,
								       m->sectors)) {
						bch2_bkey_extent_entry_drop(new, entry);
						goto again;
					}
				}
			}
		}

		if (level)
			bch2_btree_node_update_key_early(trans, btree_id, level - 1, *k, new);

		if (0) {
			printbuf_reset(&buf);
			bch2_bkey_val_to_text(&buf, c, *k);
			bch_info(c, "updated %s", buf.buf);

			printbuf_reset(&buf);
			bch2_bkey_val_to_text(&buf, c, bkey_i_to_s_c(new));
			bch_info(c, "new key %s", buf.buf);
		}

		ret = bch2_journal_key_insert_take(c, btree_id, level, new);
		if (ret) {
			kfree(new);
			goto err;
		}

		*k = bkey_i_to_s_c(new);
	}
err:
fsck_err:
	printbuf_exit(&buf);
	return ret;
}

/* marking of btree keys/nodes: */

static int bch2_gc_mark_key(struct btree_trans *trans, enum btree_id btree_id,
			    unsigned level, bool is_root,
			    struct bkey_s_c *k,
			    bool initial)
{
	struct bch_fs *c = trans->c;
	struct bkey deleted = KEY(0, 0, 0);
	struct bkey_s_c old = (struct bkey_s_c) { &deleted, NULL };
	int ret = 0;

	deleted.p = k->k->p;

	if (initial) {
		BUG_ON(bch2_journal_seq_verify &&
		       k->k->version.lo > atomic64_read(&c->journal.seq));

		if (fsck_err_on(k->k->version.lo > atomic64_read(&c->key_version), c,
				bkey_version_in_future,
				"key version number higher than recorded: %llu > %llu",
				k->k->version.lo,
				atomic64_read(&c->key_version)))
			atomic64_set(&c->key_version, k->k->version.lo);
	}

	ret = bch2_check_fix_ptrs(trans, btree_id, level, is_root, k);
	if (ret)
		goto err;

	ret = commit_do(trans, NULL, NULL, 0,
			bch2_key_trigger(trans, btree_id, level, old,
					 unsafe_bkey_s_c_to_s(*k), BTREE_TRIGGER_GC));
fsck_err:
err:
	bch_err_fn(c, ret);
	return ret;
}

static int btree_gc_mark_node(struct btree_trans *trans, struct btree *b, bool initial)
{
	struct btree_node_iter iter;
	struct bkey unpacked;
	struct bkey_s_c k;
	int ret = 0;

	ret = bch2_btree_node_check_topology(trans, b);
	if (ret)
		return ret;

	if (!btree_node_type_needs_gc(btree_node_type(b)))
		return 0;

	bch2_btree_node_iter_init_from_start(&iter, b);

	while ((k = bch2_btree_node_iter_peek_unpack(&iter, b, &unpacked)).k) {
		ret = bch2_gc_mark_key(trans, b->c.btree_id, b->c.level, false,
				       &k, initial);
		if (ret)
			return ret;

		bch2_btree_node_iter_advance(&iter, b);
	}

	return 0;
}

static int bch2_gc_btree(struct btree_trans *trans, enum btree_id btree_id,
			 bool initial, bool metadata_only)
{
	struct bch_fs *c = trans->c;
	struct btree_iter iter;
	struct btree *b;
	unsigned depth = metadata_only ? 1 : 0;
	int ret = 0;

	gc_pos_set(c, gc_pos_btree(btree_id, POS_MIN, 0));

	__for_each_btree_node(trans, iter, btree_id, POS_MIN,
			      0, depth, BTREE_ITER_PREFETCH, b, ret) {
		bch2_verify_btree_nr_keys(b);

		gc_pos_set(c, gc_pos_btree_node(b));

		ret = btree_gc_mark_node(trans, b, initial);
		if (ret)
			break;
	}
	bch2_trans_iter_exit(trans, &iter);

	if (ret)
		return ret;

	mutex_lock(&c->btree_root_lock);
	b = bch2_btree_id_root(c, btree_id)->b;
	if (!btree_node_fake(b)) {
		struct bkey_s_c k = bkey_i_to_s_c(&b->key);

		ret = bch2_gc_mark_key(trans, b->c.btree_id, b->c.level + 1,
				       true, &k, initial);
	}
	gc_pos_set(c, gc_pos_btree_root(b->c.btree_id));
	mutex_unlock(&c->btree_root_lock);

	return ret;
}

static int bch2_gc_btree_init_recurse(struct btree_trans *trans, struct btree *b,
				      unsigned target_depth)
{
	struct bch_fs *c = trans->c;
	struct btree_and_journal_iter iter;
	struct bkey_s_c k;
	struct bkey_buf cur;
	struct printbuf buf = PRINTBUF;
	int ret = 0;

<<<<<<< HEAD
	bch2_btree_and_journal_iter_init_node_iter(trans, &iter, b);
	bch2_bkey_buf_init(&prev);
=======
	ret = bch2_btree_node_check_topology(trans, b);
	if (ret)
		return ret;

	bch2_btree_and_journal_iter_init_node_iter(trans, &iter, b);
>>>>>>> 7e0c4332
	bch2_bkey_buf_init(&cur);

	while ((k = bch2_btree_and_journal_iter_peek(&iter)).k) {
		BUG_ON(bpos_lt(k.k->p, b->data->min_key));
		BUG_ON(bpos_gt(k.k->p, b->data->max_key));

		ret = bch2_gc_mark_key(trans, b->c.btree_id, b->c.level,
				       false, &k, true);
		if (ret)
			goto fsck_err;

		bch2_btree_and_journal_iter_advance(&iter);
	}

	if (b->c.level > target_depth) {
		bch2_btree_and_journal_iter_exit(&iter);
		bch2_btree_and_journal_iter_init_node_iter(trans, &iter, b);
		iter.prefetch = true;

		while ((k = bch2_btree_and_journal_iter_peek(&iter)).k) {
			struct btree *child;

			bch2_bkey_buf_reassemble(&cur, c, k);
			bch2_btree_and_journal_iter_advance(&iter);

			child = bch2_btree_node_get_noiter(trans, cur.k,
						b->c.btree_id, b->c.level - 1,
						false);
			ret = PTR_ERR_OR_ZERO(child);

			if (bch2_err_matches(ret, EIO)) {
				bch2_topology_error(c);

				if (__fsck_err(c,
					  FSCK_CAN_FIX|
					  FSCK_CAN_IGNORE|
					  FSCK_NO_RATELIMIT,
					  btree_node_read_error,
					  "Unreadable btree node at btree %s level %u:\n"
					  "  %s",
					  bch2_btree_id_str(b->c.btree_id),
					  b->c.level - 1,
					  (printbuf_reset(&buf),
					   bch2_bkey_val_to_text(&buf, c, bkey_i_to_s_c(cur.k)), buf.buf)) &&
				    should_restart_for_topology_repair(c)) {
					bch_info(c, "Halting mark and sweep to start topology repair pass");
					ret = bch2_run_explicit_recovery_pass(c, BCH_RECOVERY_PASS_check_topology);
					goto fsck_err;
				} else {
					/* Continue marking when opted to not
					 * fix the error: */
					ret = 0;
					set_bit(BCH_FS_initial_gc_unfixed, &c->flags);
					continue;
				}
			} else if (ret) {
				bch_err_msg(c, ret, "getting btree node");
				break;
			}

			ret = bch2_gc_btree_init_recurse(trans, child,
							 target_depth);
			six_unlock_read(&child->c.lock);

			if (ret)
				break;
		}
	}
fsck_err:
	bch2_bkey_buf_exit(&cur, c);
	bch2_btree_and_journal_iter_exit(&iter);
	printbuf_exit(&buf);
	return ret;
}

static int bch2_gc_btree_init(struct btree_trans *trans,
			      enum btree_id btree_id,
			      bool metadata_only)
{
	struct bch_fs *c = trans->c;
	struct btree *b;
	unsigned target_depth = metadata_only ? 1 : 0;
	struct printbuf buf = PRINTBUF;
	int ret = 0;

	b = bch2_btree_id_root(c, btree_id)->b;

	six_lock_read(&b->c.lock, NULL, NULL);
	printbuf_reset(&buf);
	bch2_bpos_to_text(&buf, b->data->min_key);
	if (mustfix_fsck_err_on(!bpos_eq(b->data->min_key, POS_MIN), c,
				btree_root_bad_min_key,
			"btree root with incorrect min_key: %s", buf.buf)) {
		bch_err(c, "repair unimplemented");
		ret = -BCH_ERR_fsck_repair_unimplemented;
		goto fsck_err;
	}

	printbuf_reset(&buf);
	bch2_bpos_to_text(&buf, b->data->max_key);
	if (mustfix_fsck_err_on(!bpos_eq(b->data->max_key, SPOS_MAX), c,
				btree_root_bad_max_key,
			"btree root with incorrect max_key: %s", buf.buf)) {
		bch_err(c, "repair unimplemented");
		ret = -BCH_ERR_fsck_repair_unimplemented;
		goto fsck_err;
	}

	if (b->c.level >= target_depth)
		ret = bch2_gc_btree_init_recurse(trans, b, target_depth);

	if (!ret) {
		struct bkey_s_c k = bkey_i_to_s_c(&b->key);

		ret = bch2_gc_mark_key(trans, b->c.btree_id, b->c.level + 1, true,
				       &k, true);
	}
fsck_err:
	six_unlock_read(&b->c.lock);

	bch_err_fn(c, ret);
	printbuf_exit(&buf);
	return ret;
}

static inline int btree_id_gc_phase_cmp(enum btree_id l, enum btree_id r)
{
	return  (int) btree_id_to_gc_phase(l) -
		(int) btree_id_to_gc_phase(r);
}

static int bch2_gc_btrees(struct bch_fs *c, bool initial, bool metadata_only)
{
	struct btree_trans *trans = bch2_trans_get(c);
	enum btree_id ids[BTREE_ID_NR];
	unsigned i;
	int ret = 0;

	for (i = 0; i < BTREE_ID_NR; i++)
		ids[i] = i;
	bubble_sort(ids, BTREE_ID_NR, btree_id_gc_phase_cmp);

	for (i = 0; i < BTREE_ID_NR && !ret; i++)
		ret = initial
			? bch2_gc_btree_init(trans, ids[i], metadata_only)
			: bch2_gc_btree(trans, ids[i], initial, metadata_only);

	for (i = BTREE_ID_NR; i < btree_id_nr_alive(c) && !ret; i++) {
		if (!bch2_btree_id_root(c, i)->alive)
			continue;

		ret = initial
			? bch2_gc_btree_init(trans, i, metadata_only)
			: bch2_gc_btree(trans, i, initial, metadata_only);
	}

	bch2_trans_put(trans);
	bch_err_fn(c, ret);
	return ret;
}

static void mark_metadata_sectors(struct bch_fs *c, struct bch_dev *ca,
				  u64 start, u64 end,
				  enum bch_data_type type,
				  unsigned flags)
{
	u64 b = sector_to_bucket(ca, start);

	do {
		unsigned sectors =
			min_t(u64, bucket_to_sector(ca, b + 1), end) - start;

		bch2_mark_metadata_bucket(c, ca, b, type, sectors,
					  gc_phase(GC_PHASE_SB), flags);
		b++;
		start += sectors;
	} while (start < end);
}

static void bch2_mark_dev_superblock(struct bch_fs *c, struct bch_dev *ca,
				     unsigned flags)
{
	struct bch_sb_layout *layout = &ca->disk_sb.sb->layout;
	unsigned i;
	u64 b;

	for (i = 0; i < layout->nr_superblocks; i++) {
		u64 offset = le64_to_cpu(layout->sb_offset[i]);

		if (offset == BCH_SB_SECTOR)
			mark_metadata_sectors(c, ca, 0, BCH_SB_SECTOR,
					      BCH_DATA_sb, flags);

		mark_metadata_sectors(c, ca, offset,
				      offset + (1 << layout->sb_max_size_bits),
				      BCH_DATA_sb, flags);
	}

	for (i = 0; i < ca->journal.nr; i++) {
		b = ca->journal.buckets[i];
		bch2_mark_metadata_bucket(c, ca, b, BCH_DATA_journal,
					  ca->mi.bucket_size,
					  gc_phase(GC_PHASE_SB), flags);
	}
}

static void bch2_mark_superblocks(struct bch_fs *c)
{
	mutex_lock(&c->sb_lock);
	gc_pos_set(c, gc_phase(GC_PHASE_SB));

	for_each_online_member(c, ca)
		bch2_mark_dev_superblock(c, ca, BTREE_TRIGGER_GC);
	mutex_unlock(&c->sb_lock);
}

#if 0
/* Also see bch2_pending_btree_node_free_insert_done() */
static void bch2_mark_pending_btree_node_frees(struct bch_fs *c)
{
	struct btree_update *as;
	struct pending_btree_node_free *d;

	mutex_lock(&c->btree_interior_update_lock);
	gc_pos_set(c, gc_phase(GC_PHASE_PENDING_DELETE));

	for_each_pending_btree_node_free(c, as, d)
		if (d->index_update_done)
			bch2_mark_key(c, bkey_i_to_s_c(&d->key), BTREE_TRIGGER_GC);

	mutex_unlock(&c->btree_interior_update_lock);
}
#endif

static void bch2_gc_free(struct bch_fs *c)
{
	genradix_free(&c->reflink_gc_table);
	genradix_free(&c->gc_stripes);

	for_each_member_device(c, ca) {
		kvfree(rcu_dereference_protected(ca->buckets_gc, 1));
		ca->buckets_gc = NULL;

		free_percpu(ca->usage_gc);
		ca->usage_gc = NULL;
	}

	free_percpu(c->usage_gc);
	c->usage_gc = NULL;
}

static int bch2_gc_done(struct bch_fs *c,
			bool initial, bool metadata_only)
{
	struct bch_dev *ca = NULL;
	struct printbuf buf = PRINTBUF;
	bool verify = !metadata_only &&
		!c->opts.reconstruct_alloc &&
		(!initial || (c->sb.compat & (1ULL << BCH_COMPAT_alloc_info)));
	unsigned i;
	int ret = 0;

	percpu_down_write(&c->mark_lock);

#define copy_field(_err, _f, _msg, ...)					\
	if (dst->_f != src->_f &&					\
	    (!verify ||							\
	     fsck_err(c, _err, _msg ": got %llu, should be %llu"	\
		      , ##__VA_ARGS__, dst->_f, src->_f)))		\
		dst->_f = src->_f
#define copy_dev_field(_err, _f, _msg, ...)				\
	copy_field(_err, _f, "dev %u has wrong " _msg, ca->dev_idx, ##__VA_ARGS__)
#define copy_fs_field(_err, _f, _msg, ...)				\
	copy_field(_err, _f, "fs has wrong " _msg, ##__VA_ARGS__)

	for (i = 0; i < ARRAY_SIZE(c->usage); i++)
		bch2_fs_usage_acc_to_base(c, i);

	__for_each_member_device(c, ca) {
		struct bch_dev_usage *dst = ca->usage_base;
		struct bch_dev_usage *src = (void *)
			bch2_acc_percpu_u64s((u64 __percpu *) ca->usage_gc,
					     dev_usage_u64s());

		for (i = 0; i < BCH_DATA_NR; i++) {
			copy_dev_field(dev_usage_buckets_wrong,
				       d[i].buckets,	"%s buckets", bch2_data_type_str(i));
			copy_dev_field(dev_usage_sectors_wrong,
				       d[i].sectors,	"%s sectors", bch2_data_type_str(i));
			copy_dev_field(dev_usage_fragmented_wrong,
				       d[i].fragmented,	"%s fragmented", bch2_data_type_str(i));
		}
	}

	{
		unsigned nr = fs_usage_u64s(c);
		struct bch_fs_usage *dst = c->usage_base;
		struct bch_fs_usage *src = (void *)
			bch2_acc_percpu_u64s((u64 __percpu *) c->usage_gc, nr);

		copy_fs_field(fs_usage_hidden_wrong,
			      b.hidden,		"hidden");
		copy_fs_field(fs_usage_btree_wrong,
			      b.btree,		"btree");

		if (!metadata_only) {
			copy_fs_field(fs_usage_data_wrong,
				      b.data,	"data");
			copy_fs_field(fs_usage_cached_wrong,
				      b.cached,	"cached");
			copy_fs_field(fs_usage_reserved_wrong,
				      b.reserved,	"reserved");
			copy_fs_field(fs_usage_nr_inodes_wrong,
				      b.nr_inodes,"nr_inodes");

			for (i = 0; i < BCH_REPLICAS_MAX; i++)
				copy_fs_field(fs_usage_persistent_reserved_wrong,
					      persistent_reserved[i],
					      "persistent_reserved[%i]", i);
		}

		for (i = 0; i < c->replicas.nr; i++) {
			struct bch_replicas_entry_v1 *e =
				cpu_replicas_entry(&c->replicas, i);

			if (metadata_only &&
			    (e->data_type == BCH_DATA_user ||
			     e->data_type == BCH_DATA_cached))
				continue;

			printbuf_reset(&buf);
			bch2_replicas_entry_to_text(&buf, e);

			copy_fs_field(fs_usage_replicas_wrong,
				      replicas[i], "%s", buf.buf);
		}
	}

#undef copy_fs_field
#undef copy_dev_field
#undef copy_stripe_field
#undef copy_field
fsck_err:
	if (ca)
		percpu_ref_put(&ca->ref);
	bch_err_fn(c, ret);

	percpu_up_write(&c->mark_lock);
	printbuf_exit(&buf);
	return ret;
}

static int bch2_gc_start(struct bch_fs *c)
{
	BUG_ON(c->usage_gc);

	c->usage_gc = __alloc_percpu_gfp(fs_usage_u64s(c) * sizeof(u64),
					 sizeof(u64), GFP_KERNEL);
	if (!c->usage_gc) {
		bch_err(c, "error allocating c->usage_gc");
		return -BCH_ERR_ENOMEM_gc_start;
	}

	for_each_member_device(c, ca) {
		BUG_ON(ca->usage_gc);

		ca->usage_gc = alloc_percpu(struct bch_dev_usage);
		if (!ca->usage_gc) {
			bch_err(c, "error allocating ca->usage_gc");
			percpu_ref_put(&ca->ref);
			return -BCH_ERR_ENOMEM_gc_start;
		}

		this_cpu_write(ca->usage_gc->d[BCH_DATA_free].buckets,
			       ca->mi.nbuckets - ca->mi.first_bucket);
	}

	return 0;
}

static int bch2_gc_reset(struct bch_fs *c)
{
	for_each_member_device(c, ca) {
		free_percpu(ca->usage_gc);
		ca->usage_gc = NULL;
	}

	free_percpu(c->usage_gc);
	c->usage_gc = NULL;

	return bch2_gc_start(c);
}

/* returns true if not equal */
static inline bool bch2_alloc_v4_cmp(struct bch_alloc_v4 l,
				     struct bch_alloc_v4 r)
{
	return  l.gen != r.gen				||
		l.oldest_gen != r.oldest_gen		||
		l.data_type != r.data_type		||
		l.dirty_sectors	!= r.dirty_sectors	||
		l.cached_sectors != r.cached_sectors	 ||
		l.stripe_redundancy != r.stripe_redundancy ||
		l.stripe != r.stripe;
}

static int bch2_alloc_write_key(struct btree_trans *trans,
				struct btree_iter *iter,
				struct bkey_s_c k,
				bool metadata_only)
{
	struct bch_fs *c = trans->c;
	struct bch_dev *ca = bch_dev_bkey_exists(c, iter->pos.inode);
	struct bucket old_gc, gc, *b;
	struct bkey_i_alloc_v4 *a;
	struct bch_alloc_v4 old_convert, new;
	const struct bch_alloc_v4 *old;
	int ret;

	old = bch2_alloc_to_v4(k, &old_convert);
	new = *old;

	percpu_down_read(&c->mark_lock);
	b = gc_bucket(ca, iter->pos.offset);
	old_gc = *b;

	if ((old->data_type == BCH_DATA_sb ||
	     old->data_type == BCH_DATA_journal) &&
	    !bch2_dev_is_online(ca)) {
		b->data_type = old->data_type;
		b->dirty_sectors = old->dirty_sectors;
	}

	/*
	 * b->data_type doesn't yet include need_discard & need_gc_gen states -
	 * fix that here:
	 */
	b->data_type = __alloc_data_type(b->dirty_sectors,
					 b->cached_sectors,
					 b->stripe,
					 *old,
					 b->data_type);
	gc = *b;

	if (gc.data_type != old_gc.data_type ||
	    gc.dirty_sectors != old_gc.dirty_sectors)
		bch2_dev_usage_update_m(c, ca, &old_gc, &gc);
	percpu_up_read(&c->mark_lock);

	if (metadata_only &&
	    gc.data_type != BCH_DATA_sb &&
	    gc.data_type != BCH_DATA_journal &&
	    gc.data_type != BCH_DATA_btree)
		return 0;

	if (gen_after(old->gen, gc.gen))
		return 0;

	if (fsck_err_on(new.data_type != gc.data_type, c,
			alloc_key_data_type_wrong,
			"bucket %llu:%llu gen %u has wrong data_type"
			": got %s, should be %s",
			iter->pos.inode, iter->pos.offset,
			gc.gen,
			bch2_data_type_str(new.data_type),
			bch2_data_type_str(gc.data_type)))
		new.data_type = gc.data_type;

#define copy_bucket_field(_errtype, _f)					\
	if (fsck_err_on(new._f != gc._f, c, _errtype,			\
			"bucket %llu:%llu gen %u data type %s has wrong " #_f	\
			": got %u, should be %u",			\
			iter->pos.inode, iter->pos.offset,		\
			gc.gen,						\
			bch2_data_type_str(gc.data_type),		\
			new._f, gc._f))					\
		new._f = gc._f;						\

	copy_bucket_field(alloc_key_gen_wrong,
			  gen);
	copy_bucket_field(alloc_key_dirty_sectors_wrong,
			  dirty_sectors);
	copy_bucket_field(alloc_key_cached_sectors_wrong,
			  cached_sectors);
	copy_bucket_field(alloc_key_stripe_wrong,
			  stripe);
	copy_bucket_field(alloc_key_stripe_redundancy_wrong,
			  stripe_redundancy);
#undef copy_bucket_field

	if (!bch2_alloc_v4_cmp(*old, new))
		return 0;

	a = bch2_alloc_to_v4_mut(trans, k);
	ret = PTR_ERR_OR_ZERO(a);
	if (ret)
		return ret;

	a->v = new;

	/*
	 * The trigger normally makes sure this is set, but we're not running
	 * triggers:
	 */
	if (a->v.data_type == BCH_DATA_cached && !a->v.io_time[READ])
		a->v.io_time[READ] = max_t(u64, 1, atomic64_read(&c->io_clock[READ].now));

	ret = bch2_trans_update(trans, iter, &a->k_i, BTREE_TRIGGER_NORUN);
fsck_err:
	return ret;
}

static int bch2_gc_alloc_done(struct bch_fs *c, bool metadata_only)
{
	int ret = 0;

	for_each_member_device(c, ca) {
		ret = bch2_trans_run(c,
			for_each_btree_key_upto_commit(trans, iter, BTREE_ID_alloc,
					POS(ca->dev_idx, ca->mi.first_bucket),
					POS(ca->dev_idx, ca->mi.nbuckets - 1),
					BTREE_ITER_SLOTS|BTREE_ITER_PREFETCH, k,
					NULL, NULL, BCH_TRANS_COMMIT_lazy_rw,
				bch2_alloc_write_key(trans, &iter, k, metadata_only)));
		if (ret) {
			percpu_ref_put(&ca->ref);
			break;
		}
	}

	bch_err_fn(c, ret);
	return ret;
}

static int bch2_gc_alloc_start(struct bch_fs *c, bool metadata_only)
{
	for_each_member_device(c, ca) {
		struct bucket_array *buckets = kvmalloc(sizeof(struct bucket_array) +
				ca->mi.nbuckets * sizeof(struct bucket),
				GFP_KERNEL|__GFP_ZERO);
		if (!buckets) {
			percpu_ref_put(&ca->ref);
			bch_err(c, "error allocating ca->buckets[gc]");
			return -BCH_ERR_ENOMEM_gc_alloc_start;
		}

		buckets->first_bucket	= ca->mi.first_bucket;
		buckets->nbuckets	= ca->mi.nbuckets;
		rcu_assign_pointer(ca->buckets_gc, buckets);
	}

	int ret = bch2_trans_run(c,
		for_each_btree_key(trans, iter, BTREE_ID_alloc, POS_MIN,
					 BTREE_ITER_PREFETCH, k, ({
			struct bch_dev *ca = bch_dev_bkey_exists(c, k.k->p.inode);
			struct bucket *g = gc_bucket(ca, k.k->p.offset);

			struct bch_alloc_v4 a_convert;
			const struct bch_alloc_v4 *a = bch2_alloc_to_v4(k, &a_convert);

			g->gen_valid	= 1;
			g->gen		= a->gen;

			if (metadata_only &&
			    (a->data_type == BCH_DATA_user ||
			     a->data_type == BCH_DATA_cached ||
			     a->data_type == BCH_DATA_parity)) {
				g->data_type		= a->data_type;
				g->dirty_sectors	= a->dirty_sectors;
				g->cached_sectors	= a->cached_sectors;
				g->stripe		= a->stripe;
				g->stripe_redundancy	= a->stripe_redundancy;
			}

			0;
		})));
	bch_err_fn(c, ret);
	return ret;
}

static void bch2_gc_alloc_reset(struct bch_fs *c, bool metadata_only)
{
	for_each_member_device(c, ca) {
		struct bucket_array *buckets = gc_bucket_array(ca);
		struct bucket *g;

		for_each_bucket(g, buckets) {
			if (metadata_only &&
			    (g->data_type == BCH_DATA_user ||
			     g->data_type == BCH_DATA_cached ||
			     g->data_type == BCH_DATA_parity))
				continue;
			g->data_type = 0;
			g->dirty_sectors = 0;
			g->cached_sectors = 0;
		}
	}
}

static int bch2_gc_write_reflink_key(struct btree_trans *trans,
				     struct btree_iter *iter,
				     struct bkey_s_c k,
				     size_t *idx)
{
	struct bch_fs *c = trans->c;
	const __le64 *refcount = bkey_refcount_c(k);
	struct printbuf buf = PRINTBUF;
	struct reflink_gc *r;
	int ret = 0;

	if (!refcount)
		return 0;

	while ((r = genradix_ptr(&c->reflink_gc_table, *idx)) &&
	       r->offset < k.k->p.offset)
		++*idx;

	if (!r ||
	    r->offset != k.k->p.offset ||
	    r->size != k.k->size) {
		bch_err(c, "unexpected inconsistency walking reflink table at gc finish");
		return -EINVAL;
	}

	if (fsck_err_on(r->refcount != le64_to_cpu(*refcount), c,
			reflink_v_refcount_wrong,
			"reflink key has wrong refcount:\n"
			"  %s\n"
			"  should be %u",
			(bch2_bkey_val_to_text(&buf, c, k), buf.buf),
			r->refcount)) {
		struct bkey_i *new = bch2_bkey_make_mut_noupdate(trans, k);
		ret = PTR_ERR_OR_ZERO(new);
		if (ret)
			return ret;

		if (!r->refcount)
			new->k.type = KEY_TYPE_deleted;
		else
			*bkey_refcount(bkey_i_to_s(new)) = cpu_to_le64(r->refcount);
		ret = bch2_trans_update(trans, iter, new, 0);
	}
fsck_err:
	printbuf_exit(&buf);
	return ret;
}

static int bch2_gc_reflink_done(struct bch_fs *c, bool metadata_only)
{
	size_t idx = 0;

	if (metadata_only)
		return 0;

	int ret = bch2_trans_run(c,
		for_each_btree_key_commit(trans, iter,
				BTREE_ID_reflink, POS_MIN,
				BTREE_ITER_PREFETCH, k,
				NULL, NULL, BCH_TRANS_COMMIT_no_enospc,
			bch2_gc_write_reflink_key(trans, &iter, k, &idx)));
	c->reflink_gc_nr = 0;
	return ret;
}

static int bch2_gc_reflink_start(struct bch_fs *c,
				 bool metadata_only)
{

	if (metadata_only)
		return 0;

	c->reflink_gc_nr = 0;

	int ret = bch2_trans_run(c,
		for_each_btree_key(trans, iter, BTREE_ID_reflink, POS_MIN,
				   BTREE_ITER_PREFETCH, k, ({
			const __le64 *refcount = bkey_refcount_c(k);

			if (!refcount)
				continue;

			struct reflink_gc *r = genradix_ptr_alloc(&c->reflink_gc_table,
							c->reflink_gc_nr++, GFP_KERNEL);
			if (!r) {
				ret = -BCH_ERR_ENOMEM_gc_reflink_start;
				break;
			}

			r->offset	= k.k->p.offset;
			r->size		= k.k->size;
			r->refcount	= 0;
			0;
		})));

	bch_err_fn(c, ret);
	return ret;
}

static void bch2_gc_reflink_reset(struct bch_fs *c, bool metadata_only)
{
	struct genradix_iter iter;
	struct reflink_gc *r;

	genradix_for_each(&c->reflink_gc_table, iter, r)
		r->refcount = 0;
}

static int bch2_gc_write_stripes_key(struct btree_trans *trans,
				     struct btree_iter *iter,
				     struct bkey_s_c k)
{
	struct bch_fs *c = trans->c;
	struct printbuf buf = PRINTBUF;
	const struct bch_stripe *s;
	struct gc_stripe *m;
	bool bad = false;
	unsigned i;
	int ret = 0;

	if (k.k->type != KEY_TYPE_stripe)
		return 0;

	s = bkey_s_c_to_stripe(k).v;
	m = genradix_ptr(&c->gc_stripes, k.k->p.offset);

	for (i = 0; i < s->nr_blocks; i++) {
		u32 old = stripe_blockcount_get(s, i);
		u32 new = (m ? m->block_sectors[i] : 0);

		if (old != new) {
			prt_printf(&buf, "stripe block %u has wrong sector count: got %u, should be %u\n",
				   i, old, new);
			bad = true;
		}
	}

	if (bad)
		bch2_bkey_val_to_text(&buf, c, k);

	if (fsck_err_on(bad, c, stripe_sector_count_wrong,
			"%s", buf.buf)) {
		struct bkey_i_stripe *new;

		new = bch2_trans_kmalloc(trans, bkey_bytes(k.k));
		ret = PTR_ERR_OR_ZERO(new);
		if (ret)
			return ret;

		bkey_reassemble(&new->k_i, k);

		for (i = 0; i < new->v.nr_blocks; i++)
			stripe_blockcount_set(&new->v, i, m ? m->block_sectors[i] : 0);

		ret = bch2_trans_update(trans, iter, &new->k_i, 0);
	}
fsck_err:
	printbuf_exit(&buf);
	return ret;
}

static int bch2_gc_stripes_done(struct bch_fs *c, bool metadata_only)
{
	if (metadata_only)
		return 0;

	return bch2_trans_run(c,
		for_each_btree_key_commit(trans, iter,
				BTREE_ID_stripes, POS_MIN,
				BTREE_ITER_PREFETCH, k,
				NULL, NULL, BCH_TRANS_COMMIT_no_enospc,
			bch2_gc_write_stripes_key(trans, &iter, k)));
}

static void bch2_gc_stripes_reset(struct bch_fs *c, bool metadata_only)
{
	genradix_free(&c->gc_stripes);
}

/**
 * bch2_gc - walk _all_ references to buckets, and recompute them:
 *
 * @c:			filesystem object
 * @initial:		are we in recovery?
 * @metadata_only:	are we just checking metadata references, or everything?
 *
 * Returns: 0 on success, or standard errcode on failure
 *
 * Order matters here:
 *  - Concurrent GC relies on the fact that we have a total ordering for
 *    everything that GC walks - see  gc_will_visit_node(),
 *    gc_will_visit_root()
 *
 *  - also, references move around in the course of index updates and
 *    various other crap: everything needs to agree on the ordering
 *    references are allowed to move around in - e.g., we're allowed to
 *    start with a reference owned by an open_bucket (the allocator) and
 *    move it to the btree, but not the reverse.
 *
 *    This is necessary to ensure that gc doesn't miss references that
 *    move around - if references move backwards in the ordering GC
 *    uses, GC could skip past them
 */
int bch2_gc(struct bch_fs *c, bool initial, bool metadata_only)
{
	unsigned iter = 0;
	int ret;

	lockdep_assert_held(&c->state_lock);

	down_write(&c->gc_lock);

	bch2_btree_interior_updates_flush(c);

	ret   = bch2_gc_start(c) ?:
		bch2_gc_alloc_start(c, metadata_only) ?:
		bch2_gc_reflink_start(c, metadata_only);
	if (ret)
		goto out;
again:
	gc_pos_set(c, gc_phase(GC_PHASE_START));

	bch2_mark_superblocks(c);

	ret = bch2_gc_btrees(c, initial, metadata_only);

	if (ret)
		goto out;

#if 0
	bch2_mark_pending_btree_node_frees(c);
#endif
	c->gc_count++;

	if (test_bit(BCH_FS_need_another_gc, &c->flags) ||
	    (!iter && bch2_test_restart_gc)) {
		if (iter++ > 2) {
			bch_info(c, "Unable to fix bucket gens, looping");
			ret = -EINVAL;
			goto out;
		}

		/*
		 * XXX: make sure gens we fixed got saved
		 */
		bch_info(c, "Second GC pass needed, restarting:");
		clear_bit(BCH_FS_need_another_gc, &c->flags);
		__gc_pos_set(c, gc_phase(GC_PHASE_NOT_RUNNING));

		bch2_gc_stripes_reset(c, metadata_only);
		bch2_gc_alloc_reset(c, metadata_only);
		bch2_gc_reflink_reset(c, metadata_only);
		ret = bch2_gc_reset(c);
		if (ret)
			goto out;

		/* flush fsck errors, reset counters */
		bch2_flush_fsck_errs(c);
		goto again;
	}
out:
	if (!ret) {
		bch2_journal_block(&c->journal);

		ret   = bch2_gc_alloc_done(c, metadata_only) ?:
			bch2_gc_done(c, initial, metadata_only) ?:
			bch2_gc_stripes_done(c, metadata_only) ?:
			bch2_gc_reflink_done(c, metadata_only);

		bch2_journal_unblock(&c->journal);
	}

	percpu_down_write(&c->mark_lock);
	/* Indicates that gc is no longer in progress: */
	__gc_pos_set(c, gc_phase(GC_PHASE_NOT_RUNNING));

	bch2_gc_free(c);
	percpu_up_write(&c->mark_lock);

	up_write(&c->gc_lock);

	/*
	 * At startup, allocations can happen directly instead of via the
	 * allocator thread - issue wakeup in case they blocked on gc_lock:
	 */
	closure_wake_up(&c->freelist_wait);
	bch_err_fn(c, ret);
	return ret;
}

static int gc_btree_gens_key(struct btree_trans *trans,
			     struct btree_iter *iter,
			     struct bkey_s_c k)
{
	struct bch_fs *c = trans->c;
	struct bkey_ptrs_c ptrs = bch2_bkey_ptrs_c(k);
	struct bkey_i *u;
	int ret;

	percpu_down_read(&c->mark_lock);
	bkey_for_each_ptr(ptrs, ptr) {
		struct bch_dev *ca = bch_dev_bkey_exists(c, ptr->dev);

		if (ptr_stale(ca, ptr) > 16) {
			percpu_up_read(&c->mark_lock);
			goto update;
		}
	}

	bkey_for_each_ptr(ptrs, ptr) {
		struct bch_dev *ca = bch_dev_bkey_exists(c, ptr->dev);
		u8 *gen = &ca->oldest_gen[PTR_BUCKET_NR(ca, ptr)];

		if (gen_after(*gen, ptr->gen))
			*gen = ptr->gen;
	}
	percpu_up_read(&c->mark_lock);
	return 0;
update:
	u = bch2_bkey_make_mut(trans, iter, &k, 0);
	ret = PTR_ERR_OR_ZERO(u);
	if (ret)
		return ret;

	bch2_extent_normalize(c, bkey_i_to_s(u));
	return 0;
}

static int bch2_alloc_write_oldest_gen(struct btree_trans *trans, struct btree_iter *iter,
				       struct bkey_s_c k)
{
	struct bch_dev *ca = bch_dev_bkey_exists(trans->c, iter->pos.inode);
	struct bch_alloc_v4 a_convert;
	const struct bch_alloc_v4 *a = bch2_alloc_to_v4(k, &a_convert);
	struct bkey_i_alloc_v4 *a_mut;
	int ret;

	if (a->oldest_gen == ca->oldest_gen[iter->pos.offset])
		return 0;

	a_mut = bch2_alloc_to_v4_mut(trans, k);
	ret = PTR_ERR_OR_ZERO(a_mut);
	if (ret)
		return ret;

	a_mut->v.oldest_gen = ca->oldest_gen[iter->pos.offset];
	a_mut->v.data_type = alloc_data_type(a_mut->v, a_mut->v.data_type);

	return bch2_trans_update(trans, iter, &a_mut->k_i, 0);
}

int bch2_gc_gens(struct bch_fs *c)
{
	u64 b, start_time = local_clock();
	int ret;

	/*
	 * Ideally we would be using state_lock and not gc_lock here, but that
	 * introduces a deadlock in the RO path - we currently take the state
	 * lock at the start of going RO, thus the gc thread may get stuck:
	 */
	if (!mutex_trylock(&c->gc_gens_lock))
		return 0;

	trace_and_count(c, gc_gens_start, c);
	down_read(&c->gc_lock);

	for_each_member_device(c, ca) {
		struct bucket_gens *gens = bucket_gens(ca);

		BUG_ON(ca->oldest_gen);

		ca->oldest_gen = kvmalloc(gens->nbuckets, GFP_KERNEL);
		if (!ca->oldest_gen) {
			percpu_ref_put(&ca->ref);
			ret = -BCH_ERR_ENOMEM_gc_gens;
			goto err;
		}

		for (b = gens->first_bucket;
		     b < gens->nbuckets; b++)
			ca->oldest_gen[b] = gens->b[b];
	}

	for (unsigned i = 0; i < BTREE_ID_NR; i++)
		if (btree_type_has_ptrs(i)) {
			c->gc_gens_btree = i;
			c->gc_gens_pos = POS_MIN;

			ret = bch2_trans_run(c,
				for_each_btree_key_commit(trans, iter, i,
						POS_MIN,
						BTREE_ITER_PREFETCH|BTREE_ITER_ALL_SNAPSHOTS,
						k,
						NULL, NULL,
						BCH_TRANS_COMMIT_no_enospc,
					gc_btree_gens_key(trans, &iter, k)));
			if (ret)
				goto err;
		}

	ret = bch2_trans_run(c,
		for_each_btree_key_commit(trans, iter, BTREE_ID_alloc,
				POS_MIN,
				BTREE_ITER_PREFETCH,
				k,
				NULL, NULL,
				BCH_TRANS_COMMIT_no_enospc,
			bch2_alloc_write_oldest_gen(trans, &iter, k)));
	if (ret)
		goto err;

	c->gc_gens_btree	= 0;
	c->gc_gens_pos		= POS_MIN;

	c->gc_count++;

	bch2_time_stats_update(&c->times[BCH_TIME_btree_gc], start_time);
	trace_and_count(c, gc_gens_end, c);
err:
	for_each_member_device(c, ca) {
		kvfree(ca->oldest_gen);
		ca->oldest_gen = NULL;
	}

	up_read(&c->gc_lock);
	mutex_unlock(&c->gc_gens_lock);
	if (!bch2_err_matches(ret, EROFS))
		bch_err_fn(c, ret);
	return ret;
}

static int bch2_gc_thread(void *arg)
{
	struct bch_fs *c = arg;
	struct io_clock *clock = &c->io_clock[WRITE];
	unsigned long last = atomic64_read(&clock->now);
	unsigned last_kick = atomic_read(&c->kick_gc);

	set_freezable();

	while (1) {
		while (1) {
			set_current_state(TASK_INTERRUPTIBLE);

			if (kthread_should_stop()) {
				__set_current_state(TASK_RUNNING);
				return 0;
			}

			if (atomic_read(&c->kick_gc) != last_kick)
				break;

			if (c->btree_gc_periodic) {
				unsigned long next = last + c->capacity / 16;

				if (atomic64_read(&clock->now) >= next)
					break;

				bch2_io_clock_schedule_timeout(clock, next);
			} else {
				schedule();
			}

			try_to_freeze();
		}
		__set_current_state(TASK_RUNNING);

		last = atomic64_read(&clock->now);
		last_kick = atomic_read(&c->kick_gc);

		/*
		 * Full gc is currently incompatible with btree key cache:
		 */
#if 0
		ret = bch2_gc(c, false, false);
#else
		bch2_gc_gens(c);
#endif
		debug_check_no_locks_held();
	}

	return 0;
}

void bch2_gc_thread_stop(struct bch_fs *c)
{
	struct task_struct *p;

	p = c->gc_thread;
	c->gc_thread = NULL;

	if (p) {
		kthread_stop(p);
		put_task_struct(p);
	}
}

int bch2_gc_thread_start(struct bch_fs *c)
{
	struct task_struct *p;

	if (c->gc_thread)
		return 0;

	p = kthread_create(bch2_gc_thread, c, "bch-gc/%s", c->name);
	if (IS_ERR(p)) {
		bch_err_fn(c, PTR_ERR(p));
		return PTR_ERR(p);
	}

	get_task_struct(p);
	c->gc_thread = p;
	wake_up_process(p);
	return 0;
}<|MERGE_RESOLUTION|>--- conflicted
+++ resolved
@@ -338,12 +338,9 @@
 
 	bch2_bkey_buf_init(&prev_k);
 	bch2_bkey_buf_init(&cur_k);
-<<<<<<< HEAD
-=======
 again:
 	cur = prev = NULL;
 	have_child = new_pass = false;
->>>>>>> 7e0c4332
 	bch2_btree_and_journal_iter_init_node_iter(trans, &iter, b);
 	iter.prefetch = true;
 
@@ -454,13 +451,10 @@
 		goto err;
 
 	bch2_btree_and_journal_iter_exit(&iter);
-<<<<<<< HEAD
-=======
 
 	if (new_pass)
 		goto again;
 
->>>>>>> 7e0c4332
 	bch2_btree_and_journal_iter_init_node_iter(trans, &iter, b);
 	iter.prefetch = true;
 
@@ -606,11 +600,7 @@
 	bkey_for_each_ptr_decode(k->k, ptrs_c, p, entry_c) {
 		struct bch_dev *ca = bch_dev_bkey_exists(c, p.ptr.dev);
 		struct bucket *g = PTR_GC_BUCKET(ca, &p.ptr);
-<<<<<<< HEAD
-		enum bch_data_type data_type = bch2_bkey_ptr_data_type(*k, &entry_c->ptr);
-=======
 		enum bch_data_type data_type = bch2_bkey_ptr_data_type(*k, p, entry_c);
->>>>>>> 7e0c4332
 
 		if (fsck_err_on(!g->gen_valid,
 				c, ptr_to_missing_alloc_key,
@@ -940,16 +930,11 @@
 	struct printbuf buf = PRINTBUF;
 	int ret = 0;
 
-<<<<<<< HEAD
-	bch2_btree_and_journal_iter_init_node_iter(trans, &iter, b);
-	bch2_bkey_buf_init(&prev);
-=======
 	ret = bch2_btree_node_check_topology(trans, b);
 	if (ret)
 		return ret;
 
 	bch2_btree_and_journal_iter_init_node_iter(trans, &iter, b);
->>>>>>> 7e0c4332
 	bch2_bkey_buf_init(&cur);
 
 	while ((k = bch2_btree_and_journal_iter_peek(&iter)).k) {
