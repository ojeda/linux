--- conflicted
+++ resolved
@@ -1141,11 +1141,7 @@
 	lbmLogShutdown(log);
 
       close:		/* close external log device */
-<<<<<<< HEAD
-	fput(bdev_file);
-=======
 	bdev_fput(bdev_file);
->>>>>>> 7e0c4332
 
       free:		/* free log descriptor */
 	mutex_unlock(&jfs_log_mutex);
@@ -1489,11 +1485,7 @@
 	bdev_file = log->bdev_file;
 	rc = lmLogShutdown(log);
 
-<<<<<<< HEAD
-	fput(bdev_file);
-=======
 	bdev_fput(bdev_file);
->>>>>>> 7e0c4332
 
 	kfree(log);
 
