--- conflicted
+++ resolved
@@ -4050,11 +4050,8 @@
 		case 0: case S_IFREG:
 			error = vfs_create(idmap, path.dentry->d_inode,
 					   dentry, mode, true);
-<<<<<<< HEAD
-=======
 			if (!error)
 				security_path_post_mknod(idmap, dentry);
->>>>>>> 7e0c4332
 			break;
 		case S_IFCHR: case S_IFBLK:
 			error = vfs_mknod(idmap, path.dentry->d_inode,
@@ -4065,11 +4062,6 @@
 					  dentry, mode, 0);
 			break;
 	}
-
-	if (error)
-		goto out2;
-
-	security_path_post_mknod(idmap, dentry);
 out2:
 	done_path_create(&path, dentry);
 	if (retry_estale(error, lookup_flags)) {
