--- conflicted
+++ resolved
@@ -36,12 +36,8 @@
 					ulong)						\
 			__attribute__((alias(__stringify(___se_##prefix##name))));	\
 	__diag_pop();									\
-<<<<<<< HEAD
-	static long noinline ___se_##prefix##name(__MAP(x,__SC_LONG,__VA_ARGS__));	\
-=======
 	static long noinline ___se_##prefix##name(__MAP(x,__SC_LONG,__VA_ARGS__))	\
 			__used;								\
->>>>>>> 7e0c4332
 	static long ___se_##prefix##name(__MAP(x,__SC_LONG,__VA_ARGS__))
 
 #define SC_RISCV_REGS_TO_ARGS(x, ...) \
