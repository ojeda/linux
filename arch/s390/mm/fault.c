--- conflicted
+++ resolved
@@ -75,11 +75,7 @@
 		if (!IS_ENABLED(CONFIG_PGSTE))
 			return KERNEL_FAULT;
 		gmap = (struct gmap *)S390_lowcore.gmap;
-<<<<<<< HEAD
-		if (regs->cr1 == gmap->asce)
-=======
 		if (gmap && gmap->asce == regs->cr1)
->>>>>>> 7e0c4332
 			return GMAP_FAULT;
 		return KERNEL_FAULT;
 	}
