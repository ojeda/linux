# SPDX-License-Identifier: GPL-2.0-only
menu "Platform selection"

config ARCH_ACTIONS
	bool "Actions Semi Platforms"
	select OWL_TIMER
	select PINCTRL
	help
	  This enables support for the Actions Semiconductor S900 SoC family.

config ARCH_AGILEX
	bool "Intel's Agilex SoCFPGA Family"
	help
	  This enables support for Intel's Agilex SoCFPGA Family.

config ARCH_SUNXI
	bool "Allwinner sunxi 64-bit SoC Family"
	select ARCH_HAS_RESET_CONTROLLER
	select GENERIC_IRQ_CHIP
	select PINCTRL
	select RESET_CONTROLLER
	help
	  This enables support for Allwinner sunxi based SoCs like the A64.

config ARCH_ALPINE
	bool "Annapurna Labs Alpine platform"
	select ALPINE_MSI if PCI
	help
	  This enables support for the Annapurna Labs Alpine
	  Soc family.

config ARCH_BCM2835
	bool "Broadcom BCM2835 family"
	select TIMER_OF
	select GPIOLIB
	select MFD_CORE
	select PINCTRL
	select PINCTRL_BCM2835
	select ARM_AMBA
	select ARM_TIMER_SP804
	select HAVE_ARM_ARCH_TIMER
	help
	  This enables support for the Broadcom BCM2837 SoC.
	  This SoC is used in the Raspberry Pi 3 device.

config ARCH_BCM_IPROC
	bool "Broadcom iProc SoC Family"
	select COMMON_CLK_IPROC
	select GPIOLIB
	select PINCTRL
	help
	  This enables support for Broadcom iProc based SoCs

config ARCH_BERLIN
	bool "Marvell Berlin SoC Family"
	select DW_APB_ICTL
	select GPIOLIB
	select PINCTRL
	help
	  This enables support for Marvell Berlin SoC Family

config ARCH_BITMAIN
	bool "Bitmain SoC Platforms"
	help
	  This enables support for the Bitmain SoC Family.

config ARCH_BRCMSTB
	bool "Broadcom Set-Top-Box SoCs"
	select BRCMSTB_L2_IRQ
	select GENERIC_IRQ_CHIP
	help
	  This enables support for Broadcom's ARMv8 Set Top Box SoCs

config ARCH_EXYNOS
	bool "ARMv8 based Samsung Exynos SoC family"
	select COMMON_CLK_SAMSUNG
	select EXYNOS_PM_DOMAINS if PM_GENERIC_DOMAINS
	select EXYNOS_PMU
	select HAVE_S3C2410_WATCHDOG if WATCHDOG
	select HAVE_S3C_RTC if RTC_CLASS
	select PINCTRL
	select PINCTRL_EXYNOS
	select PM_GENERIC_DOMAINS if PM
	select SOC_SAMSUNG
	help
	  This enables support for ARMv8 based Samsung Exynos SoC family.

config ARCH_K3
	bool "Texas Instruments Inc. K3 multicore SoC architecture"
	select PM_GENERIC_DOMAINS if PM
	select MAILBOX
<<<<<<< HEAD
=======
	select SOC_TI
>>>>>>> 4ff96fb5
	select TI_MESSAGE_MANAGER
	select TI_SCI_PROTOCOL
	select TI_SCI_INTR_IRQCHIP
	select TI_SCI_INTA_IRQCHIP
	help
	  This enables support for Texas Instruments' K3 multicore SoC
	  architecture.

config ARCH_LAYERSCAPE
	bool "ARMv8 based Freescale Layerscape SoC family"
	select EDAC_SUPPORT
	help
	  This enables support for the Freescale Layerscape SoC family.

config ARCH_LG1K
	bool "LG Electronics LG1K SoC Family"
	help
	  This enables support for LG Electronics LG1K SoC Family

config ARCH_HISI
	bool "Hisilicon SoC Family"
	select ARM_TIMER_SP804
	select HISILICON_IRQ_MBIGEN if PCI
	select PINCTRL
	help
	  This enables support for Hisilicon ARMv8 SoC family

config ARCH_MEDIATEK
	bool "MediaTek SoC Family"
	select ARM_GIC
	select PINCTRL
	select MTK_TIMER
	help
	  This enables support for MediaTek MT27xx, MT65xx, MT76xx
	  & MT81xx ARMv8 SoCs

config ARCH_MESON
	bool "Amlogic Platforms"
	select PINCTRL
	select PINCTRL_MESON
	select COMMON_CLK_GXBB
	select COMMON_CLK_AXG
	select COMMON_CLK_G12A
	select MESON_IRQ_GPIO
	help
	  This enables support for the arm64 based Amlogic SoCs
	  such as the s905, S905X/D, S912, A113X/D or S905X/D2

config ARCH_MVEBU
	bool "Marvell EBU SoC Family"
	select ARMADA_AP806_SYSCON
	select ARMADA_CP110_SYSCON
	select ARMADA_37XX_CLK
	select GPIOLIB
	select GPIOLIB_IRQCHIP
	select MVEBU_GICP
	select MVEBU_ICU
	select MVEBU_ODMI
	select MVEBU_PIC
	select MVEBU_SEI
	select OF_GPIO
	select PINCTRL
	select PINCTRL_ARMADA_37XX
	select PINCTRL_ARMADA_AP806
	select PINCTRL_ARMADA_CP110
	help
	  This enables support for Marvell EBU familly, including:
	   - Armada 3700 SoC Family
	   - Armada 7K SoC Family
	   - Armada 8K SoC Family

config ARCH_MXC
	bool "ARMv8 based NXP i.MX SoC family"
	select ARM64_ERRATUM_843419
	select ARM64_ERRATUM_845719 if COMPAT
	select IMX_GPCV2
	select IMX_GPCV2_PM_DOMAINS
	select PM
	select PM_GENERIC_DOMAINS
	select SOC_BUS
	help
	  This enables support for the ARMv8 based SoCs in the
	  NXP i.MX family.

config ARCH_QCOM
	bool "Qualcomm Platforms"
	select GPIOLIB
	select PINCTRL
	help
	  This enables support for the ARMv8 based Qualcomm chipsets.

config ARCH_REALTEK
	bool "Realtek Platforms"
	help
	  This enables support for the ARMv8 based Realtek chipsets,
	  like the RTD1295.

config ARCH_RENESAS
	bool "Renesas SoC Platforms"
	select GPIOLIB
	select PINCTRL
	select SOC_BUS
	help
	  This enables support for the ARMv8 based Renesas SoCs.

config ARCH_ROCKCHIP
	bool "Rockchip Platforms"
	select ARCH_HAS_RESET_CONTROLLER
	select GPIOLIB
	select PINCTRL
	select PINCTRL_ROCKCHIP
	select PM
	select ROCKCHIP_TIMER
	help
	  This enables support for the ARMv8 based Rockchip chipsets,
	  like the RK3368.

config ARCH_SEATTLE
	bool "AMD Seattle SoC Family"
	help
	  This enables support for AMD Seattle SOC Family

config ARCH_STRATIX10
	bool "Altera's Stratix 10 SoCFPGA Family"
	help
	  This enables support for Altera's Stratix 10 SoCFPGA Family.

config ARCH_SYNQUACER
	bool "Socionext SynQuacer SoC Family"

config ARCH_TEGRA
	bool "NVIDIA Tegra SoC Family"
	select ARCH_HAS_RESET_CONTROLLER
	select ARM_GIC_PM
	select CLKDEV_LOOKUP
	select CLKSRC_MMIO
	select TIMER_OF
	select GENERIC_CLOCKEVENTS
	select GPIOLIB
	select PINCTRL
	select PM
	select PM_GENERIC_DOMAINS
	select RESET_CONTROLLER
	help
	  This enables support for the NVIDIA Tegra SoC family.

config ARCH_SPRD
	bool "Spreadtrum SoC platform"
	help
	  Support for Spreadtrum ARM based SoCs

config ARCH_THUNDER
	bool "Cavium Inc. Thunder SoC Family"
	help
	  This enables support for Cavium's Thunder Family of SoCs.

config ARCH_THUNDER2
	bool "Cavium ThunderX2 Server Processors"
	select GPIOLIB
	help
	  This enables support for Cavium's ThunderX2 CN99XX family of
	  server processors.

config ARCH_UNIPHIER
	bool "Socionext UniPhier SoC Family"
	select ARCH_HAS_RESET_CONTROLLER
	select PINCTRL
	select RESET_CONTROLLER
	help
	  This enables support for Socionext UniPhier SoC family.

config ARCH_VEXPRESS
	bool "ARMv8 software model (Versatile Express)"
	select COMMON_CLK_VERSATILE
	select GPIOLIB
	select PM
	select PM_GENERIC_DOMAINS
	select POWER_RESET_VEXPRESS
	select VEXPRESS_CONFIG
	help
	  This enables support for the ARMv8 software model (Versatile
	  Express).

config ARCH_VULCAN
	def_bool n

config ARCH_XGENE
	bool "AppliedMicro X-Gene SOC Family"
	help
	  This enables support for AppliedMicro X-Gene SOC Family

config ARCH_ZX
	bool "ZTE ZX SoC Family"
	select PINCTRL
	help
	  This enables support for ZTE ZX SoC Family

config ARCH_ZYNQMP
	bool "Xilinx ZynqMP Family"
	select ZYNQMP_FIRMWARE
	help
	  This enables support for Xilinx ZynqMP Family

endmenu<|MERGE_RESOLUTION|>--- conflicted
+++ resolved
@@ -89,10 +89,7 @@
 	bool "Texas Instruments Inc. K3 multicore SoC architecture"
 	select PM_GENERIC_DOMAINS if PM
 	select MAILBOX
-<<<<<<< HEAD
-=======
 	select SOC_TI
->>>>>>> 4ff96fb5
 	select TI_MESSAGE_MANAGER
 	select TI_SCI_PROTOCOL
 	select TI_SCI_INTR_IRQCHIP
