// SPDX-License-Identifier: GPL-2.0-only
/*
 * Copyright (C) 2020 - Google Inc
 * Author: Andrew Scull <ascull@google.com>
 */

#include <hyp/switch.h>

#include <asm/kvm_asm.h>
#include <asm/kvm_emulate.h>
#include <asm/kvm_host.h>
#include <asm/kvm_hyp.h>
#include <asm/kvm_mmu.h>

#include <nvhe/trap_handler.h>

DEFINE_PER_CPU(struct kvm_nvhe_init_params, kvm_init_params);

void __kvm_hyp_host_forward_smc(struct kvm_cpu_context *host_ctxt);

static void handle___kvm_vcpu_run(struct kvm_cpu_context *host_ctxt)
{
	DECLARE_REG(struct kvm_vcpu *, vcpu, host_ctxt, 1);

	cpu_reg(host_ctxt, 1) =  __kvm_vcpu_run(kern_hyp_va(vcpu));
}

static void handle___kvm_flush_vm_context(struct kvm_cpu_context *host_ctxt)
{
	__kvm_flush_vm_context();
}

static void handle___kvm_tlb_flush_vmid_ipa(struct kvm_cpu_context *host_ctxt)
{
	DECLARE_REG(struct kvm_s2_mmu *, mmu, host_ctxt, 1);
	DECLARE_REG(phys_addr_t, ipa, host_ctxt, 2);
	DECLARE_REG(int, level, host_ctxt, 3);

	__kvm_tlb_flush_vmid_ipa(kern_hyp_va(mmu), ipa, level);
}

static void handle___kvm_tlb_flush_vmid(struct kvm_cpu_context *host_ctxt)
{
	DECLARE_REG(struct kvm_s2_mmu *, mmu, host_ctxt, 1);

	__kvm_tlb_flush_vmid(kern_hyp_va(mmu));
}

static void handle___kvm_tlb_flush_local_vmid(struct kvm_cpu_context *host_ctxt)
{
	DECLARE_REG(struct kvm_s2_mmu *, mmu, host_ctxt, 1);

	__kvm_tlb_flush_local_vmid(kern_hyp_va(mmu));
}

static void handle___kvm_timer_set_cntvoff(struct kvm_cpu_context *host_ctxt)
{
	__kvm_timer_set_cntvoff(cpu_reg(host_ctxt, 1));
}

static void handle___kvm_enable_ssbs(struct kvm_cpu_context *host_ctxt)
{
	u64 tmp;
<<<<<<< HEAD

	tmp = read_sysreg_el2(SYS_SCTLR);
	tmp |= SCTLR_ELx_DSSBS;
	write_sysreg_el2(tmp, SYS_SCTLR);
}

static void handle___vgic_v3_get_ich_vtr_el2(struct kvm_cpu_context *host_ctxt)
{
	cpu_reg(host_ctxt, 1) = __vgic_v3_get_ich_vtr_el2();
}

static void handle___vgic_v3_read_vmcr(struct kvm_cpu_context *host_ctxt)
{
	cpu_reg(host_ctxt, 1) = __vgic_v3_read_vmcr();
}

static void handle___vgic_v3_write_vmcr(struct kvm_cpu_context *host_ctxt)
{
	__vgic_v3_write_vmcr(cpu_reg(host_ctxt, 1));
}

static void handle___vgic_v3_init_lrs(struct kvm_cpu_context *host_ctxt)
{
	__vgic_v3_init_lrs();
}

static void handle___kvm_get_mdcr_el2(struct kvm_cpu_context *host_ctxt)
{
	cpu_reg(host_ctxt, 1) = __kvm_get_mdcr_el2();
}

static void handle___vgic_v3_save_aprs(struct kvm_cpu_context *host_ctxt)
{
	DECLARE_REG(struct vgic_v3_cpu_if *, cpu_if, host_ctxt, 1);

	__vgic_v3_save_aprs(kern_hyp_va(cpu_if));
}

static void handle___vgic_v3_restore_aprs(struct kvm_cpu_context *host_ctxt)
{
	DECLARE_REG(struct vgic_v3_cpu_if *, cpu_if, host_ctxt, 1);

	__vgic_v3_restore_aprs(kern_hyp_va(cpu_if));
}

typedef void (*hcall_t)(struct kvm_cpu_context *);

#define HANDLE_FUNC(x)	[__KVM_HOST_SMCCC_FUNC_##x] = kimg_fn_ptr(handle_##x)

static const hcall_t *host_hcall[] = {
	HANDLE_FUNC(__kvm_vcpu_run),
	HANDLE_FUNC(__kvm_flush_vm_context),
	HANDLE_FUNC(__kvm_tlb_flush_vmid_ipa),
	HANDLE_FUNC(__kvm_tlb_flush_vmid),
	HANDLE_FUNC(__kvm_tlb_flush_local_vmid),
	HANDLE_FUNC(__kvm_timer_set_cntvoff),
	HANDLE_FUNC(__kvm_enable_ssbs),
	HANDLE_FUNC(__vgic_v3_get_ich_vtr_el2),
	HANDLE_FUNC(__vgic_v3_read_vmcr),
	HANDLE_FUNC(__vgic_v3_write_vmcr),
	HANDLE_FUNC(__vgic_v3_init_lrs),
	HANDLE_FUNC(__kvm_get_mdcr_el2),
	HANDLE_FUNC(__vgic_v3_save_aprs),
	HANDLE_FUNC(__vgic_v3_restore_aprs),
};

static void handle_host_hcall(struct kvm_cpu_context *host_ctxt)
{
	DECLARE_REG(unsigned long, id, host_ctxt, 0);
	const hcall_t *kfn;
	hcall_t hfn;

	id -= KVM_HOST_SMCCC_ID(0);

	if (unlikely(id >= ARRAY_SIZE(host_hcall)))
		goto inval;

	kfn = host_hcall[id];
	if (unlikely(!kfn))
		goto inval;

=======

	tmp = read_sysreg_el2(SYS_SCTLR);
	tmp |= SCTLR_ELx_DSSBS;
	write_sysreg_el2(tmp, SYS_SCTLR);
}

static void handle___vgic_v3_get_ich_vtr_el2(struct kvm_cpu_context *host_ctxt)
{
	cpu_reg(host_ctxt, 1) = __vgic_v3_get_ich_vtr_el2();
}

static void handle___vgic_v3_read_vmcr(struct kvm_cpu_context *host_ctxt)
{
	cpu_reg(host_ctxt, 1) = __vgic_v3_read_vmcr();
}

static void handle___vgic_v3_write_vmcr(struct kvm_cpu_context *host_ctxt)
{
	__vgic_v3_write_vmcr(cpu_reg(host_ctxt, 1));
}

static void handle___vgic_v3_init_lrs(struct kvm_cpu_context *host_ctxt)
{
	__vgic_v3_init_lrs();
}

static void handle___kvm_get_mdcr_el2(struct kvm_cpu_context *host_ctxt)
{
	cpu_reg(host_ctxt, 1) = __kvm_get_mdcr_el2();
}

static void handle___vgic_v3_save_aprs(struct kvm_cpu_context *host_ctxt)
{
	DECLARE_REG(struct vgic_v3_cpu_if *, cpu_if, host_ctxt, 1);

	__vgic_v3_save_aprs(kern_hyp_va(cpu_if));
}

static void handle___vgic_v3_restore_aprs(struct kvm_cpu_context *host_ctxt)
{
	DECLARE_REG(struct vgic_v3_cpu_if *, cpu_if, host_ctxt, 1);

	__vgic_v3_restore_aprs(kern_hyp_va(cpu_if));
}

typedef void (*hcall_t)(struct kvm_cpu_context *);

#define HANDLE_FUNC(x)	[__KVM_HOST_SMCCC_FUNC_##x] = kimg_fn_ptr(handle_##x)

static const hcall_t *host_hcall[] = {
	HANDLE_FUNC(__kvm_vcpu_run),
	HANDLE_FUNC(__kvm_flush_vm_context),
	HANDLE_FUNC(__kvm_tlb_flush_vmid_ipa),
	HANDLE_FUNC(__kvm_tlb_flush_vmid),
	HANDLE_FUNC(__kvm_tlb_flush_local_vmid),
	HANDLE_FUNC(__kvm_timer_set_cntvoff),
	HANDLE_FUNC(__kvm_enable_ssbs),
	HANDLE_FUNC(__vgic_v3_get_ich_vtr_el2),
	HANDLE_FUNC(__vgic_v3_read_vmcr),
	HANDLE_FUNC(__vgic_v3_write_vmcr),
	HANDLE_FUNC(__vgic_v3_init_lrs),
	HANDLE_FUNC(__kvm_get_mdcr_el2),
	HANDLE_FUNC(__vgic_v3_save_aprs),
	HANDLE_FUNC(__vgic_v3_restore_aprs),
};

static void handle_host_hcall(struct kvm_cpu_context *host_ctxt)
{
	DECLARE_REG(unsigned long, id, host_ctxt, 0);
	const hcall_t *kfn;
	hcall_t hfn;

	id -= KVM_HOST_SMCCC_ID(0);

	if (unlikely(id >= ARRAY_SIZE(host_hcall)))
		goto inval;

	kfn = host_hcall[id];
	if (unlikely(!kfn))
		goto inval;

>>>>>>> 6ee1d745
	cpu_reg(host_ctxt, 0) = SMCCC_RET_SUCCESS;

	hfn = kimg_fn_hyp_va(kfn);
	hfn(host_ctxt);

	return;
inval:
	cpu_reg(host_ctxt, 0) = SMCCC_RET_NOT_SUPPORTED;
}

static void default_host_smc_handler(struct kvm_cpu_context *host_ctxt)
{
	__kvm_hyp_host_forward_smc(host_ctxt);
}

<<<<<<< HEAD
static void skip_host_instruction(void)
{
	write_sysreg_el2(read_sysreg_el2(SYS_ELR) + 4, SYS_ELR);
}

=======
>>>>>>> 6ee1d745
static void handle_host_smc(struct kvm_cpu_context *host_ctxt)
{
	bool handled;

	handled = kvm_host_psci_handler(host_ctxt);
	if (!handled)
		default_host_smc_handler(host_ctxt);

<<<<<<< HEAD
	/*
	 * Unlike HVC, the return address of an SMC is the instruction's PC.
	 * Move the return address past the instruction.
	 */
	skip_host_instruction();
=======
	/* SMC was trapped, move ELR past the current PC. */
	kvm_skip_host_instr();
>>>>>>> 6ee1d745
}

void handle_trap(struct kvm_cpu_context *host_ctxt)
{
	u64 esr = read_sysreg_el2(SYS_ESR);

	switch (ESR_ELx_EC(esr)) {
	case ESR_ELx_EC_HVC64:
		handle_host_hcall(host_ctxt);
		break;
	case ESR_ELx_EC_SMC64:
		handle_host_smc(host_ctxt);
		break;
	default:
		hyp_panic();
	}
}<|MERGE_RESOLUTION|>--- conflicted
+++ resolved
@@ -61,7 +61,6 @@
 static void handle___kvm_enable_ssbs(struct kvm_cpu_context *host_ctxt)
 {
 	u64 tmp;
-<<<<<<< HEAD
 
 	tmp = read_sysreg_el2(SYS_SCTLR);
 	tmp |= SCTLR_ELx_DSSBS;
@@ -143,89 +142,6 @@
 	if (unlikely(!kfn))
 		goto inval;
 
-=======
-
-	tmp = read_sysreg_el2(SYS_SCTLR);
-	tmp |= SCTLR_ELx_DSSBS;
-	write_sysreg_el2(tmp, SYS_SCTLR);
-}
-
-static void handle___vgic_v3_get_ich_vtr_el2(struct kvm_cpu_context *host_ctxt)
-{
-	cpu_reg(host_ctxt, 1) = __vgic_v3_get_ich_vtr_el2();
-}
-
-static void handle___vgic_v3_read_vmcr(struct kvm_cpu_context *host_ctxt)
-{
-	cpu_reg(host_ctxt, 1) = __vgic_v3_read_vmcr();
-}
-
-static void handle___vgic_v3_write_vmcr(struct kvm_cpu_context *host_ctxt)
-{
-	__vgic_v3_write_vmcr(cpu_reg(host_ctxt, 1));
-}
-
-static void handle___vgic_v3_init_lrs(struct kvm_cpu_context *host_ctxt)
-{
-	__vgic_v3_init_lrs();
-}
-
-static void handle___kvm_get_mdcr_el2(struct kvm_cpu_context *host_ctxt)
-{
-	cpu_reg(host_ctxt, 1) = __kvm_get_mdcr_el2();
-}
-
-static void handle___vgic_v3_save_aprs(struct kvm_cpu_context *host_ctxt)
-{
-	DECLARE_REG(struct vgic_v3_cpu_if *, cpu_if, host_ctxt, 1);
-
-	__vgic_v3_save_aprs(kern_hyp_va(cpu_if));
-}
-
-static void handle___vgic_v3_restore_aprs(struct kvm_cpu_context *host_ctxt)
-{
-	DECLARE_REG(struct vgic_v3_cpu_if *, cpu_if, host_ctxt, 1);
-
-	__vgic_v3_restore_aprs(kern_hyp_va(cpu_if));
-}
-
-typedef void (*hcall_t)(struct kvm_cpu_context *);
-
-#define HANDLE_FUNC(x)	[__KVM_HOST_SMCCC_FUNC_##x] = kimg_fn_ptr(handle_##x)
-
-static const hcall_t *host_hcall[] = {
-	HANDLE_FUNC(__kvm_vcpu_run),
-	HANDLE_FUNC(__kvm_flush_vm_context),
-	HANDLE_FUNC(__kvm_tlb_flush_vmid_ipa),
-	HANDLE_FUNC(__kvm_tlb_flush_vmid),
-	HANDLE_FUNC(__kvm_tlb_flush_local_vmid),
-	HANDLE_FUNC(__kvm_timer_set_cntvoff),
-	HANDLE_FUNC(__kvm_enable_ssbs),
-	HANDLE_FUNC(__vgic_v3_get_ich_vtr_el2),
-	HANDLE_FUNC(__vgic_v3_read_vmcr),
-	HANDLE_FUNC(__vgic_v3_write_vmcr),
-	HANDLE_FUNC(__vgic_v3_init_lrs),
-	HANDLE_FUNC(__kvm_get_mdcr_el2),
-	HANDLE_FUNC(__vgic_v3_save_aprs),
-	HANDLE_FUNC(__vgic_v3_restore_aprs),
-};
-
-static void handle_host_hcall(struct kvm_cpu_context *host_ctxt)
-{
-	DECLARE_REG(unsigned long, id, host_ctxt, 0);
-	const hcall_t *kfn;
-	hcall_t hfn;
-
-	id -= KVM_HOST_SMCCC_ID(0);
-
-	if (unlikely(id >= ARRAY_SIZE(host_hcall)))
-		goto inval;
-
-	kfn = host_hcall[id];
-	if (unlikely(!kfn))
-		goto inval;
-
->>>>>>> 6ee1d745
 	cpu_reg(host_ctxt, 0) = SMCCC_RET_SUCCESS;
 
 	hfn = kimg_fn_hyp_va(kfn);
@@ -241,14 +157,6 @@
 	__kvm_hyp_host_forward_smc(host_ctxt);
 }
 
-<<<<<<< HEAD
-static void skip_host_instruction(void)
-{
-	write_sysreg_el2(read_sysreg_el2(SYS_ELR) + 4, SYS_ELR);
-}
-
-=======
->>>>>>> 6ee1d745
 static void handle_host_smc(struct kvm_cpu_context *host_ctxt)
 {
 	bool handled;
@@ -257,16 +165,8 @@
 	if (!handled)
 		default_host_smc_handler(host_ctxt);
 
-<<<<<<< HEAD
-	/*
-	 * Unlike HVC, the return address of an SMC is the instruction's PC.
-	 * Move the return address past the instruction.
-	 */
-	skip_host_instruction();
-=======
 	/* SMC was trapped, move ELR past the current PC. */
 	kvm_skip_host_instr();
->>>>>>> 6ee1d745
 }
 
 void handle_trap(struct kvm_cpu_context *host_ctxt)
