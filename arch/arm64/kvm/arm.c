--- conflicted
+++ resolved
@@ -2597,22 +2597,11 @@
 	if (err)
 		goto out_hyp;
 
-<<<<<<< HEAD
-	if (is_protected_kvm_enabled()) {
-		kvm_info("Protected nVHE mode initialized successfully\n");
-	} else if (in_hyp_mode) {
-		kvm_info("VHE mode initialized successfully\n");
-	} else {
-		char mode = cpus_have_final_cap(ARM64_KVM_HVHE) ? 'h' : 'n';
-		kvm_info("Hyp mode (%cVHE) initialized successfully\n", mode);
-	}
-=======
 	kvm_info("%s%sVHE mode initialized successfully\n",
 		 in_hyp_mode ? "" : (is_protected_kvm_enabled() ?
 				     "Protected " : "Hyp "),
 		 in_hyp_mode ? "" : (cpus_have_final_cap(ARM64_KVM_HVHE) ?
 				     "h" : "n"));
->>>>>>> 7e0c4332
 
 	/*
 	 * FIXME: Do something reasonable if kvm_init() fails after pKVM
