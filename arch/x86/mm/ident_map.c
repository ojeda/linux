--- conflicted
+++ resolved
@@ -31,27 +31,7 @@
 		if (next > end)
 			next = end;
 
-<<<<<<< HEAD
-		/* if this is already a gbpage, this portion is already mapped */
-		if (pud_leaf(*pud))
-			continue;
-
-		/* Is using a gbpage allowed? */
-		use_gbpage = info->direct_gbpages;
-
-		/* Don't use gbpage if it maps more than the requested region. */
-		/* at the begining: */
-		use_gbpage &= ((addr & ~PUD_MASK) == 0);
-		/* ... or at the end: */
-		use_gbpage &= ((next & ~PUD_MASK) == 0);
-
-		/* Never overwrite existing mappings */
-		use_gbpage &= !pud_present(*pud);
-
-		if (use_gbpage) {
-=======
 		if (info->direct_gbpages) {
->>>>>>> 7e0c4332
 			pud_t pudval;
 
 			if (pud_present(*pud))
