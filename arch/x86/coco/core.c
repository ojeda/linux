// SPDX-License-Identifier: GPL-2.0-only
/*
 * Confidential Computing Platform Capability checks
 *
 * Copyright (C) 2021 Advanced Micro Devices, Inc.
 * Copyright (C) 2024 Jason A. Donenfeld <Jason@zx2c4.com>. All Rights Reserved.
 *
 * Author: Tom Lendacky <thomas.lendacky@amd.com>
 */

#include <linux/export.h>
#include <linux/cc_platform.h>
#include <linux/string.h>
#include <linux/random.h>

#include <asm/archrandom.h>
#include <asm/coco.h>
#include <asm/processor.h>

enum cc_vendor cc_vendor __ro_after_init = CC_VENDOR_NONE;
u64 cc_mask __ro_after_init;
<<<<<<< HEAD
=======

static struct cc_attr_flags {
	__u64 host_sev_snp	: 1,
	      __resv		: 63;
} cc_flags;
>>>>>>> 7e0c4332

static bool noinstr intel_cc_platform_has(enum cc_attr attr)
{
	switch (attr) {
	case CC_ATTR_GUEST_UNROLL_STRING_IO:
	case CC_ATTR_HOTPLUG_DISABLED:
	case CC_ATTR_GUEST_MEM_ENCRYPT:
	case CC_ATTR_MEM_ENCRYPT:
		return true;
	default:
		return false;
	}
}

/*
 * Handle the SEV-SNP vTOM case where sme_me_mask is zero, and
 * the other levels of SME/SEV functionality, including C-bit
 * based SEV-SNP, are not enabled.
 */
static __maybe_unused __always_inline bool amd_cc_platform_vtom(enum cc_attr attr)
{
	switch (attr) {
	case CC_ATTR_GUEST_MEM_ENCRYPT:
	case CC_ATTR_MEM_ENCRYPT:
		return true;
	default:
		return false;
	}
}

/*
 * SME and SEV are very similar but they are not the same, so there are
 * times that the kernel will need to distinguish between SME and SEV. The
 * cc_platform_has() function is used for this.  When a distinction isn't
 * needed, the CC_ATTR_MEM_ENCRYPT attribute can be used.
 *
 * The trampoline code is a good example for this requirement.  Before
 * paging is activated, SME will access all memory as decrypted, but SEV
 * will access all memory as encrypted.  So, when APs are being brought
 * up under SME the trampoline area cannot be encrypted, whereas under SEV
 * the trampoline area must be encrypted.
 */

static bool noinstr amd_cc_platform_has(enum cc_attr attr)
{
#ifdef CONFIG_AMD_MEM_ENCRYPT

	if (sev_status & MSR_AMD64_SNP_VTOM)
		return amd_cc_platform_vtom(attr);

	switch (attr) {
	case CC_ATTR_MEM_ENCRYPT:
		return sme_me_mask;

	case CC_ATTR_HOST_MEM_ENCRYPT:
		return sme_me_mask && !(sev_status & MSR_AMD64_SEV_ENABLED);

	case CC_ATTR_GUEST_MEM_ENCRYPT:
		return sev_status & MSR_AMD64_SEV_ENABLED;

	case CC_ATTR_GUEST_STATE_ENCRYPT:
		return sev_status & MSR_AMD64_SEV_ES_ENABLED;

	/*
	 * With SEV, the rep string I/O instructions need to be unrolled
	 * but SEV-ES supports them through the #VC handler.
	 */
	case CC_ATTR_GUEST_UNROLL_STRING_IO:
		return (sev_status & MSR_AMD64_SEV_ENABLED) &&
			!(sev_status & MSR_AMD64_SEV_ES_ENABLED);

	case CC_ATTR_GUEST_SEV_SNP:
		return sev_status & MSR_AMD64_SEV_SNP_ENABLED;

	case CC_ATTR_HOST_SEV_SNP:
		return cc_flags.host_sev_snp;

	default:
		return false;
	}
#else
	return false;
#endif
}

bool noinstr cc_platform_has(enum cc_attr attr)
{
	switch (cc_vendor) {
	case CC_VENDOR_AMD:
		return amd_cc_platform_has(attr);
	case CC_VENDOR_INTEL:
		return intel_cc_platform_has(attr);
	default:
		return false;
	}
}
EXPORT_SYMBOL_GPL(cc_platform_has);

u64 cc_mkenc(u64 val)
{
	/*
	 * Both AMD and Intel use a bit in the page table to indicate
	 * encryption status of the page.
	 *
	 * - for AMD, bit *set* means the page is encrypted
	 * - for AMD with vTOM and for Intel, *clear* means encrypted
	 */
	switch (cc_vendor) {
	case CC_VENDOR_AMD:
		if (sev_status & MSR_AMD64_SNP_VTOM)
			return val & ~cc_mask;
		else
			return val | cc_mask;
	case CC_VENDOR_INTEL:
		return val & ~cc_mask;
	default:
		return val;
	}
}

u64 cc_mkdec(u64 val)
{
	/* See comment in cc_mkenc() */
	switch (cc_vendor) {
	case CC_VENDOR_AMD:
		if (sev_status & MSR_AMD64_SNP_VTOM)
			return val | cc_mask;
		else
			return val & ~cc_mask;
	case CC_VENDOR_INTEL:
		return val | cc_mask;
	default:
		return val;
	}
}
<<<<<<< HEAD
EXPORT_SYMBOL_GPL(cc_mkdec);
=======
EXPORT_SYMBOL_GPL(cc_mkdec);

static void amd_cc_platform_clear(enum cc_attr attr)
{
	switch (attr) {
	case CC_ATTR_HOST_SEV_SNP:
		cc_flags.host_sev_snp = 0;
		break;
	default:
		break;
	}
}

void cc_platform_clear(enum cc_attr attr)
{
	switch (cc_vendor) {
	case CC_VENDOR_AMD:
		amd_cc_platform_clear(attr);
		break;
	default:
		break;
	}
}

static void amd_cc_platform_set(enum cc_attr attr)
{
	switch (attr) {
	case CC_ATTR_HOST_SEV_SNP:
		cc_flags.host_sev_snp = 1;
		break;
	default:
		break;
	}
}

void cc_platform_set(enum cc_attr attr)
{
	switch (cc_vendor) {
	case CC_VENDOR_AMD:
		amd_cc_platform_set(attr);
		break;
	default:
		break;
	}
}

__init void cc_random_init(void)
{
	/*
	 * The seed is 32 bytes (in units of longs), which is 256 bits, which
	 * is the security level that the RNG is targeting.
	 */
	unsigned long rng_seed[32 / sizeof(long)];
	size_t i, longs;

	if (!cc_platform_has(CC_ATTR_GUEST_MEM_ENCRYPT))
		return;

	/*
	 * Since the CoCo threat model includes the host, the only reliable
	 * source of entropy that can be neither observed nor manipulated is
	 * RDRAND. Usually, RDRAND failure is considered tolerable, but since
	 * CoCo guests have no other unobservable source of entropy, it's
	 * important to at least ensure the RNG gets some initial random seeds.
	 */
	for (i = 0; i < ARRAY_SIZE(rng_seed); i += longs) {
		longs = arch_get_random_longs(&rng_seed[i], ARRAY_SIZE(rng_seed) - i);

		/*
		 * A zero return value means that the guest doesn't have RDRAND
		 * or the CPU is physically broken, and in both cases that
		 * means most crypto inside of the CoCo instance will be
		 * broken, defeating the purpose of CoCo in the first place. So
		 * just panic here because it's absolutely unsafe to continue
		 * executing.
		 */
		if (longs == 0)
			panic("RDRAND is defective.");
	}
	add_device_randomness(rng_seed, sizeof(rng_seed));
	memzero_explicit(rng_seed, sizeof(rng_seed));
}
>>>>>>> 7e0c4332
<|MERGE_RESOLUTION|>--- conflicted
+++ resolved
@@ -19,14 +19,11 @@
 
 enum cc_vendor cc_vendor __ro_after_init = CC_VENDOR_NONE;
 u64 cc_mask __ro_after_init;
-<<<<<<< HEAD
-=======
 
 static struct cc_attr_flags {
 	__u64 host_sev_snp	: 1,
 	      __resv		: 63;
 } cc_flags;
->>>>>>> 7e0c4332
 
 static bool noinstr intel_cc_platform_has(enum cc_attr attr)
 {
@@ -162,9 +159,6 @@
 		return val;
 	}
 }
-<<<<<<< HEAD
-EXPORT_SYMBOL_GPL(cc_mkdec);
-=======
 EXPORT_SYMBOL_GPL(cc_mkdec);
 
 static void amd_cc_platform_clear(enum cc_attr attr)
@@ -246,5 +240,4 @@
 	}
 	add_device_randomness(rng_seed, sizeof(rng_seed));
 	memzero_explicit(rng_seed, sizeof(rng_seed));
-}
->>>>>>> 7e0c4332
+}