# SPDX-License-Identifier: GPL-2.0
# Select 32 or 64 bit
config 64BIT
	bool "64-bit kernel" if "$(ARCH)" = "x86"
	default "$(ARCH)" != "i386"
	help
	  Say yes to build a 64-bit kernel - formerly known as x86_64
	  Say no to build a 32-bit kernel - formerly known as i386

config X86_32
	def_bool y
	depends on !64BIT
	# Options that are inherently 32-bit kernel only:
	select ARCH_WANT_IPC_PARSE_VERSION
	select CLKSRC_I8253
	select CLONE_BACKWARDS
	select GENERIC_VDSO_32
	select HAVE_DEBUG_STACKOVERFLOW
	select KMAP_LOCAL
	select MODULES_USE_ELF_REL
	select OLD_SIGACTION
	select ARCH_SPLIT_ARG64

config X86_64
	def_bool y
	depends on 64BIT
	# Options that are inherently 64-bit kernel only:
	select ARCH_HAS_GIGANTIC_PAGE
	select ARCH_SUPPORTS_INT128 if CC_HAS_INT128
	select ARCH_SUPPORTS_PER_VMA_LOCK
	select HAVE_ARCH_SOFT_DIRTY
	select MODULES_USE_ELF_RELA
	select NEED_DMA_MAP_STATE
	select SWIOTLB
	select ARCH_HAS_ELFCORE_COMPAT
	select ZONE_DMA32

config FORCE_DYNAMIC_FTRACE
	def_bool y
	depends on X86_32
	depends on FUNCTION_TRACER
	select DYNAMIC_FTRACE
	help
	  We keep the static function tracing (!DYNAMIC_FTRACE) around
	  in order to test the non static function tracing in the
	  generic code, as other architectures still use it. But we
	  only need to keep it around for x86_64. No need to keep it
	  for x86_32. For x86_32, force DYNAMIC_FTRACE.
#
# Arch settings
#
# ( Note that options that are marked 'if X86_64' could in principle be
#   ported to 32-bit as well. )
#
config X86
	def_bool y
	#
	# Note: keep this list sorted alphabetically
	#
	select ACPI_LEGACY_TABLES_LOOKUP	if ACPI
	select ACPI_SYSTEM_POWER_STATES_SUPPORT	if ACPI
	select ACPI_HOTPLUG_CPU			if ACPI_PROCESSOR && HOTPLUG_CPU
	select ARCH_32BIT_OFF_T			if X86_32
	select ARCH_CLOCKSOURCE_INIT
	select ARCH_CORRECT_STACKTRACE_ON_KRETPROBE
	select ARCH_ENABLE_HUGEPAGE_MIGRATION if X86_64 && HUGETLB_PAGE && MIGRATION
	select ARCH_ENABLE_MEMORY_HOTPLUG if X86_64
	select ARCH_ENABLE_MEMORY_HOTREMOVE if MEMORY_HOTPLUG
	select ARCH_ENABLE_SPLIT_PMD_PTLOCK if (PGTABLE_LEVELS > 2) && (X86_64 || X86_PAE)
	select ARCH_ENABLE_THP_MIGRATION if X86_64 && TRANSPARENT_HUGEPAGE
	select ARCH_HAS_ACPI_TABLE_UPGRADE	if ACPI
	select ARCH_HAS_CACHE_LINE_SIZE
	select ARCH_HAS_CPU_CACHE_INVALIDATE_MEMREGION
	select ARCH_HAS_CPU_FINALIZE_INIT
	select ARCH_HAS_CPU_PASID		if IOMMU_SVA
	select ARCH_HAS_CURRENT_STACK_POINTER
	select ARCH_HAS_DEBUG_VIRTUAL
	select ARCH_HAS_DEBUG_VM_PGTABLE	if !X86_PAE
	select ARCH_HAS_DEVMEM_IS_ALLOWED
	select ARCH_HAS_EARLY_DEBUG		if KGDB
	select ARCH_HAS_ELF_RANDOMIZE
	select ARCH_HAS_FAST_MULTIPLIER
	select ARCH_HAS_FORTIFY_SOURCE
	select ARCH_HAS_GCOV_PROFILE_ALL
	select ARCH_HAS_KCOV			if X86_64
	select ARCH_HAS_MEM_ENCRYPT
	select ARCH_HAS_MEMBARRIER_SYNC_CORE
	select ARCH_HAS_NMI_SAFE_THIS_CPU_OPS
	select ARCH_HAS_NON_OVERLAPPING_ADDRESS_SPACE
	select ARCH_HAS_PMEM_API		if X86_64
	select ARCH_HAS_PTE_DEVMAP		if X86_64
	select ARCH_HAS_PTE_SPECIAL
	select ARCH_HAS_HW_PTE_YOUNG
	select ARCH_HAS_NONLEAF_PMD_YOUNG	if PGTABLE_LEVELS > 2
	select ARCH_HAS_UACCESS_FLUSHCACHE	if X86_64
	select ARCH_HAS_COPY_MC			if X86_64
	select ARCH_HAS_SET_MEMORY
	select ARCH_HAS_SET_DIRECT_MAP
	select ARCH_HAS_STRICT_KERNEL_RWX
	select ARCH_HAS_STRICT_MODULE_RWX
	select ARCH_HAS_SYNC_CORE_BEFORE_USERMODE
	select ARCH_HAS_SYSCALL_WRAPPER
	select ARCH_HAS_UBSAN
	select ARCH_HAS_DEBUG_WX
	select ARCH_HAS_ZONE_DMA_SET if EXPERT
	select ARCH_HAVE_NMI_SAFE_CMPXCHG
	select ARCH_MHP_MEMMAP_ON_MEMORY_ENABLE
	select ARCH_MIGHT_HAVE_ACPI_PDC		if ACPI
	select ARCH_MIGHT_HAVE_PC_PARPORT
	select ARCH_MIGHT_HAVE_PC_SERIO
	select ARCH_STACKWALK
	select ARCH_SUPPORTS_ACPI
	select ARCH_SUPPORTS_ATOMIC_RMW
	select ARCH_SUPPORTS_DEBUG_PAGEALLOC
	select ARCH_SUPPORTS_PAGE_TABLE_CHECK	if X86_64
	select ARCH_SUPPORTS_NUMA_BALANCING	if X86_64
	select ARCH_SUPPORTS_KMAP_LOCAL_FORCE_MAP	if NR_CPUS <= 4096
	select ARCH_SUPPORTS_CFI_CLANG		if X86_64
	select ARCH_USES_CFI_TRAPS		if X86_64 && CFI_CLANG
	select ARCH_SUPPORTS_LTO_CLANG
	select ARCH_SUPPORTS_LTO_CLANG_THIN
	select ARCH_USE_BUILTIN_BSWAP
	select ARCH_USE_CMPXCHG_LOCKREF		if X86_CMPXCHG64
	select ARCH_USE_MEMTEST
	select ARCH_USE_QUEUED_RWLOCKS
	select ARCH_USE_QUEUED_SPINLOCKS
	select ARCH_USE_SYM_ANNOTATIONS
	select ARCH_WANT_BATCHED_UNMAP_TLB_FLUSH
	select ARCH_WANT_DEFAULT_BPF_JIT	if X86_64
	select ARCH_WANTS_DYNAMIC_TASK_STRUCT
	select ARCH_WANTS_NO_INSTR
	select ARCH_WANT_GENERAL_HUGETLB
	select ARCH_WANT_HUGE_PMD_SHARE
	select ARCH_WANT_LD_ORPHAN_WARN
	select ARCH_WANT_OPTIMIZE_DAX_VMEMMAP	if X86_64
	select ARCH_WANT_OPTIMIZE_HUGETLB_VMEMMAP	if X86_64
	select ARCH_WANTS_THP_SWAP		if X86_64
	select ARCH_HAS_PARANOID_L1D_FLUSH
	select BUILDTIME_TABLE_SORT
	select CLKEVT_I8253
	select CLOCKSOURCE_VALIDATE_LAST_CYCLE
	select CLOCKSOURCE_WATCHDOG
	# Word-size accesses may read uninitialized data past the trailing \0
	# in strings and cause false KMSAN reports.
	select DCACHE_WORD_ACCESS		if !KMSAN
	select DYNAMIC_SIGFRAME
	select EDAC_ATOMIC_SCRUB
	select EDAC_SUPPORT
	select GENERIC_CLOCKEVENTS_BROADCAST	if X86_64 || (X86_32 && X86_LOCAL_APIC)
	select GENERIC_CLOCKEVENTS_BROADCAST_IDLE	if GENERIC_CLOCKEVENTS_BROADCAST
	select GENERIC_CLOCKEVENTS_MIN_ADJUST
	select GENERIC_CMOS_UPDATE
	select GENERIC_CPU_AUTOPROBE
	select GENERIC_CPU_DEVICES
	select GENERIC_CPU_VULNERABILITIES
	select GENERIC_EARLY_IOREMAP
	select GENERIC_ENTRY
	select GENERIC_IOMAP
	select GENERIC_IRQ_EFFECTIVE_AFF_MASK	if SMP
	select GENERIC_IRQ_MATRIX_ALLOCATOR	if X86_LOCAL_APIC
	select GENERIC_IRQ_MIGRATION		if SMP
	select GENERIC_IRQ_PROBE
	select GENERIC_IRQ_RESERVATION_MODE
	select GENERIC_IRQ_SHOW
	select GENERIC_PENDING_IRQ		if SMP
	select GENERIC_PTDUMP
	select GENERIC_SMP_IDLE_THREAD
	select GENERIC_TIME_VSYSCALL
	select GENERIC_GETTIMEOFDAY
	select GENERIC_VDSO_TIME_NS
	select GUP_GET_PXX_LOW_HIGH		if X86_PAE
	select HARDIRQS_SW_RESEND
	select HARDLOCKUP_CHECK_TIMESTAMP	if X86_64
	select HAS_IOPORT
	select HAVE_ACPI_APEI			if ACPI
	select HAVE_ACPI_APEI_NMI		if ACPI
	select HAVE_ALIGNED_STRUCT_PAGE
	select HAVE_ARCH_AUDITSYSCALL
	select HAVE_ARCH_HUGE_VMAP		if X86_64 || X86_PAE
	select HAVE_ARCH_HUGE_VMALLOC		if X86_64
	select HAVE_ARCH_JUMP_LABEL
	select HAVE_ARCH_JUMP_LABEL_RELATIVE
	select HAVE_ARCH_KASAN			if X86_64
	select HAVE_ARCH_KASAN_VMALLOC		if X86_64
	select HAVE_ARCH_KFENCE
	select HAVE_ARCH_KMSAN			if X86_64
	select HAVE_ARCH_KGDB
	select HAVE_ARCH_MMAP_RND_BITS		if MMU
	select HAVE_ARCH_MMAP_RND_COMPAT_BITS	if MMU && COMPAT
	select HAVE_ARCH_COMPAT_MMAP_BASES	if MMU && COMPAT
	select HAVE_ARCH_PREL32_RELOCATIONS
	select HAVE_ARCH_SECCOMP_FILTER
	select HAVE_ARCH_THREAD_STRUCT_WHITELIST
	select HAVE_ARCH_STACKLEAK
	select HAVE_ARCH_TRACEHOOK
	select HAVE_ARCH_TRANSPARENT_HUGEPAGE
	select HAVE_ARCH_TRANSPARENT_HUGEPAGE_PUD if X86_64
	select HAVE_ARCH_USERFAULTFD_WP         if X86_64 && USERFAULTFD
	select HAVE_ARCH_USERFAULTFD_MINOR	if X86_64 && USERFAULTFD
	select HAVE_ARCH_VMAP_STACK		if X86_64
	select HAVE_ARCH_RANDOMIZE_KSTACK_OFFSET
	select HAVE_ARCH_WITHIN_STACK_FRAMES
	select HAVE_ASM_MODVERSIONS
	select HAVE_CMPXCHG_DOUBLE
	select HAVE_CMPXCHG_LOCAL
	select HAVE_CONTEXT_TRACKING_USER		if X86_64
	select HAVE_CONTEXT_TRACKING_USER_OFFSTACK	if HAVE_CONTEXT_TRACKING_USER
	select HAVE_C_RECORDMCOUNT
	select HAVE_OBJTOOL_MCOUNT		if HAVE_OBJTOOL
	select HAVE_OBJTOOL_NOP_MCOUNT		if HAVE_OBJTOOL_MCOUNT
	select HAVE_BUILDTIME_MCOUNT_SORT
	select HAVE_DEBUG_KMEMLEAK
	select HAVE_DMA_CONTIGUOUS
	select HAVE_DYNAMIC_FTRACE
	select HAVE_DYNAMIC_FTRACE_WITH_REGS
	select HAVE_DYNAMIC_FTRACE_WITH_ARGS	if X86_64
	select HAVE_DYNAMIC_FTRACE_WITH_DIRECT_CALLS
	select HAVE_SAMPLE_FTRACE_DIRECT	if X86_64
	select HAVE_SAMPLE_FTRACE_DIRECT_MULTI	if X86_64
	select HAVE_EBPF_JIT
	select HAVE_EFFICIENT_UNALIGNED_ACCESS
	select HAVE_EISA
	select HAVE_EXIT_THREAD
	select HAVE_FAST_GUP
	select HAVE_FENTRY			if X86_64 || DYNAMIC_FTRACE
	select HAVE_FTRACE_MCOUNT_RECORD
	select HAVE_FUNCTION_GRAPH_RETVAL	if HAVE_FUNCTION_GRAPH_TRACER
	select HAVE_FUNCTION_GRAPH_TRACER	if X86_32 || (X86_64 && DYNAMIC_FTRACE)
	select HAVE_FUNCTION_TRACER
	select HAVE_GCC_PLUGINS
	select HAVE_HW_BREAKPOINT
	select HAVE_IOREMAP_PROT
	select HAVE_IRQ_EXIT_ON_IRQ_STACK	if X86_64
	select HAVE_IRQ_TIME_ACCOUNTING
	select HAVE_JUMP_LABEL_HACK		if HAVE_OBJTOOL
	select HAVE_KERNEL_BZIP2
	select HAVE_KERNEL_GZIP
	select HAVE_KERNEL_LZ4
	select HAVE_KERNEL_LZMA
	select HAVE_KERNEL_LZO
	select HAVE_KERNEL_XZ
	select HAVE_KERNEL_ZSTD
	select HAVE_KPROBES
	select HAVE_KPROBES_ON_FTRACE
	select HAVE_FUNCTION_ERROR_INJECTION
	select HAVE_KRETPROBES
	select HAVE_RETHOOK
	select HAVE_LIVEPATCH			if X86_64
	select HAVE_MIXED_BREAKPOINTS_REGS
	select HAVE_MOD_ARCH_SPECIFIC
	select HAVE_MOVE_PMD
	select HAVE_MOVE_PUD
	select HAVE_NOINSTR_HACK		if HAVE_OBJTOOL
	select HAVE_NMI
	select HAVE_NOINSTR_VALIDATION		if HAVE_OBJTOOL
	select HAVE_OBJTOOL			if X86_64
	select HAVE_OPTPROBES
	select HAVE_PAGE_SIZE_4KB
	select HAVE_PCSPKR_PLATFORM
	select HAVE_PERF_EVENTS
	select HAVE_PERF_EVENTS_NMI
	select HAVE_HARDLOCKUP_DETECTOR_PERF	if PERF_EVENTS && HAVE_PERF_EVENTS_NMI
	select HAVE_PCI
	select HAVE_PERF_REGS
	select HAVE_PERF_USER_STACK_DUMP
	select MMU_GATHER_RCU_TABLE_FREE	if PARAVIRT
	select MMU_GATHER_MERGE_VMAS
	select HAVE_POSIX_CPU_TIMERS_TASK_WORK
	select HAVE_REGS_AND_STACK_ACCESS_API
	select HAVE_RELIABLE_STACKTRACE		if UNWINDER_ORC || STACK_VALIDATION
	select HAVE_FUNCTION_ARG_ACCESS_API
	select HAVE_SETUP_PER_CPU_AREA
	select HAVE_SOFTIRQ_ON_OWN_STACK
	select HAVE_STACKPROTECTOR		if CC_HAS_SANE_STACKPROTECTOR
	select HAVE_STACK_VALIDATION		if HAVE_OBJTOOL
	select HAVE_STATIC_CALL
	select HAVE_STATIC_CALL_INLINE		if HAVE_OBJTOOL
	select HAVE_PREEMPT_DYNAMIC_CALL
	select HAVE_RSEQ
	select HAVE_RUST			if X86_64
	select HAVE_SYSCALL_TRACEPOINTS
	select HAVE_UACCESS_VALIDATION		if HAVE_OBJTOOL
	select HAVE_UNSTABLE_SCHED_CLOCK
	select HAVE_USER_RETURN_NOTIFIER
	select HAVE_GENERIC_VDSO
	select HOTPLUG_PARALLEL			if SMP && X86_64
	select HOTPLUG_SMT			if SMP
	select HOTPLUG_SPLIT_STARTUP		if SMP && X86_32
	select IRQ_FORCED_THREADING
	select LOCK_MM_AND_FIND_VMA
	select NEED_PER_CPU_EMBED_FIRST_CHUNK
	select NEED_PER_CPU_PAGE_FIRST_CHUNK
	select NEED_SG_DMA_LENGTH
	select PCI_DOMAINS			if PCI
	select PCI_LOCKLESS_CONFIG		if PCI
	select PERF_EVENTS
	select RTC_LIB
	select RTC_MC146818_LIB
	select SPARSE_IRQ
	select SYSCTL_EXCEPTION_TRACE
	select THREAD_INFO_IN_TASK
	select TRACE_IRQFLAGS_SUPPORT
	select TRACE_IRQFLAGS_NMI_SUPPORT
	select USER_STACKTRACE_SUPPORT
	select HAVE_ARCH_KCSAN			if X86_64
	select PROC_PID_ARCH_STATUS		if PROC_FS
	select HAVE_ARCH_NODE_DEV_GROUP		if X86_SGX
	select FUNCTION_ALIGNMENT_16B		if X86_64 || X86_ALIGNMENT_16
	select FUNCTION_ALIGNMENT_4B
	imply IMA_SECURE_AND_OR_TRUSTED_BOOT    if EFI
	select HAVE_DYNAMIC_FTRACE_NO_PATCHABLE

config INSTRUCTION_DECODER
	def_bool y
	depends on KPROBES || PERF_EVENTS || UPROBES

config OUTPUT_FORMAT
	string
	default "elf32-i386" if X86_32
	default "elf64-x86-64" if X86_64

config LOCKDEP_SUPPORT
	def_bool y

config STACKTRACE_SUPPORT
	def_bool y

config MMU
	def_bool y

config ARCH_MMAP_RND_BITS_MIN
	default 28 if 64BIT
	default 8

config ARCH_MMAP_RND_BITS_MAX
	default 32 if 64BIT
	default 16

config ARCH_MMAP_RND_COMPAT_BITS_MIN
	default 8

config ARCH_MMAP_RND_COMPAT_BITS_MAX
	default 16

config SBUS
	bool

config GENERIC_ISA_DMA
	def_bool y
	depends on ISA_DMA_API

config GENERIC_CSUM
	bool
	default y if KMSAN || KASAN

config GENERIC_BUG
	def_bool y
	depends on BUG
	select GENERIC_BUG_RELATIVE_POINTERS if X86_64

config GENERIC_BUG_RELATIVE_POINTERS
	bool

config ARCH_MAY_HAVE_PC_FDC
	def_bool y
	depends on ISA_DMA_API

config GENERIC_CALIBRATE_DELAY
	def_bool y

config ARCH_HAS_CPU_RELAX
	def_bool y

config ARCH_HIBERNATION_POSSIBLE
	def_bool y

config ARCH_SUSPEND_POSSIBLE
	def_bool y

config AUDIT_ARCH
	def_bool y if X86_64

config KASAN_SHADOW_OFFSET
	hex
	depends on KASAN
	default 0xdffffc0000000000

config HAVE_INTEL_TXT
	def_bool y
	depends on INTEL_IOMMU && ACPI

config X86_64_SMP
	def_bool y
	depends on X86_64 && SMP

config ARCH_SUPPORTS_UPROBES
	def_bool y

config FIX_EARLYCON_MEM
	def_bool y

config DYNAMIC_PHYSICAL_MASK
	bool

config PGTABLE_LEVELS
	int
	default 5 if X86_5LEVEL
	default 4 if X86_64
	default 3 if X86_PAE
	default 2

config CC_HAS_SANE_STACKPROTECTOR
	bool
	default $(success,$(srctree)/scripts/gcc-x86_64-has-stack-protector.sh $(CC) $(CLANG_FLAGS)) if 64BIT
	default $(success,$(srctree)/scripts/gcc-x86_32-has-stack-protector.sh $(CC) $(CLANG_FLAGS))
	help
	  We have to make sure stack protector is unconditionally disabled if
	  the compiler produces broken code or if it does not let us control
	  the segment on 32-bit kernels.

menu "Processor type and features"

config SMP
	bool "Symmetric multi-processing support"
	help
	  This enables support for systems with more than one CPU. If you have
	  a system with only one CPU, say N. If you have a system with more
	  than one CPU, say Y.

	  If you say N here, the kernel will run on uni- and multiprocessor
	  machines, but will use only one CPU of a multiprocessor machine. If
	  you say Y here, the kernel will run on many, but not all,
	  uniprocessor machines. On a uniprocessor machine, the kernel
	  will run faster if you say N here.

	  Note that if you say Y here and choose architecture "586" or
	  "Pentium" under "Processor family", the kernel will not work on 486
	  architectures. Similarly, multiprocessor kernels for the "PPro"
	  architecture may not work on all Pentium based boards.

	  People using multiprocessor machines who say Y here should also say
	  Y to "Enhanced Real Time Clock Support", below. The "Advanced Power
	  Management" code will be disabled if you say Y here.

	  See also <file:Documentation/arch/x86/i386/IO-APIC.rst>,
	  <file:Documentation/admin-guide/lockup-watchdogs.rst> and the SMP-HOWTO available at
	  <http://www.tldp.org/docs.html#howto>.

	  If you don't know what to do here, say N.

config X86_X2APIC
	bool "Support x2apic"
	depends on X86_LOCAL_APIC && X86_64 && (IRQ_REMAP || HYPERVISOR_GUEST)
	help
	  This enables x2apic support on CPUs that have this feature.

	  This allows 32-bit apic IDs (so it can support very large systems),
	  and accesses the local apic via MSRs not via mmio.

	  Some Intel systems circa 2022 and later are locked into x2APIC mode
	  and can not fall back to the legacy APIC modes if SGX or TDX are
	  enabled in the BIOS. They will boot with very reduced functionality
	  without enabling this option.

	  If you don't know what to do here, say N.

config X86_MPPARSE
	bool "Enable MPS table" if ACPI
	default y
	depends on X86_LOCAL_APIC
	help
	  For old smp systems that do not have proper acpi support. Newer systems
	  (esp with 64bit cpus) with acpi support, MADT and DSDT will override it

config X86_CPU_RESCTRL
	bool "x86 CPU resource control support"
	depends on X86 && (CPU_SUP_INTEL || CPU_SUP_AMD)
	select KERNFS
	select PROC_CPU_RESCTRL		if PROC_FS
	help
	  Enable x86 CPU resource control support.

	  Provide support for the allocation and monitoring of system resources
	  usage by the CPU.

	  Intel calls this Intel Resource Director Technology
	  (Intel(R) RDT). More information about RDT can be found in the
	  Intel x86 Architecture Software Developer Manual.

	  AMD calls this AMD Platform Quality of Service (AMD QoS).
	  More information about AMD QoS can be found in the AMD64 Technology
	  Platform Quality of Service Extensions manual.

	  Say N if unsure.

config X86_FRED
	bool "Flexible Return and Event Delivery"
	depends on X86_64
	help
	  When enabled, try to use Flexible Return and Event Delivery
	  instead of the legacy SYSCALL/SYSENTER/IDT architecture for
	  ring transitions and exception/interrupt handling if the
	  system supports.

if X86_32
config X86_BIGSMP
	bool "Support for big SMP systems with more than 8 CPUs"
	depends on SMP
	help
	  This option is needed for the systems that have more than 8 CPUs.

config X86_EXTENDED_PLATFORM
	bool "Support for extended (non-PC) x86 platforms"
	default y
	help
	  If you disable this option then the kernel will only support
	  standard PC platforms. (which covers the vast majority of
	  systems out there.)

	  If you enable this option then you'll be able to select support
	  for the following (non-PC) 32 bit x86 platforms:
		Goldfish (Android emulator)
		AMD Elan
		RDC R-321x SoC
		SGI 320/540 (Visual Workstation)
		STA2X11-based (e.g. Northville)
		Moorestown MID devices

	  If you have one of these systems, or if you want to build a
	  generic distribution kernel, say Y here - otherwise say N.
endif # X86_32

if X86_64
config X86_EXTENDED_PLATFORM
	bool "Support for extended (non-PC) x86 platforms"
	default y
	help
	  If you disable this option then the kernel will only support
	  standard PC platforms. (which covers the vast majority of
	  systems out there.)

	  If you enable this option then you'll be able to select support
	  for the following (non-PC) 64 bit x86 platforms:
		Numascale NumaChip
		ScaleMP vSMP
		SGI Ultraviolet

	  If you have one of these systems, or if you want to build a
	  generic distribution kernel, say Y here - otherwise say N.
endif # X86_64
# This is an alphabetically sorted list of 64 bit extended platforms
# Please maintain the alphabetic order if and when there are additions
config X86_NUMACHIP
	bool "Numascale NumaChip"
	depends on X86_64
	depends on X86_EXTENDED_PLATFORM
	depends on NUMA
	depends on SMP
	depends on X86_X2APIC
	depends on PCI_MMCONFIG
	help
	  Adds support for Numascale NumaChip large-SMP systems. Needed to
	  enable more than ~168 cores.
	  If you don't have one of these, you should say N here.

config X86_VSMP
	bool "ScaleMP vSMP"
	select HYPERVISOR_GUEST
	select PARAVIRT
	depends on X86_64 && PCI
	depends on X86_EXTENDED_PLATFORM
	depends on SMP
	help
	  Support for ScaleMP vSMP systems.  Say 'Y' here if this kernel is
	  supposed to run on these EM64T-based machines.  Only choose this option
	  if you have one of these machines.

config X86_UV
	bool "SGI Ultraviolet"
	depends on X86_64
	depends on X86_EXTENDED_PLATFORM
	depends on NUMA
	depends on EFI
	depends on KEXEC_CORE
	depends on X86_X2APIC
	depends on PCI
	help
	  This option is needed in order to support SGI Ultraviolet systems.
	  If you don't have one of these, you should say N here.

# Following is an alphabetically sorted list of 32 bit extended platforms
# Please maintain the alphabetic order if and when there are additions

config X86_GOLDFISH
	bool "Goldfish (Virtual Platform)"
	depends on X86_EXTENDED_PLATFORM
	help
	  Enable support for the Goldfish virtual platform used primarily
	  for Android development. Unless you are building for the Android
	  Goldfish emulator say N here.

config X86_INTEL_CE
	bool "CE4100 TV platform"
	depends on PCI
	depends on PCI_GODIRECT
	depends on X86_IO_APIC
	depends on X86_32
	depends on X86_EXTENDED_PLATFORM
	select X86_REBOOTFIXUPS
	select OF
	select OF_EARLY_FLATTREE
	help
	  Select for the Intel CE media processor (CE4100) SOC.
	  This option compiles in support for the CE4100 SOC for settop
	  boxes and media devices.

config X86_INTEL_MID
	bool "Intel MID platform support"
	depends on X86_EXTENDED_PLATFORM
	depends on X86_PLATFORM_DEVICES
	depends on PCI
	depends on X86_64 || (PCI_GOANY && X86_32)
	depends on X86_IO_APIC
	select I2C
	select DW_APB_TIMER
	select INTEL_SCU_PCI
	help
	  Select to build a kernel capable of supporting Intel MID (Mobile
	  Internet Device) platform systems which do not have the PCI legacy
	  interfaces. If you are building for a PC class system say N here.

	  Intel MID platforms are based on an Intel processor and chipset which
	  consume less power than most of the x86 derivatives.

config X86_INTEL_QUARK
	bool "Intel Quark platform support"
	depends on X86_32
	depends on X86_EXTENDED_PLATFORM
	depends on X86_PLATFORM_DEVICES
	depends on X86_TSC
	depends on PCI
	depends on PCI_GOANY
	depends on X86_IO_APIC
	select IOSF_MBI
	select INTEL_IMR
	select COMMON_CLK
	help
	  Select to include support for Quark X1000 SoC.
	  Say Y here if you have a Quark based system such as the Arduino
	  compatible Intel Galileo.

config X86_INTEL_LPSS
	bool "Intel Low Power Subsystem Support"
	depends on X86 && ACPI && PCI
	select COMMON_CLK
	select PINCTRL
	select IOSF_MBI
	help
	  Select to build support for Intel Low Power Subsystem such as
	  found on Intel Lynxpoint PCH. Selecting this option enables
	  things like clock tree (common clock framework) and pincontrol
	  which are needed by the LPSS peripheral drivers.

config X86_AMD_PLATFORM_DEVICE
	bool "AMD ACPI2Platform devices support"
	depends on ACPI
	select COMMON_CLK
	select PINCTRL
	help
	  Select to interpret AMD specific ACPI device to platform device
	  such as I2C, UART, GPIO found on AMD Carrizo and later chipsets.
	  I2C and UART depend on COMMON_CLK to set clock. GPIO driver is
	  implemented under PINCTRL subsystem.

config IOSF_MBI
	tristate "Intel SoC IOSF Sideband support for SoC platforms"
	depends on PCI
	help
	  This option enables sideband register access support for Intel SoC
	  platforms. On these platforms the IOSF sideband is used in lieu of
	  MSR's for some register accesses, mostly but not limited to thermal
	  and power. Drivers may query the availability of this device to
	  determine if they need the sideband in order to work on these
	  platforms. The sideband is available on the following SoC products.
	  This list is not meant to be exclusive.
	   - BayTrail
	   - Braswell
	   - Quark

	  You should say Y if you are running a kernel on one of these SoC's.

config IOSF_MBI_DEBUG
	bool "Enable IOSF sideband access through debugfs"
	depends on IOSF_MBI && DEBUG_FS
	help
	  Select this option to expose the IOSF sideband access registers (MCR,
	  MDR, MCRX) through debugfs to write and read register information from
	  different units on the SoC. This is most useful for obtaining device
	  state information for debug and analysis. As this is a general access
	  mechanism, users of this option would have specific knowledge of the
	  device they want to access.

	  If you don't require the option or are in doubt, say N.

config X86_RDC321X
	bool "RDC R-321x SoC"
	depends on X86_32
	depends on X86_EXTENDED_PLATFORM
	select M486
	select X86_REBOOTFIXUPS
	help
	  This option is needed for RDC R-321x system-on-chip, also known
	  as R-8610-(G).
	  If you don't have one of these chips, you should say N here.

config X86_32_NON_STANDARD
	bool "Support non-standard 32-bit SMP architectures"
	depends on X86_32 && SMP
	depends on X86_EXTENDED_PLATFORM
	help
	  This option compiles in the bigsmp and STA2X11 default
	  subarchitectures.  It is intended for a generic binary
	  kernel. If you select them all, kernel will probe it one by
	  one and will fallback to default.

# Alphabetically sorted list of Non standard 32 bit platforms

config X86_SUPPORTS_MEMORY_FAILURE
	def_bool y
	# MCE code calls memory_failure():
	depends on X86_MCE
	# On 32-bit this adds too big of NODES_SHIFT and we run out of page flags:
	# On 32-bit SPARSEMEM adds too big of SECTIONS_WIDTH:
	depends on X86_64 || !SPARSEMEM
	select ARCH_SUPPORTS_MEMORY_FAILURE

config STA2X11
	bool "STA2X11 Companion Chip Support"
	depends on X86_32_NON_STANDARD && PCI
	select SWIOTLB
	select MFD_STA2X11
	select GPIOLIB
	help
	  This adds support for boards based on the STA2X11 IO-Hub,
	  a.k.a. "ConneXt". The chip is used in place of the standard
	  PC chipset, so all "standard" peripherals are missing. If this
	  option is selected the kernel will still be able to boot on
	  standard PC machines.

config X86_32_IRIS
	tristate "Eurobraille/Iris poweroff module"
	depends on X86_32
	help
	  The Iris machines from EuroBraille do not have APM or ACPI support
	  to shut themselves down properly.  A special I/O sequence is
	  needed to do so, which is what this module does at
	  kernel shutdown.

	  This is only for Iris machines from EuroBraille.

	  If unused, say N.

config SCHED_OMIT_FRAME_POINTER
	def_bool y
	prompt "Single-depth WCHAN output"
	depends on X86
	help
	  Calculate simpler /proc/<PID>/wchan values. If this option
	  is disabled then wchan values will recurse back to the
	  caller function. This provides more accurate wchan values,
	  at the expense of slightly more scheduling overhead.

	  If in doubt, say "Y".

menuconfig HYPERVISOR_GUEST
	bool "Linux guest support"
	help
	  Say Y here to enable options for running Linux under various hyper-
	  visors. This option enables basic hypervisor detection and platform
	  setup.

	  If you say N, all options in this submenu will be skipped and
	  disabled, and Linux guest support won't be built in.

if HYPERVISOR_GUEST

config PARAVIRT
	bool "Enable paravirtualization code"
	depends on HAVE_STATIC_CALL
	help
	  This changes the kernel so it can modify itself when it is run
	  under a hypervisor, potentially improving performance significantly
	  over full virtualization.  However, when run without a hypervisor
	  the kernel is theoretically slower and slightly larger.

config PARAVIRT_XXL
	bool

config PARAVIRT_DEBUG
	bool "paravirt-ops debugging"
	depends on PARAVIRT && DEBUG_KERNEL
	help
	  Enable to debug paravirt_ops internals.  Specifically, BUG if
	  a paravirt_op is missing when it is called.

config PARAVIRT_SPINLOCKS
	bool "Paravirtualization layer for spinlocks"
	depends on PARAVIRT && SMP
	help
	  Paravirtualized spinlocks allow a pvops backend to replace the
	  spinlock implementation with something virtualization-friendly
	  (for example, block the virtual CPU rather than spinning).

	  It has a minimal impact on native kernels and gives a nice performance
	  benefit on paravirtualized KVM / Xen kernels.

	  If you are unsure how to answer this question, answer Y.

config X86_HV_CALLBACK_VECTOR
	def_bool n

source "arch/x86/xen/Kconfig"

config KVM_GUEST
	bool "KVM Guest support (including kvmclock)"
	depends on PARAVIRT
	select PARAVIRT_CLOCK
	select ARCH_CPUIDLE_HALTPOLL
	select X86_HV_CALLBACK_VECTOR
	default y
	help
	  This option enables various optimizations for running under the KVM
	  hypervisor. It includes a paravirtualized clock, so that instead
	  of relying on a PIT (or probably other) emulation by the
	  underlying device model, the host provides the guest with
	  timing infrastructure such as time of day, and system time

config ARCH_CPUIDLE_HALTPOLL
	def_bool n
	prompt "Disable host haltpoll when loading haltpoll driver"
	help
	  If virtualized under KVM, disable host haltpoll.

config PVH
	bool "Support for running PVH guests"
	help
	  This option enables the PVH entry point for guest virtual machines
	  as specified in the x86/HVM direct boot ABI.

config PARAVIRT_TIME_ACCOUNTING
	bool "Paravirtual steal time accounting"
	depends on PARAVIRT
	help
	  Select this option to enable fine granularity task steal time
	  accounting. Time spent executing other tasks in parallel with
	  the current vCPU is discounted from the vCPU power. To account for
	  that, there can be a small performance impact.

	  If in doubt, say N here.

config PARAVIRT_CLOCK
	bool

config JAILHOUSE_GUEST
	bool "Jailhouse non-root cell support"
	depends on X86_64 && PCI
	select X86_PM_TIMER
	help
	  This option allows to run Linux as guest in a Jailhouse non-root
	  cell. You can leave this option disabled if you only want to start
	  Jailhouse and run Linux afterwards in the root cell.

config ACRN_GUEST
	bool "ACRN Guest support"
	depends on X86_64
	select X86_HV_CALLBACK_VECTOR
	help
	  This option allows to run Linux as guest in the ACRN hypervisor. ACRN is
	  a flexible, lightweight reference open-source hypervisor, built with
	  real-time and safety-criticality in mind. It is built for embedded
	  IOT with small footprint and real-time features. More details can be
	  found in https://projectacrn.org/.

config INTEL_TDX_GUEST
	bool "Intel TDX (Trust Domain Extensions) - Guest Support"
	depends on X86_64 && CPU_SUP_INTEL
	depends on X86_X2APIC
	depends on EFI_STUB
	select ARCH_HAS_CC_PLATFORM
	select X86_MEM_ENCRYPT
	select X86_MCE
	select UNACCEPTED_MEMORY
	help
	  Support running as a guest under Intel TDX.  Without this support,
	  the guest kernel can not boot or run under TDX.
	  TDX includes memory encryption and integrity capabilities
	  which protect the confidentiality and integrity of guest
	  memory contents and CPU state. TDX guests are protected from
	  some attacks from the VMM.

endif # HYPERVISOR_GUEST

source "arch/x86/Kconfig.cpu"

config HPET_TIMER
	def_bool X86_64
	prompt "HPET Timer Support" if X86_32
	help
	  Use the IA-PC HPET (High Precision Event Timer) to manage
	  time in preference to the PIT and RTC, if a HPET is
	  present.
	  HPET is the next generation timer replacing legacy 8254s.
	  The HPET provides a stable time base on SMP
	  systems, unlike the TSC, but it is more expensive to access,
	  as it is off-chip.  The interface used is documented
	  in the HPET spec, revision 1.

	  You can safely choose Y here.  However, HPET will only be
	  activated if the platform and the BIOS support this feature.
	  Otherwise the 8254 will be used for timing services.

	  Choose N to continue using the legacy 8254 timer.

config HPET_EMULATE_RTC
	def_bool y
	depends on HPET_TIMER && (RTC_DRV_CMOS=m || RTC_DRV_CMOS=y)

# Mark as expert because too many people got it wrong.
# The code disables itself when not needed.
config DMI
	default y
	select DMI_SCAN_MACHINE_NON_EFI_FALLBACK
	bool "Enable DMI scanning" if EXPERT
	help
	  Enabled scanning of DMI to identify machine quirks. Say Y
	  here unless you have verified that your setup is not
	  affected by entries in the DMI blacklist. Required by PNP
	  BIOS code.

config GART_IOMMU
	bool "Old AMD GART IOMMU support"
	select DMA_OPS
	select IOMMU_HELPER
	select SWIOTLB
	depends on X86_64 && PCI && AMD_NB
	help
	  Provides a driver for older AMD Athlon64/Opteron/Turion/Sempron
	  GART based hardware IOMMUs.

	  The GART supports full DMA access for devices with 32-bit access
	  limitations, on systems with more than 3 GB. This is usually needed
	  for USB, sound, many IDE/SATA chipsets and some other devices.

	  Newer systems typically have a modern AMD IOMMU, supported via
	  the CONFIG_AMD_IOMMU=y config option.

	  In normal configurations this driver is only active when needed:
	  there's more than 3 GB of memory and the system contains a
	  32-bit limited device.

	  If unsure, say Y.

config BOOT_VESA_SUPPORT
	bool
	help
	  If true, at least one selected framebuffer driver can take advantage
	  of VESA video modes set at an early boot stage via the vga= parameter.

config MAXSMP
	bool "Enable Maximum number of SMP Processors and NUMA Nodes"
	depends on X86_64 && SMP && DEBUG_KERNEL
	select CPUMASK_OFFSTACK
	help
	  Enable maximum number of CPUS and NUMA Nodes for this architecture.
	  If unsure, say N.

#
# The maximum number of CPUs supported:
#
# The main config value is NR_CPUS, which defaults to NR_CPUS_DEFAULT,
# and which can be configured interactively in the
# [NR_CPUS_RANGE_BEGIN ... NR_CPUS_RANGE_END] range.
#
# The ranges are different on 32-bit and 64-bit kernels, depending on
# hardware capabilities and scalability features of the kernel.
#
# ( If MAXSMP is enabled we just use the highest possible value and disable
#   interactive configuration. )
#

config NR_CPUS_RANGE_BEGIN
	int
	default NR_CPUS_RANGE_END if MAXSMP
	default    1 if !SMP
	default    2

config NR_CPUS_RANGE_END
	int
	depends on X86_32
	default   64 if  SMP &&  X86_BIGSMP
	default    8 if  SMP && !X86_BIGSMP
	default    1 if !SMP

config NR_CPUS_RANGE_END
	int
	depends on X86_64
	default 8192 if  SMP && CPUMASK_OFFSTACK
	default  512 if  SMP && !CPUMASK_OFFSTACK
	default    1 if !SMP

config NR_CPUS_DEFAULT
	int
	depends on X86_32
	default   32 if  X86_BIGSMP
	default    8 if  SMP
	default    1 if !SMP

config NR_CPUS_DEFAULT
	int
	depends on X86_64
	default 8192 if  MAXSMP
	default   64 if  SMP
	default    1 if !SMP

config NR_CPUS
	int "Maximum number of CPUs" if SMP && !MAXSMP
	range NR_CPUS_RANGE_BEGIN NR_CPUS_RANGE_END
	default NR_CPUS_DEFAULT
	help
	  This allows you to specify the maximum number of CPUs which this
	  kernel will support.  If CPUMASK_OFFSTACK is enabled, the maximum
	  supported value is 8192, otherwise the maximum value is 512.  The
	  minimum value which makes sense is 2.

	  This is purely to save memory: each supported CPU adds about 8KB
	  to the kernel image.

config SCHED_CLUSTER
	bool "Cluster scheduler support"
	depends on SMP
	default y
	help
	  Cluster scheduler support improves the CPU scheduler's decision
	  making when dealing with machines that have clusters of CPUs.
	  Cluster usually means a couple of CPUs which are placed closely
	  by sharing mid-level caches, last-level cache tags or internal
	  busses.

config SCHED_SMT
	def_bool y if SMP

config SCHED_MC
	def_bool y
	prompt "Multi-core scheduler support"
	depends on SMP
	help
	  Multi-core scheduler support improves the CPU scheduler's decision
	  making when dealing with multi-core CPU chips at a cost of slightly
	  increased overhead in some places. If unsure say N here.

config SCHED_MC_PRIO
	bool "CPU core priorities scheduler support"
	depends on SCHED_MC
	select X86_INTEL_PSTATE if CPU_SUP_INTEL
	select X86_AMD_PSTATE if CPU_SUP_AMD && ACPI
	select CPU_FREQ
	default y
	help
	  Intel Turbo Boost Max Technology 3.0 enabled CPUs have a
	  core ordering determined at manufacturing time, which allows
	  certain cores to reach higher turbo frequencies (when running
	  single threaded workloads) than others.

	  Enabling this kernel feature teaches the scheduler about
	  the TBM3 (aka ITMT) priority order of the CPU cores and adjusts the
	  scheduler's CPU selection logic accordingly, so that higher
	  overall system performance can be achieved.

	  This feature will have no effect on CPUs without this feature.

	  If unsure say Y here.

config UP_LATE_INIT
	def_bool y
	depends on !SMP && X86_LOCAL_APIC

config X86_UP_APIC
	bool "Local APIC support on uniprocessors" if !PCI_MSI
	default PCI_MSI
	depends on X86_32 && !SMP && !X86_32_NON_STANDARD
	help
	  A local APIC (Advanced Programmable Interrupt Controller) is an
	  integrated interrupt controller in the CPU. If you have a single-CPU
	  system which has a processor with a local APIC, you can say Y here to
	  enable and use it. If you say Y here even though your machine doesn't
	  have a local APIC, then the kernel will still run with no slowdown at
	  all. The local APIC supports CPU-generated self-interrupts (timer,
	  performance counters), and the NMI watchdog which detects hard
	  lockups.

config X86_UP_IOAPIC
	bool "IO-APIC support on uniprocessors"
	depends on X86_UP_APIC
	help
	  An IO-APIC (I/O Advanced Programmable Interrupt Controller) is an
	  SMP-capable replacement for PC-style interrupt controllers. Most
	  SMP systems and many recent uniprocessor systems have one.

	  If you have a single-CPU system with an IO-APIC, you can say Y here
	  to use it. If you say Y here even though your machine doesn't have
	  an IO-APIC, then the kernel will still run with no slowdown at all.

config X86_LOCAL_APIC
	def_bool y
	depends on X86_64 || SMP || X86_32_NON_STANDARD || X86_UP_APIC || PCI_MSI
	select IRQ_DOMAIN_HIERARCHY

config X86_IO_APIC
	def_bool y
	depends on X86_LOCAL_APIC || X86_UP_IOAPIC

config X86_REROUTE_FOR_BROKEN_BOOT_IRQS
	bool "Reroute for broken boot IRQs"
	depends on X86_IO_APIC
	help
	  This option enables a workaround that fixes a source of
	  spurious interrupts. This is recommended when threaded
	  interrupt handling is used on systems where the generation of
	  superfluous "boot interrupts" cannot be disabled.

	  Some chipsets generate a legacy INTx "boot IRQ" when the IRQ
	  entry in the chipset's IO-APIC is masked (as, e.g. the RT
	  kernel does during interrupt handling). On chipsets where this
	  boot IRQ generation cannot be disabled, this workaround keeps
	  the original IRQ line masked so that only the equivalent "boot
	  IRQ" is delivered to the CPUs. The workaround also tells the
	  kernel to set up the IRQ handler on the boot IRQ line. In this
	  way only one interrupt is delivered to the kernel. Otherwise
	  the spurious second interrupt may cause the kernel to bring
	  down (vital) interrupt lines.

	  Only affects "broken" chipsets. Interrupt sharing may be
	  increased on these systems.

config X86_MCE
	bool "Machine Check / overheating reporting"
	select GENERIC_ALLOCATOR
	default y
	help
	  Machine Check support allows the processor to notify the
	  kernel if it detects a problem (e.g. overheating, data corruption).
	  The action the kernel takes depends on the severity of the problem,
	  ranging from warning messages to halting the machine.

config X86_MCELOG_LEGACY
	bool "Support for deprecated /dev/mcelog character device"
	depends on X86_MCE
	help
	  Enable support for /dev/mcelog which is needed by the old mcelog
	  userspace logging daemon. Consider switching to the new generation
	  rasdaemon solution.

config X86_MCE_INTEL
	def_bool y
	prompt "Intel MCE features"
	depends on X86_MCE && X86_LOCAL_APIC
	help
	  Additional support for intel specific MCE features such as
	  the thermal monitor.

config X86_MCE_AMD
	def_bool y
	prompt "AMD MCE features"
	depends on X86_MCE && X86_LOCAL_APIC && AMD_NB
	help
	  Additional support for AMD specific MCE features such as
	  the DRAM Error Threshold.

config X86_ANCIENT_MCE
	bool "Support for old Pentium 5 / WinChip machine checks"
	depends on X86_32 && X86_MCE
	help
	  Include support for machine check handling on old Pentium 5 or WinChip
	  systems. These typically need to be enabled explicitly on the command
	  line.

config X86_MCE_THRESHOLD
	depends on X86_MCE_AMD || X86_MCE_INTEL
	def_bool y

config X86_MCE_INJECT
	depends on X86_MCE && X86_LOCAL_APIC && DEBUG_FS
	tristate "Machine check injector support"
	help
	  Provide support for injecting machine checks for testing purposes.
	  If you don't know what a machine check is and you don't do kernel
	  QA it is safe to say n.

source "arch/x86/events/Kconfig"

config X86_LEGACY_VM86
	bool "Legacy VM86 support"
	depends on X86_32
	help
	  This option allows user programs to put the CPU into V8086
	  mode, which is an 80286-era approximation of 16-bit real mode.

	  Some very old versions of X and/or vbetool require this option
	  for user mode setting.  Similarly, DOSEMU will use it if
	  available to accelerate real mode DOS programs.  However, any
	  recent version of DOSEMU, X, or vbetool should be fully
	  functional even without kernel VM86 support, as they will all
	  fall back to software emulation. Nevertheless, if you are using
	  a 16-bit DOS program where 16-bit performance matters, vm86
	  mode might be faster than emulation and you might want to
	  enable this option.

	  Note that any app that works on a 64-bit kernel is unlikely to
	  need this option, as 64-bit kernels don't, and can't, support
	  V8086 mode. This option is also unrelated to 16-bit protected
	  mode and is not needed to run most 16-bit programs under Wine.

	  Enabling this option increases the complexity of the kernel
	  and slows down exception handling a tiny bit.

	  If unsure, say N here.

config VM86
	bool
	default X86_LEGACY_VM86

config X86_16BIT
	bool "Enable support for 16-bit segments" if EXPERT
	default y
	depends on MODIFY_LDT_SYSCALL
	help
	  This option is required by programs like Wine to run 16-bit
	  protected mode legacy code on x86 processors.  Disabling
	  this option saves about 300 bytes on i386, or around 6K text
	  plus 16K runtime memory on x86-64,

config X86_ESPFIX32
	def_bool y
	depends on X86_16BIT && X86_32

config X86_ESPFIX64
	def_bool y
	depends on X86_16BIT && X86_64

config X86_VSYSCALL_EMULATION
	bool "Enable vsyscall emulation" if EXPERT
	default y
	depends on X86_64
	help
	  This enables emulation of the legacy vsyscall page.  Disabling
	  it is roughly equivalent to booting with vsyscall=none, except
	  that it will also disable the helpful warning if a program
	  tries to use a vsyscall.  With this option set to N, offending
	  programs will just segfault, citing addresses of the form
	  0xffffffffff600?00.

	  This option is required by many programs built before 2013, and
	  care should be used even with newer programs if set to N.

	  Disabling this option saves about 7K of kernel size and
	  possibly 4K of additional runtime pagetable memory.

config X86_IOPL_IOPERM
	bool "IOPERM and IOPL Emulation"
	default y
	help
	  This enables the ioperm() and iopl() syscalls which are necessary
	  for legacy applications.

	  Legacy IOPL support is an overbroad mechanism which allows user
	  space aside of accessing all 65536 I/O ports also to disable
	  interrupts. To gain this access the caller needs CAP_SYS_RAWIO
	  capabilities and permission from potentially active security
	  modules.

	  The emulation restricts the functionality of the syscall to
	  only allowing the full range I/O port access, but prevents the
	  ability to disable interrupts from user space which would be
	  granted if the hardware IOPL mechanism would be used.

config TOSHIBA
	tristate "Toshiba Laptop support"
	depends on X86_32
	help
	  This adds a driver to safely access the System Management Mode of
	  the CPU on Toshiba portables with a genuine Toshiba BIOS. It does
	  not work on models with a Phoenix BIOS. The System Management Mode
	  is used to set the BIOS and power saving options on Toshiba portables.

	  For information on utilities to make use of this driver see the
	  Toshiba Linux utilities web site at:
	  <http://www.buzzard.org.uk/toshiba/>.

	  Say Y if you intend to run this kernel on a Toshiba portable.
	  Say N otherwise.

config X86_REBOOTFIXUPS
	bool "Enable X86 board specific fixups for reboot"
	depends on X86_32
	help
	  This enables chipset and/or board specific fixups to be done
	  in order to get reboot to work correctly. This is only needed on
	  some combinations of hardware and BIOS. The symptom, for which
	  this config is intended, is when reboot ends with a stalled/hung
	  system.

	  Currently, the only fixup is for the Geode machines using
	  CS5530A and CS5536 chipsets and the RDC R-321x SoC.

	  Say Y if you want to enable the fixup. Currently, it's safe to
	  enable this option even if you don't need it.
	  Say N otherwise.

config MICROCODE
	def_bool y
	depends on CPU_SUP_AMD || CPU_SUP_INTEL

config MICROCODE_INITRD32
	def_bool y
	depends on MICROCODE && X86_32 && BLK_DEV_INITRD

config MICROCODE_LATE_LOADING
	bool "Late microcode loading (DANGEROUS)"
	default n
	depends on MICROCODE && SMP
	help
	  Loading microcode late, when the system is up and executing instructions
	  is a tricky business and should be avoided if possible. Just the sequence
	  of synchronizing all cores and SMT threads is one fragile dance which does
	  not guarantee that cores might not softlock after the loading. Therefore,
	  use this at your own risk. Late loading taints the kernel unless the
	  microcode header indicates that it is safe for late loading via the
	  minimal revision check. This minimal revision check can be enforced on
	  the kernel command line with "microcode.minrev=Y".

config MICROCODE_LATE_FORCE_MINREV
	bool "Enforce late microcode loading minimal revision check"
	default n
	depends on MICROCODE_LATE_LOADING
	help
	  To prevent that users load microcode late which modifies already
	  in use features, newer microcode patches have a minimum revision field
	  in the microcode header, which tells the kernel which minimum
	  revision must be active in the CPU to safely load that new microcode
	  late into the running system. If disabled the check will not
	  be enforced but the kernel will be tainted when the minimal
	  revision check fails.

	  This minimal revision check can also be controlled via the
	  "microcode.minrev" parameter on the kernel command line.

	  If unsure say Y.

config X86_MSR
	tristate "/dev/cpu/*/msr - Model-specific register support"
	help
	  This device gives privileged processes access to the x86
	  Model-Specific Registers (MSRs).  It is a character device with
	  major 202 and minors 0 to 31 for /dev/cpu/0/msr to /dev/cpu/31/msr.
	  MSR accesses are directed to a specific CPU on multi-processor
	  systems.

config X86_CPUID
	tristate "/dev/cpu/*/cpuid - CPU information support"
	help
	  This device gives processes access to the x86 CPUID instruction to
	  be executed on a specific processor.  It is a character device
	  with major 203 and minors 0 to 31 for /dev/cpu/0/cpuid to
	  /dev/cpu/31/cpuid.

choice
	prompt "High Memory Support"
	default HIGHMEM4G
	depends on X86_32

config NOHIGHMEM
	bool "off"
	help
	  Linux can use up to 64 Gigabytes of physical memory on x86 systems.
	  However, the address space of 32-bit x86 processors is only 4
	  Gigabytes large. That means that, if you have a large amount of
	  physical memory, not all of it can be "permanently mapped" by the
	  kernel. The physical memory that's not permanently mapped is called
	  "high memory".

	  If you are compiling a kernel which will never run on a machine with
	  more than 1 Gigabyte total physical RAM, answer "off" here (default
	  choice and suitable for most users). This will result in a "3GB/1GB"
	  split: 3GB are mapped so that each process sees a 3GB virtual memory
	  space and the remaining part of the 4GB virtual memory space is used
	  by the kernel to permanently map as much physical memory as
	  possible.

	  If the machine has between 1 and 4 Gigabytes physical RAM, then
	  answer "4GB" here.

	  If more than 4 Gigabytes is used then answer "64GB" here. This
	  selection turns Intel PAE (Physical Address Extension) mode on.
	  PAE implements 3-level paging on IA32 processors. PAE is fully
	  supported by Linux, PAE mode is implemented on all recent Intel
	  processors (Pentium Pro and better). NOTE: If you say "64GB" here,
	  then the kernel will not boot on CPUs that don't support PAE!

	  The actual amount of total physical memory will either be
	  auto detected or can be forced by using a kernel command line option
	  such as "mem=256M". (Try "man bootparam" or see the documentation of
	  your boot loader (lilo or loadlin) about how to pass options to the
	  kernel at boot time.)

	  If unsure, say "off".

config HIGHMEM4G
	bool "4GB"
	help
	  Select this if you have a 32-bit processor and between 1 and 4
	  gigabytes of physical RAM.

config HIGHMEM64G
	bool "64GB"
	depends on X86_HAVE_PAE
	select X86_PAE
	help
	  Select this if you have a 32-bit processor and more than 4
	  gigabytes of physical RAM.

endchoice

choice
	prompt "Memory split" if EXPERT
	default VMSPLIT_3G
	depends on X86_32
	help
	  Select the desired split between kernel and user memory.

	  If the address range available to the kernel is less than the
	  physical memory installed, the remaining memory will be available
	  as "high memory". Accessing high memory is a little more costly
	  than low memory, as it needs to be mapped into the kernel first.
	  Note that increasing the kernel address space limits the range
	  available to user programs, making the address space there
	  tighter.  Selecting anything other than the default 3G/1G split
	  will also likely make your kernel incompatible with binary-only
	  kernel modules.

	  If you are not absolutely sure what you are doing, leave this
	  option alone!

	config VMSPLIT_3G
		bool "3G/1G user/kernel split"
	config VMSPLIT_3G_OPT
		depends on !X86_PAE
		bool "3G/1G user/kernel split (for full 1G low memory)"
	config VMSPLIT_2G
		bool "2G/2G user/kernel split"
	config VMSPLIT_2G_OPT
		depends on !X86_PAE
		bool "2G/2G user/kernel split (for full 2G low memory)"
	config VMSPLIT_1G
		bool "1G/3G user/kernel split"
endchoice

config PAGE_OFFSET
	hex
	default 0xB0000000 if VMSPLIT_3G_OPT
	default 0x80000000 if VMSPLIT_2G
	default 0x78000000 if VMSPLIT_2G_OPT
	default 0x40000000 if VMSPLIT_1G
	default 0xC0000000
	depends on X86_32

config HIGHMEM
	def_bool y
	depends on X86_32 && (HIGHMEM64G || HIGHMEM4G)

config X86_PAE
	bool "PAE (Physical Address Extension) Support"
	depends on X86_32 && X86_HAVE_PAE
	select PHYS_ADDR_T_64BIT
	select SWIOTLB
	help
	  PAE is required for NX support, and furthermore enables
	  larger swapspace support for non-overcommit purposes. It
	  has the cost of more pagetable lookup overhead, and also
	  consumes more pagetable space per process.

config X86_5LEVEL
	bool "Enable 5-level page tables support"
	default y
	select DYNAMIC_MEMORY_LAYOUT
	select SPARSEMEM_VMEMMAP
	depends on X86_64
	help
	  5-level paging enables access to larger address space:
	  up to 128 PiB of virtual address space and 4 PiB of
	  physical address space.

	  It will be supported by future Intel CPUs.

	  A kernel with the option enabled can be booted on machines that
	  support 4- or 5-level paging.

	  See Documentation/arch/x86/x86_64/5level-paging.rst for more
	  information.

	  Say N if unsure.

config X86_DIRECT_GBPAGES
	def_bool y
	depends on X86_64
	help
	  Certain kernel features effectively disable kernel
	  linear 1 GB mappings (even if the CPU otherwise
	  supports them), so don't confuse the user by printing
	  that we have them enabled.

config X86_CPA_STATISTICS
	bool "Enable statistic for Change Page Attribute"
	depends on DEBUG_FS
	help
	  Expose statistics about the Change Page Attribute mechanism, which
	  helps to determine the effectiveness of preserving large and huge
	  page mappings when mapping protections are changed.

config X86_MEM_ENCRYPT
	select ARCH_HAS_FORCE_DMA_UNENCRYPTED
	select DYNAMIC_PHYSICAL_MASK
	def_bool n

config AMD_MEM_ENCRYPT
	bool "AMD Secure Memory Encryption (SME) support"
	depends on X86_64 && CPU_SUP_AMD
	depends on EFI_STUB
	select DMA_COHERENT_POOL
	select ARCH_USE_MEMREMAP_PROT
	select INSTRUCTION_DECODER
	select ARCH_HAS_CC_PLATFORM
	select X86_MEM_ENCRYPT
	select UNACCEPTED_MEMORY
	help
	  Say yes to enable support for the encryption of system memory.
	  This requires an AMD processor that supports Secure Memory
	  Encryption (SME).

# Common NUMA Features
config NUMA
	bool "NUMA Memory Allocation and Scheduler Support"
	depends on SMP
	depends on X86_64 || (X86_32 && HIGHMEM64G && X86_BIGSMP)
	default y if X86_BIGSMP
	select USE_PERCPU_NUMA_NODE_ID
	select OF_NUMA if OF
	help
	  Enable NUMA (Non-Uniform Memory Access) support.

	  The kernel will try to allocate memory used by a CPU on the
	  local memory controller of the CPU and add some more
	  NUMA awareness to the kernel.

	  For 64-bit this is recommended if the system is Intel Core i7
	  (or later), AMD Opteron, or EM64T NUMA.

	  For 32-bit this is only needed if you boot a 32-bit
	  kernel on a 64-bit NUMA platform.

	  Otherwise, you should say N.

config AMD_NUMA
	def_bool y
	prompt "Old style AMD Opteron NUMA detection"
	depends on X86_64 && NUMA && PCI
	help
	  Enable AMD NUMA node topology detection.  You should say Y here if
	  you have a multi processor AMD system. This uses an old method to
	  read the NUMA configuration directly from the builtin Northbridge
	  of Opteron. It is recommended to use X86_64_ACPI_NUMA instead,
	  which also takes priority if both are compiled in.

config X86_64_ACPI_NUMA
	def_bool y
	prompt "ACPI NUMA detection"
	depends on X86_64 && NUMA && ACPI && PCI
	select ACPI_NUMA
	help
	  Enable ACPI SRAT based node topology detection.

config NUMA_EMU
	bool "NUMA emulation"
	depends on NUMA
	help
	  Enable NUMA emulation. A flat machine will be split
	  into virtual nodes when booted with "numa=fake=N", where N is the
	  number of nodes. This is only useful for debugging.

config NODES_SHIFT
	int "Maximum NUMA Nodes (as a power of 2)" if !MAXSMP
	range 1 10
	default "10" if MAXSMP
	default "6" if X86_64
	default "3"
	depends on NUMA
	help
	  Specify the maximum number of NUMA Nodes available on the target
	  system.  Increases memory reserved to accommodate various tables.

config ARCH_FLATMEM_ENABLE
	def_bool y
	depends on X86_32 && !NUMA

config ARCH_SPARSEMEM_ENABLE
	def_bool y
	depends on X86_64 || NUMA || X86_32 || X86_32_NON_STANDARD
	select SPARSEMEM_STATIC if X86_32
	select SPARSEMEM_VMEMMAP_ENABLE if X86_64

config ARCH_SPARSEMEM_DEFAULT
	def_bool X86_64 || (NUMA && X86_32)

config ARCH_SELECT_MEMORY_MODEL
	def_bool y
	depends on ARCH_SPARSEMEM_ENABLE && ARCH_FLATMEM_ENABLE

config ARCH_MEMORY_PROBE
	bool "Enable sysfs memory/probe interface"
	depends on MEMORY_HOTPLUG
	help
	  This option enables a sysfs memory/probe interface for testing.
	  See Documentation/admin-guide/mm/memory-hotplug.rst for more information.
	  If you are unsure how to answer this question, answer N.

config ARCH_PROC_KCORE_TEXT
	def_bool y
	depends on X86_64 && PROC_KCORE

config ILLEGAL_POINTER_VALUE
	hex
	default 0 if X86_32
	default 0xdead000000000000 if X86_64

config X86_PMEM_LEGACY_DEVICE
	bool

config X86_PMEM_LEGACY
	tristate "Support non-standard NVDIMMs and ADR protected memory"
	depends on PHYS_ADDR_T_64BIT
	depends on BLK_DEV
	select X86_PMEM_LEGACY_DEVICE
	select NUMA_KEEP_MEMINFO if NUMA
	select LIBNVDIMM
	help
	  Treat memory marked using the non-standard e820 type of 12 as used
	  by the Intel Sandy Bridge-EP reference BIOS as protected memory.
	  The kernel will offer these regions to the 'pmem' driver so
	  they can be used for persistent storage.

	  Say Y if unsure.

config HIGHPTE
	bool "Allocate 3rd-level pagetables from highmem"
	depends on HIGHMEM
	help
	  The VM uses one page table entry for each page of physical memory.
	  For systems with a lot of RAM, this can be wasteful of precious
	  low memory.  Setting this option will put user-space page table
	  entries in high memory.

config X86_CHECK_BIOS_CORRUPTION
	bool "Check for low memory corruption"
	help
	  Periodically check for memory corruption in low memory, which
	  is suspected to be caused by BIOS.  Even when enabled in the
	  configuration, it is disabled at runtime.  Enable it by
	  setting "memory_corruption_check=1" on the kernel command
	  line.  By default it scans the low 64k of memory every 60
	  seconds; see the memory_corruption_check_size and
	  memory_corruption_check_period parameters in
	  Documentation/admin-guide/kernel-parameters.rst to adjust this.

	  When enabled with the default parameters, this option has
	  almost no overhead, as it reserves a relatively small amount
	  of memory and scans it infrequently.  It both detects corruption
	  and prevents it from affecting the running system.

	  It is, however, intended as a diagnostic tool; if repeatable
	  BIOS-originated corruption always affects the same memory,
	  you can use memmap= to prevent the kernel from using that
	  memory.

config X86_BOOTPARAM_MEMORY_CORRUPTION_CHECK
	bool "Set the default setting of memory_corruption_check"
	depends on X86_CHECK_BIOS_CORRUPTION
	default y
	help
	  Set whether the default state of memory_corruption_check is
	  on or off.

config MATH_EMULATION
	bool
	depends on MODIFY_LDT_SYSCALL
	prompt "Math emulation" if X86_32 && (M486SX || MELAN)
	help
	  Linux can emulate a math coprocessor (used for floating point
	  operations) if you don't have one. 486DX and Pentium processors have
	  a math coprocessor built in, 486SX and 386 do not, unless you added
	  a 487DX or 387, respectively. (The messages during boot time can
	  give you some hints here ["man dmesg"].) Everyone needs either a
	  coprocessor or this emulation.

	  If you don't have a math coprocessor, you need to say Y here; if you
	  say Y here even though you have a coprocessor, the coprocessor will
	  be used nevertheless. (This behavior can be changed with the kernel
	  command line option "no387", which comes handy if your coprocessor
	  is broken. Try "man bootparam" or see the documentation of your boot
	  loader (lilo or loadlin) about how to pass options to the kernel at
	  boot time.) This means that it is a good idea to say Y here if you
	  intend to use this kernel on different machines.

	  More information about the internals of the Linux math coprocessor
	  emulation can be found in <file:arch/x86/math-emu/README>.

	  If you are not sure, say Y; apart from resulting in a 66 KB bigger
	  kernel, it won't hurt.

config MTRR
	def_bool y
	prompt "MTRR (Memory Type Range Register) support" if EXPERT
	help
	  On Intel P6 family processors (Pentium Pro, Pentium II and later)
	  the Memory Type Range Registers (MTRRs) may be used to control
	  processor access to memory ranges. This is most useful if you have
	  a video (VGA) card on a PCI or AGP bus. Enabling write-combining
	  allows bus write transfers to be combined into a larger transfer
	  before bursting over the PCI/AGP bus. This can increase performance
	  of image write operations 2.5 times or more. Saying Y here creates a
	  /proc/mtrr file which may be used to manipulate your processor's
	  MTRRs. Typically the X server should use this.

	  This code has a reasonably generic interface so that similar
	  control registers on other processors can be easily supported
	  as well:

	  The Cyrix 6x86, 6x86MX and M II processors have Address Range
	  Registers (ARRs) which provide a similar functionality to MTRRs. For
	  these, the ARRs are used to emulate the MTRRs.
	  The AMD K6-2 (stepping 8 and above) and K6-3 processors have two
	  MTRRs. The Centaur C6 (WinChip) has 8 MCRs, allowing
	  write-combining. All of these processors are supported by this code
	  and it makes sense to say Y here if you have one of them.

	  Saying Y here also fixes a problem with buggy SMP BIOSes which only
	  set the MTRRs for the boot CPU and not for the secondary CPUs. This
	  can lead to all sorts of problems, so it's good to say Y here.

	  You can safely say Y even if your machine doesn't have MTRRs, you'll
	  just add about 9 KB to your kernel.

	  See <file:Documentation/arch/x86/mtrr.rst> for more information.

config MTRR_SANITIZER
	def_bool y
	prompt "MTRR cleanup support"
	depends on MTRR
	help
	  Convert MTRR layout from continuous to discrete, so X drivers can
	  add writeback entries.

	  Can be disabled with disable_mtrr_cleanup on the kernel command line.
	  The largest mtrr entry size for a continuous block can be set with
	  mtrr_chunk_size.

	  If unsure, say Y.

config MTRR_SANITIZER_ENABLE_DEFAULT
	int "MTRR cleanup enable value (0-1)"
	range 0 1
	default "0"
	depends on MTRR_SANITIZER
	help
	  Enable mtrr cleanup default value

config MTRR_SANITIZER_SPARE_REG_NR_DEFAULT
	int "MTRR cleanup spare reg num (0-7)"
	range 0 7
	default "1"
	depends on MTRR_SANITIZER
	help
	  mtrr cleanup spare entries default, it can be changed via
	  mtrr_spare_reg_nr=N on the kernel command line.

config X86_PAT
	def_bool y
	prompt "x86 PAT support" if EXPERT
	depends on MTRR
	help
	  Use PAT attributes to setup page level cache control.

	  PATs are the modern equivalents of MTRRs and are much more
	  flexible than MTRRs.

	  Say N here if you see bootup problems (boot crash, boot hang,
	  spontaneous reboots) or a non-working video driver.

	  If unsure, say Y.

config ARCH_USES_PG_UNCACHED
	def_bool y
	depends on X86_PAT

config X86_UMIP
	def_bool y
	prompt "User Mode Instruction Prevention" if EXPERT
	help
	  User Mode Instruction Prevention (UMIP) is a security feature in
	  some x86 processors. If enabled, a general protection fault is
	  issued if the SGDT, SLDT, SIDT, SMSW or STR instructions are
	  executed in user mode. These instructions unnecessarily expose
	  information about the hardware state.

	  The vast majority of applications do not use these instructions.
	  For the very few that do, software emulation is provided in
	  specific cases in protected and virtual-8086 modes. Emulated
	  results are dummy.

config CC_HAS_IBT
	# GCC >= 9 and binutils >= 2.29
	# Retpoline check to work around https://gcc.gnu.org/bugzilla/show_bug.cgi?id=93654
	# Clang/LLVM >= 14
	# https://github.com/llvm/llvm-project/commit/e0b89df2e0f0130881bf6c39bf31d7f6aac00e0f
	# https://github.com/llvm/llvm-project/commit/dfcf69770bc522b9e411c66454934a37c1f35332
	def_bool ((CC_IS_GCC && $(cc-option, -fcf-protection=branch -mindirect-branch-register)) || \
		  (CC_IS_CLANG && CLANG_VERSION >= 140000)) && \
		  $(as-instr,endbr64)

config X86_CET
	def_bool n
	help
	  CET features configured (Shadow stack or IBT)

config X86_KERNEL_IBT
	prompt "Indirect Branch Tracking"
	def_bool y
	depends on X86_64 && CC_HAS_IBT && HAVE_OBJTOOL
	# https://github.com/llvm/llvm-project/commit/9d7001eba9c4cb311e03cd8cdc231f9e579f2d0f
	depends on !LD_IS_LLD || LLD_VERSION >= 140000
	select OBJTOOL
	select X86_CET
	help
	  Build the kernel with support for Indirect Branch Tracking, a
	  hardware support course-grain forward-edge Control Flow Integrity
	  protection. It enforces that all indirect calls must land on
	  an ENDBR instruction, as such, the compiler will instrument the
	  code with them to make this happen.

	  In addition to building the kernel with IBT, seal all functions that
	  are not indirect call targets, avoiding them ever becoming one.

	  This requires LTO like objtool runs and will slow down the build. It
	  does significantly reduce the number of ENDBR instructions in the
	  kernel image.

config X86_INTEL_MEMORY_PROTECTION_KEYS
	prompt "Memory Protection Keys"
	def_bool y
	# Note: only available in 64-bit mode
	depends on X86_64 && (CPU_SUP_INTEL || CPU_SUP_AMD)
	select ARCH_USES_HIGH_VMA_FLAGS
	select ARCH_HAS_PKEYS
	help
	  Memory Protection Keys provides a mechanism for enforcing
	  page-based protections, but without requiring modification of the
	  page tables when an application changes protection domains.

	  For details, see Documentation/core-api/protection-keys.rst

	  If unsure, say y.

choice
	prompt "TSX enable mode"
	depends on CPU_SUP_INTEL
	default X86_INTEL_TSX_MODE_OFF
	help
	  Intel's TSX (Transactional Synchronization Extensions) feature
	  allows to optimize locking protocols through lock elision which
	  can lead to a noticeable performance boost.

	  On the other hand it has been shown that TSX can be exploited
	  to form side channel attacks (e.g. TAA) and chances are there
	  will be more of those attacks discovered in the future.

	  Therefore TSX is not enabled by default (aka tsx=off). An admin
	  might override this decision by tsx=on the command line parameter.
	  Even with TSX enabled, the kernel will attempt to enable the best
	  possible TAA mitigation setting depending on the microcode available
	  for the particular machine.

	  This option allows to set the default tsx mode between tsx=on, =off
	  and =auto. See Documentation/admin-guide/kernel-parameters.txt for more
	  details.

	  Say off if not sure, auto if TSX is in use but it should be used on safe
	  platforms or on if TSX is in use and the security aspect of tsx is not
	  relevant.

config X86_INTEL_TSX_MODE_OFF
	bool "off"
	help
	  TSX is disabled if possible - equals to tsx=off command line parameter.

config X86_INTEL_TSX_MODE_ON
	bool "on"
	help
	  TSX is always enabled on TSX capable HW - equals the tsx=on command
	  line parameter.

config X86_INTEL_TSX_MODE_AUTO
	bool "auto"
	help
	  TSX is enabled on TSX capable HW that is believed to be safe against
	  side channel attacks- equals the tsx=auto command line parameter.
endchoice

config X86_SGX
	bool "Software Guard eXtensions (SGX)"
	depends on X86_64 && CPU_SUP_INTEL && X86_X2APIC
	depends on CRYPTO=y
	depends on CRYPTO_SHA256=y
	select MMU_NOTIFIER
	select NUMA_KEEP_MEMINFO if NUMA
	select XARRAY_MULTI
	help
	  Intel(R) Software Guard eXtensions (SGX) is a set of CPU instructions
	  that can be used by applications to set aside private regions of code
	  and data, referred to as enclaves. An enclave's private memory can
	  only be accessed by code running within the enclave. Accesses from
	  outside the enclave, including other enclaves, are disallowed by
	  hardware.

	  If unsure, say N.

config X86_USER_SHADOW_STACK
	bool "X86 userspace shadow stack"
	depends on AS_WRUSS
	depends on X86_64
	select ARCH_USES_HIGH_VMA_FLAGS
	select X86_CET
	help
	  Shadow stack protection is a hardware feature that detects function
	  return address corruption.  This helps mitigate ROP attacks.
	  Applications must be enabled to use it, and old userspace does not
	  get protection "for free".

	  CPUs supporting shadow stacks were first released in 2020.

	  See Documentation/arch/x86/shstk.rst for more information.

	  If unsure, say N.

config INTEL_TDX_HOST
	bool "Intel Trust Domain Extensions (TDX) host support"
	depends on CPU_SUP_INTEL
	depends on X86_64
	depends on KVM_INTEL
	depends on X86_X2APIC
	select ARCH_KEEP_MEMBLOCK
	depends on CONTIG_ALLOC
	depends on !KEXEC_CORE
	depends on X86_MCE
	help
	  Intel Trust Domain Extensions (TDX) protects guest VMs from malicious
	  host and certain physical attacks.  This option enables necessary TDX
	  support in the host kernel to run confidential VMs.

	  If unsure, say N.

config EFI
	bool "EFI runtime service support"
	depends on ACPI
	select UCS2_STRING
	select EFI_RUNTIME_WRAPPERS
	select ARCH_USE_MEMREMAP_PROT
	select EFI_RUNTIME_MAP if KEXEC_CORE
	help
	  This enables the kernel to use EFI runtime services that are
	  available (such as the EFI variable services).

	  This option is only useful on systems that have EFI firmware.
	  In addition, you should use the latest ELILO loader available
	  at <http://elilo.sourceforge.net> in order to take advantage
	  of EFI runtime services. However, even with this option, the
	  resultant kernel should continue to boot on existing non-EFI
	  platforms.

config EFI_STUB
	bool "EFI stub support"
	depends on EFI
	select RELOCATABLE
	help
	  This kernel feature allows a bzImage to be loaded directly
	  by EFI firmware without the use of a bootloader.

	  See Documentation/admin-guide/efi-stub.rst for more information.

config EFI_HANDOVER_PROTOCOL
	bool "EFI handover protocol (DEPRECATED)"
	depends on EFI_STUB
	default y
	help
	  Select this in order to include support for the deprecated EFI
	  handover protocol, which defines alternative entry points into the
	  EFI stub.  This is a practice that has no basis in the UEFI
	  specification, and requires a priori knowledge on the part of the
	  bootloader about Linux/x86 specific ways of passing the command line
	  and initrd, and where in memory those assets may be loaded.

	  If in doubt, say Y. Even though the corresponding support is not
	  present in upstream GRUB or other bootloaders, most distros build
	  GRUB with numerous downstream patches applied, and may rely on the
	  handover protocol as as result.

config EFI_MIXED
	bool "EFI mixed-mode support"
	depends on EFI_STUB && X86_64
	help
	  Enabling this feature allows a 64-bit kernel to be booted
	  on a 32-bit firmware, provided that your CPU supports 64-bit
	  mode.

	  Note that it is not possible to boot a mixed-mode enabled
	  kernel via the EFI boot stub - a bootloader that supports
	  the EFI handover protocol must be used.

	  If unsure, say N.

config EFI_FAKE_MEMMAP
	bool "Enable EFI fake memory map"
	depends on EFI
	help
	  Saying Y here will enable "efi_fake_mem" boot option.  By specifying
	  this parameter, you can add arbitrary attribute to specific memory
	  range by updating original (firmware provided) EFI memmap.  This is
	  useful for debugging of EFI memmap related feature, e.g., Address
	  Range Mirroring feature.

config EFI_MAX_FAKE_MEM
	int "maximum allowable number of ranges in efi_fake_mem boot option"
	depends on EFI_FAKE_MEMMAP
	range 1 128
	default 8
	help
	  Maximum allowable number of ranges in efi_fake_mem boot option.
	  Ranges can be set up to this value using comma-separated list.
	  The default value is 8.

config EFI_RUNTIME_MAP
	bool "Export EFI runtime maps to sysfs" if EXPERT
	depends on EFI
	help
	  Export EFI runtime memory regions to /sys/firmware/efi/runtime-map.
	  That memory map is required by the 2nd kernel to set up EFI virtual
	  mappings after kexec, but can also be used for debugging purposes.

	  See also Documentation/ABI/testing/sysfs-firmware-efi-runtime-map.

source "kernel/Kconfig.hz"

config ARCH_SUPPORTS_KEXEC
	def_bool y

config ARCH_SUPPORTS_KEXEC_FILE
	def_bool X86_64

config ARCH_SELECTS_KEXEC_FILE
	def_bool y
	depends on KEXEC_FILE
	select HAVE_IMA_KEXEC if IMA

config ARCH_SUPPORTS_KEXEC_PURGATORY
	def_bool y

config ARCH_SUPPORTS_KEXEC_SIG
	def_bool y

config ARCH_SUPPORTS_KEXEC_SIG_FORCE
	def_bool y

config ARCH_SUPPORTS_KEXEC_BZIMAGE_VERIFY_SIG
	def_bool y

config ARCH_SUPPORTS_KEXEC_JUMP
	def_bool y

config ARCH_SUPPORTS_CRASH_DUMP
	def_bool X86_64 || (X86_32 && HIGHMEM)

config ARCH_SUPPORTS_CRASH_HOTPLUG
	def_bool y

config ARCH_HAS_GENERIC_CRASHKERNEL_RESERVATION
	def_bool CRASH_RESERVE

config PHYSICAL_START
	hex "Physical address where the kernel is loaded" if (EXPERT || CRASH_DUMP)
	default "0x1000000"
	help
	  This gives the physical address where the kernel is loaded.

	  If the kernel is not relocatable (CONFIG_RELOCATABLE=n) then bzImage
	  will decompress itself to above physical address and run from there.
	  Otherwise, bzImage will run from the address where it has been loaded
	  by the boot loader. The only exception is if it is loaded below the
	  above physical address, in which case it will relocate itself there.

	  In normal kdump cases one does not have to set/change this option
	  as now bzImage can be compiled as a completely relocatable image
	  (CONFIG_RELOCATABLE=y) and be used to load and run from a different
	  address. This option is mainly useful for the folks who don't want
	  to use a bzImage for capturing the crash dump and want to use a
	  vmlinux instead. vmlinux is not relocatable hence a kernel needs
	  to be specifically compiled to run from a specific memory area
	  (normally a reserved region) and this option comes handy.

	  So if you are using bzImage for capturing the crash dump,
	  leave the value here unchanged to 0x1000000 and set
	  CONFIG_RELOCATABLE=y.  Otherwise if you plan to use vmlinux
	  for capturing the crash dump change this value to start of
	  the reserved region.  In other words, it can be set based on
	  the "X" value as specified in the "crashkernel=YM@XM"
	  command line boot parameter passed to the panic-ed
	  kernel. Please take a look at Documentation/admin-guide/kdump/kdump.rst
	  for more details about crash dumps.

	  Usage of bzImage for capturing the crash dump is recommended as
	  one does not have to build two kernels. Same kernel can be used
	  as production kernel and capture kernel. Above option should have
	  gone away after relocatable bzImage support is introduced. But it
	  is present because there are users out there who continue to use
	  vmlinux for dump capture. This option should go away down the
	  line.

	  Don't change this unless you know what you are doing.

config RELOCATABLE
	bool "Build a relocatable kernel"
	default y
	help
	  This builds a kernel image that retains relocation information
	  so it can be loaded someplace besides the default 1MB.
	  The relocations tend to make the kernel binary about 10% larger,
	  but are discarded at runtime.

	  One use is for the kexec on panic case where the recovery kernel
	  must live at a different physical address than the primary
	  kernel.

	  Note: If CONFIG_RELOCATABLE=y, then the kernel runs from the address
	  it has been loaded at and the compile time physical address
	  (CONFIG_PHYSICAL_START) is used as the minimum location.

config RANDOMIZE_BASE
	bool "Randomize the address of the kernel image (KASLR)"
	depends on RELOCATABLE
	default y
	help
	  In support of Kernel Address Space Layout Randomization (KASLR),
	  this randomizes the physical address at which the kernel image
	  is decompressed and the virtual address where the kernel
	  image is mapped, as a security feature that deters exploit
	  attempts relying on knowledge of the location of kernel
	  code internals.

	  On 64-bit, the kernel physical and virtual addresses are
	  randomized separately. The physical address will be anywhere
	  between 16MB and the top of physical memory (up to 64TB). The
	  virtual address will be randomized from 16MB up to 1GB (9 bits
	  of entropy). Note that this also reduces the memory space
	  available to kernel modules from 1.5GB to 1GB.

	  On 32-bit, the kernel physical and virtual addresses are
	  randomized together. They will be randomized from 16MB up to
	  512MB (8 bits of entropy).

	  Entropy is generated using the RDRAND instruction if it is
	  supported. If RDTSC is supported, its value is mixed into
	  the entropy pool as well. If neither RDRAND nor RDTSC are
	  supported, then entropy is read from the i8254 timer. The
	  usable entropy is limited by the kernel being built using
	  2GB addressing, and that PHYSICAL_ALIGN must be at a
	  minimum of 2MB. As a result, only 10 bits of entropy are
	  theoretically possible, but the implementations are further
	  limited due to memory layouts.

	  If unsure, say Y.

# Relocation on x86 needs some additional build support
config X86_NEED_RELOCS
	def_bool y
	depends on RANDOMIZE_BASE || (X86_32 && RELOCATABLE)

config PHYSICAL_ALIGN
	hex "Alignment value to which kernel should be aligned"
	default "0x200000"
	range 0x2000 0x1000000 if X86_32
	range 0x200000 0x1000000 if X86_64
	help
	  This value puts the alignment restrictions on physical address
	  where kernel is loaded and run from. Kernel is compiled for an
	  address which meets above alignment restriction.

	  If bootloader loads the kernel at a non-aligned address and
	  CONFIG_RELOCATABLE is set, kernel will move itself to nearest
	  address aligned to above value and run from there.

	  If bootloader loads the kernel at a non-aligned address and
	  CONFIG_RELOCATABLE is not set, kernel will ignore the run time
	  load address and decompress itself to the address it has been
	  compiled for and run from there. The address for which kernel is
	  compiled already meets above alignment restrictions. Hence the
	  end result is that kernel runs from a physical address meeting
	  above alignment restrictions.

	  On 32-bit this value must be a multiple of 0x2000. On 64-bit
	  this value must be a multiple of 0x200000.

	  Don't change this unless you know what you are doing.

config DYNAMIC_MEMORY_LAYOUT
	bool
	help
	  This option makes base addresses of vmalloc and vmemmap as well as
	  __PAGE_OFFSET movable during boot.

config RANDOMIZE_MEMORY
	bool "Randomize the kernel memory sections"
	depends on X86_64
	depends on RANDOMIZE_BASE
	select DYNAMIC_MEMORY_LAYOUT
	default RANDOMIZE_BASE
	help
	  Randomizes the base virtual address of kernel memory sections
	  (physical memory mapping, vmalloc & vmemmap). This security feature
	  makes exploits relying on predictable memory locations less reliable.

	  The order of allocations remains unchanged. Entropy is generated in
	  the same way as RANDOMIZE_BASE. Current implementation in the optimal
	  configuration have in average 30,000 different possible virtual
	  addresses for each memory section.

	  If unsure, say Y.

config RANDOMIZE_MEMORY_PHYSICAL_PADDING
	hex "Physical memory mapping padding" if EXPERT
	depends on RANDOMIZE_MEMORY
	default "0xa" if MEMORY_HOTPLUG
	default "0x0"
	range 0x1 0x40 if MEMORY_HOTPLUG
	range 0x0 0x40
	help
	  Define the padding in terabytes added to the existing physical
	  memory size during kernel memory randomization. It is useful
	  for memory hotplug support but reduces the entropy available for
	  address randomization.

	  If unsure, leave at the default value.

config ADDRESS_MASKING
	bool "Linear Address Masking support"
	depends on X86_64
	help
	  Linear Address Masking (LAM) modifies the checking that is applied
	  to 64-bit linear addresses, allowing software to use of the
	  untranslated address bits for metadata.

	  The capability can be used for efficient address sanitizers (ASAN)
	  implementation and for optimizations in JITs.

config HOTPLUG_CPU
	def_bool y
	depends on SMP

config COMPAT_VDSO
	def_bool n
	prompt "Disable the 32-bit vDSO (needed for glibc 2.3.3)"
	depends on COMPAT_32
	help
	  Certain buggy versions of glibc will crash if they are
	  presented with a 32-bit vDSO that is not mapped at the address
	  indicated in its segment table.

	  The bug was introduced by f866314b89d56845f55e6f365e18b31ec978ec3a
	  and fixed by 3b3ddb4f7db98ec9e912ccdf54d35df4aa30e04a and
	  49ad572a70b8aeb91e57483a11dd1b77e31c4468.  Glibc 2.3.3 is
	  the only released version with the bug, but OpenSUSE 9
	  contains a buggy "glibc 2.3.2".

	  The symptom of the bug is that everything crashes on startup, saying:
	  dl_main: Assertion `(void *) ph->p_vaddr == _rtld_local._dl_sysinfo_dso' failed!

	  Saying Y here changes the default value of the vdso32 boot
	  option from 1 to 0, which turns off the 32-bit vDSO entirely.
	  This works around the glibc bug but hurts performance.

	  If unsure, say N: if you are compiling your own kernel, you
	  are unlikely to be using a buggy version of glibc.

choice
	prompt "vsyscall table for legacy applications"
	depends on X86_64
	default LEGACY_VSYSCALL_XONLY
	help
	  Legacy user code that does not know how to find the vDSO expects
	  to be able to issue three syscalls by calling fixed addresses in
	  kernel space. Since this location is not randomized with ASLR,
	  it can be used to assist security vulnerability exploitation.

	  This setting can be changed at boot time via the kernel command
	  line parameter vsyscall=[emulate|xonly|none].  Emulate mode
	  is deprecated and can only be enabled using the kernel command
	  line.

	  On a system with recent enough glibc (2.14 or newer) and no
	  static binaries, you can say None without a performance penalty
	  to improve security.

	  If unsure, select "Emulate execution only".

	config LEGACY_VSYSCALL_XONLY
		bool "Emulate execution only"
		help
		  The kernel traps and emulates calls into the fixed vsyscall
		  address mapping and does not allow reads.  This
		  configuration is recommended when userspace might use the
		  legacy vsyscall area but support for legacy binary
		  instrumentation of legacy code is not needed.  It mitigates
		  certain uses of the vsyscall area as an ASLR-bypassing
		  buffer.

	config LEGACY_VSYSCALL_NONE
		bool "None"
		help
		  There will be no vsyscall mapping at all. This will
		  eliminate any risk of ASLR bypass due to the vsyscall
		  fixed address mapping. Attempts to use the vsyscalls
		  will be reported to dmesg, so that either old or
		  malicious userspace programs can be identified.

endchoice

config CMDLINE_BOOL
	bool "Built-in kernel command line"
	help
	  Allow for specifying boot arguments to the kernel at
	  build time.  On some systems (e.g. embedded ones), it is
	  necessary or convenient to provide some or all of the
	  kernel boot arguments with the kernel itself (that is,
	  to not rely on the boot loader to provide them.)

	  To compile command line arguments into the kernel,
	  set this option to 'Y', then fill in the
	  boot arguments in CONFIG_CMDLINE.

	  Systems with fully functional boot loaders (i.e. non-embedded)
	  should leave this option set to 'N'.

config CMDLINE
	string "Built-in kernel command string"
	depends on CMDLINE_BOOL
	default ""
	help
	  Enter arguments here that should be compiled into the kernel
	  image and used at boot time.  If the boot loader provides a
	  command line at boot time, it is appended to this string to
	  form the full kernel command line, when the system boots.

	  However, you can use the CONFIG_CMDLINE_OVERRIDE option to
	  change this behavior.

	  In most cases, the command line (whether built-in or provided
	  by the boot loader) should specify the device for the root
	  file system.

config CMDLINE_OVERRIDE
	bool "Built-in command line overrides boot loader arguments"
	depends on CMDLINE_BOOL && CMDLINE != ""
	help
	  Set this option to 'Y' to have the kernel ignore the boot loader
	  command line, and use ONLY the built-in command line.

	  This is used to work around broken boot loaders.  This should
	  be set to 'N' under normal conditions.

config MODIFY_LDT_SYSCALL
	bool "Enable the LDT (local descriptor table)" if EXPERT
	default y
	help
	  Linux can allow user programs to install a per-process x86
	  Local Descriptor Table (LDT) using the modify_ldt(2) system
	  call.  This is required to run 16-bit or segmented code such as
	  DOSEMU or some Wine programs.  It is also used by some very old
	  threading libraries.

	  Enabling this feature adds a small amount of overhead to
	  context switches and increases the low-level kernel attack
	  surface.  Disabling it removes the modify_ldt(2) system call.

	  Saying 'N' here may make sense for embedded or server kernels.

config STRICT_SIGALTSTACK_SIZE
	bool "Enforce strict size checking for sigaltstack"
	depends on DYNAMIC_SIGFRAME
	help
	  For historical reasons MINSIGSTKSZ is a constant which became
	  already too small with AVX512 support. Add a mechanism to
	  enforce strict checking of the sigaltstack size against the
	  real size of the FPU frame. This option enables the check
	  by default. It can also be controlled via the kernel command
	  line option 'strict_sas_size' independent of this config
	  switch. Enabling it might break existing applications which
	  allocate a too small sigaltstack but 'work' because they
	  never get a signal delivered.

	  Say 'N' unless you want to really enforce this check.

source "kernel/livepatch/Kconfig"

endmenu

config CC_HAS_NAMED_AS
	def_bool CC_IS_GCC && GCC_VERSION >= 120100

config USE_X86_SEG_SUPPORT
	def_bool y
	depends on CC_HAS_NAMED_AS
	#
	# -fsanitize=kernel-address (KASAN) is at the moment incompatible
	# with named address spaces - see GCC PR sanitizer/111736.
	#
	depends on !KASAN
<<<<<<< HEAD
=======
	# -fsanitize=thread (KCSAN) is also incompatible.
	depends on !KCSAN
>>>>>>> 7e0c4332

config CC_HAS_SLS
	def_bool $(cc-option,-mharden-sls=all)

config CC_HAS_RETURN_THUNK
	def_bool $(cc-option,-mfunction-return=thunk-extern)

config CC_HAS_ENTRY_PADDING
	def_bool $(cc-option,-fpatchable-function-entry=16,16)

config FUNCTION_PADDING_CFI
	int
	default 59 if FUNCTION_ALIGNMENT_64B
	default 27 if FUNCTION_ALIGNMENT_32B
	default 11 if FUNCTION_ALIGNMENT_16B
	default  3 if FUNCTION_ALIGNMENT_8B
	default  0

# Basically: FUNCTION_ALIGNMENT - 5*CFI_CLANG
# except Kconfig can't do arithmetic :/
config FUNCTION_PADDING_BYTES
	int
	default FUNCTION_PADDING_CFI if CFI_CLANG
	default FUNCTION_ALIGNMENT

config CALL_PADDING
	def_bool n
	depends on CC_HAS_ENTRY_PADDING && OBJTOOL
	select FUNCTION_ALIGNMENT_16B

config FINEIBT
	def_bool y
	depends on X86_KERNEL_IBT && CFI_CLANG && MITIGATION_RETPOLINE
	select CALL_PADDING

config HAVE_CALL_THUNKS
	def_bool y
	depends on CC_HAS_ENTRY_PADDING && MITIGATION_RETHUNK && OBJTOOL

config CALL_THUNKS
	def_bool n
	select CALL_PADDING

config PREFIX_SYMBOLS
	def_bool y
	depends on CALL_PADDING && !CFI_CLANG

menuconfig SPECULATION_MITIGATIONS
	bool "Mitigations for speculative execution vulnerabilities"
	default y
	help
	  Say Y here to enable options which enable mitigations for
	  speculative execution hardware vulnerabilities.

	  If you say N, all mitigations will be disabled. You really
	  should know what you are doing to say so.

if SPECULATION_MITIGATIONS

config MITIGATION_PAGE_TABLE_ISOLATION
	bool "Remove the kernel mapping in user mode"
	default y
	depends on (X86_64 || X86_PAE)
	help
	  This feature reduces the number of hardware side channels by
	  ensuring that the majority of kernel addresses are not mapped
	  into userspace.

	  See Documentation/arch/x86/pti.rst for more details.

config MITIGATION_RETPOLINE
	bool "Avoid speculative indirect branches in kernel"
	select OBJTOOL if HAVE_OBJTOOL
	default y
	help
	  Compile kernel with the retpoline compiler options to guard against
	  kernel-to-user data leaks by avoiding speculative indirect
	  branches. Requires a compiler with -mindirect-branch=thunk-extern
	  support for full protection. The kernel may run slower.

config MITIGATION_RETHUNK
	bool "Enable return-thunks"
	depends on MITIGATION_RETPOLINE && CC_HAS_RETURN_THUNK
	select OBJTOOL if HAVE_OBJTOOL
	default y if X86_64
	help
	  Compile the kernel with the return-thunks compiler option to guard
	  against kernel-to-user data leaks by avoiding return speculation.
	  Requires a compiler with -mfunction-return=thunk-extern
	  support for full protection. The kernel may run slower.

config MITIGATION_UNRET_ENTRY
	bool "Enable UNRET on kernel entry"
	depends on CPU_SUP_AMD && MITIGATION_RETHUNK && X86_64
	default y
	help
	  Compile the kernel with support for the retbleed=unret mitigation.

config MITIGATION_CALL_DEPTH_TRACKING
	bool "Mitigate RSB underflow with call depth tracking"
	depends on CPU_SUP_INTEL && HAVE_CALL_THUNKS
	select HAVE_DYNAMIC_FTRACE_NO_PATCHABLE
	select CALL_THUNKS
	default y
	help
	  Compile the kernel with call depth tracking to mitigate the Intel
	  SKL Return-Speculation-Buffer (RSB) underflow issue. The
	  mitigation is off by default and needs to be enabled on the
	  kernel command line via the retbleed=stuff option. For
	  non-affected systems the overhead of this option is marginal as
	  the call depth tracking is using run-time generated call thunks
	  in a compiler generated padding area and call patching. This
	  increases text size by ~5%. For non affected systems this space
	  is unused. On affected SKL systems this results in a significant
	  performance gain over the IBRS mitigation.

config CALL_THUNKS_DEBUG
	bool "Enable call thunks and call depth tracking debugging"
	depends on MITIGATION_CALL_DEPTH_TRACKING
	select FUNCTION_ALIGNMENT_32B
	default n
	help
	  Enable call/ret counters for imbalance detection and build in
	  a noisy dmesg about callthunks generation and call patching for
	  trouble shooting. The debug prints need to be enabled on the
	  kernel command line with 'debug-callthunks'.
	  Only enable this when you are debugging call thunks as this
	  creates a noticeable runtime overhead. If unsure say N.

config MITIGATION_IBPB_ENTRY
	bool "Enable IBPB on kernel entry"
	depends on CPU_SUP_AMD && X86_64
	default y
	help
	  Compile the kernel with support for the retbleed=ibpb mitigation.

config MITIGATION_IBRS_ENTRY
	bool "Enable IBRS on kernel entry"
	depends on CPU_SUP_INTEL && X86_64
	default y
	help
	  Compile the kernel with support for the spectre_v2=ibrs mitigation.
	  This mitigates both spectre_v2 and retbleed at great cost to
	  performance.

config MITIGATION_SRSO
	bool "Mitigate speculative RAS overflow on AMD"
	depends on CPU_SUP_AMD && X86_64 && MITIGATION_RETHUNK
	default y
	help
	  Enable the SRSO mitigation needed on AMD Zen1-4 machines.

config MITIGATION_SLS
	bool "Mitigate Straight-Line-Speculation"
	depends on CC_HAS_SLS && X86_64
	select OBJTOOL if HAVE_OBJTOOL
	default n
	help
	  Compile the kernel with straight-line-speculation options to guard
	  against straight line speculation. The kernel image might be slightly
	  larger.

config MITIGATION_GDS_FORCE
	bool "Force GDS Mitigation"
	depends on CPU_SUP_INTEL
	default n
	help
	  Gather Data Sampling (GDS) is a hardware vulnerability which allows
	  unprivileged speculative access to data which was previously stored in
	  vector registers.

	  This option is equivalent to setting gather_data_sampling=force on the
	  command line. The microcode mitigation is used if present, otherwise
	  AVX is disabled as a mitigation. On affected systems that are missing
	  the microcode any userspace code that unconditionally uses AVX will
	  break with this option set.

	  Setting this option on systems not vulnerable to GDS has no effect.

	  If in doubt, say N.

config MITIGATION_RFDS
	bool "RFDS Mitigation"
	depends on CPU_SUP_INTEL
	default y
	help
	  Enable mitigation for Register File Data Sampling (RFDS) by default.
	  RFDS is a hardware vulnerability which affects Intel Atom CPUs. It
	  allows unprivileged speculative access to stale data previously
	  stored in floating point, vector and integer registers.
	  See also <file:Documentation/admin-guide/hw-vuln/reg-file-data-sampling.rst>

endif

config ARCH_HAS_ADD_PAGES
	def_bool y
	depends on ARCH_ENABLE_MEMORY_HOTPLUG

menu "Power management and ACPI options"

config ARCH_HIBERNATION_HEADER
	def_bool y
	depends on HIBERNATION

source "kernel/power/Kconfig"

source "drivers/acpi/Kconfig"

config X86_APM_BOOT
	def_bool y
	depends on APM

menuconfig APM
	tristate "APM (Advanced Power Management) BIOS support"
	depends on X86_32 && PM_SLEEP
	help
	  APM is a BIOS specification for saving power using several different
	  techniques. This is mostly useful for battery powered laptops with
	  APM compliant BIOSes. If you say Y here, the system time will be
	  reset after a RESUME operation, the /proc/apm device will provide
	  battery status information, and user-space programs will receive
	  notification of APM "events" (e.g. battery status change).

	  If you select "Y" here, you can disable actual use of the APM
	  BIOS by passing the "apm=off" option to the kernel at boot time.

	  Note that the APM support is almost completely disabled for
	  machines with more than one CPU.

	  In order to use APM, you will need supporting software. For location
	  and more information, read <file:Documentation/power/apm-acpi.rst>
	  and the Battery Powered Linux mini-HOWTO, available from
	  <http://www.tldp.org/docs.html#howto>.

	  This driver does not spin down disk drives (see the hdparm(8)
	  manpage ("man 8 hdparm") for that), and it doesn't turn off
	  VESA-compliant "green" monitors.

	  This driver does not support the TI 4000M TravelMate and the ACER
	  486/DX4/75 because they don't have compliant BIOSes. Many "green"
	  desktop machines also don't have compliant BIOSes, and this driver
	  may cause those machines to panic during the boot phase.

	  Generally, if you don't have a battery in your machine, there isn't
	  much point in using this driver and you should say N. If you get
	  random kernel OOPSes or reboots that don't seem to be related to
	  anything, try disabling/enabling this option (or disabling/enabling
	  APM in your BIOS).

	  Some other things you should try when experiencing seemingly random,
	  "weird" problems:

	  1) make sure that you have enough swap space and that it is
	  enabled.
	  2) pass the "idle=poll" option to the kernel
	  3) switch on floating point emulation in the kernel and pass
	  the "no387" option to the kernel
	  4) pass the "floppy=nodma" option to the kernel
	  5) pass the "mem=4M" option to the kernel (thereby disabling
	  all but the first 4 MB of RAM)
	  6) make sure that the CPU is not over clocked.
	  7) read the sig11 FAQ at <http://www.bitwizard.nl/sig11/>
	  8) disable the cache from your BIOS settings
	  9) install a fan for the video card or exchange video RAM
	  10) install a better fan for the CPU
	  11) exchange RAM chips
	  12) exchange the motherboard.

	  To compile this driver as a module, choose M here: the
	  module will be called apm.

if APM

config APM_IGNORE_USER_SUSPEND
	bool "Ignore USER SUSPEND"
	help
	  This option will ignore USER SUSPEND requests. On machines with a
	  compliant APM BIOS, you want to say N. However, on the NEC Versa M
	  series notebooks, it is necessary to say Y because of a BIOS bug.

config APM_DO_ENABLE
	bool "Enable PM at boot time"
	help
	  Enable APM features at boot time. From page 36 of the APM BIOS
	  specification: "When disabled, the APM BIOS does not automatically
	  power manage devices, enter the Standby State, enter the Suspend
	  State, or take power saving steps in response to CPU Idle calls."
	  This driver will make CPU Idle calls when Linux is idle (unless this
	  feature is turned off -- see "Do CPU IDLE calls", below). This
	  should always save battery power, but more complicated APM features
	  will be dependent on your BIOS implementation. You may need to turn
	  this option off if your computer hangs at boot time when using APM
	  support, or if it beeps continuously instead of suspending. Turn
	  this off if you have a NEC UltraLite Versa 33/C or a Toshiba
	  T400CDT. This is off by default since most machines do fine without
	  this feature.

config APM_CPU_IDLE
	depends on CPU_IDLE
	bool "Make CPU Idle calls when idle"
	help
	  Enable calls to APM CPU Idle/CPU Busy inside the kernel's idle loop.
	  On some machines, this can activate improved power savings, such as
	  a slowed CPU clock rate, when the machine is idle. These idle calls
	  are made after the idle loop has run for some length of time (e.g.,
	  333 mS). On some machines, this will cause a hang at boot time or
	  whenever the CPU becomes idle. (On machines with more than one CPU,
	  this option does nothing.)

config APM_DISPLAY_BLANK
	bool "Enable console blanking using APM"
	help
	  Enable console blanking using the APM. Some laptops can use this to
	  turn off the LCD backlight when the screen blanker of the Linux
	  virtual console blanks the screen. Note that this is only used by
	  the virtual console screen blanker, and won't turn off the backlight
	  when using the X Window system. This also doesn't have anything to
	  do with your VESA-compliant power-saving monitor. Further, this
	  option doesn't work for all laptops -- it might not turn off your
	  backlight at all, or it might print a lot of errors to the console,
	  especially if you are using gpm.

config APM_ALLOW_INTS
	bool "Allow interrupts during APM BIOS calls"
	help
	  Normally we disable external interrupts while we are making calls to
	  the APM BIOS as a measure to lessen the effects of a badly behaving
	  BIOS implementation.  The BIOS should reenable interrupts if it
	  needs to.  Unfortunately, some BIOSes do not -- especially those in
	  many of the newer IBM Thinkpads.  If you experience hangs when you
	  suspend, try setting this to Y.  Otherwise, say N.

endif # APM

source "drivers/cpufreq/Kconfig"

source "drivers/cpuidle/Kconfig"

source "drivers/idle/Kconfig"

endmenu

menu "Bus options (PCI etc.)"

choice
	prompt "PCI access mode"
	depends on X86_32 && PCI
	default PCI_GOANY
	help
	  On PCI systems, the BIOS can be used to detect the PCI devices and
	  determine their configuration. However, some old PCI motherboards
	  have BIOS bugs and may crash if this is done. Also, some embedded
	  PCI-based systems don't have any BIOS at all. Linux can also try to
	  detect the PCI hardware directly without using the BIOS.

	  With this option, you can specify how Linux should detect the
	  PCI devices. If you choose "BIOS", the BIOS will be used,
	  if you choose "Direct", the BIOS won't be used, and if you
	  choose "MMConfig", then PCI Express MMCONFIG will be used.
	  If you choose "Any", the kernel will try MMCONFIG, then the
	  direct access method and falls back to the BIOS if that doesn't
	  work. If unsure, go with the default, which is "Any".

config PCI_GOBIOS
	bool "BIOS"

config PCI_GOMMCONFIG
	bool "MMConfig"

config PCI_GODIRECT
	bool "Direct"

config PCI_GOOLPC
	bool "OLPC XO-1"
	depends on OLPC

config PCI_GOANY
	bool "Any"

endchoice

config PCI_BIOS
	def_bool y
	depends on X86_32 && PCI && (PCI_GOBIOS || PCI_GOANY)

# x86-64 doesn't support PCI BIOS access from long mode so always go direct.
config PCI_DIRECT
	def_bool y
	depends on PCI && (X86_64 || (PCI_GODIRECT || PCI_GOANY || PCI_GOOLPC || PCI_GOMMCONFIG))

config PCI_MMCONFIG
	bool "Support mmconfig PCI config space access" if X86_64
	default y
	depends on PCI && (ACPI || JAILHOUSE_GUEST)
	depends on X86_64 || (PCI_GOANY || PCI_GOMMCONFIG)

config PCI_OLPC
	def_bool y
	depends on PCI && OLPC && (PCI_GOOLPC || PCI_GOANY)

config PCI_XEN
	def_bool y
	depends on PCI && XEN

config MMCONF_FAM10H
	def_bool y
	depends on X86_64 && PCI_MMCONFIG && ACPI

config PCI_CNB20LE_QUIRK
	bool "Read CNB20LE Host Bridge Windows" if EXPERT
	depends on PCI
	help
	  Read the PCI windows out of the CNB20LE host bridge. This allows
	  PCI hotplug to work on systems with the CNB20LE chipset which do
	  not have ACPI.

	  There's no public spec for this chipset, and this functionality
	  is known to be incomplete.

	  You should say N unless you know you need this.

config ISA_BUS
	bool "ISA bus support on modern systems" if EXPERT
	help
	  Expose ISA bus device drivers and options available for selection and
	  configuration. Enable this option if your target machine has an ISA
	  bus. ISA is an older system, displaced by PCI and newer bus
	  architectures -- if your target machine is modern, it probably does
	  not have an ISA bus.

	  If unsure, say N.

# x86_64 have no ISA slots, but can have ISA-style DMA.
config ISA_DMA_API
	bool "ISA-style DMA support" if (X86_64 && EXPERT)
	default y
	help
	  Enables ISA-style DMA support for devices requiring such controllers.
	  If unsure, say Y.

if X86_32

config ISA
	bool "ISA support"
	help
	  Find out whether you have ISA slots on your motherboard.  ISA is the
	  name of a bus system, i.e. the way the CPU talks to the other stuff
	  inside your box.  Other bus systems are PCI, EISA, MicroChannel
	  (MCA) or VESA.  ISA is an older system, now being displaced by PCI;
	  newer boards don't support it.  If you have ISA, say Y, otherwise N.

config SCx200
	tristate "NatSemi SCx200 support"
	help
	  This provides basic support for National Semiconductor's
	  (now AMD's) Geode processors.  The driver probes for the
	  PCI-IDs of several on-chip devices, so its a good dependency
	  for other scx200_* drivers.

	  If compiled as a module, the driver is named scx200.

config SCx200HR_TIMER
	tristate "NatSemi SCx200 27MHz High-Resolution Timer Support"
	depends on SCx200
	default y
	help
	  This driver provides a clocksource built upon the on-chip
	  27MHz high-resolution timer.  Its also a workaround for
	  NSC Geode SC-1100's buggy TSC, which loses time when the
	  processor goes idle (as is done by the scheduler).  The
	  other workaround is idle=poll boot option.

config OLPC
	bool "One Laptop Per Child support"
	depends on !X86_PAE
	select GPIOLIB
	select OF
	select OF_PROMTREE
	select IRQ_DOMAIN
	select OLPC_EC
	help
	  Add support for detecting the unique features of the OLPC
	  XO hardware.

config OLPC_XO1_PM
	bool "OLPC XO-1 Power Management"
	depends on OLPC && MFD_CS5535=y && PM_SLEEP
	help
	  Add support for poweroff and suspend of the OLPC XO-1 laptop.

config OLPC_XO1_RTC
	bool "OLPC XO-1 Real Time Clock"
	depends on OLPC_XO1_PM && RTC_DRV_CMOS
	help
	  Add support for the XO-1 real time clock, which can be used as a
	  programmable wakeup source.

config OLPC_XO1_SCI
	bool "OLPC XO-1 SCI extras"
	depends on OLPC && OLPC_XO1_PM && GPIO_CS5535=y
	depends on INPUT=y
	select POWER_SUPPLY
	help
	  Add support for SCI-based features of the OLPC XO-1 laptop:
	   - EC-driven system wakeups
	   - Power button
	   - Ebook switch
	   - Lid switch
	   - AC adapter status updates
	   - Battery status updates

config OLPC_XO15_SCI
	bool "OLPC XO-1.5 SCI extras"
	depends on OLPC && ACPI
	select POWER_SUPPLY
	help
	  Add support for SCI-based features of the OLPC XO-1.5 laptop:
	   - EC-driven system wakeups
	   - AC adapter status updates
	   - Battery status updates

config ALIX
	bool "PCEngines ALIX System Support (LED setup)"
	select GPIOLIB
	help
	  This option enables system support for the PCEngines ALIX.
	  At present this just sets up LEDs for GPIO control on
	  ALIX2/3/6 boards.  However, other system specific setup should
	  get added here.

	  Note: You must still enable the drivers for GPIO and LED support
	  (GPIO_CS5535 & LEDS_GPIO) to actually use the LEDs

	  Note: You have to set alix.force=1 for boards with Award BIOS.

config NET5501
	bool "Soekris Engineering net5501 System Support (LEDS, GPIO, etc)"
	select GPIOLIB
	help
	  This option enables system support for the Soekris Engineering net5501.

config GEOS
	bool "Traverse Technologies GEOS System Support (LEDS, GPIO, etc)"
	select GPIOLIB
	depends on DMI
	help
	  This option enables system support for the Traverse Technologies GEOS.

config TS5500
	bool "Technologic Systems TS-5500 platform support"
	depends on MELAN
	select CHECK_SIGNATURE
	select NEW_LEDS
	select LEDS_CLASS
	help
	  This option enables system support for the Technologic Systems TS-5500.

endif # X86_32

config AMD_NB
	def_bool y
	depends on CPU_SUP_AMD && PCI

endmenu

menu "Binary Emulations"

config IA32_EMULATION
	bool "IA32 Emulation"
	depends on X86_64
	select ARCH_WANT_OLD_COMPAT_IPC
	select BINFMT_ELF
	select COMPAT_OLD_SIGACTION
	help
	  Include code to run legacy 32-bit programs under a
	  64-bit kernel. You should likely turn this on, unless you're
	  100% sure that you don't have any 32-bit programs left.

config IA32_EMULATION_DEFAULT_DISABLED
	bool "IA32 emulation disabled by default"
	default n
	depends on IA32_EMULATION
	help
	  Make IA32 emulation disabled by default. This prevents loading 32-bit
	  processes and access to 32-bit syscalls. If unsure, leave it to its
	  default value.

config X86_X32_ABI
	bool "x32 ABI for 64-bit mode"
	depends on X86_64
	# llvm-objcopy does not convert x86_64 .note.gnu.property or
	# compressed debug sections to x86_x32 properly:
	# https://github.com/ClangBuiltLinux/linux/issues/514
	# https://github.com/ClangBuiltLinux/linux/issues/1141
	depends on $(success,$(OBJCOPY) --version | head -n1 | grep -qv llvm)
	help
	  Include code to run binaries for the x32 native 32-bit ABI
	  for 64-bit processors.  An x32 process gets access to the
	  full 64-bit register file and wide data path while leaving
	  pointers at 32 bits for smaller memory footprint.

config COMPAT_32
	def_bool y
	depends on IA32_EMULATION || X86_32
	select HAVE_UID16
	select OLD_SIGSUSPEND3

config COMPAT
	def_bool y
	depends on IA32_EMULATION || X86_X32_ABI

config COMPAT_FOR_U64_ALIGNMENT
	def_bool y
	depends on COMPAT

endmenu

config HAVE_ATOMIC_IOMAP
	def_bool y
	depends on X86_32

source "arch/x86/kvm/Kconfig"

source "arch/x86/Kconfig.assembler"<|MERGE_RESOLUTION|>--- conflicted
+++ resolved
@@ -2439,11 +2439,8 @@
 	# with named address spaces - see GCC PR sanitizer/111736.
 	#
 	depends on !KASAN
-<<<<<<< HEAD
-=======
 	# -fsanitize=thread (KCSAN) is also incompatible.
 	depends on !KCSAN
->>>>>>> 7e0c4332
 
 config CC_HAS_SLS
 	def_bool $(cc-option,-mharden-sls=all)
