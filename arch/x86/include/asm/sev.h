/* SPDX-License-Identifier: GPL-2.0 */
/*
 * AMD Encrypted Register State Support
 *
 * Author: Joerg Roedel <jroedel@suse.de>
 */

#ifndef __ASM_ENCRYPTED_STATE_H
#define __ASM_ENCRYPTED_STATE_H

#include <linux/types.h>
#include <linux/sev-guest.h>

#include <asm/insn.h>
#include <asm/sev-common.h>
#include <asm/coco.h>

#define GHCB_PROTOCOL_MIN	1ULL
#define GHCB_PROTOCOL_MAX	2ULL
#define GHCB_DEFAULT_USAGE	0ULL

#define	VMGEXIT()			{ asm volatile("rep; vmmcall\n\r"); }

struct boot_params;

enum es_result {
	ES_OK,			/* All good */
	ES_UNSUPPORTED,		/* Requested operation not supported */
	ES_VMM_ERROR,		/* Unexpected state from the VMM */
	ES_DECODE_FAILED,	/* Instruction decoding failed */
	ES_EXCEPTION,		/* Instruction caused exception */
	ES_RETRY,		/* Retry instruction emulation */
};

struct es_fault_info {
	unsigned long vector;
	unsigned long error_code;
	unsigned long cr2;
};

struct pt_regs;

/* ES instruction emulation context */
struct es_em_ctxt {
	struct pt_regs *regs;
	struct insn insn;
	struct es_fault_info fi;
};

/*
 * AMD SEV Confidential computing blob structure. The structure is
 * defined in OVMF UEFI firmware header:
 * https://github.com/tianocore/edk2/blob/master/OvmfPkg/Include/Guid/ConfidentialComputingSevSnpBlob.h
 */
#define CC_BLOB_SEV_HDR_MAGIC	0x45444d41
struct cc_blob_sev_info {
	u32 magic;
	u16 version;
	u16 reserved;
	u64 secrets_phys;
	u32 secrets_len;
	u32 rsvd1;
	u64 cpuid_phys;
	u32 cpuid_len;
	u32 rsvd2;
} __packed;

void do_vc_no_ghcb(struct pt_regs *regs, unsigned long exit_code);

static inline u64 lower_bits(u64 val, unsigned int bits)
{
	u64 mask = (1ULL << bits) - 1;

	return (val & mask);
}

struct real_mode_header;
enum stack_type;

/* Early IDT entry points for #VC handler */
extern void vc_no_ghcb(void);
extern void vc_boot_ghcb(void);
extern bool handle_vc_boot_ghcb(struct pt_regs *regs);

/* PVALIDATE return codes */
#define PVALIDATE_FAIL_SIZEMISMATCH	6

/* Software defined (when rFlags.CF = 1) */
#define PVALIDATE_FAIL_NOUPDATE		255

/* RMUPDATE detected 4K page and 2MB page overlap. */
#define RMPUPDATE_FAIL_OVERLAP		4

/* RMP page size */
#define RMP_PG_SIZE_4K			0
#define RMP_PG_SIZE_2M			1
#define RMP_TO_PG_LEVEL(level)		(((level) == RMP_PG_SIZE_4K) ? PG_LEVEL_4K : PG_LEVEL_2M)
#define PG_LEVEL_TO_RMP(level)		(((level) == PG_LEVEL_4K) ? RMP_PG_SIZE_4K : RMP_PG_SIZE_2M)

struct rmp_state {
	u64 gpa;
	u8 assigned;
	u8 pagesize;
	u8 immutable;
	u8 rsvd;
	u32 asid;
} __packed;

#define RMPADJUST_VMSA_PAGE_BIT		BIT(16)

/* SNP Guest message request */
struct snp_req_data {
	unsigned long req_gpa;
	unsigned long resp_gpa;
	unsigned long data_gpa;
	unsigned int data_npages;
};

struct sev_guest_platform_data {
	u64 secrets_gpa;
};

/*
 * The secrets page contains 96-bytes of reserved field that can be used by
 * the guest OS. The guest OS uses the area to save the message sequence
 * number for each VMPCK.
 *
 * See the GHCB spec section Secret page layout for the format for this area.
 */
struct secrets_os_area {
	u32 msg_seqno_0;
	u32 msg_seqno_1;
	u32 msg_seqno_2;
	u32 msg_seqno_3;
	u64 ap_jump_table_pa;
	u8 rsvd[40];
	u8 guest_usage[32];
} __packed;

#define VMPCK_KEY_LEN		32

/* See the SNP spec version 0.9 for secrets page format */
struct snp_secrets_page_layout {
	u32 version;
	u32 imien	: 1,
	    rsvd1	: 31;
	u32 fms;
	u32 rsvd2;
	u8 gosvw[16];
	u8 vmpck0[VMPCK_KEY_LEN];
	u8 vmpck1[VMPCK_KEY_LEN];
	u8 vmpck2[VMPCK_KEY_LEN];
	u8 vmpck3[VMPCK_KEY_LEN];
	struct secrets_os_area os_area;
	u8 rsvd3[3840];
} __packed;

#ifdef CONFIG_AMD_MEM_ENCRYPT
extern void __sev_es_ist_enter(struct pt_regs *regs);
extern void __sev_es_ist_exit(void);
static __always_inline void sev_es_ist_enter(struct pt_regs *regs)
{
	if (cc_vendor == CC_VENDOR_AMD &&
	    cc_platform_has(CC_ATTR_GUEST_STATE_ENCRYPT))
		__sev_es_ist_enter(regs);
}
static __always_inline void sev_es_ist_exit(void)
{
	if (cc_vendor == CC_VENDOR_AMD &&
	    cc_platform_has(CC_ATTR_GUEST_STATE_ENCRYPT))
		__sev_es_ist_exit();
}
extern int sev_es_setup_ap_jump_table(struct real_mode_header *rmh);
extern void __sev_es_nmi_complete(void);
static __always_inline void sev_es_nmi_complete(void)
{
	if (cc_vendor == CC_VENDOR_AMD &&
	    cc_platform_has(CC_ATTR_GUEST_STATE_ENCRYPT))
		__sev_es_nmi_complete();
}
extern int __init sev_es_efi_map_ghcbs(pgd_t *pgd);
extern void sev_enable(struct boot_params *bp);

static inline int rmpadjust(unsigned long vaddr, bool rmp_psize, unsigned long attrs)
{
	int rc;

	/* "rmpadjust" mnemonic support in binutils 2.36 and newer */
	asm volatile(".byte 0xF3,0x0F,0x01,0xFE\n\t"
		     : "=a"(rc)
		     : "a"(vaddr), "c"(rmp_psize), "d"(attrs)
		     : "memory", "cc");

	return rc;
}
static inline int pvalidate(unsigned long vaddr, bool rmp_psize, bool validate)
{
	bool no_rmpupdate;
	int rc;

	/* "pvalidate" mnemonic support in binutils 2.36 and newer */
	asm volatile(".byte 0xF2, 0x0F, 0x01, 0xFF\n\t"
		     CC_SET(c)
		     : CC_OUT(c) (no_rmpupdate), "=a"(rc)
		     : "a"(vaddr), "c"(rmp_psize), "d"(validate)
		     : "memory", "cc");

	if (no_rmpupdate)
		return PVALIDATE_FAIL_NOUPDATE;

	return rc;
}

struct snp_guest_request_ioctl;

void setup_ghcb(void);
void early_snp_set_memory_private(unsigned long vaddr, unsigned long paddr,
				  unsigned long npages);
void early_snp_set_memory_shared(unsigned long vaddr, unsigned long paddr,
				 unsigned long npages);
<<<<<<< HEAD
void __init snp_prep_memory(unsigned long paddr, unsigned int sz, enum psc_op op);
=======
>>>>>>> 7e0c4332
void snp_set_memory_shared(unsigned long vaddr, unsigned long npages);
void snp_set_memory_private(unsigned long vaddr, unsigned long npages);
void snp_set_wakeup_secondary_cpu(void);
bool snp_init(struct boot_params *bp);
void __noreturn snp_abort(void);
<<<<<<< HEAD
=======
void snp_dmi_setup(void);
>>>>>>> 7e0c4332
int snp_issue_guest_request(u64 exit_code, struct snp_req_data *input, struct snp_guest_request_ioctl *rio);
void snp_accept_memory(phys_addr_t start, phys_addr_t end);
u64 snp_get_unsupported_features(u64 status);
u64 sev_get_status(void);
<<<<<<< HEAD
void kdump_sev_callback(void);
=======
>>>>>>> 7e0c4332
void sev_show_status(void);
#else
static inline void sev_es_ist_enter(struct pt_regs *regs) { }
static inline void sev_es_ist_exit(void) { }
static inline int sev_es_setup_ap_jump_table(struct real_mode_header *rmh) { return 0; }
static inline void sev_es_nmi_complete(void) { }
static inline int sev_es_efi_map_ghcbs(pgd_t *pgd) { return 0; }
static inline void sev_enable(struct boot_params *bp) { }
static inline int pvalidate(unsigned long vaddr, bool rmp_psize, bool validate) { return 0; }
static inline int rmpadjust(unsigned long vaddr, bool rmp_psize, unsigned long attrs) { return 0; }
static inline void setup_ghcb(void) { }
static inline void __init
early_snp_set_memory_private(unsigned long vaddr, unsigned long paddr, unsigned long npages) { }
static inline void __init
early_snp_set_memory_shared(unsigned long vaddr, unsigned long paddr, unsigned long npages) { }
static inline void snp_set_memory_shared(unsigned long vaddr, unsigned long npages) { }
static inline void snp_set_memory_private(unsigned long vaddr, unsigned long npages) { }
static inline void snp_set_wakeup_secondary_cpu(void) { }
static inline bool snp_init(struct boot_params *bp) { return false; }
static inline void snp_abort(void) { }
static inline void snp_dmi_setup(void) { }
static inline int snp_issue_guest_request(u64 exit_code, struct snp_req_data *input, struct snp_guest_request_ioctl *rio)
{
	return -ENOTTY;
}

static inline void snp_accept_memory(phys_addr_t start, phys_addr_t end) { }
static inline u64 snp_get_unsupported_features(u64 status) { return 0; }
static inline u64 sev_get_status(void) { return 0; }
<<<<<<< HEAD
static inline void kdump_sev_callback(void) { }
=======
>>>>>>> 7e0c4332
static inline void sev_show_status(void) { }
#endif

#ifdef CONFIG_KVM_AMD_SEV
bool snp_probe_rmptable_info(void);
int snp_lookup_rmpentry(u64 pfn, bool *assigned, int *level);
void snp_dump_hva_rmpentry(unsigned long address);
int psmash(u64 pfn);
int rmp_make_private(u64 pfn, u64 gpa, enum pg_level level, u32 asid, bool immutable);
int rmp_make_shared(u64 pfn, enum pg_level level);
void snp_leak_pages(u64 pfn, unsigned int npages);
<<<<<<< HEAD
=======
void kdump_sev_callback(void);
>>>>>>> 7e0c4332
#else
static inline bool snp_probe_rmptable_info(void) { return false; }
static inline int snp_lookup_rmpentry(u64 pfn, bool *assigned, int *level) { return -ENODEV; }
static inline void snp_dump_hva_rmpentry(unsigned long address) {}
static inline int psmash(u64 pfn) { return -ENODEV; }
static inline int rmp_make_private(u64 pfn, u64 gpa, enum pg_level level, u32 asid,
				   bool immutable)
{
	return -ENODEV;
}
static inline int rmp_make_shared(u64 pfn, enum pg_level level) { return -ENODEV; }
static inline void snp_leak_pages(u64 pfn, unsigned int npages) {}
<<<<<<< HEAD
=======
static inline void kdump_sev_callback(void) { }
>>>>>>> 7e0c4332
#endif

#endif<|MERGE_RESOLUTION|>--- conflicted
+++ resolved
@@ -218,27 +218,16 @@
 				  unsigned long npages);
 void early_snp_set_memory_shared(unsigned long vaddr, unsigned long paddr,
 				 unsigned long npages);
-<<<<<<< HEAD
-void __init snp_prep_memory(unsigned long paddr, unsigned int sz, enum psc_op op);
-=======
->>>>>>> 7e0c4332
 void snp_set_memory_shared(unsigned long vaddr, unsigned long npages);
 void snp_set_memory_private(unsigned long vaddr, unsigned long npages);
 void snp_set_wakeup_secondary_cpu(void);
 bool snp_init(struct boot_params *bp);
 void __noreturn snp_abort(void);
-<<<<<<< HEAD
-=======
 void snp_dmi_setup(void);
->>>>>>> 7e0c4332
 int snp_issue_guest_request(u64 exit_code, struct snp_req_data *input, struct snp_guest_request_ioctl *rio);
 void snp_accept_memory(phys_addr_t start, phys_addr_t end);
 u64 snp_get_unsupported_features(u64 status);
 u64 sev_get_status(void);
-<<<<<<< HEAD
-void kdump_sev_callback(void);
-=======
->>>>>>> 7e0c4332
 void sev_show_status(void);
 #else
 static inline void sev_es_ist_enter(struct pt_regs *regs) { }
@@ -268,10 +257,6 @@
 static inline void snp_accept_memory(phys_addr_t start, phys_addr_t end) { }
 static inline u64 snp_get_unsupported_features(u64 status) { return 0; }
 static inline u64 sev_get_status(void) { return 0; }
-<<<<<<< HEAD
-static inline void kdump_sev_callback(void) { }
-=======
->>>>>>> 7e0c4332
 static inline void sev_show_status(void) { }
 #endif
 
@@ -283,10 +268,7 @@
 int rmp_make_private(u64 pfn, u64 gpa, enum pg_level level, u32 asid, bool immutable);
 int rmp_make_shared(u64 pfn, enum pg_level level);
 void snp_leak_pages(u64 pfn, unsigned int npages);
-<<<<<<< HEAD
-=======
 void kdump_sev_callback(void);
->>>>>>> 7e0c4332
 #else
 static inline bool snp_probe_rmptable_info(void) { return false; }
 static inline int snp_lookup_rmpentry(u64 pfn, bool *assigned, int *level) { return -ENODEV; }
@@ -299,10 +281,7 @@
 }
 static inline int rmp_make_shared(u64 pfn, enum pg_level level) { return -ENODEV; }
 static inline void snp_leak_pages(u64 pfn, unsigned int npages) {}
-<<<<<<< HEAD
-=======
 static inline void kdump_sev_callback(void) { }
->>>>>>> 7e0c4332
 #endif
 
 #endif