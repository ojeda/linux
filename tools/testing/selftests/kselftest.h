/* SPDX-License-Identifier: GPL-2.0 */
/*
 * kselftest.h:	low-level kselftest framework to include from
 *		selftest programs. When possible, please use
 *		kselftest_harness.h instead.
 *
 * Copyright (c) 2014 Shuah Khan <shuahkh@osg.samsung.com>
 * Copyright (c) 2014 Samsung Electronics Co., Ltd.
 *
 * Using this API consists of first counting how many tests your code
 * has to run, and then starting up the reporting:
 *
 *     ksft_print_header();
 *     ksft_set_plan(total_number_of_tests);
 *
 * For each test, report any progress, debugging, etc with:
 *
 *     ksft_print_msg(fmt, ...);
 *     ksft_perror(msg);
 *
 * and finally report the pass/fail/skip/xfail state of the test with one of:
 *
 *     ksft_test_result(condition, fmt, ...);
 *     ksft_test_result_report(result, fmt, ...);
 *     ksft_test_result_pass(fmt, ...);
 *     ksft_test_result_fail(fmt, ...);
 *     ksft_test_result_skip(fmt, ...);
 *     ksft_test_result_xfail(fmt, ...);
 *     ksft_test_result_error(fmt, ...);
 *     ksft_test_result_code(exit_code, test_name, fmt, ...);
 *
 * When all tests are finished, clean up and exit the program with one of:
 *
 *    ksft_finished();
 *    ksft_exit(condition);
 *    ksft_exit_pass();
 *    ksft_exit_fail();
 *
 * If the program wants to report details on why the entire program has
 * failed, it can instead exit with a message (this is usually done when
 * the program is aborting before finishing all tests):
 *
 *    ksft_exit_fail_msg(fmt, ...);
 *    ksft_exit_fail_perror(msg);
 *
 */
#ifndef __KSELFTEST_H
#define __KSELFTEST_H

#ifndef NOLIBC
#include <errno.h>
#include <stdlib.h>
#include <unistd.h>
#include <stdarg.h>
#include <string.h>
#include <stdio.h>
#include <sys/utsname.h>
#endif

#ifndef ARRAY_SIZE
#define ARRAY_SIZE(arr) (sizeof(arr) / sizeof((arr)[0]))
#endif

/*
 * gcc cpuid.h provides __cpuid_count() since v4.4.
 * Clang/LLVM cpuid.h provides  __cpuid_count() since v3.4.0.
 *
 * Provide local define for tests needing __cpuid_count() because
 * selftests need to work in older environments that do not yet
 * have __cpuid_count().
 */
#ifndef __cpuid_count
#define __cpuid_count(level, count, a, b, c, d)				\
	__asm__ __volatile__ ("cpuid\n\t"				\
			      : "=a" (a), "=b" (b), "=c" (c), "=d" (d)	\
			      : "0" (level), "2" (count))
#endif

/* define kselftest exit codes */
#define KSFT_PASS  0
#define KSFT_FAIL  1
#define KSFT_XFAIL 2
#define KSFT_XPASS 3
#define KSFT_SKIP  4

#ifndef __noreturn
#define __noreturn       __attribute__((__noreturn__))
#endif
#define __printf(a, b)   __attribute__((format(printf, a, b)))

/* counters */
struct ksft_count {
	unsigned int ksft_pass;
	unsigned int ksft_fail;
	unsigned int ksft_xfail;
	unsigned int ksft_xpass;
	unsigned int ksft_xskip;
	unsigned int ksft_error;
};

static struct ksft_count ksft_cnt;
static unsigned int ksft_plan;

static inline unsigned int ksft_test_num(void)
{
	return ksft_cnt.ksft_pass + ksft_cnt.ksft_fail +
		ksft_cnt.ksft_xfail + ksft_cnt.ksft_xpass +
		ksft_cnt.ksft_xskip + ksft_cnt.ksft_error;
}

static inline void ksft_inc_pass_cnt(void) { ksft_cnt.ksft_pass++; }
static inline void ksft_inc_fail_cnt(void) { ksft_cnt.ksft_fail++; }
static inline void ksft_inc_xfail_cnt(void) { ksft_cnt.ksft_xfail++; }
static inline void ksft_inc_xpass_cnt(void) { ksft_cnt.ksft_xpass++; }
static inline void ksft_inc_xskip_cnt(void) { ksft_cnt.ksft_xskip++; }
static inline void ksft_inc_error_cnt(void) { ksft_cnt.ksft_error++; }

static inline int ksft_get_pass_cnt(void) { return ksft_cnt.ksft_pass; }
static inline int ksft_get_fail_cnt(void) { return ksft_cnt.ksft_fail; }
static inline int ksft_get_xfail_cnt(void) { return ksft_cnt.ksft_xfail; }
static inline int ksft_get_xpass_cnt(void) { return ksft_cnt.ksft_xpass; }
static inline int ksft_get_xskip_cnt(void) { return ksft_cnt.ksft_xskip; }
static inline int ksft_get_error_cnt(void) { return ksft_cnt.ksft_error; }

static inline void ksft_print_header(void)
{
	/*
	 * Force line buffering; If stdout is not connected to a terminal, it
	 * will otherwise default to fully buffered, which can cause output
	 * duplication if there is content in the buffer when fork()ing. If
	 * there is a crash, line buffering also means the most recent output
	 * line will be visible.
	 */
	setvbuf(stdout, NULL, _IOLBF, 0);

	if (!(getenv("KSFT_TAP_LEVEL")))
		printf("TAP version 13\n");
}

static inline void ksft_set_plan(unsigned int plan)
{
	ksft_plan = plan;
	printf("1..%u\n", ksft_plan);
}

static inline void ksft_print_cnts(void)
{
	if (ksft_plan != ksft_test_num())
		printf("# Planned tests != run tests (%u != %u)\n",
			ksft_plan, ksft_test_num());
	printf("# Totals: pass:%u fail:%u xfail:%u xpass:%u skip:%u error:%u\n",
		ksft_cnt.ksft_pass, ksft_cnt.ksft_fail,
		ksft_cnt.ksft_xfail, ksft_cnt.ksft_xpass,
		ksft_cnt.ksft_xskip, ksft_cnt.ksft_error);
}

static inline __printf(1, 2) void ksft_print_msg(const char *msg, ...)
{
	int saved_errno = errno;
	va_list args;

	va_start(args, msg);
	printf("# ");
	errno = saved_errno;
	vprintf(msg, args);
	va_end(args);
}

static inline void ksft_perror(const char *msg)
{
#ifndef NOLIBC
	ksft_print_msg("%s: %s (%d)\n", msg, strerror(errno), errno);
#else
	/*
	 * nolibc doesn't provide strerror() and it seems
	 * inappropriate to add one, just print the errno.
	 */
	ksft_print_msg("%s: %d)\n", msg, errno);
#endif
}

static inline __printf(1, 2) void ksft_test_result_pass(const char *msg, ...)
{
	int saved_errno = errno;
	va_list args;

	ksft_cnt.ksft_pass++;

	va_start(args, msg);
	printf("ok %u ", ksft_test_num());
	errno = saved_errno;
	vprintf(msg, args);
	va_end(args);
}

static inline __printf(1, 2) void ksft_test_result_fail(const char *msg, ...)
{
	int saved_errno = errno;
	va_list args;

	ksft_cnt.ksft_fail++;

	va_start(args, msg);
	printf("not ok %u ", ksft_test_num());
	errno = saved_errno;
	vprintf(msg, args);
	va_end(args);
}

/**
 * ksft_test_result() - Report test success based on truth of condition
 *
 * @condition: if true, report test success, otherwise failure.
 */
#define ksft_test_result(condition, fmt, ...) do {	\
	if (!!(condition))				\
		ksft_test_result_pass(fmt, ##__VA_ARGS__);\
	else						\
		ksft_test_result_fail(fmt, ##__VA_ARGS__);\
	} while (0)

static inline __printf(1, 2) void ksft_test_result_xfail(const char *msg, ...)
{
	int saved_errno = errno;
	va_list args;

	ksft_cnt.ksft_xfail++;

	va_start(args, msg);
	printf("ok %u # XFAIL ", ksft_test_num());
	errno = saved_errno;
	vprintf(msg, args);
	va_end(args);
}

static inline __printf(1, 2) void ksft_test_result_skip(const char *msg, ...)
{
	int saved_errno = errno;
	va_list args;

	ksft_cnt.ksft_xskip++;

	va_start(args, msg);
	printf("ok %u # SKIP ", ksft_test_num());
	errno = saved_errno;
	vprintf(msg, args);
	va_end(args);
}

/* TODO: how does "error" differ from "fail" or "skip"? */
static inline __printf(1, 2) void ksft_test_result_error(const char *msg, ...)
{
	int saved_errno = errno;
	va_list args;

	ksft_cnt.ksft_error++;

	va_start(args, msg);
	printf("not ok %u # error ", ksft_test_num());
	errno = saved_errno;
	vprintf(msg, args);
	va_end(args);
}

static inline __printf(3, 4)
void ksft_test_result_code(int exit_code, const char *test_name,
			   const char *msg, ...)
{
	const char *tap_code = "ok";
	const char *directive = "";
	int saved_errno = errno;
	va_list args;

	switch (exit_code) {
	case KSFT_PASS:
		ksft_cnt.ksft_pass++;
		break;
	case KSFT_XFAIL:
		directive = " # XFAIL ";
		ksft_cnt.ksft_xfail++;
		break;
	case KSFT_XPASS:
		directive = " # XPASS ";
		ksft_cnt.ksft_xpass++;
		break;
	case KSFT_SKIP:
		directive = " # SKIP ";
		ksft_cnt.ksft_xskip++;
		break;
	case KSFT_FAIL:
	default:
		tap_code = "not ok";
		ksft_cnt.ksft_fail++;
		break;
	}

	/* Docs seem to call for double space if directive is absent */
	if (!directive[0] && msg[0])
		directive = " #  ";

	va_start(args, msg);
	printf("%s %u %s%s", tap_code, ksft_test_num(), test_name, directive);
	errno = saved_errno;
	vprintf(msg, args);
	printf("\n");
	va_end(args);
}

<<<<<<< HEAD
static inline __noreturn int ksft_exit_pass(void)
=======
/**
 * ksft_test_result() - Report test success based on truth of condition
 *
 * @condition: if true, report test success, otherwise failure.
 */
#define ksft_test_result_report(result, fmt, ...) do {		\
	switch (result) {					\
	case KSFT_PASS:						\
		ksft_test_result_pass(fmt, ##__VA_ARGS__);	\
		break;						\
	case KSFT_FAIL:						\
		ksft_test_result_fail(fmt, ##__VA_ARGS__);	\
		break;						\
	case KSFT_XFAIL:					\
		ksft_test_result_xfail(fmt, ##__VA_ARGS__);	\
		break;						\
	case KSFT_SKIP:						\
		ksft_test_result_skip(fmt, ##__VA_ARGS__);	\
		break;						\
	} } while (0)

static inline int ksft_exit_pass(void)
>>>>>>> 4f4ade68
{
	ksft_print_cnts();
	exit(KSFT_PASS);
}

static inline __noreturn int ksft_exit_fail(void)
{
	ksft_print_cnts();
	exit(KSFT_FAIL);
}

/**
 * ksft_exit() - Exit selftest based on truth of condition
 *
 * @condition: if true, exit self test with success, otherwise fail.
 */
#define ksft_exit(condition) do {	\
	if (!!(condition))		\
		ksft_exit_pass();	\
	else				\
		ksft_exit_fail();	\
	} while (0)

/**
 * ksft_finished() - Exit selftest with success if all tests passed
 */
#define ksft_finished()			\
	ksft_exit(ksft_plan ==		\
		  ksft_cnt.ksft_pass +	\
		  ksft_cnt.ksft_xfail +	\
		  ksft_cnt.ksft_xskip)

static inline __noreturn __printf(1, 2) int ksft_exit_fail_msg(const char *msg, ...)
{
	int saved_errno = errno;
	va_list args;

	va_start(args, msg);
	printf("Bail out! ");
	errno = saved_errno;
	vprintf(msg, args);
	va_end(args);

	ksft_print_cnts();
	exit(KSFT_FAIL);
}

<<<<<<< HEAD
static inline __noreturn int ksft_exit_xfail(void)
=======
static inline void ksft_exit_fail_perror(const char *msg)
{
#ifndef NOLIBC
	ksft_exit_fail_msg("%s: %s (%d)\n", msg, strerror(errno), errno);
#else
	/*
	 * nolibc doesn't provide strerror() and it seems
	 * inappropriate to add one, just print the errno.
	 */
	ksft_exit_fail_msg("%s: %d)\n", msg, errno);
#endif
}

static inline int ksft_exit_xfail(void)
>>>>>>> 4f4ade68
{
	ksft_print_cnts();
	exit(KSFT_XFAIL);
}

static inline __noreturn int ksft_exit_xpass(void)
{
	ksft_print_cnts();
	exit(KSFT_XPASS);
}

static inline __noreturn __printf(1, 2) int ksft_exit_skip(const char *msg, ...)
{
	int saved_errno = errno;
	va_list args;

	va_start(args, msg);

	/*
	 * FIXME: several tests misuse ksft_exit_skip so produce
	 * something sensible if some tests have already been run
	 * or a plan has been printed.  Those tests should use
	 * ksft_test_result_skip or ksft_exit_fail_msg instead.
	 */
	if (ksft_plan || ksft_test_num()) {
		ksft_cnt.ksft_xskip++;
		printf("ok %d # SKIP ", 1 + ksft_test_num());
	} else {
		printf("1..0 # SKIP ");
	}
	if (msg) {
		errno = saved_errno;
		vprintf(msg, args);
		va_end(args);
	}
	if (ksft_test_num())
		ksft_print_cnts();
	exit(KSFT_SKIP);
}

static inline int ksft_min_kernel_version(unsigned int min_major,
					  unsigned int min_minor)
{
#ifdef NOLIBC
	ksft_print_msg("NOLIBC: Can't check kernel version: Function not implemented\n");
	return 0;
#else
	unsigned int major, minor;
	struct utsname info;

	if (uname(&info) || sscanf(info.release, "%u.%u.", &major, &minor) != 2)
		ksft_exit_fail_msg("Can't parse kernel version\n");

	return major > min_major || (major == min_major && minor >= min_minor);
#endif
}

#endif /* __KSELFTEST_H */<|MERGE_RESOLUTION|>--- conflicted
+++ resolved
@@ -306,9 +306,6 @@
 	va_end(args);
 }
 
-<<<<<<< HEAD
-static inline __noreturn int ksft_exit_pass(void)
-=======
 /**
  * ksft_test_result() - Report test success based on truth of condition
  *
@@ -330,8 +327,7 @@
 		break;						\
 	} } while (0)
 
-static inline int ksft_exit_pass(void)
->>>>>>> 4f4ade68
+static inline __noreturn int ksft_exit_pass(void)
 {
 	ksft_print_cnts();
 	exit(KSFT_PASS);
@@ -379,9 +375,6 @@
 	exit(KSFT_FAIL);
 }
 
-<<<<<<< HEAD
-static inline __noreturn int ksft_exit_xfail(void)
-=======
 static inline void ksft_exit_fail_perror(const char *msg)
 {
 #ifndef NOLIBC
@@ -395,8 +388,7 @@
 #endif
 }
 
-static inline int ksft_exit_xfail(void)
->>>>>>> 4f4ade68
+static inline __noreturn int ksft_exit_xfail(void)
 {
 	ksft_print_cnts();
 	exit(KSFT_XFAIL);
