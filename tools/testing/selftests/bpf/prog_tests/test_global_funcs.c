--- conflicted
+++ resolved
@@ -65,25 +65,6 @@
 void test_test_global_funcs(void)
 {
 	struct test_def tests[] = {
-<<<<<<< HEAD
-		{ "test_global_func1.o", "combined stack size of 4 calls is 544" },
-		{ "test_global_func2.o" },
-		{ "test_global_func3.o" , "the call stack of 8 frames" },
-		{ "test_global_func4.o" },
-		{ "test_global_func5.o" , "expected pointer to ctx, but got PTR" },
-		{ "test_global_func6.o" , "modified ctx ptr R2" },
-		{ "test_global_func7.o" , "foo() doesn't return scalar" },
-		{ "test_global_func8.o" },
-		{ "test_global_func9.o" },
-		{ "test_global_func10.o", "invalid indirect read from stack" },
-		{ "test_global_func11.o", "Caller passes invalid args into func#1" },
-		{ "test_global_func12.o", "invalid mem access 'mem_or_null'" },
-		{ "test_global_func13.o", "Caller passes invalid args into func#1" },
-		{ "test_global_func14.o", "reference type('FWD S') size cannot be determined" },
-		{ "test_global_func15.o", "At program exit the register R0 has value" },
-		{ "test_global_func16.o", "invalid indirect read from stack" },
-		{ "test_global_func17.o", "Caller passes invalid args into func#1" },
-=======
 		{ "test_global_func1.bpf.o", "combined stack size of 4 calls is 544" },
 		{ "test_global_func2.bpf.o" },
 		{ "test_global_func3.bpf.o", "the call stack of 8 frames" },
@@ -101,7 +82,6 @@
 		{ "test_global_func15.bpf.o", "At program exit the register R0 has value" },
 		{ "test_global_func16.bpf.o", "invalid indirect read from stack" },
 		{ "test_global_func17.bpf.o", "Caller passes invalid args into func#1" },
->>>>>>> 7365df19
 	};
 	libbpf_print_fn_t old_print_fn = NULL;
 	int err, i, duration = 0;
