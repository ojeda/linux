--- conflicted
+++ resolved
@@ -5,10 +5,7 @@
 #include "cap_helpers.h"
 #include "verifier_and.skel.h"
 #include "verifier_arena.skel.h"
-<<<<<<< HEAD
-=======
 #include "verifier_arena_large.skel.h"
->>>>>>> 7e0c4332
 #include "verifier_array_access.skel.h"
 #include "verifier_basic_stack.skel.h"
 #include "verifier_bitfield_write.skel.h"
@@ -124,10 +121,7 @@
 
 void test_verifier_and(void)                  { RUN(verifier_and); }
 void test_verifier_arena(void)                { RUN(verifier_arena); }
-<<<<<<< HEAD
-=======
 void test_verifier_arena_large(void)          { RUN(verifier_arena_large); }
->>>>>>> 7e0c4332
 void test_verifier_basic_stack(void)          { RUN(verifier_basic_stack); }
 void test_verifier_bitfield_write(void)       { RUN(verifier_bitfield_write); }
 void test_verifier_bounds(void)               { RUN(verifier_bounds); }
