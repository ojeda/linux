/* SPDX-License-Identifier: GPL-2.0-only */
/*
 * tools/testing/selftests/kvm/include/x86_64/processor.h
 *
 * Copyright (C) 2018, Google LLC.
 */

#ifndef SELFTEST_KVM_PROCESSOR_H
#define SELFTEST_KVM_PROCESSOR_H

#include <assert.h>
#include <stdint.h>
#include <syscall.h>

#include <asm/msr-index.h>
#include <asm/prctl.h>

#include <linux/kvm_para.h>
#include <linux/stringify.h>

#include "../kvm_util.h"

extern bool host_cpu_is_intel;
extern bool host_cpu_is_amd;

enum vm_guest_x86_subtype {
	VM_SUBTYPE_NONE = 0,
	VM_SUBTYPE_SEV,
	VM_SUBTYPE_SEV_ES,
};

/* Forced emulation prefix, used to invoke the emulator unconditionally. */
#define KVM_FEP "ud2; .byte 'k', 'v', 'm';"

#define NMI_VECTOR		0x02

#define X86_EFLAGS_FIXED	 (1u << 1)

#define X86_CR4_VME		(1ul << 0)
#define X86_CR4_PVI		(1ul << 1)
#define X86_CR4_TSD		(1ul << 2)
#define X86_CR4_DE		(1ul << 3)
#define X86_CR4_PSE		(1ul << 4)
#define X86_CR4_PAE		(1ul << 5)
#define X86_CR4_MCE		(1ul << 6)
#define X86_CR4_PGE		(1ul << 7)
#define X86_CR4_PCE		(1ul << 8)
#define X86_CR4_OSFXSR		(1ul << 9)
#define X86_CR4_OSXMMEXCPT	(1ul << 10)
#define X86_CR4_UMIP		(1ul << 11)
#define X86_CR4_LA57		(1ul << 12)
#define X86_CR4_VMXE		(1ul << 13)
#define X86_CR4_SMXE		(1ul << 14)
#define X86_CR4_FSGSBASE	(1ul << 16)
#define X86_CR4_PCIDE		(1ul << 17)
#define X86_CR4_OSXSAVE		(1ul << 18)
#define X86_CR4_SMEP		(1ul << 20)
#define X86_CR4_SMAP		(1ul << 21)
#define X86_CR4_PKE		(1ul << 22)

struct xstate_header {
	u64				xstate_bv;
	u64				xcomp_bv;
	u64				reserved[6];
} __attribute__((packed));

struct xstate {
	u8				i387[512];
	struct xstate_header		header;
	u8				extended_state_area[0];
} __attribute__ ((packed, aligned (64)));

#define XFEATURE_MASK_FP		BIT_ULL(0)
#define XFEATURE_MASK_SSE		BIT_ULL(1)
#define XFEATURE_MASK_YMM		BIT_ULL(2)
#define XFEATURE_MASK_BNDREGS		BIT_ULL(3)
#define XFEATURE_MASK_BNDCSR		BIT_ULL(4)
#define XFEATURE_MASK_OPMASK		BIT_ULL(5)
#define XFEATURE_MASK_ZMM_Hi256		BIT_ULL(6)
#define XFEATURE_MASK_Hi16_ZMM		BIT_ULL(7)
#define XFEATURE_MASK_PT		BIT_ULL(8)
#define XFEATURE_MASK_PKRU		BIT_ULL(9)
#define XFEATURE_MASK_PASID		BIT_ULL(10)
#define XFEATURE_MASK_CET_USER		BIT_ULL(11)
#define XFEATURE_MASK_CET_KERNEL	BIT_ULL(12)
#define XFEATURE_MASK_LBR		BIT_ULL(15)
#define XFEATURE_MASK_XTILE_CFG		BIT_ULL(17)
#define XFEATURE_MASK_XTILE_DATA	BIT_ULL(18)

#define XFEATURE_MASK_AVX512		(XFEATURE_MASK_OPMASK | \
					 XFEATURE_MASK_ZMM_Hi256 | \
					 XFEATURE_MASK_Hi16_ZMM)
#define XFEATURE_MASK_XTILE		(XFEATURE_MASK_XTILE_DATA | \
					 XFEATURE_MASK_XTILE_CFG)

/* Note, these are ordered alphabetically to match kvm_cpuid_entry2.  Eww. */
enum cpuid_output_regs {
	KVM_CPUID_EAX,
	KVM_CPUID_EBX,
	KVM_CPUID_ECX,
	KVM_CPUID_EDX
};

/*
 * Pack the information into a 64-bit value so that each X86_FEATURE_XXX can be
 * passed by value with no overhead.
 */
struct kvm_x86_cpu_feature {
	u32	function;
	u16	index;
	u8	reg;
	u8	bit;
};
#define	KVM_X86_CPU_FEATURE(fn, idx, gpr, __bit)				\
({										\
	struct kvm_x86_cpu_feature feature = {					\
		.function = fn,							\
		.index = idx,							\
		.reg = KVM_CPUID_##gpr,						\
		.bit = __bit,							\
	};									\
										\
	kvm_static_assert((fn & 0xc0000000) == 0 ||				\
			  (fn & 0xc0000000) == 0x40000000 ||			\
			  (fn & 0xc0000000) == 0x80000000 ||			\
			  (fn & 0xc0000000) == 0xc0000000);			\
	kvm_static_assert(idx < BIT(sizeof(feature.index) * BITS_PER_BYTE));	\
	feature;								\
})

/*
 * Basic Leafs, a.k.a. Intel defined
 */
#define	X86_FEATURE_MWAIT		KVM_X86_CPU_FEATURE(0x1, 0, ECX, 3)
#define	X86_FEATURE_VMX			KVM_X86_CPU_FEATURE(0x1, 0, ECX, 5)
#define	X86_FEATURE_SMX			KVM_X86_CPU_FEATURE(0x1, 0, ECX, 6)
#define	X86_FEATURE_PDCM		KVM_X86_CPU_FEATURE(0x1, 0, ECX, 15)
#define	X86_FEATURE_PCID		KVM_X86_CPU_FEATURE(0x1, 0, ECX, 17)
#define X86_FEATURE_X2APIC		KVM_X86_CPU_FEATURE(0x1, 0, ECX, 21)
#define	X86_FEATURE_MOVBE		KVM_X86_CPU_FEATURE(0x1, 0, ECX, 22)
#define	X86_FEATURE_TSC_DEADLINE_TIMER	KVM_X86_CPU_FEATURE(0x1, 0, ECX, 24)
#define	X86_FEATURE_XSAVE		KVM_X86_CPU_FEATURE(0x1, 0, ECX, 26)
#define	X86_FEATURE_OSXSAVE		KVM_X86_CPU_FEATURE(0x1, 0, ECX, 27)
#define	X86_FEATURE_RDRAND		KVM_X86_CPU_FEATURE(0x1, 0, ECX, 30)
#define	X86_FEATURE_HYPERVISOR		KVM_X86_CPU_FEATURE(0x1, 0, ECX, 31)
#define X86_FEATURE_PAE			KVM_X86_CPU_FEATURE(0x1, 0, EDX, 6)
#define	X86_FEATURE_MCE			KVM_X86_CPU_FEATURE(0x1, 0, EDX, 7)
#define	X86_FEATURE_APIC		KVM_X86_CPU_FEATURE(0x1, 0, EDX, 9)
#define	X86_FEATURE_CLFLUSH		KVM_X86_CPU_FEATURE(0x1, 0, EDX, 19)
#define	X86_FEATURE_XMM			KVM_X86_CPU_FEATURE(0x1, 0, EDX, 25)
#define	X86_FEATURE_XMM2		KVM_X86_CPU_FEATURE(0x1, 0, EDX, 26)
#define	X86_FEATURE_FSGSBASE		KVM_X86_CPU_FEATURE(0x7, 0, EBX, 0)
#define	X86_FEATURE_TSC_ADJUST		KVM_X86_CPU_FEATURE(0x7, 0, EBX, 1)
#define	X86_FEATURE_SGX			KVM_X86_CPU_FEATURE(0x7, 0, EBX, 2)
#define	X86_FEATURE_HLE			KVM_X86_CPU_FEATURE(0x7, 0, EBX, 4)
#define	X86_FEATURE_SMEP	        KVM_X86_CPU_FEATURE(0x7, 0, EBX, 7)
#define	X86_FEATURE_INVPCID		KVM_X86_CPU_FEATURE(0x7, 0, EBX, 10)
#define	X86_FEATURE_RTM			KVM_X86_CPU_FEATURE(0x7, 0, EBX, 11)
#define	X86_FEATURE_MPX			KVM_X86_CPU_FEATURE(0x7, 0, EBX, 14)
#define	X86_FEATURE_SMAP		KVM_X86_CPU_FEATURE(0x7, 0, EBX, 20)
#define	X86_FEATURE_PCOMMIT		KVM_X86_CPU_FEATURE(0x7, 0, EBX, 22)
#define	X86_FEATURE_CLFLUSHOPT		KVM_X86_CPU_FEATURE(0x7, 0, EBX, 23)
#define	X86_FEATURE_CLWB		KVM_X86_CPU_FEATURE(0x7, 0, EBX, 24)
#define	X86_FEATURE_UMIP		KVM_X86_CPU_FEATURE(0x7, 0, ECX, 2)
#define	X86_FEATURE_PKU			KVM_X86_CPU_FEATURE(0x7, 0, ECX, 3)
#define	X86_FEATURE_OSPKE		KVM_X86_CPU_FEATURE(0x7, 0, ECX, 4)
#define	X86_FEATURE_LA57		KVM_X86_CPU_FEATURE(0x7, 0, ECX, 16)
#define	X86_FEATURE_RDPID		KVM_X86_CPU_FEATURE(0x7, 0, ECX, 22)
#define	X86_FEATURE_SGX_LC		KVM_X86_CPU_FEATURE(0x7, 0, ECX, 30)
#define	X86_FEATURE_SHSTK		KVM_X86_CPU_FEATURE(0x7, 0, ECX, 7)
#define	X86_FEATURE_IBT			KVM_X86_CPU_FEATURE(0x7, 0, EDX, 20)
#define	X86_FEATURE_AMX_TILE		KVM_X86_CPU_FEATURE(0x7, 0, EDX, 24)
#define	X86_FEATURE_SPEC_CTRL		KVM_X86_CPU_FEATURE(0x7, 0, EDX, 26)
#define	X86_FEATURE_ARCH_CAPABILITIES	KVM_X86_CPU_FEATURE(0x7, 0, EDX, 29)
#define	X86_FEATURE_PKS			KVM_X86_CPU_FEATURE(0x7, 0, ECX, 31)
#define	X86_FEATURE_XTILECFG		KVM_X86_CPU_FEATURE(0xD, 0, EAX, 17)
#define	X86_FEATURE_XTILEDATA		KVM_X86_CPU_FEATURE(0xD, 0, EAX, 18)
#define	X86_FEATURE_XSAVES		KVM_X86_CPU_FEATURE(0xD, 1, EAX, 3)
#define	X86_FEATURE_XFD			KVM_X86_CPU_FEATURE(0xD, 1, EAX, 4)
#define X86_FEATURE_XTILEDATA_XFD	KVM_X86_CPU_FEATURE(0xD, 18, ECX, 2)

/*
 * Extended Leafs, a.k.a. AMD defined
 */
#define	X86_FEATURE_SVM			KVM_X86_CPU_FEATURE(0x80000001, 0, ECX, 2)
#define	X86_FEATURE_NX			KVM_X86_CPU_FEATURE(0x80000001, 0, EDX, 20)
#define	X86_FEATURE_GBPAGES		KVM_X86_CPU_FEATURE(0x80000001, 0, EDX, 26)
#define	X86_FEATURE_RDTSCP		KVM_X86_CPU_FEATURE(0x80000001, 0, EDX, 27)
#define	X86_FEATURE_LM			KVM_X86_CPU_FEATURE(0x80000001, 0, EDX, 29)
#define	X86_FEATURE_INVTSC		KVM_X86_CPU_FEATURE(0x80000007, 0, EDX, 8)
#define	X86_FEATURE_RDPRU		KVM_X86_CPU_FEATURE(0x80000008, 0, EBX, 4)
#define	X86_FEATURE_AMD_IBPB		KVM_X86_CPU_FEATURE(0x80000008, 0, EBX, 12)
#define	X86_FEATURE_NPT			KVM_X86_CPU_FEATURE(0x8000000A, 0, EDX, 0)
#define	X86_FEATURE_LBRV		KVM_X86_CPU_FEATURE(0x8000000A, 0, EDX, 1)
#define	X86_FEATURE_NRIPS		KVM_X86_CPU_FEATURE(0x8000000A, 0, EDX, 3)
#define X86_FEATURE_TSCRATEMSR          KVM_X86_CPU_FEATURE(0x8000000A, 0, EDX, 4)
#define X86_FEATURE_PAUSEFILTER         KVM_X86_CPU_FEATURE(0x8000000A, 0, EDX, 10)
#define X86_FEATURE_PFTHRESHOLD         KVM_X86_CPU_FEATURE(0x8000000A, 0, EDX, 12)
#define	X86_FEATURE_VGIF		KVM_X86_CPU_FEATURE(0x8000000A, 0, EDX, 16)
#define X86_FEATURE_SEV			KVM_X86_CPU_FEATURE(0x8000001F, 0, EAX, 1)
#define X86_FEATURE_SEV_ES		KVM_X86_CPU_FEATURE(0x8000001F, 0, EAX, 3)

/*
 * KVM defined paravirt features.
 */
#define X86_FEATURE_KVM_CLOCKSOURCE	KVM_X86_CPU_FEATURE(0x40000001, 0, EAX, 0)
#define X86_FEATURE_KVM_NOP_IO_DELAY	KVM_X86_CPU_FEATURE(0x40000001, 0, EAX, 1)
#define X86_FEATURE_KVM_MMU_OP		KVM_X86_CPU_FEATURE(0x40000001, 0, EAX, 2)
#define X86_FEATURE_KVM_CLOCKSOURCE2	KVM_X86_CPU_FEATURE(0x40000001, 0, EAX, 3)
#define X86_FEATURE_KVM_ASYNC_PF	KVM_X86_CPU_FEATURE(0x40000001, 0, EAX, 4)
#define X86_FEATURE_KVM_STEAL_TIME	KVM_X86_CPU_FEATURE(0x40000001, 0, EAX, 5)
#define X86_FEATURE_KVM_PV_EOI		KVM_X86_CPU_FEATURE(0x40000001, 0, EAX, 6)
#define X86_FEATURE_KVM_PV_UNHALT	KVM_X86_CPU_FEATURE(0x40000001, 0, EAX, 7)
/* Bit 8 apparently isn't used?!?! */
#define X86_FEATURE_KVM_PV_TLB_FLUSH	KVM_X86_CPU_FEATURE(0x40000001, 0, EAX, 9)
#define X86_FEATURE_KVM_ASYNC_PF_VMEXIT	KVM_X86_CPU_FEATURE(0x40000001, 0, EAX, 10)
#define X86_FEATURE_KVM_PV_SEND_IPI	KVM_X86_CPU_FEATURE(0x40000001, 0, EAX, 11)
#define X86_FEATURE_KVM_POLL_CONTROL	KVM_X86_CPU_FEATURE(0x40000001, 0, EAX, 12)
#define X86_FEATURE_KVM_PV_SCHED_YIELD	KVM_X86_CPU_FEATURE(0x40000001, 0, EAX, 13)
#define X86_FEATURE_KVM_ASYNC_PF_INT	KVM_X86_CPU_FEATURE(0x40000001, 0, EAX, 14)
#define X86_FEATURE_KVM_MSI_EXT_DEST_ID	KVM_X86_CPU_FEATURE(0x40000001, 0, EAX, 15)
#define X86_FEATURE_KVM_HC_MAP_GPA_RANGE	KVM_X86_CPU_FEATURE(0x40000001, 0, EAX, 16)
#define X86_FEATURE_KVM_MIGRATION_CONTROL	KVM_X86_CPU_FEATURE(0x40000001, 0, EAX, 17)

/*
 * Same idea as X86_FEATURE_XXX, but X86_PROPERTY_XXX retrieves a multi-bit
 * value/property as opposed to a single-bit feature.  Again, pack the info
 * into a 64-bit value to pass by value with no overhead.
 */
struct kvm_x86_cpu_property {
	u32	function;
	u8	index;
	u8	reg;
	u8	lo_bit;
	u8	hi_bit;
};
#define	KVM_X86_CPU_PROPERTY(fn, idx, gpr, low_bit, high_bit)			\
({										\
	struct kvm_x86_cpu_property property = {				\
		.function = fn,							\
		.index = idx,							\
		.reg = KVM_CPUID_##gpr,						\
		.lo_bit = low_bit,						\
		.hi_bit = high_bit,						\
	};									\
										\
	kvm_static_assert(low_bit < high_bit);					\
	kvm_static_assert((fn & 0xc0000000) == 0 ||				\
			  (fn & 0xc0000000) == 0x40000000 ||			\
			  (fn & 0xc0000000) == 0x80000000 ||			\
			  (fn & 0xc0000000) == 0xc0000000);			\
	kvm_static_assert(idx < BIT(sizeof(property.index) * BITS_PER_BYTE));	\
	property;								\
})

#define X86_PROPERTY_MAX_BASIC_LEAF		KVM_X86_CPU_PROPERTY(0, 0, EAX, 0, 31)
#define X86_PROPERTY_PMU_VERSION		KVM_X86_CPU_PROPERTY(0xa, 0, EAX, 0, 7)
#define X86_PROPERTY_PMU_NR_GP_COUNTERS		KVM_X86_CPU_PROPERTY(0xa, 0, EAX, 8, 15)
#define X86_PROPERTY_PMU_GP_COUNTERS_BIT_WIDTH	KVM_X86_CPU_PROPERTY(0xa, 0, EAX, 16, 23)
#define X86_PROPERTY_PMU_EBX_BIT_VECTOR_LENGTH	KVM_X86_CPU_PROPERTY(0xa, 0, EAX, 24, 31)
#define X86_PROPERTY_PMU_EVENTS_MASK		KVM_X86_CPU_PROPERTY(0xa, 0, EBX, 0, 7)
#define X86_PROPERTY_PMU_FIXED_COUNTERS_BITMASK	KVM_X86_CPU_PROPERTY(0xa, 0, ECX, 0, 31)
#define X86_PROPERTY_PMU_NR_FIXED_COUNTERS	KVM_X86_CPU_PROPERTY(0xa, 0, EDX, 0, 4)
#define X86_PROPERTY_PMU_FIXED_COUNTERS_BIT_WIDTH	KVM_X86_CPU_PROPERTY(0xa, 0, EDX, 5, 12)

#define X86_PROPERTY_SUPPORTED_XCR0_LO		KVM_X86_CPU_PROPERTY(0xd,  0, EAX,  0, 31)
#define X86_PROPERTY_XSTATE_MAX_SIZE_XCR0	KVM_X86_CPU_PROPERTY(0xd,  0, EBX,  0, 31)
#define X86_PROPERTY_XSTATE_MAX_SIZE		KVM_X86_CPU_PROPERTY(0xd,  0, ECX,  0, 31)
#define X86_PROPERTY_SUPPORTED_XCR0_HI		KVM_X86_CPU_PROPERTY(0xd,  0, EDX,  0, 31)

#define X86_PROPERTY_XSTATE_TILE_SIZE		KVM_X86_CPU_PROPERTY(0xd, 18, EAX,  0, 31)
#define X86_PROPERTY_XSTATE_TILE_OFFSET		KVM_X86_CPU_PROPERTY(0xd, 18, EBX,  0, 31)
#define X86_PROPERTY_AMX_MAX_PALETTE_TABLES	KVM_X86_CPU_PROPERTY(0x1d, 0, EAX,  0, 31)
#define X86_PROPERTY_AMX_TOTAL_TILE_BYTES	KVM_X86_CPU_PROPERTY(0x1d, 1, EAX,  0, 15)
#define X86_PROPERTY_AMX_BYTES_PER_TILE		KVM_X86_CPU_PROPERTY(0x1d, 1, EAX, 16, 31)
#define X86_PROPERTY_AMX_BYTES_PER_ROW		KVM_X86_CPU_PROPERTY(0x1d, 1, EBX, 0,  15)
#define X86_PROPERTY_AMX_NR_TILE_REGS		KVM_X86_CPU_PROPERTY(0x1d, 1, EBX, 16, 31)
#define X86_PROPERTY_AMX_MAX_ROWS		KVM_X86_CPU_PROPERTY(0x1d, 1, ECX, 0,  15)

#define X86_PROPERTY_MAX_KVM_LEAF		KVM_X86_CPU_PROPERTY(0x40000000, 0, EAX, 0, 31)

#define X86_PROPERTY_MAX_EXT_LEAF		KVM_X86_CPU_PROPERTY(0x80000000, 0, EAX, 0, 31)
#define X86_PROPERTY_MAX_PHY_ADDR		KVM_X86_CPU_PROPERTY(0x80000008, 0, EAX, 0, 7)
#define X86_PROPERTY_MAX_VIRT_ADDR		KVM_X86_CPU_PROPERTY(0x80000008, 0, EAX, 8, 15)
#define X86_PROPERTY_SEV_C_BIT			KVM_X86_CPU_PROPERTY(0x8000001F, 0, EBX, 0, 5)
#define X86_PROPERTY_PHYS_ADDR_REDUCTION	KVM_X86_CPU_PROPERTY(0x8000001F, 0, EBX, 6, 11)

#define X86_PROPERTY_MAX_CENTAUR_LEAF		KVM_X86_CPU_PROPERTY(0xC0000000, 0, EAX, 0, 31)

/*
 * Intel's architectural PMU events are bizarre.  They have a "feature" bit
 * that indicates the feature is _not_ supported, and a property that states
 * the length of the bit mask of unsupported features.  A feature is supported
 * if the size of the bit mask is larger than the "unavailable" bit, and said
 * bit is not set.  Fixed counters also bizarre enumeration, but inverted from
 * arch events for general purpose counters.  Fixed counters are supported if a
 * feature flag is set **OR** the total number of fixed counters is greater
 * than index of the counter.
 *
 * Wrap the events for general purpose and fixed counters to simplify checking
 * whether or not a given architectural event is supported.
 */
struct kvm_x86_pmu_feature {
	struct kvm_x86_cpu_feature f;
};
#define	KVM_X86_PMU_FEATURE(__reg, __bit)				\
({									\
	struct kvm_x86_pmu_feature feature = {				\
		.f = KVM_X86_CPU_FEATURE(0xa, 0, __reg, __bit),		\
	};								\
									\
	kvm_static_assert(KVM_CPUID_##__reg == KVM_CPUID_EBX ||		\
			  KVM_CPUID_##__reg == KVM_CPUID_ECX);		\
	feature;							\
})

#define X86_PMU_FEATURE_CPU_CYCLES			KVM_X86_PMU_FEATURE(EBX, 0)
#define X86_PMU_FEATURE_INSNS_RETIRED			KVM_X86_PMU_FEATURE(EBX, 1)
#define X86_PMU_FEATURE_REFERENCE_CYCLES		KVM_X86_PMU_FEATURE(EBX, 2)
#define X86_PMU_FEATURE_LLC_REFERENCES			KVM_X86_PMU_FEATURE(EBX, 3)
#define X86_PMU_FEATURE_LLC_MISSES			KVM_X86_PMU_FEATURE(EBX, 4)
#define X86_PMU_FEATURE_BRANCH_INSNS_RETIRED		KVM_X86_PMU_FEATURE(EBX, 5)
#define X86_PMU_FEATURE_BRANCHES_MISPREDICTED		KVM_X86_PMU_FEATURE(EBX, 6)
#define X86_PMU_FEATURE_TOPDOWN_SLOTS			KVM_X86_PMU_FEATURE(EBX, 7)

#define X86_PMU_FEATURE_INSNS_RETIRED_FIXED		KVM_X86_PMU_FEATURE(ECX, 0)
#define X86_PMU_FEATURE_CPU_CYCLES_FIXED		KVM_X86_PMU_FEATURE(ECX, 1)
#define X86_PMU_FEATURE_REFERENCE_TSC_CYCLES_FIXED	KVM_X86_PMU_FEATURE(ECX, 2)
#define X86_PMU_FEATURE_TOPDOWN_SLOTS_FIXED		KVM_X86_PMU_FEATURE(ECX, 3)

static inline unsigned int x86_family(unsigned int eax)
{
	unsigned int x86;

	x86 = (eax >> 8) & 0xf;

	if (x86 == 0xf)
		x86 += (eax >> 20) & 0xff;

	return x86;
}

static inline unsigned int x86_model(unsigned int eax)
{
	return ((eax >> 12) & 0xf0) | ((eax >> 4) & 0x0f);
}

/* Page table bitfield declarations */
#define PTE_PRESENT_MASK        BIT_ULL(0)
#define PTE_WRITABLE_MASK       BIT_ULL(1)
#define PTE_USER_MASK           BIT_ULL(2)
#define PTE_ACCESSED_MASK       BIT_ULL(5)
#define PTE_DIRTY_MASK          BIT_ULL(6)
#define PTE_LARGE_MASK          BIT_ULL(7)
#define PTE_GLOBAL_MASK         BIT_ULL(8)
#define PTE_NX_MASK             BIT_ULL(63)

#define PHYSICAL_PAGE_MASK      GENMASK_ULL(51, 12)

#define PAGE_SHIFT		12
#define PAGE_SIZE		(1ULL << PAGE_SHIFT)
#define PAGE_MASK		(~(PAGE_SIZE-1) & PHYSICAL_PAGE_MASK)

#define HUGEPAGE_SHIFT(x)	(PAGE_SHIFT + (((x) - 1) * 9))
#define HUGEPAGE_SIZE(x)	(1UL << HUGEPAGE_SHIFT(x))
#define HUGEPAGE_MASK(x)	(~(HUGEPAGE_SIZE(x) - 1) & PHYSICAL_PAGE_MASK)

#define PTE_GET_PA(pte)		((pte) & PHYSICAL_PAGE_MASK)
#define PTE_GET_PFN(pte)        (PTE_GET_PA(pte) >> PAGE_SHIFT)

/* General Registers in 64-Bit Mode */
struct gpr64_regs {
	u64 rax;
	u64 rcx;
	u64 rdx;
	u64 rbx;
	u64 rsp;
	u64 rbp;
	u64 rsi;
	u64 rdi;
	u64 r8;
	u64 r9;
	u64 r10;
	u64 r11;
	u64 r12;
	u64 r13;
	u64 r14;
	u64 r15;
};

struct desc64 {
	uint16_t limit0;
	uint16_t base0;
	unsigned base1:8, type:4, s:1, dpl:2, p:1;
	unsigned limit1:4, avl:1, l:1, db:1, g:1, base2:8;
	uint32_t base3;
	uint32_t zero1;
} __attribute__((packed));

struct desc_ptr {
	uint16_t size;
	uint64_t address;
} __attribute__((packed));

struct kvm_x86_state {
	struct kvm_xsave *xsave;
	struct kvm_vcpu_events events;
	struct kvm_mp_state mp_state;
	struct kvm_regs regs;
	struct kvm_xcrs xcrs;
	struct kvm_sregs sregs;
	struct kvm_debugregs debugregs;
	union {
		struct kvm_nested_state nested;
		char nested_[16384];
	};
	struct kvm_msrs msrs;
};

static inline uint64_t get_desc64_base(const struct desc64 *desc)
{
	return ((uint64_t)desc->base3 << 32) |
		(desc->base0 | ((desc->base1) << 16) | ((desc->base2) << 24));
}

static inline uint64_t rdtsc(void)
{
	uint32_t eax, edx;
	uint64_t tsc_val;
	/*
	 * The lfence is to wait (on Intel CPUs) until all previous
	 * instructions have been executed. If software requires RDTSC to be
	 * executed prior to execution of any subsequent instruction, it can
	 * execute LFENCE immediately after RDTSC
	 */
	__asm__ __volatile__("lfence; rdtsc; lfence" : "=a"(eax), "=d"(edx));
	tsc_val = ((uint64_t)edx) << 32 | eax;
	return tsc_val;
}

static inline uint64_t rdtscp(uint32_t *aux)
{
	uint32_t eax, edx;

	__asm__ __volatile__("rdtscp" : "=a"(eax), "=d"(edx), "=c"(*aux));
	return ((uint64_t)edx) << 32 | eax;
}

static inline uint64_t rdmsr(uint32_t msr)
{
	uint32_t a, d;

	__asm__ __volatile__("rdmsr" : "=a"(a), "=d"(d) : "c"(msr) : "memory");

	return a | ((uint64_t) d << 32);
}

static inline void wrmsr(uint32_t msr, uint64_t value)
{
	uint32_t a = value;
	uint32_t d = value >> 32;

	__asm__ __volatile__("wrmsr" :: "a"(a), "d"(d), "c"(msr) : "memory");
}


static inline uint16_t inw(uint16_t port)
{
	uint16_t tmp;

	__asm__ __volatile__("in %%dx, %%ax"
		: /* output */ "=a" (tmp)
		: /* input */ "d" (port));

	return tmp;
}

static inline uint16_t get_es(void)
{
	uint16_t es;

	__asm__ __volatile__("mov %%es, %[es]"
			     : /* output */ [es]"=rm"(es));
	return es;
}

static inline uint16_t get_cs(void)
{
	uint16_t cs;

	__asm__ __volatile__("mov %%cs, %[cs]"
			     : /* output */ [cs]"=rm"(cs));
	return cs;
}

static inline uint16_t get_ss(void)
{
	uint16_t ss;

	__asm__ __volatile__("mov %%ss, %[ss]"
			     : /* output */ [ss]"=rm"(ss));
	return ss;
}

static inline uint16_t get_ds(void)
{
	uint16_t ds;

	__asm__ __volatile__("mov %%ds, %[ds]"
			     : /* output */ [ds]"=rm"(ds));
	return ds;
}

static inline uint16_t get_fs(void)
{
	uint16_t fs;

	__asm__ __volatile__("mov %%fs, %[fs]"
			     : /* output */ [fs]"=rm"(fs));
	return fs;
}

static inline uint16_t get_gs(void)
{
	uint16_t gs;

	__asm__ __volatile__("mov %%gs, %[gs]"
			     : /* output */ [gs]"=rm"(gs));
	return gs;
}

static inline uint16_t get_tr(void)
{
	uint16_t tr;

	__asm__ __volatile__("str %[tr]"
			     : /* output */ [tr]"=rm"(tr));
	return tr;
}

static inline uint64_t get_cr0(void)
{
	uint64_t cr0;

	__asm__ __volatile__("mov %%cr0, %[cr0]"
			     : /* output */ [cr0]"=r"(cr0));
	return cr0;
}

static inline uint64_t get_cr3(void)
{
	uint64_t cr3;

	__asm__ __volatile__("mov %%cr3, %[cr3]"
			     : /* output */ [cr3]"=r"(cr3));
	return cr3;
}

static inline uint64_t get_cr4(void)
{
	uint64_t cr4;

	__asm__ __volatile__("mov %%cr4, %[cr4]"
			     : /* output */ [cr4]"=r"(cr4));
	return cr4;
}

static inline void set_cr4(uint64_t val)
{
	__asm__ __volatile__("mov %0, %%cr4" : : "r" (val) : "memory");
}

static inline u64 xgetbv(u32 index)
{
	u32 eax, edx;

	__asm__ __volatile__("xgetbv;"
		     : "=a" (eax), "=d" (edx)
		     : "c" (index));
	return eax | ((u64)edx << 32);
}

static inline void xsetbv(u32 index, u64 value)
{
	u32 eax = value;
	u32 edx = value >> 32;

	__asm__ __volatile__("xsetbv" :: "a" (eax), "d" (edx), "c" (index));
}

static inline void wrpkru(u32 pkru)
{
	/* Note, ECX and EDX are architecturally required to be '0'. */
	asm volatile(".byte 0x0f,0x01,0xef\n\t"
		     : : "a" (pkru), "c"(0), "d"(0));
}

static inline struct desc_ptr get_gdt(void)
{
	struct desc_ptr gdt;
	__asm__ __volatile__("sgdt %[gdt]"
			     : /* output */ [gdt]"=m"(gdt));
	return gdt;
}

static inline struct desc_ptr get_idt(void)
{
	struct desc_ptr idt;
	__asm__ __volatile__("sidt %[idt]"
			     : /* output */ [idt]"=m"(idt));
	return idt;
}

static inline void outl(uint16_t port, uint32_t value)
{
	__asm__ __volatile__("outl %%eax, %%dx" : : "d"(port), "a"(value));
}

static inline void __cpuid(uint32_t function, uint32_t index,
			   uint32_t *eax, uint32_t *ebx,
			   uint32_t *ecx, uint32_t *edx)
{
	*eax = function;
	*ecx = index;

	asm volatile("cpuid"
	    : "=a" (*eax),
	      "=b" (*ebx),
	      "=c" (*ecx),
	      "=d" (*edx)
	    : "0" (*eax), "2" (*ecx)
	    : "memory");
}

static inline void cpuid(uint32_t function,
			 uint32_t *eax, uint32_t *ebx,
			 uint32_t *ecx, uint32_t *edx)
{
	return __cpuid(function, 0, eax, ebx, ecx, edx);
}

static inline uint32_t this_cpu_fms(void)
{
	uint32_t eax, ebx, ecx, edx;

	cpuid(1, &eax, &ebx, &ecx, &edx);
	return eax;
}

static inline uint32_t this_cpu_family(void)
{
	return x86_family(this_cpu_fms());
}

static inline uint32_t this_cpu_model(void)
{
	return x86_model(this_cpu_fms());
}

static inline bool this_cpu_vendor_string_is(const char *vendor)
{
	const uint32_t *chunk = (const uint32_t *)vendor;
	uint32_t eax, ebx, ecx, edx;

	cpuid(0, &eax, &ebx, &ecx, &edx);
	return (ebx == chunk[0] && edx == chunk[1] && ecx == chunk[2]);
}

static inline bool this_cpu_is_intel(void)
{
	return this_cpu_vendor_string_is("GenuineIntel");
}

/*
 * Exclude early K5 samples with a vendor string of "AMDisbetter!"
 */
static inline bool this_cpu_is_amd(void)
{
	return this_cpu_vendor_string_is("AuthenticAMD");
}

static inline uint32_t __this_cpu_has(uint32_t function, uint32_t index,
				      uint8_t reg, uint8_t lo, uint8_t hi)
{
	uint32_t gprs[4];

	__cpuid(function, index,
		&gprs[KVM_CPUID_EAX], &gprs[KVM_CPUID_EBX],
		&gprs[KVM_CPUID_ECX], &gprs[KVM_CPUID_EDX]);

	return (gprs[reg] & GENMASK(hi, lo)) >> lo;
}

static inline bool this_cpu_has(struct kvm_x86_cpu_feature feature)
{
	return __this_cpu_has(feature.function, feature.index,
			      feature.reg, feature.bit, feature.bit);
}

static inline uint32_t this_cpu_property(struct kvm_x86_cpu_property property)
{
	return __this_cpu_has(property.function, property.index,
			      property.reg, property.lo_bit, property.hi_bit);
}

static __always_inline bool this_cpu_has_p(struct kvm_x86_cpu_property property)
{
	uint32_t max_leaf;

	switch (property.function & 0xc0000000) {
	case 0:
		max_leaf = this_cpu_property(X86_PROPERTY_MAX_BASIC_LEAF);
		break;
	case 0x40000000:
		max_leaf = this_cpu_property(X86_PROPERTY_MAX_KVM_LEAF);
		break;
	case 0x80000000:
		max_leaf = this_cpu_property(X86_PROPERTY_MAX_EXT_LEAF);
		break;
	case 0xc0000000:
		max_leaf = this_cpu_property(X86_PROPERTY_MAX_CENTAUR_LEAF);
	}
	return max_leaf >= property.function;
}

static inline bool this_pmu_has(struct kvm_x86_pmu_feature feature)
{
	uint32_t nr_bits;

	if (feature.f.reg == KVM_CPUID_EBX) {
		nr_bits = this_cpu_property(X86_PROPERTY_PMU_EBX_BIT_VECTOR_LENGTH);
		return nr_bits > feature.f.bit && !this_cpu_has(feature.f);
	}

	GUEST_ASSERT(feature.f.reg == KVM_CPUID_ECX);
	nr_bits = this_cpu_property(X86_PROPERTY_PMU_NR_FIXED_COUNTERS);
	return nr_bits > feature.f.bit || this_cpu_has(feature.f);
}

static __always_inline uint64_t this_cpu_supported_xcr0(void)
{
	if (!this_cpu_has_p(X86_PROPERTY_SUPPORTED_XCR0_LO))
		return 0;

	return this_cpu_property(X86_PROPERTY_SUPPORTED_XCR0_LO) |
	       ((uint64_t)this_cpu_property(X86_PROPERTY_SUPPORTED_XCR0_HI) << 32);
}

typedef u32		__attribute__((vector_size(16))) sse128_t;
#define __sse128_u	union { sse128_t vec; u64 as_u64[2]; u32 as_u32[4]; }
#define sse128_lo(x)	({ __sse128_u t; t.vec = x; t.as_u64[0]; })
#define sse128_hi(x)	({ __sse128_u t; t.vec = x; t.as_u64[1]; })

static inline void read_sse_reg(int reg, sse128_t *data)
{
	switch (reg) {
	case 0:
		asm("movdqa %%xmm0, %0" : "=m"(*data));
		break;
	case 1:
		asm("movdqa %%xmm1, %0" : "=m"(*data));
		break;
	case 2:
		asm("movdqa %%xmm2, %0" : "=m"(*data));
		break;
	case 3:
		asm("movdqa %%xmm3, %0" : "=m"(*data));
		break;
	case 4:
		asm("movdqa %%xmm4, %0" : "=m"(*data));
		break;
	case 5:
		asm("movdqa %%xmm5, %0" : "=m"(*data));
		break;
	case 6:
		asm("movdqa %%xmm6, %0" : "=m"(*data));
		break;
	case 7:
		asm("movdqa %%xmm7, %0" : "=m"(*data));
		break;
	default:
		BUG();
	}
}

static inline void write_sse_reg(int reg, const sse128_t *data)
{
	switch (reg) {
	case 0:
		asm("movdqa %0, %%xmm0" : : "m"(*data));
		break;
	case 1:
		asm("movdqa %0, %%xmm1" : : "m"(*data));
		break;
	case 2:
		asm("movdqa %0, %%xmm2" : : "m"(*data));
		break;
	case 3:
		asm("movdqa %0, %%xmm3" : : "m"(*data));
		break;
	case 4:
		asm("movdqa %0, %%xmm4" : : "m"(*data));
		break;
	case 5:
		asm("movdqa %0, %%xmm5" : : "m"(*data));
		break;
	case 6:
		asm("movdqa %0, %%xmm6" : : "m"(*data));
		break;
	case 7:
		asm("movdqa %0, %%xmm7" : : "m"(*data));
		break;
	default:
		BUG();
	}
}

static inline void cpu_relax(void)
{
	asm volatile("rep; nop" ::: "memory");
}

#define ud2()			\
	__asm__ __volatile__(	\
		"ud2\n"	\
		)

#define hlt()			\
	__asm__ __volatile__(	\
		"hlt\n"	\
		)

struct kvm_x86_state *vcpu_save_state(struct kvm_vcpu *vcpu);
void vcpu_load_state(struct kvm_vcpu *vcpu, struct kvm_x86_state *state);
void kvm_x86_state_cleanup(struct kvm_x86_state *state);

const struct kvm_msr_list *kvm_get_msr_index_list(void);
const struct kvm_msr_list *kvm_get_feature_msr_index_list(void);
bool kvm_msr_is_in_save_restore_list(uint32_t msr_index);
uint64_t kvm_get_feature_msr(uint64_t msr_index);

static inline void vcpu_msrs_get(struct kvm_vcpu *vcpu,
				 struct kvm_msrs *msrs)
{
	int r = __vcpu_ioctl(vcpu, KVM_GET_MSRS, msrs);

	TEST_ASSERT(r == msrs->nmsrs,
		    "KVM_GET_MSRS failed, r: %i (failed on MSR %x)",
		    r, r < 0 || r >= msrs->nmsrs ? -1 : msrs->entries[r].index);
}
static inline void vcpu_msrs_set(struct kvm_vcpu *vcpu, struct kvm_msrs *msrs)
{
	int r = __vcpu_ioctl(vcpu, KVM_SET_MSRS, msrs);

	TEST_ASSERT(r == msrs->nmsrs,
		    "KVM_SET_MSRS failed, r: %i (failed on MSR %x)",
		    r, r < 0 || r >= msrs->nmsrs ? -1 : msrs->entries[r].index);
}
static inline void vcpu_debugregs_get(struct kvm_vcpu *vcpu,
				      struct kvm_debugregs *debugregs)
{
	vcpu_ioctl(vcpu, KVM_GET_DEBUGREGS, debugregs);
}
static inline void vcpu_debugregs_set(struct kvm_vcpu *vcpu,
				      struct kvm_debugregs *debugregs)
{
	vcpu_ioctl(vcpu, KVM_SET_DEBUGREGS, debugregs);
}
static inline void vcpu_xsave_get(struct kvm_vcpu *vcpu,
				  struct kvm_xsave *xsave)
{
	vcpu_ioctl(vcpu, KVM_GET_XSAVE, xsave);
}
static inline void vcpu_xsave2_get(struct kvm_vcpu *vcpu,
				   struct kvm_xsave *xsave)
{
	vcpu_ioctl(vcpu, KVM_GET_XSAVE2, xsave);
}
static inline void vcpu_xsave_set(struct kvm_vcpu *vcpu,
				  struct kvm_xsave *xsave)
{
	vcpu_ioctl(vcpu, KVM_SET_XSAVE, xsave);
}
static inline void vcpu_xcrs_get(struct kvm_vcpu *vcpu,
				 struct kvm_xcrs *xcrs)
{
	vcpu_ioctl(vcpu, KVM_GET_XCRS, xcrs);
}
static inline void vcpu_xcrs_set(struct kvm_vcpu *vcpu, struct kvm_xcrs *xcrs)
{
	vcpu_ioctl(vcpu, KVM_SET_XCRS, xcrs);
}

const struct kvm_cpuid_entry2 *get_cpuid_entry(const struct kvm_cpuid2 *cpuid,
					       uint32_t function, uint32_t index);
const struct kvm_cpuid2 *kvm_get_supported_cpuid(void);
const struct kvm_cpuid2 *kvm_get_supported_hv_cpuid(void);
const struct kvm_cpuid2 *vcpu_get_supported_hv_cpuid(struct kvm_vcpu *vcpu);

static inline uint32_t kvm_cpu_fms(void)
{
	return get_cpuid_entry(kvm_get_supported_cpuid(), 0x1, 0)->eax;
}

static inline uint32_t kvm_cpu_family(void)
{
	return x86_family(kvm_cpu_fms());
}

static inline uint32_t kvm_cpu_model(void)
{
	return x86_model(kvm_cpu_fms());
}

bool kvm_cpuid_has(const struct kvm_cpuid2 *cpuid,
		   struct kvm_x86_cpu_feature feature);

static inline bool kvm_cpu_has(struct kvm_x86_cpu_feature feature)
{
	return kvm_cpuid_has(kvm_get_supported_cpuid(), feature);
}

uint32_t kvm_cpuid_property(const struct kvm_cpuid2 *cpuid,
			    struct kvm_x86_cpu_property property);

static inline uint32_t kvm_cpu_property(struct kvm_x86_cpu_property property)
{
	return kvm_cpuid_property(kvm_get_supported_cpuid(), property);
}

static __always_inline bool kvm_cpu_has_p(struct kvm_x86_cpu_property property)
{
	uint32_t max_leaf;

	switch (property.function & 0xc0000000) {
	case 0:
		max_leaf = kvm_cpu_property(X86_PROPERTY_MAX_BASIC_LEAF);
		break;
	case 0x40000000:
		max_leaf = kvm_cpu_property(X86_PROPERTY_MAX_KVM_LEAF);
		break;
	case 0x80000000:
		max_leaf = kvm_cpu_property(X86_PROPERTY_MAX_EXT_LEAF);
		break;
	case 0xc0000000:
		max_leaf = kvm_cpu_property(X86_PROPERTY_MAX_CENTAUR_LEAF);
	}
	return max_leaf >= property.function;
}

static inline bool kvm_pmu_has(struct kvm_x86_pmu_feature feature)
{
	uint32_t nr_bits;
<<<<<<< HEAD

	if (feature.f.reg == KVM_CPUID_EBX) {
		nr_bits = kvm_cpu_property(X86_PROPERTY_PMU_EBX_BIT_VECTOR_LENGTH);
		return nr_bits > feature.f.bit && !kvm_cpu_has(feature.f);
	}

=======

	if (feature.f.reg == KVM_CPUID_EBX) {
		nr_bits = kvm_cpu_property(X86_PROPERTY_PMU_EBX_BIT_VECTOR_LENGTH);
		return nr_bits > feature.f.bit && !kvm_cpu_has(feature.f);
	}

>>>>>>> 7e0c4332
	TEST_ASSERT_EQ(feature.f.reg, KVM_CPUID_ECX);
	nr_bits = kvm_cpu_property(X86_PROPERTY_PMU_NR_FIXED_COUNTERS);
	return nr_bits > feature.f.bit || kvm_cpu_has(feature.f);
}

static __always_inline uint64_t kvm_cpu_supported_xcr0(void)
{
	if (!kvm_cpu_has_p(X86_PROPERTY_SUPPORTED_XCR0_LO))
		return 0;

	return kvm_cpu_property(X86_PROPERTY_SUPPORTED_XCR0_LO) |
	       ((uint64_t)kvm_cpu_property(X86_PROPERTY_SUPPORTED_XCR0_HI) << 32);
}

static inline size_t kvm_cpuid2_size(int nr_entries)
{
	return sizeof(struct kvm_cpuid2) +
	       sizeof(struct kvm_cpuid_entry2) * nr_entries;
}

/*
 * Allocate a "struct kvm_cpuid2* instance, with the 0-length arrary of
 * entries sized to hold @nr_entries.  The caller is responsible for freeing
 * the struct.
 */
static inline struct kvm_cpuid2 *allocate_kvm_cpuid2(int nr_entries)
{
	struct kvm_cpuid2 *cpuid;

	cpuid = malloc(kvm_cpuid2_size(nr_entries));
	TEST_ASSERT(cpuid, "-ENOMEM when allocating kvm_cpuid2");

	cpuid->nent = nr_entries;

	return cpuid;
}

void vcpu_init_cpuid(struct kvm_vcpu *vcpu, const struct kvm_cpuid2 *cpuid);
void vcpu_set_hv_cpuid(struct kvm_vcpu *vcpu);

static inline struct kvm_cpuid_entry2 *__vcpu_get_cpuid_entry(struct kvm_vcpu *vcpu,
							      uint32_t function,
							      uint32_t index)
{
	return (struct kvm_cpuid_entry2 *)get_cpuid_entry(vcpu->cpuid,
							  function, index);
}

static inline struct kvm_cpuid_entry2 *vcpu_get_cpuid_entry(struct kvm_vcpu *vcpu,
							    uint32_t function)
{
	return __vcpu_get_cpuid_entry(vcpu, function, 0);
}

static inline int __vcpu_set_cpuid(struct kvm_vcpu *vcpu)
{
	int r;

	TEST_ASSERT(vcpu->cpuid, "Must do vcpu_init_cpuid() first");
	r = __vcpu_ioctl(vcpu, KVM_SET_CPUID2, vcpu->cpuid);
	if (r)
		return r;

	/* On success, refresh the cache to pick up adjustments made by KVM. */
	vcpu_ioctl(vcpu, KVM_GET_CPUID2, vcpu->cpuid);
	return 0;
}

static inline void vcpu_set_cpuid(struct kvm_vcpu *vcpu)
{
	TEST_ASSERT(vcpu->cpuid, "Must do vcpu_init_cpuid() first");
	vcpu_ioctl(vcpu, KVM_SET_CPUID2, vcpu->cpuid);

	/* Refresh the cache to pick up adjustments made by KVM. */
	vcpu_ioctl(vcpu, KVM_GET_CPUID2, vcpu->cpuid);
}

void vcpu_set_cpuid_property(struct kvm_vcpu *vcpu,
			     struct kvm_x86_cpu_property property,
			     uint32_t value);
<<<<<<< HEAD
=======
void vcpu_set_cpuid_maxphyaddr(struct kvm_vcpu *vcpu, uint8_t maxphyaddr);
>>>>>>> 7e0c4332

void vcpu_clear_cpuid_entry(struct kvm_vcpu *vcpu, uint32_t function);

static inline bool vcpu_cpuid_has(struct kvm_vcpu *vcpu,
				  struct kvm_x86_cpu_feature feature)
{
	struct kvm_cpuid_entry2 *entry;

	entry = __vcpu_get_cpuid_entry(vcpu, feature.function, feature.index);
	return *((&entry->eax) + feature.reg) & BIT(feature.bit);
}

void vcpu_set_or_clear_cpuid_feature(struct kvm_vcpu *vcpu,
				     struct kvm_x86_cpu_feature feature,
				     bool set);

static inline void vcpu_set_cpuid_feature(struct kvm_vcpu *vcpu,
					  struct kvm_x86_cpu_feature feature)
{
	vcpu_set_or_clear_cpuid_feature(vcpu, feature, true);

}

static inline void vcpu_clear_cpuid_feature(struct kvm_vcpu *vcpu,
					    struct kvm_x86_cpu_feature feature)
{
	vcpu_set_or_clear_cpuid_feature(vcpu, feature, false);
}

uint64_t vcpu_get_msr(struct kvm_vcpu *vcpu, uint64_t msr_index);
int _vcpu_set_msr(struct kvm_vcpu *vcpu, uint64_t msr_index, uint64_t msr_value);

/*
 * Assert on an MSR access(es) and pretty print the MSR name when possible.
 * Note, the caller provides the stringified name so that the name of macro is
 * printed, not the value the macro resolves to (due to macro expansion).
 */
#define TEST_ASSERT_MSR(cond, fmt, msr, str, args...)				\
do {										\
	if (__builtin_constant_p(msr)) {					\
		TEST_ASSERT(cond, fmt, str, args);				\
	} else if (!(cond)) {							\
		char buf[16];							\
										\
		snprintf(buf, sizeof(buf), "MSR 0x%x", msr);			\
		TEST_ASSERT(cond, fmt, buf, args);				\
	}									\
} while (0)

/*
 * Returns true if KVM should return the last written value when reading an MSR
 * from userspace, e.g. the MSR isn't a command MSR, doesn't emulate state that
 * is changing, etc.  This is NOT an exhaustive list!  The intent is to filter
 * out MSRs that are not durable _and_ that a selftest wants to write.
 */
static inline bool is_durable_msr(uint32_t msr)
{
	return msr != MSR_IA32_TSC;
}

#define vcpu_set_msr(vcpu, msr, val)							\
do {											\
	uint64_t r, v = val;								\
											\
	TEST_ASSERT_MSR(_vcpu_set_msr(vcpu, msr, v) == 1,				\
			"KVM_SET_MSRS failed on %s, value = 0x%lx", msr, #msr, v);	\
	if (!is_durable_msr(msr))							\
		break;									\
	r = vcpu_get_msr(vcpu, msr);							\
	TEST_ASSERT_MSR(r == v, "Set %s to '0x%lx', got back '0x%lx'", msr, #msr, v, r);\
} while (0)

void kvm_get_cpu_address_width(unsigned int *pa_bits, unsigned int *va_bits);
void kvm_init_vm_address_properties(struct kvm_vm *vm);
bool vm_is_unrestricted_guest(struct kvm_vm *vm);

struct ex_regs {
	uint64_t rax, rcx, rdx, rbx;
	uint64_t rbp, rsi, rdi;
	uint64_t r8, r9, r10, r11;
	uint64_t r12, r13, r14, r15;
	uint64_t vector;
	uint64_t error_code;
	uint64_t rip;
	uint64_t cs;
	uint64_t rflags;
};

struct idt_entry {
	uint16_t offset0;
	uint16_t selector;
	uint16_t ist : 3;
	uint16_t : 5;
	uint16_t type : 4;
	uint16_t : 1;
	uint16_t dpl : 2;
	uint16_t p : 1;
	uint16_t offset1;
	uint32_t offset2; uint32_t reserved;
};

void vm_init_descriptor_tables(struct kvm_vm *vm);
void vcpu_init_descriptor_tables(struct kvm_vcpu *vcpu);
void vm_install_exception_handler(struct kvm_vm *vm, int vector,
			void (*handler)(struct ex_regs *));

/* If a toddler were to say "abracadabra". */
#define KVM_EXCEPTION_MAGIC 0xabacadabaULL

/*
 * KVM selftest exception fixup uses registers to coordinate with the exception
 * handler, versus the kernel's in-memory tables and KVM-Unit-Tests's in-memory
 * per-CPU data.  Using only registers avoids having to map memory into the
 * guest, doesn't require a valid, stable GS.base, and reduces the risk of
 * for recursive faults when accessing memory in the handler.  The downside to
 * using registers is that it restricts what registers can be used by the actual
 * instruction.  But, selftests are 64-bit only, making register* pressure a
 * minor concern.  Use r9-r11 as they are volatile, i.e. don't need to be saved
 * by the callee, and except for r11 are not implicit parameters to any
 * instructions.  Ideally, fixup would use r8-r10 and thus avoid implicit
 * parameters entirely, but Hyper-V's hypercall ABI uses r8 and testing Hyper-V
 * is higher priority than testing non-faulting SYSCALL/SYSRET.
 *
 * Note, the fixup handler deliberately does not handle #DE, i.e. the vector
 * is guaranteed to be non-zero on fault.
 *
 * REGISTER INPUTS:
 * r9  = MAGIC
 * r10 = RIP
 * r11 = new RIP on fault
 *
 * REGISTER OUTPUTS:
 * r9  = exception vector (non-zero)
 * r10 = error code
 */
#define __KVM_ASM_SAFE(insn, fep)				\
	"mov $" __stringify(KVM_EXCEPTION_MAGIC) ", %%r9\n\t"	\
	"lea 1f(%%rip), %%r10\n\t"				\
	"lea 2f(%%rip), %%r11\n\t"				\
	fep "1: " insn "\n\t"					\
	"xor %%r9, %%r9\n\t"					\
	"2:\n\t"						\
	"mov  %%r9b, %[vector]\n\t"				\
	"mov  %%r10, %[error_code]\n\t"

#define KVM_ASM_SAFE(insn) __KVM_ASM_SAFE(insn, "")
#define KVM_ASM_SAFE_FEP(insn) __KVM_ASM_SAFE(insn, KVM_FEP)

#define KVM_ASM_SAFE_OUTPUTS(v, ec)	[vector] "=qm"(v), [error_code] "=rm"(ec)
#define KVM_ASM_SAFE_CLOBBERS	"r9", "r10", "r11"

#define kvm_asm_safe(insn, inputs...)					\
({									\
	uint64_t ign_error_code;					\
	uint8_t vector;							\
									\
	asm volatile(KVM_ASM_SAFE(insn)					\
		     : KVM_ASM_SAFE_OUTPUTS(vector, ign_error_code)	\
		     : inputs						\
		     : KVM_ASM_SAFE_CLOBBERS);				\
	vector;								\
})

#define kvm_asm_safe_ec(insn, error_code, inputs...)			\
({									\
	uint8_t vector;							\
									\
	asm volatile(KVM_ASM_SAFE(insn)					\
		     : KVM_ASM_SAFE_OUTPUTS(vector, error_code)		\
		     : inputs						\
		     : KVM_ASM_SAFE_CLOBBERS);				\
	vector;								\
})

#define kvm_asm_safe_fep(insn, inputs...)				\
({									\
	uint64_t ign_error_code;					\
	uint8_t vector;							\
									\
	asm volatile(KVM_ASM_SAFE(insn)					\
		     : KVM_ASM_SAFE_OUTPUTS(vector, ign_error_code)	\
		     : inputs						\
		     : KVM_ASM_SAFE_CLOBBERS);				\
	vector;								\
})

#define kvm_asm_safe_ec_fep(insn, error_code, inputs...)		\
({									\
	uint8_t vector;							\
									\
	asm volatile(KVM_ASM_SAFE_FEP(insn)				\
		     : KVM_ASM_SAFE_OUTPUTS(vector, error_code)		\
		     : inputs						\
		     : KVM_ASM_SAFE_CLOBBERS);				\
	vector;								\
})

#define BUILD_READ_U64_SAFE_HELPER(insn, _fep, _FEP)			\
static inline uint8_t insn##_safe ##_fep(uint32_t idx, uint64_t *val)	\
{									\
	uint64_t error_code;						\
	uint8_t vector;							\
	uint32_t a, d;							\
									\
	asm volatile(KVM_ASM_SAFE##_FEP(#insn)				\
		     : "=a"(a), "=d"(d),				\
		       KVM_ASM_SAFE_OUTPUTS(vector, error_code)		\
		     : "c"(idx)						\
		     : KVM_ASM_SAFE_CLOBBERS);				\
									\
	*val = (uint64_t)a | ((uint64_t)d << 32);			\
	return vector;							\
}

/*
 * Generate {insn}_safe() and {insn}_safe_fep() helpers for instructions that
 * use ECX as in input index, and EDX:EAX as a 64-bit output.
 */
#define BUILD_READ_U64_SAFE_HELPERS(insn)				\
	BUILD_READ_U64_SAFE_HELPER(insn, , )				\
	BUILD_READ_U64_SAFE_HELPER(insn, _fep, _FEP)			\

BUILD_READ_U64_SAFE_HELPERS(rdmsr)
BUILD_READ_U64_SAFE_HELPERS(rdpmc)
BUILD_READ_U64_SAFE_HELPERS(xgetbv)

static inline uint8_t wrmsr_safe(uint32_t msr, uint64_t val)
{
	return kvm_asm_safe("wrmsr", "a"(val & -1u), "d"(val >> 32), "c"(msr));
}

static inline uint8_t xsetbv_safe(uint32_t index, uint64_t value)
{
	u32 eax = value;
	u32 edx = value >> 32;

	return kvm_asm_safe("xsetbv", "a" (eax), "d" (edx), "c" (index));
}

bool kvm_is_tdp_enabled(void);

static inline bool kvm_is_pmu_enabled(void)
{
	return get_kvm_param_bool("enable_pmu");
}

static inline bool kvm_is_forced_emulation_enabled(void)
{
	return !!get_kvm_param_integer("force_emulation_prefix");
}

uint64_t *__vm_get_page_table_entry(struct kvm_vm *vm, uint64_t vaddr,
				    int *level);
uint64_t *vm_get_page_table_entry(struct kvm_vm *vm, uint64_t vaddr);

uint64_t kvm_hypercall(uint64_t nr, uint64_t a0, uint64_t a1, uint64_t a2,
		       uint64_t a3);
uint64_t __xen_hypercall(uint64_t nr, uint64_t a0, void *a1);
void xen_hypercall(uint64_t nr, uint64_t a0, void *a1);

static inline uint64_t __kvm_hypercall_map_gpa_range(uint64_t gpa,
						     uint64_t size, uint64_t flags)
{
	return kvm_hypercall(KVM_HC_MAP_GPA_RANGE, gpa, size >> PAGE_SHIFT, flags, 0);
}

static inline void kvm_hypercall_map_gpa_range(uint64_t gpa, uint64_t size,
					       uint64_t flags)
{
	uint64_t ret = __kvm_hypercall_map_gpa_range(gpa, size, flags);

	GUEST_ASSERT(!ret);
}

void __vm_xsave_require_permission(uint64_t xfeature, const char *name);

#define vm_xsave_require_permission(xfeature)	\
	__vm_xsave_require_permission(xfeature, #xfeature)

enum pg_level {
	PG_LEVEL_NONE,
	PG_LEVEL_4K,
	PG_LEVEL_2M,
	PG_LEVEL_1G,
	PG_LEVEL_512G,
	PG_LEVEL_NUM
};

#define PG_LEVEL_SHIFT(_level) ((_level - 1) * 9 + 12)
#define PG_LEVEL_SIZE(_level) (1ull << PG_LEVEL_SHIFT(_level))

#define PG_SIZE_4K PG_LEVEL_SIZE(PG_LEVEL_4K)
#define PG_SIZE_2M PG_LEVEL_SIZE(PG_LEVEL_2M)
#define PG_SIZE_1G PG_LEVEL_SIZE(PG_LEVEL_1G)

void __virt_pg_map(struct kvm_vm *vm, uint64_t vaddr, uint64_t paddr, int level);
void virt_map_level(struct kvm_vm *vm, uint64_t vaddr, uint64_t paddr,
		    uint64_t nr_bytes, int level);

/*
 * Basic CPU control in CR0
 */
#define X86_CR0_PE          (1UL<<0) /* Protection Enable */
#define X86_CR0_MP          (1UL<<1) /* Monitor Coprocessor */
#define X86_CR0_EM          (1UL<<2) /* Emulation */
#define X86_CR0_TS          (1UL<<3) /* Task Switched */
#define X86_CR0_ET          (1UL<<4) /* Extension Type */
#define X86_CR0_NE          (1UL<<5) /* Numeric Error */
#define X86_CR0_WP          (1UL<<16) /* Write Protect */
#define X86_CR0_AM          (1UL<<18) /* Alignment Mask */
#define X86_CR0_NW          (1UL<<29) /* Not Write-through */
#define X86_CR0_CD          (1UL<<30) /* Cache Disable */
#define X86_CR0_PG          (1UL<<31) /* Paging */

#define PFERR_PRESENT_BIT 0
#define PFERR_WRITE_BIT 1
#define PFERR_USER_BIT 2
#define PFERR_RSVD_BIT 3
#define PFERR_FETCH_BIT 4
#define PFERR_PK_BIT 5
#define PFERR_SGX_BIT 15
#define PFERR_GUEST_FINAL_BIT 32
#define PFERR_GUEST_PAGE_BIT 33
#define PFERR_IMPLICIT_ACCESS_BIT 48

#define PFERR_PRESENT_MASK	BIT(PFERR_PRESENT_BIT)
#define PFERR_WRITE_MASK	BIT(PFERR_WRITE_BIT)
#define PFERR_USER_MASK		BIT(PFERR_USER_BIT)
#define PFERR_RSVD_MASK		BIT(PFERR_RSVD_BIT)
#define PFERR_FETCH_MASK	BIT(PFERR_FETCH_BIT)
#define PFERR_PK_MASK		BIT(PFERR_PK_BIT)
#define PFERR_SGX_MASK		BIT(PFERR_SGX_BIT)
#define PFERR_GUEST_FINAL_MASK	BIT_ULL(PFERR_GUEST_FINAL_BIT)
#define PFERR_GUEST_PAGE_MASK	BIT_ULL(PFERR_GUEST_PAGE_BIT)
#define PFERR_IMPLICIT_ACCESS	BIT_ULL(PFERR_IMPLICIT_ACCESS_BIT)

bool sys_clocksource_is_based_on_tsc(void);

#endif /* SELFTEST_KVM_PROCESSOR_H */<|MERGE_RESOLUTION|>--- conflicted
+++ resolved
@@ -951,21 +951,12 @@
 static inline bool kvm_pmu_has(struct kvm_x86_pmu_feature feature)
 {
 	uint32_t nr_bits;
-<<<<<<< HEAD
 
 	if (feature.f.reg == KVM_CPUID_EBX) {
 		nr_bits = kvm_cpu_property(X86_PROPERTY_PMU_EBX_BIT_VECTOR_LENGTH);
 		return nr_bits > feature.f.bit && !kvm_cpu_has(feature.f);
 	}
 
-=======
-
-	if (feature.f.reg == KVM_CPUID_EBX) {
-		nr_bits = kvm_cpu_property(X86_PROPERTY_PMU_EBX_BIT_VECTOR_LENGTH);
-		return nr_bits > feature.f.bit && !kvm_cpu_has(feature.f);
-	}
-
->>>>>>> 7e0c4332
 	TEST_ASSERT_EQ(feature.f.reg, KVM_CPUID_ECX);
 	nr_bits = kvm_cpu_property(X86_PROPERTY_PMU_NR_FIXED_COUNTERS);
 	return nr_bits > feature.f.bit || kvm_cpu_has(feature.f);
@@ -1046,10 +1037,7 @@
 void vcpu_set_cpuid_property(struct kvm_vcpu *vcpu,
 			     struct kvm_x86_cpu_property property,
 			     uint32_t value);
-<<<<<<< HEAD
-=======
 void vcpu_set_cpuid_maxphyaddr(struct kvm_vcpu *vcpu, uint8_t maxphyaddr);
->>>>>>> 7e0c4332
 
 void vcpu_clear_cpuid_entry(struct kvm_vcpu *vcpu, uint32_t function);
 
