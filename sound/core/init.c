--- conflicted
+++ resolved
@@ -513,8 +513,6 @@
 			fops_get(mfile->file->f_op);
 		}
 	}
-<<<<<<< HEAD
-=======
 
 #ifdef CONFIG_PM
 	/* wake up sleepers here before other callbacks for avoiding potential
@@ -523,7 +521,6 @@
 	 */
 	wake_up_all(&card->power_sleep);
 #endif
->>>>>>> 0c383648
 
 	/* notify all connected devices about disconnection */
 	/* at this point, they cannot respond to any calls except release() */
