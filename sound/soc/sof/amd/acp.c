// SPDX-License-Identifier: (GPL-2.0-only OR BSD-3-Clause)
//
// This file is provided under a dual BSD/GPLv2 license. When using or
// redistributing this file, you may do so under either license.
//
// Copyright(c) 2021, 2023 Advanced Micro Devices, Inc. All rights reserved.
//
// Authors: Vijendar Mukunda <Vijendar.Mukunda@amd.com>
//	    Ajit Kumar Pandey <AjitKumar.Pandey@amd.com>

/*
 * Hardware interface for generic AMD ACP processor
 */

#include <linux/io.h>
#include <linux/module.h>
#include <linux/pci.h>

#include "../ops.h"
#include "acp.h"
#include "acp-dsp-offset.h"

static bool enable_fw_debug;
module_param(enable_fw_debug, bool, 0444);
MODULE_PARM_DESC(enable_fw_debug, "Enable Firmware debug");

static struct acp_quirk_entry quirk_valve_galileo = {
	.signed_fw_image = true,
	.skip_iram_dram_size_mod = true,
};

const struct dmi_system_id acp_sof_quirk_table[] = {
	{
		/* Steam Deck OLED device */
		.matches = {
			DMI_MATCH(DMI_SYS_VENDOR, "Valve"),
			DMI_MATCH(DMI_PRODUCT_NAME, "Galileo"),
		},
		.driver_data = &quirk_valve_galileo,
	},
	{}
};
EXPORT_SYMBOL_GPL(acp_sof_quirk_table);

static int smn_write(struct pci_dev *dev, u32 smn_addr, u32 data)
{
	pci_write_config_dword(dev, 0x60, smn_addr);
	pci_write_config_dword(dev, 0x64, data);

	return 0;
}

static int smn_read(struct pci_dev *dev, u32 smn_addr)
{
	u32 data = 0;

	pci_write_config_dword(dev, 0x60, smn_addr);
	pci_read_config_dword(dev, 0x64, &data);

	return data;
}

static void init_dma_descriptor(struct acp_dev_data *adata)
{
	struct snd_sof_dev *sdev = adata->dev;
	const struct sof_amd_acp_desc *desc = get_chip_info(sdev->pdata);
	unsigned int addr;

	addr = desc->sram_pte_offset + sdev->debug_box.offset +
	       offsetof(struct scratch_reg_conf, dma_desc);

	snd_sof_dsp_write(sdev, ACP_DSP_BAR, ACP_DMA_DESC_BASE_ADDR, addr);
	snd_sof_dsp_write(sdev, ACP_DSP_BAR, ACP_DMA_DESC_MAX_NUM_DSCR, ACP_MAX_DESC_CNT);
}

static void configure_dma_descriptor(struct acp_dev_data *adata, unsigned short idx,
				     struct dma_descriptor *dscr_info)
{
	struct snd_sof_dev *sdev = adata->dev;
	unsigned int offset;

	offset = ACP_SCRATCH_REG_0 + sdev->debug_box.offset +
		offsetof(struct scratch_reg_conf, dma_desc) +
		idx * sizeof(struct dma_descriptor);

	snd_sof_dsp_write(sdev, ACP_DSP_BAR, offset, dscr_info->src_addr);
	snd_sof_dsp_write(sdev, ACP_DSP_BAR, offset + 0x4, dscr_info->dest_addr);
	snd_sof_dsp_write(sdev, ACP_DSP_BAR, offset + 0x8, dscr_info->tx_cnt.u32_all);
}

static int config_dma_channel(struct acp_dev_data *adata, unsigned int ch,
			      unsigned int idx, unsigned int dscr_count)
{
	struct snd_sof_dev *sdev = adata->dev;
	unsigned int val, status;
	int ret;

	snd_sof_dsp_write(sdev, ACP_DSP_BAR, ACP_DMA_CNTL_0 + ch * sizeof(u32),
			  ACP_DMA_CH_RST | ACP_DMA_CH_GRACEFUL_RST_EN);

	ret = snd_sof_dsp_read_poll_timeout(sdev, ACP_DSP_BAR, ACP_DMA_CH_RST_STS, val,
					    val & (1 << ch), ACP_REG_POLL_INTERVAL,
					    ACP_REG_POLL_TIMEOUT_US);
	if (ret < 0) {
		status = snd_sof_dsp_read(sdev, ACP_DSP_BAR, ACP_ERROR_STATUS);
		val = snd_sof_dsp_read(sdev, ACP_DSP_BAR, ACP_DMA_ERR_STS_0 + ch * sizeof(u32));

		dev_err(sdev->dev, "ACP_DMA_ERR_STS :0x%x ACP_ERROR_STATUS :0x%x\n", val, status);
		return ret;
	}

	snd_sof_dsp_write(sdev, ACP_DSP_BAR, (ACP_DMA_CNTL_0 + ch * sizeof(u32)), 0);
	snd_sof_dsp_write(sdev, ACP_DSP_BAR, ACP_DMA_DSCR_CNT_0 + ch * sizeof(u32), dscr_count);
	snd_sof_dsp_write(sdev, ACP_DSP_BAR, ACP_DMA_DSCR_STRT_IDX_0 + ch * sizeof(u32), idx);
	snd_sof_dsp_write(sdev, ACP_DSP_BAR, ACP_DMA_PRIO_0 + ch * sizeof(u32), 0);
	snd_sof_dsp_write(sdev, ACP_DSP_BAR, ACP_DMA_CNTL_0 + ch * sizeof(u32), ACP_DMA_CH_RUN);

	return ret;
}

static int acpbus_dma_start(struct acp_dev_data *adata, unsigned int ch,
			    unsigned int dscr_count, struct dma_descriptor *dscr_info)
{
	struct snd_sof_dev *sdev = adata->dev;
	int ret;
	u16 dscr;

	if (!dscr_info || !dscr_count)
		return -EINVAL;

	for (dscr = 0; dscr < dscr_count; dscr++)
		configure_dma_descriptor(adata, dscr, dscr_info++);

	ret = config_dma_channel(adata, ch, 0, dscr_count);
	if (ret < 0)
		dev_err(sdev->dev, "config dma ch failed:%d\n", ret);

	return ret;
}

int configure_and_run_dma(struct acp_dev_data *adata, unsigned int src_addr,
			  unsigned int dest_addr, int dsp_data_size)
{
	struct snd_sof_dev *sdev = adata->dev;
	unsigned int desc_count, index;
	int ret;

	for (desc_count = 0; desc_count < ACP_MAX_DESC && dsp_data_size >= 0;
	     desc_count++, dsp_data_size -= ACP_PAGE_SIZE) {
		adata->dscr_info[desc_count].src_addr = src_addr + desc_count * ACP_PAGE_SIZE;
		adata->dscr_info[desc_count].dest_addr = dest_addr + desc_count * ACP_PAGE_SIZE;
		adata->dscr_info[desc_count].tx_cnt.bits.count = ACP_PAGE_SIZE;
		if (dsp_data_size < ACP_PAGE_SIZE)
			adata->dscr_info[desc_count].tx_cnt.bits.count = dsp_data_size;
	}

	ret = acpbus_dma_start(adata, 0, desc_count, adata->dscr_info);
	if (ret)
		dev_err(sdev->dev, "acpbus_dma_start failed\n");

	/* Clear descriptor array */
	for (index = 0; index < desc_count; index++)
		memset(&adata->dscr_info[index], 0x00, sizeof(struct dma_descriptor));

	return ret;
}

/*
 * psp_mbox_ready- function to poll ready bit of psp mbox
 * @adata: acp device data
 * @ack: bool variable to check ready bit status or psp ack
 */

static int psp_mbox_ready(struct acp_dev_data *adata, bool ack)
{
	struct snd_sof_dev *sdev = adata->dev;
	int ret;
	u32 data;

	ret = read_poll_timeout(smn_read, data, data & MBOX_READY_MASK, MBOX_DELAY_US,
				ACP_PSP_TIMEOUT_US, false, adata->smn_dev, MP0_C2PMSG_114_REG);
	if (!ret)
		return 0;

	dev_err(sdev->dev, "PSP error status %x\n", data & MBOX_STATUS_MASK);

	if (ack)
		return -ETIMEDOUT;

	return -EBUSY;
}

/*
 * psp_send_cmd - function to send psp command over mbox
 * @adata: acp device data
 * @cmd: non zero integer value for command type
 */

static int psp_send_cmd(struct acp_dev_data *adata, int cmd)
{
	struct snd_sof_dev *sdev = adata->dev;
	int ret;
	u32 data;

	if (!cmd)
		return -EINVAL;

	/* Get a non-zero Doorbell value from PSP */
	ret = read_poll_timeout(smn_read, data, data, MBOX_DELAY_US, ACP_PSP_TIMEOUT_US, false,
				adata->smn_dev, MP0_C2PMSG_73_REG);

	if (ret) {
		dev_err(sdev->dev, "Failed to get Doorbell from MBOX %x\n", MP0_C2PMSG_73_REG);
		return ret;
	}

	/* Check if PSP is ready for new command */
	ret = psp_mbox_ready(adata, 0);
	if (ret)
		return ret;

	smn_write(adata->smn_dev, MP0_C2PMSG_114_REG, cmd);

	/* Ring the Doorbell for PSP */
	smn_write(adata->smn_dev, MP0_C2PMSG_73_REG, data);

	/* Check MBOX ready as PSP ack */
	ret = psp_mbox_ready(adata, 1);

	return ret;
}

int configure_and_run_sha_dma(struct acp_dev_data *adata, void *image_addr,
			      unsigned int start_addr, unsigned int dest_addr,
			      unsigned int image_length)
{
	struct snd_sof_dev *sdev = adata->dev;
	const struct sof_amd_acp_desc *desc = get_chip_info(sdev->pdata);
	unsigned int tx_count, fw_qualifier, val;
	int ret;

	if (!image_addr) {
		dev_err(sdev->dev, "SHA DMA image address is NULL\n");
		return -EINVAL;
	}

	val = snd_sof_dsp_read(sdev, ACP_DSP_BAR, ACP_SHA_DMA_CMD);
	if (val & ACP_SHA_RUN) {
		snd_sof_dsp_write(sdev, ACP_DSP_BAR, ACP_SHA_DMA_CMD, ACP_SHA_RESET);
		ret = snd_sof_dsp_read_poll_timeout(sdev, ACP_DSP_BAR, ACP_SHA_DMA_CMD_STS,
						    val, val & ACP_SHA_RESET,
						    ACP_REG_POLL_INTERVAL,
						    ACP_REG_POLL_TIMEOUT_US);
		if (ret < 0) {
			dev_err(sdev->dev, "SHA DMA Failed to Reset\n");
			return ret;
		}
	}

	if (adata->quirks && adata->quirks->signed_fw_image)
		snd_sof_dsp_write(sdev, ACP_DSP_BAR, ACP_SHA_DMA_INCLUDE_HDR, ACP_SHA_HEADER);

	snd_sof_dsp_write(sdev, ACP_DSP_BAR, ACP_SHA_DMA_STRT_ADDR, start_addr);
	snd_sof_dsp_write(sdev, ACP_DSP_BAR, ACP_SHA_DMA_DESTINATION_ADDR, dest_addr);
	snd_sof_dsp_write(sdev, ACP_DSP_BAR, ACP_SHA_MSG_LENGTH, image_length);
	snd_sof_dsp_write(sdev, ACP_DSP_BAR, ACP_SHA_DMA_CMD, ACP_SHA_RUN);

	ret = snd_sof_dsp_read_poll_timeout(sdev, ACP_DSP_BAR, ACP_SHA_TRANSFER_BYTE_CNT,
					    tx_count, tx_count == image_length,
					    ACP_REG_POLL_INTERVAL, ACP_DMA_COMPLETE_TIMEOUT_US);
	if (ret < 0) {
		dev_err(sdev->dev, "SHA DMA Failed to Transfer Length %x\n", tx_count);
		return ret;
	}

	/* psp_send_cmd only required for renoir platform (rev - 3) */
	if (desc->rev == 3) {
		ret = psp_send_cmd(adata, MBOX_ACP_SHA_DMA_COMMAND);
		if (ret)
			return ret;
	}

	/* psp_send_cmd only required for vangogh platform (rev - 5) */
	if (desc->rev == 5 && !(adata->quirks && adata->quirks->skip_iram_dram_size_mod)) {
		/* Modify IRAM and DRAM size */
		ret = psp_send_cmd(adata, MBOX_ACP_IRAM_DRAM_FENCE_COMMAND | IRAM_DRAM_FENCE_2);
		if (ret)
			return ret;
		ret = psp_send_cmd(adata, MBOX_ACP_IRAM_DRAM_FENCE_COMMAND | MBOX_ISREADY_FLAG);
		if (ret)
			return ret;
	}

	ret = snd_sof_dsp_read_poll_timeout(sdev, ACP_DSP_BAR, ACP_SHA_DSP_FW_QUALIFIER,
					    fw_qualifier, fw_qualifier & DSP_FW_RUN_ENABLE,
					    ACP_REG_POLL_INTERVAL, ACP_DMA_COMPLETE_TIMEOUT_US);
	if (ret < 0) {
		dev_err(sdev->dev, "PSP validation failed\n");
		return ret;
	}

	return 0;
}

int acp_dma_status(struct acp_dev_data *adata, unsigned char ch)
{
	struct snd_sof_dev *sdev = adata->dev;
	unsigned int val;
	int ret = 0;

	val = snd_sof_dsp_read(sdev, ACP_DSP_BAR, ACP_DMA_CNTL_0 + ch * sizeof(u32));
	if (val & ACP_DMA_CH_RUN) {
		ret = snd_sof_dsp_read_poll_timeout(sdev, ACP_DSP_BAR, ACP_DMA_CH_STS, val, !val,
						    ACP_REG_POLL_INTERVAL,
						    ACP_DMA_COMPLETE_TIMEOUT_US);
		if (ret < 0)
			dev_err(sdev->dev, "DMA_CHANNEL %d status timeout\n", ch);
	}

	return ret;
}

void memcpy_from_scratch(struct snd_sof_dev *sdev, u32 offset, unsigned int *dst, size_t bytes)
{
	unsigned int reg_offset = offset + ACP_SCRATCH_REG_0;
	int i, j;

	for (i = 0, j = 0; i < bytes; i = i + 4, j++)
		dst[j] = snd_sof_dsp_read(sdev, ACP_DSP_BAR, reg_offset + i);
}

void memcpy_to_scratch(struct snd_sof_dev *sdev, u32 offset, unsigned int *src, size_t bytes)
{
	unsigned int reg_offset = offset + ACP_SCRATCH_REG_0;
	int i, j;

	for (i = 0, j = 0; i < bytes; i = i + 4, j++)
		snd_sof_dsp_write(sdev, ACP_DSP_BAR, reg_offset + i, src[j]);
}

static int acp_memory_init(struct snd_sof_dev *sdev)
{
	struct acp_dev_data *adata = sdev->pdata->hw_pdata;
	const struct sof_amd_acp_desc *desc = get_chip_info(sdev->pdata);

	snd_sof_dsp_update_bits(sdev, ACP_DSP_BAR, desc->dsp_intr_base + DSP_SW_INTR_CNTL_OFFSET,
				ACP_DSP_INTR_EN_MASK, ACP_DSP_INTR_EN_MASK);
	init_dma_descriptor(adata);

	return 0;
}

static irqreturn_t acp_irq_thread(int irq, void *context)
{
	struct snd_sof_dev *sdev = context;
	const struct sof_amd_acp_desc *desc = get_chip_info(sdev->pdata);
	unsigned int count = ACP_HW_SEM_RETRY_COUNT;

	spin_lock_irq(&sdev->ipc_lock);
	/* Wait until acquired HW Semaphore lock or timeout */
	while (snd_sof_dsp_read(sdev, ACP_DSP_BAR, desc->hw_semaphore_offset) && --count)
		;
	spin_unlock_irq(&sdev->ipc_lock);

	if (!count) {
		dev_err(sdev->dev, "%s: Failed to acquire HW lock\n", __func__);
		return IRQ_NONE;
	}

	sof_ops(sdev)->irq_thread(irq, sdev);
	/* Unlock or Release HW Semaphore */
	snd_sof_dsp_write(sdev, ACP_DSP_BAR, desc->hw_semaphore_offset, 0x0);

	return IRQ_HANDLED;
};

static irqreturn_t acp_irq_handler(int irq, void *dev_id)
{
	struct amd_sdw_manager *amd_manager;
	struct snd_sof_dev *sdev = dev_id;
	const struct sof_amd_acp_desc *desc = get_chip_info(sdev->pdata);
	struct acp_dev_data *adata = sdev->pdata->hw_pdata;
	unsigned int base = desc->dsp_intr_base;
	unsigned int val;
	int irq_flag = 0;

	val = snd_sof_dsp_read(sdev, ACP_DSP_BAR, base + DSP_SW_INTR_STAT_OFFSET);
	if (val & ACP_DSP_TO_HOST_IRQ) {
		snd_sof_dsp_write(sdev, ACP_DSP_BAR, base + DSP_SW_INTR_STAT_OFFSET,
				  ACP_DSP_TO_HOST_IRQ);
		return IRQ_WAKE_THREAD;
	}

	val = snd_sof_dsp_read(sdev, ACP_DSP_BAR, desc->ext_intr_stat);
	if (val & ACP_SDW0_IRQ_MASK) {
		amd_manager = dev_get_drvdata(&adata->sdw->pdev[0]->dev);
		snd_sof_dsp_write(sdev, ACP_DSP_BAR, desc->ext_intr_stat, ACP_SDW0_IRQ_MASK);
		if (amd_manager)
			schedule_work(&amd_manager->amd_sdw_irq_thread);
		irq_flag = 1;
	}

	if (val & ACP_ERROR_IRQ_MASK) {
		snd_sof_dsp_write(sdev, ACP_DSP_BAR, desc->ext_intr_stat, ACP_ERROR_IRQ_MASK);
		snd_sof_dsp_write(sdev, ACP_DSP_BAR, base + ACP_SW0_I2S_ERROR_REASON, 0);
		snd_sof_dsp_write(sdev, ACP_DSP_BAR, base + ACP_SW1_I2S_ERROR_REASON, 0);
		snd_sof_dsp_write(sdev, ACP_DSP_BAR, base + ACP_ERROR_STATUS, 0);
		irq_flag = 1;
	}

	if (desc->ext_intr_stat1) {
		val = snd_sof_dsp_read(sdev, ACP_DSP_BAR, desc->ext_intr_stat1);
		if (val & ACP_SDW1_IRQ_MASK) {
			amd_manager = dev_get_drvdata(&adata->sdw->pdev[1]->dev);
			snd_sof_dsp_write(sdev, ACP_DSP_BAR, desc->ext_intr_stat1,
					  ACP_SDW1_IRQ_MASK);
			if (amd_manager)
				schedule_work(&amd_manager->amd_sdw_irq_thread);
			irq_flag = 1;
		}
	}
	if (irq_flag)
		return IRQ_HANDLED;
	else
		return IRQ_NONE;
}

static int acp_power_on(struct snd_sof_dev *sdev)
{
	const struct sof_amd_acp_desc *desc = get_chip_info(sdev->pdata);
	unsigned int base = desc->pgfsm_base;
	unsigned int val;
	int ret;

	val = snd_sof_dsp_read(sdev, ACP_DSP_BAR, base + PGFSM_STATUS_OFFSET);

	if (val == ACP_POWERED_ON)
		return 0;

	if (val & ACP_PGFSM_STATUS_MASK)
		snd_sof_dsp_write(sdev, ACP_DSP_BAR, base + PGFSM_CONTROL_OFFSET,
				  ACP_PGFSM_CNTL_POWER_ON_MASK);

	ret = snd_sof_dsp_read_poll_timeout(sdev, ACP_DSP_BAR, base + PGFSM_STATUS_OFFSET, val,
					    !val, ACP_REG_POLL_INTERVAL, ACP_REG_POLL_TIMEOUT_US);
	if (ret < 0)
		dev_err(sdev->dev, "timeout in ACP_PGFSM_STATUS read\n");

	return ret;
}

static int acp_reset(struct snd_sof_dev *sdev)
{
	const struct sof_amd_acp_desc *desc = get_chip_info(sdev->pdata);
	unsigned int val;
	int ret;

	snd_sof_dsp_write(sdev, ACP_DSP_BAR, ACP_SOFT_RESET, ACP_ASSERT_RESET);

	ret = snd_sof_dsp_read_poll_timeout(sdev, ACP_DSP_BAR, ACP_SOFT_RESET, val,
					    val & ACP_SOFT_RESET_DONE_MASK,
					    ACP_REG_POLL_INTERVAL, ACP_REG_POLL_TIMEOUT_US);
	if (ret < 0) {
		dev_err(sdev->dev, "timeout asserting reset\n");
		return ret;
	}

	snd_sof_dsp_write(sdev, ACP_DSP_BAR, ACP_SOFT_RESET, ACP_RELEASE_RESET);

	ret = snd_sof_dsp_read_poll_timeout(sdev, ACP_DSP_BAR, ACP_SOFT_RESET, val, !val,
					    ACP_REG_POLL_INTERVAL, ACP_REG_POLL_TIMEOUT_US);
	if (ret < 0)
		dev_err(sdev->dev, "timeout in releasing reset\n");

	if (desc->acp_clkmux_sel)
		snd_sof_dsp_write(sdev, ACP_DSP_BAR, desc->acp_clkmux_sel, ACP_CLOCK_ACLK);

	if (desc->ext_intr_enb)
		snd_sof_dsp_write(sdev, ACP_DSP_BAR, desc->ext_intr_enb, 0x01);

	if (desc->ext_intr_cntl)
		snd_sof_dsp_write(sdev, ACP_DSP_BAR, desc->ext_intr_cntl, ACP_ERROR_IRQ_MASK);
	return ret;
}

static int acp_dsp_reset(struct snd_sof_dev *sdev)
{
	unsigned int val;
	int ret;

	snd_sof_dsp_write(sdev, ACP_DSP_BAR, ACP_SOFT_RESET, ACP_DSP_ASSERT_RESET);

	ret = snd_sof_dsp_read_poll_timeout(sdev, ACP_DSP_BAR, ACP_SOFT_RESET, val,
					    val & ACP_DSP_SOFT_RESET_DONE_MASK,
					    ACP_REG_POLL_INTERVAL, ACP_REG_POLL_TIMEOUT_US);
	if (ret < 0) {
		dev_err(sdev->dev, "timeout asserting reset\n");
		return ret;
	}

	snd_sof_dsp_write(sdev, ACP_DSP_BAR, ACP_SOFT_RESET, ACP_DSP_RELEASE_RESET);

	ret = snd_sof_dsp_read_poll_timeout(sdev, ACP_DSP_BAR, ACP_SOFT_RESET, val, !val,
					    ACP_REG_POLL_INTERVAL, ACP_REG_POLL_TIMEOUT_US);
	if (ret < 0)
		dev_err(sdev->dev, "timeout in releasing reset\n");

	return ret;
}

static int acp_init(struct snd_sof_dev *sdev)
{
	int ret;

	/* power on */
	ret = acp_power_on(sdev);
	if (ret) {
		dev_err(sdev->dev, "ACP power on failed\n");
		return ret;
	}

	snd_sof_dsp_write(sdev, ACP_DSP_BAR, ACP_CONTROL, 0x01);
	/* Reset */
	return acp_reset(sdev);
}

static bool check_acp_sdw_enable_status(struct snd_sof_dev *sdev)
{
	struct acp_dev_data *acp_data;
	u32 sdw0_en, sdw1_en;

	acp_data = sdev->pdata->hw_pdata;
	if (!acp_data->sdw)
		return false;

	sdw0_en = snd_sof_dsp_read(sdev, ACP_DSP_BAR, ACP_SW0_EN);
	sdw1_en = snd_sof_dsp_read(sdev, ACP_DSP_BAR, ACP_SW1_EN);
	acp_data->sdw_en_stat = sdw0_en || sdw1_en;
	return acp_data->sdw_en_stat;
}

int amd_sof_acp_suspend(struct snd_sof_dev *sdev, u32 target_state)
{
	int ret;

	/* When acp_reset() function is invoked, it will apply ACP SOFT reset and
	 * DSP reset. ACP Soft reset sequence will cause all ACP IP registers will
	 * be reset to default values which will break the ClockStop Mode functionality.
	 * Add a condition check to apply DSP reset when SoundWire ClockStop mode
	 * is selected. For the rest of the scenarios, apply acp reset sequence.
	 */
	if (check_acp_sdw_enable_status(sdev))
		return acp_dsp_reset(sdev);

	ret = acp_reset(sdev);
	if (ret) {
		dev_err(sdev->dev, "ACP Reset failed\n");
		return ret;
	}

	snd_sof_dsp_write(sdev, ACP_DSP_BAR, ACP_CONTROL, 0x00);

	return 0;
}
EXPORT_SYMBOL_NS(amd_sof_acp_suspend, SND_SOC_SOF_AMD_COMMON);

int amd_sof_acp_resume(struct snd_sof_dev *sdev)
{
	int ret;
	struct acp_dev_data *acp_data;

	acp_data = sdev->pdata->hw_pdata;
	if (!acp_data->sdw_en_stat) {
		ret = acp_init(sdev);
		if (ret) {
			dev_err(sdev->dev, "ACP Init failed\n");
			return ret;
		}
		return acp_memory_init(sdev);
	} else {
		return acp_dsp_reset(sdev);
	}
}
EXPORT_SYMBOL_NS(amd_sof_acp_resume, SND_SOC_SOF_AMD_COMMON);

#if IS_ENABLED(CONFIG_SND_SOC_SOF_AMD_SOUNDWIRE)
static int acp_sof_scan_sdw_devices(struct snd_sof_dev *sdev, u64 addr)
{
	struct acpi_device *sdw_dev;
	struct acp_dev_data *acp_data;
	const struct sof_amd_acp_desc *desc = get_chip_info(sdev->pdata);

	if (!addr)
		return -ENODEV;

	acp_data = sdev->pdata->hw_pdata;
	sdw_dev = acpi_find_child_device(ACPI_COMPANION(sdev->dev), addr, 0);
	if (!sdw_dev)
		return -ENODEV;

	acp_data->info.handle = sdw_dev->handle;
	acp_data->info.count = desc->sdw_max_link_count;

	return amd_sdw_scan_controller(&acp_data->info);
}

static int amd_sof_sdw_probe(struct snd_sof_dev *sdev)
{
	struct acp_dev_data *acp_data;
	struct sdw_amd_res sdw_res;
	int ret;

	acp_data = sdev->pdata->hw_pdata;

	memset(&sdw_res, 0, sizeof(sdw_res));
	sdw_res.addr = acp_data->addr;
	sdw_res.reg_range = acp_data->reg_range;
	sdw_res.handle = acp_data->info.handle;
	sdw_res.parent = sdev->dev;
	sdw_res.dev = sdev->dev;
	sdw_res.acp_lock = &acp_data->acp_lock;
	sdw_res.count = acp_data->info.count;
	sdw_res.link_mask = acp_data->info.link_mask;
	sdw_res.mmio_base = sdev->bar[ACP_DSP_BAR];

	ret = sdw_amd_probe(&sdw_res, &acp_data->sdw);
	if (ret)
		dev_err(sdev->dev, "SoundWire probe failed\n");
	return ret;
}

static int amd_sof_sdw_exit(struct snd_sof_dev *sdev)
{
	struct acp_dev_data *acp_data;

	acp_data = sdev->pdata->hw_pdata;
	if (acp_data->sdw)
		sdw_amd_exit(acp_data->sdw);
	acp_data->sdw = NULL;

	return 0;
}

#else
static int acp_sof_scan_sdw_devices(struct snd_sof_dev *sdev, u64 addr)
{
	return 0;
}

static int amd_sof_sdw_probe(struct snd_sof_dev *sdev)
{
	return 0;
}

static int amd_sof_sdw_exit(struct snd_sof_dev *sdev)
{
	return 0;
}
#endif

int amd_sof_acp_probe(struct snd_sof_dev *sdev)
{
	struct pci_dev *pci = to_pci_dev(sdev->dev);
	struct acp_dev_data *adata;
	const struct sof_amd_acp_desc *chip;
	const struct dmi_system_id *dmi_id;
	unsigned int addr;
	int ret;

	chip = get_chip_info(sdev->pdata);
	if (!chip) {
		dev_err(sdev->dev, "no such device supported, chip id:%x\n", pci->device);
		return -EIO;
	}
	adata = devm_kzalloc(sdev->dev, sizeof(struct acp_dev_data),
			     GFP_KERNEL);
	if (!adata)
		return -ENOMEM;

	adata->dev = sdev;
	adata->dmic_dev = platform_device_register_data(sdev->dev, "dmic-codec",
							PLATFORM_DEVID_NONE, NULL, 0);
	if (IS_ERR(adata->dmic_dev)) {
		dev_err(sdev->dev, "failed to register platform for dmic codec\n");
		return PTR_ERR(adata->dmic_dev);
	}
	addr = pci_resource_start(pci, ACP_DSP_BAR);
	sdev->bar[ACP_DSP_BAR] = devm_ioremap(sdev->dev, addr, pci_resource_len(pci, ACP_DSP_BAR));
	if (!sdev->bar[ACP_DSP_BAR]) {
		dev_err(sdev->dev, "ioremap error\n");
		ret = -ENXIO;
		goto unregister_dev;
	}

	pci_set_master(pci);
	adata->addr = addr;
	adata->reg_range = chip->reg_end_addr - chip->reg_start_addr;
	mutex_init(&adata->acp_lock);
	sdev->pdata->hw_pdata = adata;
	adata->smn_dev = pci_get_device(PCI_VENDOR_ID_AMD, chip->host_bridge_id, NULL);
	if (!adata->smn_dev) {
		dev_err(sdev->dev, "Failed to get host bridge device\n");
		ret = -ENODEV;
		goto unregister_dev;
	}

	ret = acp_init(sdev);
	if (ret < 0)
		goto free_smn_dev;

	sdev->ipc_irq = pci->irq;
	ret = request_threaded_irq(sdev->ipc_irq, acp_irq_handler, acp_irq_thread,
				   IRQF_SHARED, "AudioDSP", sdev);
	if (ret < 0) {
		dev_err(sdev->dev, "failed to register IRQ %d\n",
			sdev->ipc_irq);
		goto free_smn_dev;
	}

	/* scan SoundWire capabilities exposed by DSDT */
	ret = acp_sof_scan_sdw_devices(sdev, chip->sdw_acpi_dev_addr);
	if (ret < 0) {
		dev_dbg(sdev->dev, "skipping SoundWire, not detected with ACPI scan\n");
		goto skip_soundwire;
	}
	ret = amd_sof_sdw_probe(sdev);
	if (ret < 0) {
		dev_err(sdev->dev, "error: SoundWire probe error\n");
		free_irq(sdev->ipc_irq, sdev);
		pci_dev_put(adata->smn_dev);
		return ret;
	}

<<<<<<< HEAD
	/* scan SoundWire capabilities exposed by DSDT */
	ret = acp_sof_scan_sdw_devices(sdev, chip->sdw_acpi_dev_addr);
	if (ret < 0) {
		dev_dbg(sdev->dev, "skipping SoundWire, not detected with ACPI scan\n");
		goto skip_soundwire;
	}
	ret = amd_sof_sdw_probe(sdev);
	if (ret < 0) {
		dev_err(sdev->dev, "error: SoundWire probe error\n");
		free_irq(sdev->ipc_irq, sdev);
		pci_dev_put(adata->smn_dev);
		return ret;
	}

=======
>>>>>>> 7e0c4332
skip_soundwire:
	sdev->dsp_box.offset = 0;
	sdev->dsp_box.size = BOX_SIZE_512;

	sdev->host_box.offset = sdev->dsp_box.offset + sdev->dsp_box.size;
	sdev->host_box.size = BOX_SIZE_512;

	sdev->debug_box.offset = sdev->host_box.offset + sdev->host_box.size;
	sdev->debug_box.size = BOX_SIZE_1024;

	dmi_id = dmi_first_match(acp_sof_quirk_table);
	if (dmi_id) {
		adata->quirks = dmi_id->driver_data;

		if (adata->quirks->signed_fw_image) {
			adata->fw_code_bin = devm_kasprintf(sdev->dev, GFP_KERNEL,
							    "sof-%s-code.bin",
							    chip->name);
			if (!adata->fw_code_bin) {
				ret = -ENOMEM;
				goto free_ipc_irq;
			}

			adata->fw_data_bin = devm_kasprintf(sdev->dev, GFP_KERNEL,
							    "sof-%s-data.bin",
							    chip->name);
			if (!adata->fw_data_bin) {
				ret = -ENOMEM;
				goto free_ipc_irq;
			}
		}
	}

	adata->enable_fw_debug = enable_fw_debug;
	acp_memory_init(sdev);

	acp_dsp_stream_init(sdev);

	return 0;

free_ipc_irq:
	free_irq(sdev->ipc_irq, sdev);
free_smn_dev:
	pci_dev_put(adata->smn_dev);
unregister_dev:
	platform_device_unregister(adata->dmic_dev);
	return ret;
}
EXPORT_SYMBOL_NS(amd_sof_acp_probe, SND_SOC_SOF_AMD_COMMON);

void amd_sof_acp_remove(struct snd_sof_dev *sdev)
{
	struct acp_dev_data *adata = sdev->pdata->hw_pdata;

	if (adata->smn_dev)
		pci_dev_put(adata->smn_dev);

	if (adata->sdw)
		amd_sof_sdw_exit(sdev);

	if (sdev->ipc_irq)
		free_irq(sdev->ipc_irq, sdev);

	if (adata->dmic_dev)
		platform_device_unregister(adata->dmic_dev);

	acp_reset(sdev);
}
EXPORT_SYMBOL_NS(amd_sof_acp_remove, SND_SOC_SOF_AMD_COMMON);

MODULE_DESCRIPTION("AMD ACP sof driver");
MODULE_IMPORT_NS(SOUNDWIRE_AMD_INIT);
MODULE_IMPORT_NS(SND_AMD_SOUNDWIRE_ACPI);
MODULE_LICENSE("Dual BSD/GPL");<|MERGE_RESOLUTION|>--- conflicted
+++ resolved
@@ -731,23 +731,6 @@
 		return ret;
 	}
 
-<<<<<<< HEAD
-	/* scan SoundWire capabilities exposed by DSDT */
-	ret = acp_sof_scan_sdw_devices(sdev, chip->sdw_acpi_dev_addr);
-	if (ret < 0) {
-		dev_dbg(sdev->dev, "skipping SoundWire, not detected with ACPI scan\n");
-		goto skip_soundwire;
-	}
-	ret = amd_sof_sdw_probe(sdev);
-	if (ret < 0) {
-		dev_err(sdev->dev, "error: SoundWire probe error\n");
-		free_irq(sdev->ipc_irq, sdev);
-		pci_dev_put(adata->smn_dev);
-		return ret;
-	}
-
-=======
->>>>>>> 7e0c4332
 skip_soundwire:
 	sdev->dsp_box.offset = 0;
 	sdev->dsp_box.size = BOX_SIZE_512;
