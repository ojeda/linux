--- conflicted
+++ resolved
@@ -1556,10 +1556,6 @@
 		.name	= "da7320",
 	},
 	.probe_new	= da732x_i2c_probe,
-<<<<<<< HEAD
-	.remove		= da732x_i2c_remove,
-=======
->>>>>>> 7365df19
 	.id_table	= da732x_i2c_id,
 };
 
