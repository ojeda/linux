--- conflicted
+++ resolved
@@ -303,13 +303,6 @@
 	 * Headset buttons map to the google Reference headset.
 	 * These can be configured by userspace.
 	 */
-<<<<<<< HEAD
-	ret = snd_soc_card_jack_new(rtd->card, "Headset Jack",
-				    SND_JACK_HEADSET | SND_JACK_BTN_0 |
-				    SND_JACK_BTN_1 | SND_JACK_BTN_2 |
-				    SND_JACK_BTN_3,
-				    &ctx->sof_headset);
-=======
 	ret = snd_soc_card_jack_new_pins(rtd->card, "Headset Jack",
 					 SND_JACK_HEADSET | SND_JACK_BTN_0 |
 					 SND_JACK_BTN_1 | SND_JACK_BTN_2 |
@@ -317,7 +310,6 @@
 					 &ctx->sof_headset,
 					 jack_pins,
 					 ARRAY_SIZE(jack_pins));
->>>>>>> 7365df19
 	if (ret) {
 		dev_err(rtd->dev, "Headset Jack creation failed: %d\n", ret);
 		return ret;
@@ -452,8 +444,6 @@
 	char jack_name[NAME_SIZE];
 	struct sof_hdmi_pcm *pcm;
 	int err;
-<<<<<<< HEAD
-=======
 
 	if (sof_rt5682_quirk & SOF_MAX98373_SPEAKER_AMP_PRESENT) {
 		/* Disable Left and Right Spk pin after boot */
@@ -463,7 +453,6 @@
 		if (err < 0)
 			return err;
 	}
->>>>>>> 7365df19
 
 	/* HDMI is not supported by SOF on Baytrail/CherryTrail */
 	if (is_legacy_cpu || !ctx->idisp_codec)
@@ -491,18 +480,6 @@
 
 		err = hdac_hdmi_jack_init(pcm->codec_dai, pcm->device,
 					  &pcm->hdmi_jack);
-<<<<<<< HEAD
-		if (err < 0)
-			return err;
-	}
-
-	if (sof_rt5682_quirk & SOF_MAX98373_SPEAKER_AMP_PRESENT) {
-		/* Disable Left and Right Spk pin after boot */
-		snd_soc_dapm_disable_pin(dapm, "Left Spk");
-		snd_soc_dapm_disable_pin(dapm, "Right Spk");
-		err = snd_soc_dapm_sync(dapm);
-=======
->>>>>>> 7365df19
 		if (err < 0)
 			return err;
 	}
@@ -765,11 +742,7 @@
 		} else if (sof_rt5682_quirk & SOF_RT1015P_SPEAKER_AMP_PRESENT) {
 			sof_rt1015p_dai_link(&links[id]);
 		} else if (sof_rt5682_quirk & SOF_RT1019_SPEAKER_AMP_PRESENT) {
-<<<<<<< HEAD
-			sof_rt1019_dai_link(&links[id]);
-=======
 			sof_rt1019p_dai_link(&links[id]);
->>>>>>> 7365df19
 		} else if (sof_rt5682_quirk &
 				SOF_MAX98373_SPEAKER_AMP_PRESENT) {
 			links[id].codecs = max_98373_components;
@@ -1116,8 +1089,6 @@
 					SOF_RT5682_SSP_AMP(1) |
 					SOF_RT5682_NUM_HDMIDEV(4)),
 	},
-<<<<<<< HEAD
-=======
 	{
 		.name = "mtl_mx98357_rt5682",
 		.driver_data = (kernel_ulong_t)(SOF_RT5682_MCLK_EN |
@@ -1126,7 +1097,6 @@
 					SOF_RT5682_SSP_AMP(1) |
 					SOF_RT5682_NUM_HDMIDEV(4)),
 	},
->>>>>>> 7365df19
 	{ }
 };
 MODULE_DEVICE_TABLE(platform, board_ids);
