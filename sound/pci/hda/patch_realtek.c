--- conflicted
+++ resolved
@@ -6875,11 +6875,6 @@
 	comp_generic_fixup(cdc, action, "i2c", "CLSA0101", "-%s:00-cs35l41-hda.%d", 2);
 }
 
-<<<<<<< HEAD
-static void cs35l56_fixup_spi_four(struct hda_codec *cdc, const struct hda_fixup *fix, int action)
-{
-	comp_generic_fixup(cdc, action, "spi", "CSC3556", "-%s:00-cs35l56-hda.%d", 4);
-=======
 static void cs35l56_fixup_i2c_two(struct hda_codec *cdc, const struct hda_fixup *fix, int action)
 {
 	comp_generic_fixup(cdc, action, "i2c", "CSC3556", "-%s:00-cs35l56-hda.%d", 2);
@@ -6910,7 +6905,6 @@
 		cs35l56_fixup_i2c_two(cdc, fix, action);
 	else
 		alc_fixup_inv_dmic(cdc, fix, action);
->>>>>>> 7e0c4332
 }
 
 static void tas2781_fixup_i2c(struct hda_codec *cdc,
@@ -6923,7 +6917,6 @@
 	const struct hda_fixup *fix, int action)
 {
 	comp_generic_fixup(cdc, action, "i2c", "INT8866", "-%s:00", 1);
-<<<<<<< HEAD
 }
 
 static void alc256_fixup_acer_sfg16_micmute_led(struct hda_codec *codec,
@@ -6932,16 +6925,6 @@
 	alc_fixup_hp_gpio_led(codec, action, 0, 0x04);
 }
 
-=======
-}
-
-static void alc256_fixup_acer_sfg16_micmute_led(struct hda_codec *codec,
-	const struct hda_fixup *fix, int action)
-{
-	alc_fixup_hp_gpio_led(codec, action, 0, 0x04);
-}
-
->>>>>>> 7e0c4332
 
 /* for alc295_fixup_hp_top_speakers */
 #include "hp_x360_helper.c"
@@ -7480,13 +7463,10 @@
 	ALC256_FIXUP_ACER_SFG16_MICMUTE_LED,
 	ALC256_FIXUP_HEADPHONE_AMP_VOL,
 	ALC245_FIXUP_HP_SPECTRE_X360_EU0XXX,
-<<<<<<< HEAD
-=======
 	ALC285_FIXUP_CS35L56_SPI_2,
 	ALC285_FIXUP_CS35L56_I2C_2,
 	ALC285_FIXUP_CS35L56_I2C_4,
 	ALC285_FIXUP_ASUS_GA403U,
->>>>>>> 7e0c4332
 };
 
 /* A special fixup for Lenovo C940 and Yoga Duet 7;
@@ -9694,8 +9674,6 @@
 		.type = HDA_FIXUP_FUNC,
 		.v.func = alc245_fixup_hp_spectre_x360_eu0xxx,
 	},
-<<<<<<< HEAD
-=======
 	[ALC285_FIXUP_CS35L56_SPI_2] = {
 		.type = HDA_FIXUP_FUNC,
 		.v.func = cs35l56_fixup_spi_two,
@@ -9712,7 +9690,6 @@
 		.type = HDA_FIXUP_FUNC,
 		.v.func = alc285_fixup_asus_ga403u,
 	},
->>>>>>> 7e0c4332
 };
 
 static const struct snd_pci_quirk alc269_fixup_tbl[] = {
@@ -10233,11 +10210,7 @@
 	SND_PCI_QUIRK(0x10ec, 0x1254, "Intel Reference board", ALC295_FIXUP_CHROME_BOOK),
 	SND_PCI_QUIRK(0x10ec, 0x12cc, "Intel Reference board", ALC295_FIXUP_CHROME_BOOK),
 	SND_PCI_QUIRK(0x10ec, 0x12f6, "Intel Reference board", ALC295_FIXUP_CHROME_BOOK),
-<<<<<<< HEAD
-	SND_PCI_QUIRK(0x10f7, 0x8338, "Panasonic CF-SZ6", ALC269_FIXUP_HEADSET_MODE),
-=======
 	SND_PCI_QUIRK(0x10f7, 0x8338, "Panasonic CF-SZ6", ALC269_FIXUP_ASPIRE_HEADSET_MIC),
->>>>>>> 7e0c4332
 	SND_PCI_QUIRK(0x144d, 0xc109, "Samsung Ativ book 9 (NP900X3G)", ALC269_FIXUP_INV_DMIC),
 	SND_PCI_QUIRK(0x144d, 0xc169, "Samsung Notebook 9 Pen (NP930SBE-K01US)", ALC298_FIXUP_SAMSUNG_AMP),
 	SND_PCI_QUIRK(0x144d, 0xc176, "Samsung Notebook 9 Pro (NP930MBE-K04US)", ALC298_FIXUP_SAMSUNG_AMP),
