--- conflicted
+++ resolved
@@ -110,11 +110,8 @@
 	{ "10431F62", 2, EXTERNAL, { CS35L41_LEFT, CS35L41_RIGHT, 0, 0 }, 1, 2, 0, 0, 0, 0 },
 	{ "10433A60", 2, INTERNAL, { CS35L41_LEFT, CS35L41_RIGHT, 0, 0 }, 1, 2, 0, 1000, 4500, 24 },
 	{ "17AA386F", 2, EXTERNAL, { CS35L41_LEFT, CS35L41_RIGHT, 0, 0 }, 0, -1, -1, 0, 0, 0 },
-<<<<<<< HEAD
-=======
 	{ "17AA3877", 2, EXTERNAL, { CS35L41_LEFT, CS35L41_RIGHT, 0, 0 }, 0, 1, -1, 0, 0, 0 },
 	{ "17AA3878", 2, EXTERNAL, { CS35L41_LEFT, CS35L41_RIGHT, 0, 0 }, 0, 1, -1, 0, 0, 0 },
->>>>>>> 7e0c4332
 	{ "17AA38A9", 2, EXTERNAL, { CS35L41_LEFT, CS35L41_RIGHT, 0, 0 }, 0, 2, -1, 0, 0, 0 },
 	{ "17AA38AB", 2, EXTERNAL, { CS35L41_LEFT, CS35L41_RIGHT, 0, 0 }, 0, 2, -1, 0, 0, 0 },
 	{ "17AA38B4", 2, EXTERNAL, { CS35L41_LEFT, CS35L41_RIGHT, 0, 0 }, 0, 1, -1, 0, 0, 0 },
@@ -504,11 +501,8 @@
 	{ "CSC3551", "10431F62", generic_dsd_config },
 	{ "CSC3551", "10433A60", generic_dsd_config },
 	{ "CSC3551", "17AA386F", generic_dsd_config },
-<<<<<<< HEAD
-=======
 	{ "CSC3551", "17AA3877", generic_dsd_config },
 	{ "CSC3551", "17AA3878", generic_dsd_config },
->>>>>>> 7e0c4332
 	{ "CSC3551", "17AA38A9", generic_dsd_config },
 	{ "CSC3551", "17AA38AB", generic_dsd_config },
 	{ "CSC3551", "17AA38B4", generic_dsd_config },
