/* SPDX-License-Identifier: GPL-2.0-or-later */
/*
 * Stack depot - a stack trace storage that avoids duplication.
 *
 * Stack depot is intended to be used by subsystems that need to store and
 * later retrieve many potentially duplicated stack traces without wasting
 * memory.
 *
 * For example, KASAN needs to save allocation and free stack traces for each
 * object. Storing two stack traces per object requires a lot of memory (e.g.
 * SLUB_DEBUG needs 256 bytes per object for that). Since allocation and free
 * stack traces often repeat, using stack depot allows to save about 100x space.
 *
 * Author: Alexander Potapenko <glider@google.com>
 * Copyright (C) 2016 Google, Inc.
 *
 * Based on the code by Dmitry Chernenkov.
 */

#ifndef _LINUX_STACKDEPOT_H
#define _LINUX_STACKDEPOT_H

#include <linux/gfp.h>

typedef u32 depot_stack_handle_t;

/*
 * Number of bits in the handle that stack depot doesn't use. Users may store
 * information in them via stack_depot_set/get_extra_bits.
 */
#define STACK_DEPOT_EXTRA_BITS 5

#define DEPOT_HANDLE_BITS (sizeof(depot_stack_handle_t) * 8)

#define DEPOT_POOL_ORDER 2 /* Pool size order, 4 pages */
#define DEPOT_POOL_SIZE (1LL << (PAGE_SHIFT + DEPOT_POOL_ORDER))
#define DEPOT_STACK_ALIGN 4
#define DEPOT_OFFSET_BITS (DEPOT_POOL_ORDER + PAGE_SHIFT - DEPOT_STACK_ALIGN)
#define DEPOT_POOL_INDEX_BITS (DEPOT_HANDLE_BITS - DEPOT_OFFSET_BITS - \
			       STACK_DEPOT_EXTRA_BITS)

#ifdef CONFIG_STACKDEPOT
/* Compact structure that stores a reference to a stack. */
union handle_parts {
	depot_stack_handle_t handle;
	struct {
<<<<<<< HEAD
		/* pool_index is offset by 1 */
		u32 pool_index	: DEPOT_POOL_INDEX_BITS;
		u32 offset	: DEPOT_OFFSET_BITS;
		u32 extra	: STACK_DEPOT_EXTRA_BITS;
=======
		u32 pool_index_plus_1	: DEPOT_POOL_INDEX_BITS;
		u32 offset		: DEPOT_OFFSET_BITS;
		u32 extra		: STACK_DEPOT_EXTRA_BITS;
>>>>>>> 7e0c4332
	};
};

struct stack_record {
	struct list_head hash_list;	/* Links in the hash table */
	u32 hash;			/* Hash in hash table */
	u32 size;			/* Number of stored frames */
	union handle_parts handle;	/* Constant after initialization */
	refcount_t count;
	union {
		unsigned long entries[CONFIG_STACKDEPOT_MAX_FRAMES];	/* Frames */
		struct {
			/*
			 * An important invariant of the implementation is to
			 * only place a stack record onto the freelist iff its
			 * refcount is zero. Because stack records with a zero
			 * refcount are never considered as valid, it is safe to
			 * union @entries and freelist management state below.
			 * Conversely, as soon as an entry is off the freelist
			 * and its refcount becomes non-zero, the below must not
			 * be accessed until being placed back on the freelist.
			 */
			struct list_head free_list;	/* Links in the freelist */
			unsigned long rcu_state;	/* RCU cookie */
		};
	};
};
#endif

typedef u32 depot_flags_t;

/*
 * Flags that can be passed to stack_depot_save_flags(); see the comment next
 * to its declaration for more details.
 */
#define STACK_DEPOT_FLAG_CAN_ALLOC	((depot_flags_t)0x0001)
#define STACK_DEPOT_FLAG_GET		((depot_flags_t)0x0002)

#define STACK_DEPOT_FLAGS_NUM	2
#define STACK_DEPOT_FLAGS_MASK	((depot_flags_t)((1 << STACK_DEPOT_FLAGS_NUM) - 1))

/*
 * Using stack depot requires its initialization, which can be done in 3 ways:
 *
 * 1. Selecting CONFIG_STACKDEPOT_ALWAYS_INIT. This option is suitable in
 *    scenarios where it's known at compile time that stack depot will be used.
 *    Enabling this config makes the kernel initialize stack depot in mm_init().
 *
 * 2. Calling stack_depot_request_early_init() during early boot, before
 *    stack_depot_early_init() in mm_init() completes. For example, this can
 *    be done when evaluating kernel boot parameters.
 *
 * 3. Calling stack_depot_init(). Possible after boot is complete. This option
 *    is recommended for modules initialized later in the boot process, after
 *    mm_init() completes.
 *
 * stack_depot_init() and stack_depot_request_early_init() can be called
 * regardless of whether CONFIG_STACKDEPOT is enabled and are no-op when this
 * config is disabled. The save/fetch/print stack depot functions can only be
 * called from the code that makes sure CONFIG_STACKDEPOT is enabled _and_
 * initializes stack depot via one of the ways listed above.
 */
#ifdef CONFIG_STACKDEPOT
int stack_depot_init(void);

void __init stack_depot_request_early_init(void);

/* Must be only called from mm_init(). */
int __init stack_depot_early_init(void);
#else
static inline int stack_depot_init(void) { return 0; }

static inline void stack_depot_request_early_init(void) { }

static inline int stack_depot_early_init(void)	{ return 0; }
#endif

/**
 * stack_depot_save_flags - Save a stack trace to stack depot
 *
 * @entries:		Pointer to the stack trace
 * @nr_entries:		Number of frames in the stack
 * @alloc_flags:	Allocation GFP flags
 * @depot_flags:	Stack depot flags
 *
 * Saves a stack trace from @entries array of size @nr_entries.
 *
 * If STACK_DEPOT_FLAG_CAN_ALLOC is set in @depot_flags, stack depot can
 * replenish the stack pools in case no space is left (allocates using GFP
 * flags of @alloc_flags). Otherwise, stack depot avoids any allocations and
 * fails if no space is left to store the stack trace.
 *
 * If STACK_DEPOT_FLAG_GET is set in @depot_flags, stack depot will increment
 * the refcount on the saved stack trace if it already exists in stack depot.
 * Users of this flag must also call stack_depot_put() when keeping the stack
 * trace is no longer required to avoid overflowing the refcount.
 *
 * If the provided stack trace comes from the interrupt context, only the part
 * up to the interrupt entry is saved.
 *
 * Context: Any context, but setting STACK_DEPOT_FLAG_CAN_ALLOC is required if
 *          alloc_pages() cannot be used from the current context. Currently
 *          this is the case for contexts where neither %GFP_ATOMIC nor
 *          %GFP_NOWAIT can be used (NMI, raw_spin_lock).
 *
 * Return: Handle of the stack struct stored in depot, 0 on failure
 */
depot_stack_handle_t stack_depot_save_flags(unsigned long *entries,
					    unsigned int nr_entries,
					    gfp_t gfp_flags,
					    depot_flags_t depot_flags);

/**
 * stack_depot_save - Save a stack trace to stack depot
 *
 * @entries:		Pointer to the stack trace
 * @nr_entries:		Number of frames in the stack
 * @alloc_flags:	Allocation GFP flags
 *
 * Does not increment the refcount on the saved stack trace; see
 * stack_depot_save_flags() for more details.
 *
 * Context: Contexts where allocations via alloc_pages() are allowed;
 *          see stack_depot_save_flags() for more details.
 *
 * Return: Handle of the stack trace stored in depot, 0 on failure
 */
depot_stack_handle_t stack_depot_save(unsigned long *entries,
				      unsigned int nr_entries, gfp_t gfp_flags);

/**
 * __stack_depot_get_stack_record - Get a pointer to a stack_record struct
 *
 * @handle: Stack depot handle
 *
 * This function is only for internal purposes.
 *
 * Return: Returns a pointer to a stack_record struct
 */
struct stack_record *__stack_depot_get_stack_record(depot_stack_handle_t handle);

/**
 * stack_depot_fetch - Fetch a stack trace from stack depot
 *
 * @handle:	Stack depot handle returned from stack_depot_save()
 * @entries:	Pointer to store the address of the stack trace
 *
 * Return: Number of frames for the fetched stack
 */
unsigned int stack_depot_fetch(depot_stack_handle_t handle,
			       unsigned long **entries);

/**
 * stack_depot_print - Print a stack trace from stack depot
 *
 * @stack:	Stack depot handle returned from stack_depot_save()
 */
void stack_depot_print(depot_stack_handle_t stack);

/**
 * stack_depot_snprint - Print a stack trace from stack depot into a buffer
 *
 * @handle:	Stack depot handle returned from stack_depot_save()
 * @buf:	Pointer to the print buffer
 * @size:	Size of the print buffer
 * @spaces:	Number of leading spaces to print
 *
 * Return:	Number of bytes printed
 */
int stack_depot_snprint(depot_stack_handle_t handle, char *buf, size_t size,
		       int spaces);

/**
 * stack_depot_put - Drop a reference to a stack trace from stack depot
 *
 * @handle:	Stack depot handle returned from stack_depot_save()
 *
 * The stack trace is evicted from stack depot once all references to it have
 * been dropped (once the number of stack_depot_evict() calls matches the
 * number of stack_depot_save_flags() calls with STACK_DEPOT_FLAG_GET set for
 * this stack trace).
 */
void stack_depot_put(depot_stack_handle_t handle);

/**
 * stack_depot_set_extra_bits - Set extra bits in a stack depot handle
 *
 * @handle:	Stack depot handle returned from stack_depot_save()
 * @extra_bits:	Value to set the extra bits
 *
 * Return: Stack depot handle with extra bits set
 *
 * Stack depot handles have a few unused bits, which can be used for storing
 * user-specific information. These bits are transparent to the stack depot.
 */
depot_stack_handle_t __must_check stack_depot_set_extra_bits(
			depot_stack_handle_t handle, unsigned int extra_bits);

/**
 * stack_depot_get_extra_bits - Retrieve extra bits from a stack depot handle
 *
 * @handle:	Stack depot handle with extra bits saved
 *
 * Return: Extra bits retrieved from the stack depot handle
 */
unsigned int stack_depot_get_extra_bits(depot_stack_handle_t handle);

#endif<|MERGE_RESOLUTION|>--- conflicted
+++ resolved
@@ -44,16 +44,9 @@
 union handle_parts {
 	depot_stack_handle_t handle;
 	struct {
-<<<<<<< HEAD
-		/* pool_index is offset by 1 */
-		u32 pool_index	: DEPOT_POOL_INDEX_BITS;
-		u32 offset	: DEPOT_OFFSET_BITS;
-		u32 extra	: STACK_DEPOT_EXTRA_BITS;
-=======
 		u32 pool_index_plus_1	: DEPOT_POOL_INDEX_BITS;
 		u32 offset		: DEPOT_OFFSET_BITS;
 		u32 extra		: STACK_DEPOT_EXTRA_BITS;
->>>>>>> 7e0c4332
 	};
 };
 
