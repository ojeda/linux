--- conflicted
+++ resolved
@@ -183,10 +183,7 @@
 	TCM_TOO_MANY_SEGMENT_DESCS		= R(0x1b),
 	TCM_UNSUPPORTED_SEGMENT_DESC_TYPE_CODE	= R(0x1c),
 	TCM_INSUFFICIENT_REGISTRATION_RESOURCES	= R(0x1d),
-<<<<<<< HEAD
-=======
 	TCM_LUN_BUSY				= R(0x1e),
->>>>>>> 661e50bc
 #undef R
 };
 
