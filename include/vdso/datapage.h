--- conflicted
+++ resolved
@@ -18,12 +18,6 @@
 #include <vdso/time.h>
 #include <vdso/time32.h>
 #include <vdso/time64.h>
-
-#ifdef CONFIG_ARM64
-#include <asm/page-def.h>
-#else
-#include <asm/page.h>
-#endif
 
 #ifdef CONFIG_ARCH_HAS_VDSO_DATA
 #include <asm/vdso/data.h>
@@ -132,11 +126,7 @@
  */
 union vdso_data_store {
 	struct vdso_data	data[CS_BASES];
-<<<<<<< HEAD
-	u8			page[PAGE_SIZE];
-=======
 	u8			page[1U << CONFIG_PAGE_SHIFT];
->>>>>>> 7e0c4332
 };
 
 /*
