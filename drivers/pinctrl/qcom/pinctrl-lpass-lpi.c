--- conflicted
+++ resolved
@@ -401,11 +401,7 @@
 		return dev_err_probe(dev, PTR_ERR(pctrl->slew_base),
 				     "Slew resource not provided\n");
 
-<<<<<<< HEAD
-	if (data->is_clk_optional)
-=======
 	if (of_property_read_bool(dev->of_node, "qcom,adsp-bypass-mode"))
->>>>>>> 7365df19
 		ret = devm_clk_bulk_get_optional(dev, MAX_LPI_NUM_CLKS, pctrl->clks);
 	else
 		ret = devm_clk_bulk_get(dev, MAX_LPI_NUM_CLKS, pctrl->clks);
