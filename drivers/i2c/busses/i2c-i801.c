// SPDX-License-Identifier: GPL-2.0-or-later
/*
    Copyright (c) 1998 - 2002  Frodo Looijaard <frodol@dds.nl>,
    Philip Edelbrock <phil@netroedge.com>, and Mark D. Studebaker
    <mdsxyz123@yahoo.com>
    Copyright (C) 2007 - 2014  Jean Delvare <jdelvare@suse.de>
    Copyright (C) 2010         Intel Corporation,
                               David Woodhouse <dwmw2@infradead.org>

*/

/*
 * Supports the following Intel I/O Controller Hubs (ICH):
 *
 *					I/O			Block	I2C
 *					region	SMBus	Block	proc.	block
 * Chip name			PCI ID	size	PEC	buffer	call	read
 * ---------------------------------------------------------------------------
 * 82801AA (ICH)		0x2413	16	no	no	no	no
 * 82801AB (ICH0)		0x2423	16	no	no	no	no
 * 82801BA (ICH2)		0x2443	16	no	no	no	no
 * 82801CA (ICH3)		0x2483	32	soft	no	no	no
 * 82801DB (ICH4)		0x24c3	32	hard	yes	no	no
 * 82801E (ICH5)		0x24d3	32	hard	yes	yes	yes
 * 6300ESB			0x25a4	32	hard	yes	yes	yes
 * 82801F (ICH6)		0x266a	32	hard	yes	yes	yes
 * 6310ESB/6320ESB		0x269b	32	hard	yes	yes	yes
 * 82801G (ICH7)		0x27da	32	hard	yes	yes	yes
 * 82801H (ICH8)		0x283e	32	hard	yes	yes	yes
 * 82801I (ICH9)		0x2930	32	hard	yes	yes	yes
 * EP80579 (Tolapai)		0x5032	32	hard	yes	yes	yes
 * ICH10			0x3a30	32	hard	yes	yes	yes
 * ICH10			0x3a60	32	hard	yes	yes	yes
 * 5/3400 Series (PCH)		0x3b30	32	hard	yes	yes	yes
 * 6 Series (PCH)		0x1c22	32	hard	yes	yes	yes
 * Patsburg (PCH)		0x1d22	32	hard	yes	yes	yes
 * Patsburg (PCH) IDF		0x1d70	32	hard	yes	yes	yes
 * Patsburg (PCH) IDF		0x1d71	32	hard	yes	yes	yes
 * Patsburg (PCH) IDF		0x1d72	32	hard	yes	yes	yes
 * DH89xxCC (PCH)		0x2330	32	hard	yes	yes	yes
 * Panther Point (PCH)		0x1e22	32	hard	yes	yes	yes
 * Lynx Point (PCH)		0x8c22	32	hard	yes	yes	yes
 * Lynx Point-LP (PCH)		0x9c22	32	hard	yes	yes	yes
 * Avoton (SOC)			0x1f3c	32	hard	yes	yes	yes
 * Wellsburg (PCH)		0x8d22	32	hard	yes	yes	yes
 * Wellsburg (PCH) MS		0x8d7d	32	hard	yes	yes	yes
 * Wellsburg (PCH) MS		0x8d7e	32	hard	yes	yes	yes
 * Wellsburg (PCH) MS		0x8d7f	32	hard	yes	yes	yes
 * Coleto Creek (PCH)		0x23b0	32	hard	yes	yes	yes
 * Wildcat Point (PCH)		0x8ca2	32	hard	yes	yes	yes
 * Wildcat Point-LP (PCH)	0x9ca2	32	hard	yes	yes	yes
 * BayTrail (SOC)		0x0f12	32	hard	yes	yes	yes
 * Braswell (SOC)		0x2292	32	hard	yes	yes	yes
 * Sunrise Point-H (PCH) 	0xa123  32	hard	yes	yes	yes
 * Sunrise Point-LP (PCH)	0x9d23	32	hard	yes	yes	yes
 * DNV (SOC)			0x19df	32	hard	yes	yes	yes
 * Emmitsburg (PCH)		0x1bc9	32	hard	yes	yes	yes
 * Broxton (SOC)		0x5ad4	32	hard	yes	yes	yes
 * Lewisburg (PCH)		0xa1a3	32	hard	yes	yes	yes
 * Lewisburg Supersku (PCH)	0xa223	32	hard	yes	yes	yes
 * Kaby Lake PCH-H (PCH)	0xa2a3	32	hard	yes	yes	yes
 * Gemini Lake (SOC)		0x31d4	32	hard	yes	yes	yes
 * Cannon Lake-H (PCH)		0xa323	32	hard	yes	yes	yes
 * Cannon Lake-LP (PCH)		0x9da3	32	hard	yes	yes	yes
 * Cedar Fork (PCH)		0x18df	32	hard	yes	yes	yes
 * Ice Lake-LP (PCH)		0x34a3	32	hard	yes	yes	yes
 * Ice Lake-N (PCH)		0x38a3	32	hard	yes	yes	yes
 * Comet Lake (PCH)		0x02a3	32	hard	yes	yes	yes
 * Comet Lake-H (PCH)		0x06a3	32	hard	yes	yes	yes
 * Elkhart Lake (PCH)		0x4b23	32	hard	yes	yes	yes
 * Tiger Lake-LP (PCH)		0xa0a3	32	hard	yes	yes	yes
 * Tiger Lake-H (PCH)		0x43a3	32	hard	yes	yes	yes
 * Jasper Lake (SOC)		0x4da3	32	hard	yes	yes	yes
 * Comet Lake-V (PCH)		0xa3a3	32	hard	yes	yes	yes
 * Alder Lake-S (PCH)		0x7aa3	32	hard	yes	yes	yes
 * Alder Lake-P (PCH)		0x51a3	32	hard	yes	yes	yes
 * Alder Lake-M (PCH)		0x54a3	32	hard	yes	yes	yes
 * Raptor Lake-S (PCH)		0x7a23	32	hard	yes	yes	yes
 * Meteor Lake-P (SOC)		0x7e22	32	hard	yes	yes	yes
 * Meteor Lake SoC-S (SOC)	0xae22	32	hard	yes	yes	yes
 * Meteor Lake PCH-S (PCH)	0x7f23	32	hard	yes	yes	yes
 * Birch Stream (SOC)		0x5796	32	hard	yes	yes	yes
 *
 * Features supported by this driver:
 * Software PEC				no
 * Hardware PEC				yes
 * Block buffer				yes
 * Block process call transaction	yes
 * I2C block read transaction		yes (doesn't use the block buffer)
 * Slave mode				no
 * SMBus Host Notify			yes
 * Interrupt processing			yes
 *
 * See the file Documentation/i2c/busses/i2c-i801.rst for details.
 */

#define DRV_NAME	"i801_smbus"

#include <linux/interrupt.h>
#include <linux/module.h>
#include <linux/pci.h>
#include <linux/kernel.h>
#include <linux/stddef.h>
#include <linux/delay.h>
#include <linux/ioport.h>
#include <linux/init.h>
#include <linux/i2c.h>
#include <linux/i2c-smbus.h>
#include <linux/acpi.h>
#include <linux/io.h>
#include <linux/dmi.h>
#include <linux/slab.h>
#include <linux/string.h>
#include <linux/completion.h>
#include <linux/err.h>
#include <linux/platform_device.h>
#include <linux/platform_data/itco_wdt.h>
#include <linux/platform_data/x86/p2sb.h>
#include <linux/pm_runtime.h>
#include <linux/mutex.h>

#if IS_ENABLED(CONFIG_I2C_MUX_GPIO) && defined CONFIG_DMI
#include <linux/gpio/machine.h>
#include <linux/platform_data/i2c-mux-gpio.h>
#endif

/* I801 SMBus address offsets */
#define SMBHSTSTS(p)	(0 + (p)->smba)
#define SMBHSTCNT(p)	(2 + (p)->smba)
#define SMBHSTCMD(p)	(3 + (p)->smba)
#define SMBHSTADD(p)	(4 + (p)->smba)
#define SMBHSTDAT0(p)	(5 + (p)->smba)
#define SMBHSTDAT1(p)	(6 + (p)->smba)
#define SMBBLKDAT(p)	(7 + (p)->smba)
#define SMBPEC(p)	(8 + (p)->smba)		/* ICH3 and later */
#define SMBAUXSTS(p)	(12 + (p)->smba)	/* ICH4 and later */
#define SMBAUXCTL(p)	(13 + (p)->smba)	/* ICH4 and later */
#define SMBSLVSTS(p)	(16 + (p)->smba)	/* ICH3 and later */
#define SMBSLVCMD(p)	(17 + (p)->smba)	/* ICH3 and later */
#define SMBNTFDADD(p)	(20 + (p)->smba)	/* ICH3 and later */

/* PCI Address Constants */
#define SMBBAR		4
#define SMBHSTCFG	0x040
#define TCOBASE		0x050
#define TCOCTL		0x054

#define SBREG_SMBCTRL		0xc6000c
#define SBREG_SMBCTRL_DNV	0xcf000c

/* Host configuration bits for SMBHSTCFG */
#define SMBHSTCFG_HST_EN	BIT(0)
#define SMBHSTCFG_SMB_SMI_EN	BIT(1)
#define SMBHSTCFG_I2C_EN	BIT(2)
#define SMBHSTCFG_SPD_WD	BIT(4)

/* TCO configuration bits for TCOCTL */
#define TCOCTL_EN		BIT(8)

/* Auxiliary status register bits, ICH4+ only */
#define SMBAUXSTS_CRCE		BIT(0)
#define SMBAUXSTS_STCO		BIT(1)

/* Auxiliary control register bits, ICH4+ only */
#define SMBAUXCTL_CRC		BIT(0)
#define SMBAUXCTL_E32B		BIT(1)

/* I801 command constants */
#define I801_QUICK		0x00
#define I801_BYTE		0x04
#define I801_BYTE_DATA		0x08
#define I801_WORD_DATA		0x0C
#define I801_PROC_CALL		0x10
#define I801_BLOCK_DATA		0x14
#define I801_I2C_BLOCK_DATA	0x18	/* ICH5 and later */
#define I801_BLOCK_PROC_CALL	0x1C

/* I801 Host Control register bits */
#define SMBHSTCNT_INTREN	BIT(0)
#define SMBHSTCNT_KILL		BIT(1)
#define SMBHSTCNT_LAST_BYTE	BIT(5)
#define SMBHSTCNT_START		BIT(6)
#define SMBHSTCNT_PEC_EN	BIT(7)	/* ICH3 and later */

/* I801 Hosts Status register bits */
#define SMBHSTSTS_BYTE_DONE	BIT(7)
#define SMBHSTSTS_INUSE_STS	BIT(6)
#define SMBHSTSTS_SMBALERT_STS	BIT(5)
#define SMBHSTSTS_FAILED	BIT(4)
#define SMBHSTSTS_BUS_ERR	BIT(3)
#define SMBHSTSTS_DEV_ERR	BIT(2)
#define SMBHSTSTS_INTR		BIT(1)
#define SMBHSTSTS_HOST_BUSY	BIT(0)

/* Host Notify Status register bits */
#define SMBSLVSTS_HST_NTFY_STS	BIT(0)

/* Host Notify Command register bits */
#define SMBSLVCMD_SMBALERT_DISABLE	BIT(2)
#define SMBSLVCMD_HST_NTFY_INTREN	BIT(0)

#define STATUS_ERROR_FLAGS	(SMBHSTSTS_FAILED | SMBHSTSTS_BUS_ERR | \
				 SMBHSTSTS_DEV_ERR)

#define STATUS_FLAGS		(SMBHSTSTS_BYTE_DONE | SMBHSTSTS_INTR | \
				 STATUS_ERROR_FLAGS)

#define SMBUS_LEN_SENTINEL (I2C_SMBUS_BLOCK_MAX + 1)

/* Older devices have their ID defined in <linux/pci_ids.h> */
#define PCI_DEVICE_ID_INTEL_COMETLAKE_SMBUS		0x02a3
#define PCI_DEVICE_ID_INTEL_COMETLAKE_H_SMBUS		0x06a3
#define PCI_DEVICE_ID_INTEL_BAYTRAIL_SMBUS		0x0f12
#define PCI_DEVICE_ID_INTEL_CDF_SMBUS			0x18df
#define PCI_DEVICE_ID_INTEL_DNV_SMBUS			0x19df
#define PCI_DEVICE_ID_INTEL_EBG_SMBUS			0x1bc9
#define PCI_DEVICE_ID_INTEL_COUGARPOINT_SMBUS		0x1c22
#define PCI_DEVICE_ID_INTEL_PATSBURG_SMBUS		0x1d22
/* Patsburg also has three 'Integrated Device Function' SMBus controllers */
#define PCI_DEVICE_ID_INTEL_PATSBURG_SMBUS_IDF0		0x1d70
#define PCI_DEVICE_ID_INTEL_PATSBURG_SMBUS_IDF1		0x1d71
#define PCI_DEVICE_ID_INTEL_PATSBURG_SMBUS_IDF2		0x1d72
#define PCI_DEVICE_ID_INTEL_PANTHERPOINT_SMBUS		0x1e22
#define PCI_DEVICE_ID_INTEL_AVOTON_SMBUS		0x1f3c
#define PCI_DEVICE_ID_INTEL_BRASWELL_SMBUS		0x2292
#define PCI_DEVICE_ID_INTEL_DH89XXCC_SMBUS		0x2330
#define PCI_DEVICE_ID_INTEL_COLETOCREEK_SMBUS		0x23b0
#define PCI_DEVICE_ID_INTEL_GEMINILAKE_SMBUS		0x31d4
#define PCI_DEVICE_ID_INTEL_ICELAKE_LP_SMBUS		0x34a3
#define PCI_DEVICE_ID_INTEL_ICELAKE_N_SMBUS		0x38a3
#define PCI_DEVICE_ID_INTEL_5_3400_SERIES_SMBUS		0x3b30
#define PCI_DEVICE_ID_INTEL_TIGERLAKE_H_SMBUS		0x43a3
#define PCI_DEVICE_ID_INTEL_ELKHART_LAKE_SMBUS		0x4b23
#define PCI_DEVICE_ID_INTEL_JASPER_LAKE_SMBUS		0x4da3
#define PCI_DEVICE_ID_INTEL_ALDER_LAKE_P_SMBUS		0x51a3
#define PCI_DEVICE_ID_INTEL_ALDER_LAKE_M_SMBUS		0x54a3
#define PCI_DEVICE_ID_INTEL_BIRCH_STREAM_SMBUS		0x5796
#define PCI_DEVICE_ID_INTEL_BROXTON_SMBUS		0x5ad4
#define PCI_DEVICE_ID_INTEL_RAPTOR_LAKE_S_SMBUS		0x7a23
#define PCI_DEVICE_ID_INTEL_ALDER_LAKE_S_SMBUS		0x7aa3
#define PCI_DEVICE_ID_INTEL_METEOR_LAKE_P_SMBUS		0x7e22
#define PCI_DEVICE_ID_INTEL_METEOR_LAKE_PCH_S_SMBUS	0x7f23
#define PCI_DEVICE_ID_INTEL_LYNXPOINT_SMBUS		0x8c22
#define PCI_DEVICE_ID_INTEL_WILDCATPOINT_SMBUS		0x8ca2
#define PCI_DEVICE_ID_INTEL_WELLSBURG_SMBUS		0x8d22
#define PCI_DEVICE_ID_INTEL_WELLSBURG_SMBUS_MS0		0x8d7d
#define PCI_DEVICE_ID_INTEL_WELLSBURG_SMBUS_MS1		0x8d7e
#define PCI_DEVICE_ID_INTEL_WELLSBURG_SMBUS_MS2		0x8d7f
#define PCI_DEVICE_ID_INTEL_LYNXPOINT_LP_SMBUS		0x9c22
#define PCI_DEVICE_ID_INTEL_WILDCATPOINT_LP_SMBUS	0x9ca2
#define PCI_DEVICE_ID_INTEL_SUNRISEPOINT_LP_SMBUS	0x9d23
#define PCI_DEVICE_ID_INTEL_CANNONLAKE_LP_SMBUS		0x9da3
#define PCI_DEVICE_ID_INTEL_TIGERLAKE_LP_SMBUS		0xa0a3
#define PCI_DEVICE_ID_INTEL_SUNRISEPOINT_H_SMBUS	0xa123
#define PCI_DEVICE_ID_INTEL_LEWISBURG_SMBUS		0xa1a3
#define PCI_DEVICE_ID_INTEL_LEWISBURG_SSKU_SMBUS	0xa223
#define PCI_DEVICE_ID_INTEL_KABYLAKE_PCH_H_SMBUS	0xa2a3
#define PCI_DEVICE_ID_INTEL_CANNONLAKE_H_SMBUS		0xa323
#define PCI_DEVICE_ID_INTEL_COMETLAKE_V_SMBUS		0xa3a3
#define PCI_DEVICE_ID_INTEL_METEOR_LAKE_SOC_S_SMBUS	0xae22

struct i801_mux_config {
	char *gpio_chip;
	unsigned values[3];
	int n_values;
	unsigned classes[3];
	unsigned gpios[2];		/* Relative to gpio_chip->base */
	int n_gpios;
};

struct i801_priv {
	struct i2c_adapter adapter;
	unsigned long smba;
	unsigned char original_hstcfg;
	unsigned char original_hstcnt;
	unsigned char original_slvcmd;
	struct pci_dev *pci_dev;
	unsigned int features;

	/* isr processing */
	struct completion done;
	u8 status;

	/* Command state used by isr for byte-by-byte block transactions */
	u8 cmd;
	bool is_read;
	int count;
	int len;
	u8 *data;

#if IS_ENABLED(CONFIG_I2C_MUX_GPIO) && defined CONFIG_DMI
	struct platform_device *mux_pdev;
	struct gpiod_lookup_table *lookup;
#endif
	struct platform_device *tco_pdev;

	/*
	 * If set to true the host controller registers are reserved for
	 * ACPI AML use.
	 */
	bool acpi_reserved;
};

#define FEATURE_SMBUS_PEC	BIT(0)
#define FEATURE_BLOCK_BUFFER	BIT(1)
#define FEATURE_BLOCK_PROC	BIT(2)
#define FEATURE_I2C_BLOCK_READ	BIT(3)
#define FEATURE_IRQ		BIT(4)
#define FEATURE_HOST_NOTIFY	BIT(5)
/* Not really a feature, but it's convenient to handle it as such */
#define FEATURE_IDF		BIT(15)
#define FEATURE_TCO_SPT		BIT(16)
#define FEATURE_TCO_CNL		BIT(17)

static const char *i801_feature_names[] = {
	"SMBus PEC",
	"Block buffer",
	"Block process call",
	"I2C block read",
	"Interrupt",
	"SMBus Host Notify",
};

static unsigned int disable_features;
module_param(disable_features, uint, S_IRUGO | S_IWUSR);
MODULE_PARM_DESC(disable_features, "Disable selected driver features:\n"
	"\t\t  0x01  disable SMBus PEC\n"
	"\t\t  0x02  disable the block buffer\n"
	"\t\t  0x08  disable the I2C block read functionality\n"
	"\t\t  0x10  don't use interrupts\n"
	"\t\t  0x20  disable SMBus Host Notify ");

static int i801_get_block_len(struct i801_priv *priv)
{
	u8 len = inb_p(SMBHSTDAT0(priv));

	if (len < 1 || len > I2C_SMBUS_BLOCK_MAX) {
		pci_err(priv->pci_dev, "Illegal SMBus block read size %u\n", len);
		return -EPROTO;
	}

	return len;
}

static int i801_check_and_clear_pec_error(struct i801_priv *priv)
{
	u8 status;

	if (!(priv->features & FEATURE_SMBUS_PEC))
		return 0;

	status = inb_p(SMBAUXSTS(priv)) & SMBAUXSTS_CRCE;
	if (status) {
		outb_p(status, SMBAUXSTS(priv));
		return -EBADMSG;
	}

	return 0;
}

/* Make sure the SMBus host is ready to start transmitting.
   Return 0 if it is, -EBUSY if it is not. */
static int i801_check_pre(struct i801_priv *priv)
{
	int status, result;

	status = inb_p(SMBHSTSTS(priv));
	if (status & SMBHSTSTS_HOST_BUSY) {
		pci_err(priv->pci_dev, "SMBus is busy, can't use it!\n");
		return -EBUSY;
	}

	status &= STATUS_FLAGS;
	if (status) {
		pci_dbg(priv->pci_dev, "Clearing status flags (%02x)\n", status);
		outb_p(status, SMBHSTSTS(priv));
	}

	/*
	 * Clear CRC status if needed.
	 * During normal operation, i801_check_post() takes care
	 * of it after every operation.  We do it here only in case
	 * the hardware was already in this state when the driver
	 * started.
	 */
	result = i801_check_and_clear_pec_error(priv);
	if (result)
		pci_dbg(priv->pci_dev, "Clearing aux status flag CRCE\n");

	return 0;
}

static int i801_check_post(struct i801_priv *priv, int status)
{
	int result = 0;

	/*
	 * If the SMBus is still busy, we give up
	 */
	if (unlikely(status < 0)) {
		dev_err(&priv->pci_dev->dev, "Transaction timeout\n");
		/* try to stop the current command */
		dev_dbg(&priv->pci_dev->dev, "Terminating the current operation\n");
		outb_p(SMBHSTCNT_KILL, SMBHSTCNT(priv));
		usleep_range(1000, 2000);
		outb_p(0, SMBHSTCNT(priv));

		/* Check if it worked */
		status = inb_p(SMBHSTSTS(priv));
		if ((status & SMBHSTSTS_HOST_BUSY) ||
		    !(status & SMBHSTSTS_FAILED))
			dev_err(&priv->pci_dev->dev,
				"Failed terminating the transaction\n");
		return -ETIMEDOUT;
	}

	if (status & SMBHSTSTS_FAILED) {
		result = -EIO;
		dev_err(&priv->pci_dev->dev, "Transaction failed\n");
	}
	if (status & SMBHSTSTS_DEV_ERR) {
		/*
		 * This may be a PEC error, check and clear it.
		 *
		 * AUXSTS is handled differently from HSTSTS.
		 * For HSTSTS, i801_isr() or i801_wait_intr()
		 * has already cleared the error bits in hardware,
		 * and we are passed a copy of the original value
		 * in "status".
		 * For AUXSTS, the hardware register is left
		 * for us to handle here.
		 * This is asymmetric, slightly iffy, but safe,
		 * since all this code is serialized and the CRCE
		 * bit is harmless as long as it's cleared before
		 * the next operation.
		 */
		result = i801_check_and_clear_pec_error(priv);
		if (result) {
			pci_dbg(priv->pci_dev, "PEC error\n");
		} else {
			result = -ENXIO;
			pci_dbg(priv->pci_dev, "No response\n");
		}
	}
	if (status & SMBHSTSTS_BUS_ERR) {
		result = -EAGAIN;
		dev_dbg(&priv->pci_dev->dev, "Lost arbitration\n");
	}

	return result;
}

/* Wait for BUSY being cleared and either INTR or an error flag being set */
static int i801_wait_intr(struct i801_priv *priv)
{
	unsigned long timeout = jiffies + priv->adapter.timeout;
	int status, busy;

	do {
		usleep_range(250, 500);
		status = inb_p(SMBHSTSTS(priv));
		busy = status & SMBHSTSTS_HOST_BUSY;
		status &= STATUS_ERROR_FLAGS | SMBHSTSTS_INTR;
		if (!busy && status)
			return status & STATUS_ERROR_FLAGS;
	} while (time_is_after_eq_jiffies(timeout));

	return -ETIMEDOUT;
}

/* Wait for either BYTE_DONE or an error flag being set */
static int i801_wait_byte_done(struct i801_priv *priv)
{
	unsigned long timeout = jiffies + priv->adapter.timeout;
	int status;

	do {
		usleep_range(250, 500);
		status = inb_p(SMBHSTSTS(priv));
		if (status & (STATUS_ERROR_FLAGS | SMBHSTSTS_BYTE_DONE))
			return status & STATUS_ERROR_FLAGS;
	} while (time_is_after_eq_jiffies(timeout));

	return -ETIMEDOUT;
}

static int i801_transaction(struct i801_priv *priv, int xact)
{
	unsigned long result;
	const struct i2c_adapter *adap = &priv->adapter;

	if (priv->features & FEATURE_IRQ) {
		reinit_completion(&priv->done);
		outb_p(xact | SMBHSTCNT_INTREN | SMBHSTCNT_START,
		       SMBHSTCNT(priv));
		result = wait_for_completion_timeout(&priv->done, adap->timeout);
		return result ? priv->status : -ETIMEDOUT;
	}

	outb_p(xact | SMBHSTCNT_START, SMBHSTCNT(priv));

	return i801_wait_intr(priv);
}

static int i801_block_transaction_by_block(struct i801_priv *priv,
					   union i2c_smbus_data *data,
					   char read_write, int command)
{
	int i, len, status, xact;

	switch (command) {
	case I2C_SMBUS_BLOCK_PROC_CALL:
		xact = I801_BLOCK_PROC_CALL;
		break;
	case I2C_SMBUS_BLOCK_DATA:
		xact = I801_BLOCK_DATA;
		break;
	default:
		return -EOPNOTSUPP;
	}

	/* Set block buffer mode */
	outb_p(inb_p(SMBAUXCTL(priv)) | SMBAUXCTL_E32B, SMBAUXCTL(priv));

	if (read_write == I2C_SMBUS_WRITE) {
		len = data->block[0];
		outb_p(len, SMBHSTDAT0(priv));
		inb_p(SMBHSTCNT(priv));	/* reset the data buffer index */
		for (i = 0; i < len; i++)
			outb_p(data->block[i+1], SMBBLKDAT(priv));
	}

	status = i801_transaction(priv, xact);
	if (status)
		goto out;

	if (read_write == I2C_SMBUS_READ ||
	    command == I2C_SMBUS_BLOCK_PROC_CALL) {
<<<<<<< HEAD
		status = i801_get_block_len(priv);
		if (status < 0)
=======
		len = i801_get_block_len(priv);
		if (len < 0) {
			status = len;
>>>>>>> 7e0c4332
			goto out;

		len = status;
		data->block[0] = len;
		inb_p(SMBHSTCNT(priv));	/* reset the data buffer index */
		for (i = 0; i < len; i++)
			data->block[i + 1] = inb_p(SMBBLKDAT(priv));
	}
out:
	outb_p(inb_p(SMBAUXCTL(priv)) & ~SMBAUXCTL_E32B, SMBAUXCTL(priv));
	return status;
}

static void i801_isr_byte_done(struct i801_priv *priv)
{
	if (priv->is_read) {
		/*
		 * At transfer start i801_smbus_block_transaction() marks
		 * the block length as invalid. Check for this sentinel value
		 * and read the block length from SMBHSTDAT0.
		 */
		if (priv->len == SMBUS_LEN_SENTINEL) {
			priv->len = i801_get_block_len(priv);
			if (priv->len < 0)
				/* FIXME: Recover */
				priv->len = I2C_SMBUS_BLOCK_MAX;

			priv->data[-1] = priv->len;
		}

		/* Read next byte */
		if (priv->count < priv->len)
			priv->data[priv->count++] = inb(SMBBLKDAT(priv));
		else
			dev_dbg(&priv->pci_dev->dev,
				"Discarding extra byte on block read\n");

		/* Set LAST_BYTE for last byte of read transaction */
		if (priv->count == priv->len - 1)
			outb_p(priv->cmd | SMBHSTCNT_LAST_BYTE,
			       SMBHSTCNT(priv));
	} else if (priv->count < priv->len - 1) {
		/* Write next byte, except for IRQ after last byte */
		outb_p(priv->data[++priv->count], SMBBLKDAT(priv));
	}
}

static irqreturn_t i801_host_notify_isr(struct i801_priv *priv)
{
	unsigned short addr;

	addr = inb_p(SMBNTFDADD(priv)) >> 1;

	/*
	 * With the tested platforms, reading SMBNTFDDAT (22 + (p)->smba)
	 * always returns 0. Our current implementation doesn't provide
	 * data, so we just ignore it.
	 */
	i2c_handle_smbus_host_notify(&priv->adapter, addr);

	/* clear Host Notify bit and return */
	outb_p(SMBSLVSTS_HST_NTFY_STS, SMBSLVSTS(priv));
	return IRQ_HANDLED;
}

/*
 * There are three kinds of interrupts:
 *
 * 1) i801 signals transaction completion with one of these interrupts:
 *      INTR - Success
 *      DEV_ERR - Invalid command, NAK or communication timeout
 *      BUS_ERR - SMI# transaction collision
 *      FAILED - transaction was canceled due to a KILL request
 *    When any of these occur, update ->status and signal completion.
 *
 * 2) For byte-by-byte (I2C read/write) transactions, one BYTE_DONE interrupt
 *    occurs for each byte of a byte-by-byte to prepare the next byte.
 *
 * 3) Host Notify interrupts
 */
static irqreturn_t i801_isr(int irq, void *dev_id)
{
	struct i801_priv *priv = dev_id;
	u16 pcists;
	u8 status;

	/* Confirm this is our interrupt */
	pci_read_config_word(priv->pci_dev, PCI_STATUS, &pcists);
	if (!(pcists & PCI_STATUS_INTERRUPT))
		return IRQ_NONE;

	if (priv->features & FEATURE_HOST_NOTIFY) {
		status = inb_p(SMBSLVSTS(priv));
		if (status & SMBSLVSTS_HST_NTFY_STS)
			return i801_host_notify_isr(priv);
	}

	status = inb_p(SMBHSTSTS(priv));
	if ((status & (SMBHSTSTS_BYTE_DONE | STATUS_ERROR_FLAGS)) == SMBHSTSTS_BYTE_DONE)
		i801_isr_byte_done(priv);

	/*
	 * Clear IRQ sources: SMB_ALERT status is set after signal assertion
	 * independently of the interrupt generation being blocked or not
	 * so clear it always when the status is set.
	 */
	status &= STATUS_FLAGS | SMBHSTSTS_SMBALERT_STS;
	outb_p(status, SMBHSTSTS(priv));

	status &= STATUS_ERROR_FLAGS | SMBHSTSTS_INTR;
	if (status) {
		priv->status = status & STATUS_ERROR_FLAGS;
		complete(&priv->done);
	}

	return IRQ_HANDLED;
}

/*
 * For "byte-by-byte" block transactions:
 *   I2C write uses cmd=I801_BLOCK_DATA, I2C_EN=1
 *   I2C read uses cmd=I801_I2C_BLOCK_DATA
 */
static int i801_block_transaction_byte_by_byte(struct i801_priv *priv,
					       union i2c_smbus_data *data,
					       char read_write, int command)
{
	int i, len;
	int smbcmd;
	int status;
	unsigned long result;
	const struct i2c_adapter *adap = &priv->adapter;

	if (command == I2C_SMBUS_BLOCK_PROC_CALL)
		return -EOPNOTSUPP;

	len = data->block[0];

	if (read_write == I2C_SMBUS_WRITE) {
		outb_p(len, SMBHSTDAT0(priv));
		outb_p(data->block[1], SMBBLKDAT(priv));
	}

	if (command == I2C_SMBUS_I2C_BLOCK_DATA &&
	    read_write == I2C_SMBUS_READ)
		smbcmd = I801_I2C_BLOCK_DATA;
	else
		smbcmd = I801_BLOCK_DATA;

	if (priv->features & FEATURE_IRQ) {
		priv->is_read = (read_write == I2C_SMBUS_READ);
		if (len == 1 && priv->is_read)
			smbcmd |= SMBHSTCNT_LAST_BYTE;
		priv->cmd = smbcmd | SMBHSTCNT_INTREN;
		priv->len = len;
		priv->count = 0;
		priv->data = &data->block[1];

		reinit_completion(&priv->done);
		outb_p(priv->cmd | SMBHSTCNT_START, SMBHSTCNT(priv));
		result = wait_for_completion_timeout(&priv->done, adap->timeout);
		return result ? priv->status : -ETIMEDOUT;
	}

	if (len == 1 && read_write == I2C_SMBUS_READ)
		smbcmd |= SMBHSTCNT_LAST_BYTE;
	outb_p(smbcmd | SMBHSTCNT_START, SMBHSTCNT(priv));

	for (i = 1; i <= len; i++) {
		status = i801_wait_byte_done(priv);
		if (status)
			return status;

		/*
		 * At transfer start i801_smbus_block_transaction() marks
		 * the block length as invalid. Check for this sentinel value
		 * and read the block length from SMBHSTDAT0.
		 */
		if (len == SMBUS_LEN_SENTINEL) {
			len = i801_get_block_len(priv);
			if (len < 0) {
				/* Recover */
				while (inb_p(SMBHSTSTS(priv)) &
				       SMBHSTSTS_HOST_BUSY)
					outb_p(SMBHSTSTS_BYTE_DONE,
					       SMBHSTSTS(priv));
				outb_p(SMBHSTSTS_INTR, SMBHSTSTS(priv));
				return -EPROTO;
			}
			data->block[0] = len;
		}

		if (read_write == I2C_SMBUS_READ) {
			data->block[i] = inb_p(SMBBLKDAT(priv));
			if (i == len - 1)
				outb_p(smbcmd | SMBHSTCNT_LAST_BYTE, SMBHSTCNT(priv));
		}

		if (read_write == I2C_SMBUS_WRITE && i+1 <= len)
			outb_p(data->block[i+1], SMBBLKDAT(priv));

		/* signals SMBBLKDAT ready */
		outb_p(SMBHSTSTS_BYTE_DONE, SMBHSTSTS(priv));
	}

	return i801_wait_intr(priv);
}

static void i801_set_hstadd(struct i801_priv *priv, u8 addr, char read_write)
{
	outb_p((addr << 1) | (read_write & 0x01), SMBHSTADD(priv));
}

/* Single value transaction function */
static int i801_simple_transaction(struct i801_priv *priv, union i2c_smbus_data *data,
				   u8 addr, u8 hstcmd, char read_write, int command)
{
	int xact, ret;

	switch (command) {
	case I2C_SMBUS_QUICK:
		i801_set_hstadd(priv, addr, read_write);
		xact = I801_QUICK;
		break;
	case I2C_SMBUS_BYTE:
		i801_set_hstadd(priv, addr, read_write);
		if (read_write == I2C_SMBUS_WRITE)
			outb_p(hstcmd, SMBHSTCMD(priv));
		xact = I801_BYTE;
		break;
	case I2C_SMBUS_BYTE_DATA:
		i801_set_hstadd(priv, addr, read_write);
		if (read_write == I2C_SMBUS_WRITE)
			outb_p(data->byte, SMBHSTDAT0(priv));
		outb_p(hstcmd, SMBHSTCMD(priv));
		xact = I801_BYTE_DATA;
		break;
	case I2C_SMBUS_WORD_DATA:
		i801_set_hstadd(priv, addr, read_write);
		if (read_write == I2C_SMBUS_WRITE) {
			outb_p(data->word & 0xff, SMBHSTDAT0(priv));
			outb_p((data->word & 0xff00) >> 8, SMBHSTDAT1(priv));
		}
		outb_p(hstcmd, SMBHSTCMD(priv));
		xact = I801_WORD_DATA;
		break;
	case I2C_SMBUS_PROC_CALL:
		i801_set_hstadd(priv, addr, I2C_SMBUS_WRITE);
		outb_p(data->word & 0xff, SMBHSTDAT0(priv));
		outb_p((data->word & 0xff00) >> 8, SMBHSTDAT1(priv));
		outb_p(hstcmd, SMBHSTCMD(priv));
		read_write = I2C_SMBUS_READ;
		xact = I801_PROC_CALL;
		break;
	default:
		pci_err(priv->pci_dev, "Unsupported transaction %d\n", command);
		return -EOPNOTSUPP;
	}

	ret = i801_transaction(priv, xact);
	if (ret || read_write == I2C_SMBUS_WRITE)
		return ret;

	switch (command) {
	case I2C_SMBUS_BYTE:
	case I2C_SMBUS_BYTE_DATA:
		data->byte = inb_p(SMBHSTDAT0(priv));
		break;
	case I2C_SMBUS_WORD_DATA:
	case I2C_SMBUS_PROC_CALL:
		data->word = inb_p(SMBHSTDAT0(priv)) +
			     (inb_p(SMBHSTDAT1(priv)) << 8);
		break;
	}

	return 0;
}

static int i801_smbus_block_transaction(struct i801_priv *priv, union i2c_smbus_data *data,
					u8 addr, u8 hstcmd, char read_write, int command)
{
	if (read_write == I2C_SMBUS_READ && command == I2C_SMBUS_BLOCK_DATA)
		/* Mark block length as invalid */
		data->block[0] = SMBUS_LEN_SENTINEL;
	else if (data->block[0] < 1 || data->block[0] > I2C_SMBUS_BLOCK_MAX)
		return -EPROTO;

	if (command == I2C_SMBUS_BLOCK_PROC_CALL)
		/* Needs to be flagged as write transaction */
		i801_set_hstadd(priv, addr, I2C_SMBUS_WRITE);
	else
		i801_set_hstadd(priv, addr, read_write);
	outb_p(hstcmd, SMBHSTCMD(priv));

	if (priv->features & FEATURE_BLOCK_BUFFER)
		return i801_block_transaction_by_block(priv, data, read_write, command);
	else
		return i801_block_transaction_byte_by_byte(priv, data, read_write, command);
}

static int i801_i2c_block_transaction(struct i801_priv *priv, union i2c_smbus_data *data,
				      u8 addr, u8 hstcmd, char read_write, int command)
{
	int result;
	u8 hostc;

	if (data->block[0] < 1 || data->block[0] > I2C_SMBUS_BLOCK_MAX)
		return -EPROTO;
	/*
	 * NB: page 240 of ICH5 datasheet shows that the R/#W bit should be cleared here,
	 * even when reading. However if SPD Write Disable is set (Lynx Point and later),
	 * the read will fail if we don't set the R/#W bit.
	 */
	i801_set_hstadd(priv, addr,
			priv->original_hstcfg & SMBHSTCFG_SPD_WD ? read_write : I2C_SMBUS_WRITE);

	/* NB: page 240 of ICH5 datasheet shows that DATA1 is the cmd field when reading */
	if (read_write == I2C_SMBUS_READ)
		outb_p(hstcmd, SMBHSTDAT1(priv));
	else
		outb_p(hstcmd, SMBHSTCMD(priv));

	if (read_write == I2C_SMBUS_WRITE) {
		/* set I2C_EN bit in configuration register */
		pci_read_config_byte(priv->pci_dev, SMBHSTCFG, &hostc);
		pci_write_config_byte(priv->pci_dev, SMBHSTCFG, hostc | SMBHSTCFG_I2C_EN);
	} else if (!(priv->features & FEATURE_I2C_BLOCK_READ)) {
		pci_err(priv->pci_dev, "I2C block read is unsupported!\n");
		return -EOPNOTSUPP;
	}

	/* Block buffer isn't supported for I2C block transactions */
	result = i801_block_transaction_byte_by_byte(priv, data, read_write, command);

	/* restore saved configuration register value */
	if (read_write == I2C_SMBUS_WRITE)
		pci_write_config_byte(priv->pci_dev, SMBHSTCFG, hostc);

	return result;
}

/* Return negative errno on error. */
static s32 i801_access(struct i2c_adapter *adap, u16 addr,
		       unsigned short flags, char read_write, u8 command,
		       int size, union i2c_smbus_data *data)
{
	int hwpec, ret;
	struct i801_priv *priv = i2c_get_adapdata(adap);

	if (priv->acpi_reserved)
		return -EBUSY;

	pm_runtime_get_sync(&priv->pci_dev->dev);

	ret = i801_check_pre(priv);
	if (ret)
		goto out;

	hwpec = (priv->features & FEATURE_SMBUS_PEC) && (flags & I2C_CLIENT_PEC)
		&& size != I2C_SMBUS_QUICK
		&& size != I2C_SMBUS_I2C_BLOCK_DATA;

	if (hwpec)	/* enable/disable hardware PEC */
		outb_p(inb_p(SMBAUXCTL(priv)) | SMBAUXCTL_CRC, SMBAUXCTL(priv));
	else
		outb_p(inb_p(SMBAUXCTL(priv)) & (~SMBAUXCTL_CRC),
		       SMBAUXCTL(priv));

	if (size == I2C_SMBUS_BLOCK_DATA || size == I2C_SMBUS_BLOCK_PROC_CALL)
		ret = i801_smbus_block_transaction(priv, data, addr, command, read_write, size);
	else if (size == I2C_SMBUS_I2C_BLOCK_DATA)
		ret = i801_i2c_block_transaction(priv, data, addr, command, read_write, size);
	else
		ret = i801_simple_transaction(priv, data, addr, command, read_write, size);

	ret = i801_check_post(priv, ret);

	/* Some BIOSes don't like it when PEC is enabled at reboot or resume
	 * time, so we forcibly disable it after every transaction.
	 */
	if (hwpec)
		outb_p(inb_p(SMBAUXCTL(priv)) & ~SMBAUXCTL_CRC, SMBAUXCTL(priv));
out:
	/*
	 * Unlock the SMBus device for use by BIOS/ACPI,
	 * and clear status flags if not done already.
	 */
	outb_p(SMBHSTSTS_INUSE_STS | STATUS_FLAGS, SMBHSTSTS(priv));

	pm_runtime_mark_last_busy(&priv->pci_dev->dev);
	pm_runtime_put_autosuspend(&priv->pci_dev->dev);
	return ret;
}


static u32 i801_func(struct i2c_adapter *adapter)
{
	struct i801_priv *priv = i2c_get_adapdata(adapter);

	return I2C_FUNC_SMBUS_QUICK | I2C_FUNC_SMBUS_BYTE |
	       I2C_FUNC_SMBUS_BYTE_DATA | I2C_FUNC_SMBUS_WORD_DATA |
	       I2C_FUNC_SMBUS_PROC_CALL |
	       I2C_FUNC_SMBUS_BLOCK_DATA | I2C_FUNC_SMBUS_WRITE_I2C_BLOCK |
	       ((priv->features & FEATURE_SMBUS_PEC) ? I2C_FUNC_SMBUS_PEC : 0) |
	       ((priv->features & FEATURE_BLOCK_PROC) ?
		I2C_FUNC_SMBUS_BLOCK_PROC_CALL : 0) |
	       ((priv->features & FEATURE_I2C_BLOCK_READ) ?
		I2C_FUNC_SMBUS_READ_I2C_BLOCK : 0) |
	       ((priv->features & FEATURE_HOST_NOTIFY) ?
		I2C_FUNC_SMBUS_HOST_NOTIFY : 0);
}

static void i801_enable_host_notify(struct i2c_adapter *adapter)
{
	struct i801_priv *priv = i2c_get_adapdata(adapter);

	if (!(priv->features & FEATURE_HOST_NOTIFY))
		return;

	/*
	 * Enable host notify interrupt and block the generation of interrupt
	 * from the SMB_ALERT signal because the driver does not support
	 * SMBus Alert.
	 */
	outb_p(SMBSLVCMD_HST_NTFY_INTREN | SMBSLVCMD_SMBALERT_DISABLE |
	       priv->original_slvcmd, SMBSLVCMD(priv));

	/* clear Host Notify bit to allow a new notification */
	outb_p(SMBSLVSTS_HST_NTFY_STS, SMBSLVSTS(priv));
}

static void i801_disable_host_notify(struct i801_priv *priv)
{
	if (!(priv->features & FEATURE_HOST_NOTIFY))
		return;

	outb_p(priv->original_slvcmd, SMBSLVCMD(priv));
}

static const struct i2c_algorithm smbus_algorithm = {
	.smbus_xfer	= i801_access,
	.functionality	= i801_func,
};

#define FEATURES_ICH4	(FEATURE_SMBUS_PEC | FEATURE_BLOCK_BUFFER | \
			 FEATURE_HOST_NOTIFY)
#define FEATURES_ICH5	(FEATURES_ICH4 | FEATURE_BLOCK_PROC | \
			 FEATURE_I2C_BLOCK_READ | FEATURE_IRQ)

static const struct pci_device_id i801_ids[] = {
	{ PCI_DEVICE_DATA(INTEL, 82801AA_3,			0)				 },
	{ PCI_DEVICE_DATA(INTEL, 82801AB_3,			0)				 },
	{ PCI_DEVICE_DATA(INTEL, 82801BA_2,			0)				 },
	{ PCI_DEVICE_DATA(INTEL, 82801CA_3,			FEATURE_HOST_NOTIFY)		 },
	{ PCI_DEVICE_DATA(INTEL, 82801DB_3,			FEATURES_ICH4)			 },
	{ PCI_DEVICE_DATA(INTEL, 82801EB_3,			FEATURES_ICH5)			 },
	{ PCI_DEVICE_DATA(INTEL, ESB_4,				FEATURES_ICH5)			 },
	{ PCI_DEVICE_DATA(INTEL, ICH6_16,			FEATURES_ICH5)			 },
	{ PCI_DEVICE_DATA(INTEL, ICH7_17,			FEATURES_ICH5)			 },
	{ PCI_DEVICE_DATA(INTEL, ESB2_17,			FEATURES_ICH5)			 },
	{ PCI_DEVICE_DATA(INTEL, ICH8_5,			FEATURES_ICH5)			 },
	{ PCI_DEVICE_DATA(INTEL, ICH9_6,			FEATURES_ICH5)			 },
	{ PCI_DEVICE_DATA(INTEL, EP80579_1,			FEATURES_ICH5)			 },
	{ PCI_DEVICE_DATA(INTEL, ICH10_4,			FEATURES_ICH5)			 },
	{ PCI_DEVICE_DATA(INTEL, ICH10_5,			FEATURES_ICH5)			 },
	{ PCI_DEVICE_DATA(INTEL, 5_3400_SERIES_SMBUS,		FEATURES_ICH5)			 },
	{ PCI_DEVICE_DATA(INTEL, COUGARPOINT_SMBUS,		FEATURES_ICH5)			 },
	{ PCI_DEVICE_DATA(INTEL, PATSBURG_SMBUS,		FEATURES_ICH5)			 },
	{ PCI_DEVICE_DATA(INTEL, PATSBURG_SMBUS_IDF0,		FEATURES_ICH5 | FEATURE_IDF)	 },
	{ PCI_DEVICE_DATA(INTEL, PATSBURG_SMBUS_IDF1,		FEATURES_ICH5 | FEATURE_IDF)	 },
	{ PCI_DEVICE_DATA(INTEL, PATSBURG_SMBUS_IDF2,		FEATURES_ICH5 | FEATURE_IDF)	 },
	{ PCI_DEVICE_DATA(INTEL, DH89XXCC_SMBUS,		FEATURES_ICH5)			 },
	{ PCI_DEVICE_DATA(INTEL, PANTHERPOINT_SMBUS,		FEATURES_ICH5)			 },
	{ PCI_DEVICE_DATA(INTEL, LYNXPOINT_SMBUS,		FEATURES_ICH5)			 },
	{ PCI_DEVICE_DATA(INTEL, LYNXPOINT_LP_SMBUS,		FEATURES_ICH5)			 },
	{ PCI_DEVICE_DATA(INTEL, AVOTON_SMBUS,			FEATURES_ICH5)			 },
	{ PCI_DEVICE_DATA(INTEL, WELLSBURG_SMBUS,		FEATURES_ICH5)			 },
	{ PCI_DEVICE_DATA(INTEL, WELLSBURG_SMBUS_MS0,		FEATURES_ICH5 | FEATURE_IDF)	 },
	{ PCI_DEVICE_DATA(INTEL, WELLSBURG_SMBUS_MS1,		FEATURES_ICH5 | FEATURE_IDF)	 },
	{ PCI_DEVICE_DATA(INTEL, WELLSBURG_SMBUS_MS2,		FEATURES_ICH5 | FEATURE_IDF)	 },
	{ PCI_DEVICE_DATA(INTEL, COLETOCREEK_SMBUS,		FEATURES_ICH5)			 },
	{ PCI_DEVICE_DATA(INTEL, GEMINILAKE_SMBUS,		FEATURES_ICH5)			 },
	{ PCI_DEVICE_DATA(INTEL, WILDCATPOINT_SMBUS,		FEATURES_ICH5)			 },
	{ PCI_DEVICE_DATA(INTEL, WILDCATPOINT_LP_SMBUS,		FEATURES_ICH5)			 },
	{ PCI_DEVICE_DATA(INTEL, BAYTRAIL_SMBUS,		FEATURES_ICH5)			 },
	{ PCI_DEVICE_DATA(INTEL, BRASWELL_SMBUS,		FEATURES_ICH5)			 },
	{ PCI_DEVICE_DATA(INTEL, SUNRISEPOINT_H_SMBUS,		FEATURES_ICH5 | FEATURE_TCO_SPT) },
	{ PCI_DEVICE_DATA(INTEL, SUNRISEPOINT_LP_SMBUS,		FEATURES_ICH5 | FEATURE_TCO_SPT) },
	{ PCI_DEVICE_DATA(INTEL, CDF_SMBUS,			FEATURES_ICH5 | FEATURE_TCO_CNL) },
	{ PCI_DEVICE_DATA(INTEL, DNV_SMBUS,			FEATURES_ICH5 | FEATURE_TCO_SPT) },
	{ PCI_DEVICE_DATA(INTEL, EBG_SMBUS,			FEATURES_ICH5 | FEATURE_TCO_CNL) },
	{ PCI_DEVICE_DATA(INTEL, BROXTON_SMBUS,			FEATURES_ICH5)			 },
	{ PCI_DEVICE_DATA(INTEL, LEWISBURG_SMBUS,		FEATURES_ICH5 | FEATURE_TCO_SPT) },
	{ PCI_DEVICE_DATA(INTEL, LEWISBURG_SSKU_SMBUS,		FEATURES_ICH5 | FEATURE_TCO_SPT) },
	{ PCI_DEVICE_DATA(INTEL, KABYLAKE_PCH_H_SMBUS,		FEATURES_ICH5 | FEATURE_TCO_SPT) },
	{ PCI_DEVICE_DATA(INTEL, CANNONLAKE_H_SMBUS,		FEATURES_ICH5 | FEATURE_TCO_CNL) },
	{ PCI_DEVICE_DATA(INTEL, CANNONLAKE_LP_SMBUS,		FEATURES_ICH5 | FEATURE_TCO_CNL) },
	{ PCI_DEVICE_DATA(INTEL, ICELAKE_LP_SMBUS,		FEATURES_ICH5 | FEATURE_TCO_CNL) },
	{ PCI_DEVICE_DATA(INTEL, ICELAKE_N_SMBUS,		FEATURES_ICH5 | FEATURE_TCO_CNL) },
	{ PCI_DEVICE_DATA(INTEL, COMETLAKE_SMBUS,		FEATURES_ICH5 | FEATURE_TCO_CNL) },
	{ PCI_DEVICE_DATA(INTEL, COMETLAKE_H_SMBUS,		FEATURES_ICH5 | FEATURE_TCO_CNL) },
	{ PCI_DEVICE_DATA(INTEL, COMETLAKE_V_SMBUS,		FEATURES_ICH5 | FEATURE_TCO_SPT) },
	{ PCI_DEVICE_DATA(INTEL, ELKHART_LAKE_SMBUS,		FEATURES_ICH5 | FEATURE_TCO_CNL) },
	{ PCI_DEVICE_DATA(INTEL, TIGERLAKE_LP_SMBUS,		FEATURES_ICH5 | FEATURE_TCO_CNL) },
	{ PCI_DEVICE_DATA(INTEL, TIGERLAKE_H_SMBUS,		FEATURES_ICH5 | FEATURE_TCO_CNL) },
	{ PCI_DEVICE_DATA(INTEL, JASPER_LAKE_SMBUS,		FEATURES_ICH5 | FEATURE_TCO_CNL) },
	{ PCI_DEVICE_DATA(INTEL, ALDER_LAKE_S_SMBUS,		FEATURES_ICH5 | FEATURE_TCO_CNL) },
	{ PCI_DEVICE_DATA(INTEL, ALDER_LAKE_P_SMBUS,		FEATURES_ICH5 | FEATURE_TCO_CNL) },
	{ PCI_DEVICE_DATA(INTEL, ALDER_LAKE_M_SMBUS,		FEATURES_ICH5 | FEATURE_TCO_CNL) },
	{ PCI_DEVICE_DATA(INTEL, RAPTOR_LAKE_S_SMBUS,		FEATURES_ICH5 | FEATURE_TCO_CNL) },
	{ PCI_DEVICE_DATA(INTEL, METEOR_LAKE_P_SMBUS,		FEATURES_ICH5 | FEATURE_TCO_CNL) },
	{ PCI_DEVICE_DATA(INTEL, METEOR_LAKE_SOC_S_SMBUS,	FEATURES_ICH5 | FEATURE_TCO_CNL) },
	{ PCI_DEVICE_DATA(INTEL, METEOR_LAKE_PCH_S_SMBUS,	FEATURES_ICH5 | FEATURE_TCO_CNL) },
	{ PCI_DEVICE_DATA(INTEL, BIRCH_STREAM_SMBUS,		FEATURES_ICH5 | FEATURE_TCO_CNL) },
	{ 0, }
};

MODULE_DEVICE_TABLE(pci, i801_ids);

#if defined CONFIG_X86 && defined CONFIG_DMI
static unsigned char apanel_addr;

/* Scan the system ROM for the signature "FJKEYINF" */
static __init const void __iomem *bios_signature(const void __iomem *bios)
{
	ssize_t offset;
	const unsigned char signature[] = "FJKEYINF";

	for (offset = 0; offset < 0x10000; offset += 0x10) {
		if (check_signature(bios + offset, signature,
				    sizeof(signature)-1))
			return bios + offset;
	}
	return NULL;
}

static void __init input_apanel_init(void)
{
	void __iomem *bios;
	const void __iomem *p;

	bios = ioremap(0xF0000, 0x10000); /* Can't fail */
	p = bios_signature(bios);
	if (p) {
		/* just use the first address */
		apanel_addr = readb(p + 8 + 3) >> 1;
	}
	iounmap(bios);
}

struct dmi_onboard_device_info {
	const char *name;
	u8 type;
	unsigned short i2c_addr;
	const char *i2c_type;
};

static const struct dmi_onboard_device_info dmi_devices[] = {
	{ "Syleus", DMI_DEV_TYPE_OTHER, 0x73, "fscsyl" },
	{ "Hermes", DMI_DEV_TYPE_OTHER, 0x73, "fscher" },
	{ "Hades",  DMI_DEV_TYPE_OTHER, 0x73, "fschds" },
};

static void dmi_check_onboard_device(u8 type, const char *name,
				     struct i2c_adapter *adap)
{
	int i;
	struct i2c_board_info info;

	for (i = 0; i < ARRAY_SIZE(dmi_devices); i++) {
		/* & ~0x80, ignore enabled/disabled bit */
		if ((type & ~0x80) != dmi_devices[i].type)
			continue;
		if (strcasecmp(name, dmi_devices[i].name))
			continue;

		memset(&info, 0, sizeof(struct i2c_board_info));
		info.addr = dmi_devices[i].i2c_addr;
		strscpy(info.type, dmi_devices[i].i2c_type, I2C_NAME_SIZE);
		i2c_new_client_device(adap, &info);
		break;
	}
}

/* We use our own function to check for onboard devices instead of
   dmi_find_device() as some buggy BIOS's have the devices we are interested
   in marked as disabled */
static void dmi_check_onboard_devices(const struct dmi_header *dm, void *adap)
{
	int i, count;

	if (dm->type != DMI_ENTRY_ONBOARD_DEVICE)
		return;

	count = (dm->length - sizeof(struct dmi_header)) / 2;
	for (i = 0; i < count; i++) {
		const u8 *d = (char *)(dm + 1) + (i * 2);
		const char *name = ((char *) dm) + dm->length;
		u8 type = d[0];
		u8 s = d[1];

		if (!s)
			continue;
		s--;
		while (s > 0 && name[0]) {
			name += strlen(name) + 1;
			s--;
		}
		if (name[0] == 0) /* Bogus string reference */
			continue;

		dmi_check_onboard_device(type, name, adap);
	}
}

/* NOTE: Keep this list in sync with drivers/platform/x86/dell-smo8800.c */
static const char *const acpi_smo8800_ids[] = {
	"SMO8800",
	"SMO8801",
	"SMO8810",
	"SMO8811",
	"SMO8820",
	"SMO8821",
	"SMO8830",
	"SMO8831",
};

static acpi_status check_acpi_smo88xx_device(acpi_handle obj_handle,
					     u32 nesting_level,
					     void *context,
					     void **return_value)
{
	struct acpi_device_info *info;
	acpi_status status;
	char *hid;
	int i;

	status = acpi_get_object_info(obj_handle, &info);
	if (ACPI_FAILURE(status))
		return AE_OK;

	if (!(info->valid & ACPI_VALID_HID))
		goto smo88xx_not_found;

	hid = info->hardware_id.string;
	if (!hid)
		goto smo88xx_not_found;

	i = match_string(acpi_smo8800_ids, ARRAY_SIZE(acpi_smo8800_ids), hid);
	if (i < 0)
		goto smo88xx_not_found;

	kfree(info);

	*return_value = NULL;
	return AE_CTRL_TERMINATE;

smo88xx_not_found:
	kfree(info);
	return AE_OK;
}

static bool is_dell_system_with_lis3lv02d(void)
{
	void *err = ERR_PTR(-ENOENT);

	if (!dmi_match(DMI_SYS_VENDOR, "Dell Inc."))
		return false;

	/*
	 * Check that ACPI device SMO88xx is present and is functioning.
	 * Function acpi_get_devices() already filters all ACPI devices
	 * which are not present or are not functioning.
	 * ACPI device SMO88xx represents our ST microelectronics lis3lv02d
	 * accelerometer but unfortunately ACPI does not provide any other
	 * information (like I2C address).
	 */
	acpi_get_devices(NULL, check_acpi_smo88xx_device, NULL, &err);

	return !IS_ERR(err);
}

/*
 * Accelerometer's I2C address is not specified in DMI nor ACPI,
 * so it is needed to define mapping table based on DMI product names.
 */
static const struct {
	const char *dmi_product_name;
	unsigned short i2c_addr;
} dell_lis3lv02d_devices[] = {
	/*
	 * Dell platform team told us that these Latitude devices have
	 * ST microelectronics accelerometer at I2C address 0x29.
	 */
	{ "Latitude E5250",     0x29 },
	{ "Latitude E5450",     0x29 },
	{ "Latitude E5550",     0x29 },
	{ "Latitude E6440",     0x29 },
	{ "Latitude E6440 ATG", 0x29 },
	{ "Latitude E6540",     0x29 },
	/*
	 * Additional individual entries were added after verification.
	 */
	{ "Latitude 5480",      0x29 },
	{ "Precision 3540",     0x29 },
	{ "Vostro V131",        0x1d },
	{ "Vostro 5568",        0x29 },
	{ "XPS 15 7590",        0x29 },
};

static void register_dell_lis3lv02d_i2c_device(struct i801_priv *priv)
{
	struct i2c_board_info info;
	const char *dmi_product_name;
	int i;

	dmi_product_name = dmi_get_system_info(DMI_PRODUCT_NAME);
	for (i = 0; i < ARRAY_SIZE(dell_lis3lv02d_devices); ++i) {
		if (strcmp(dmi_product_name,
			   dell_lis3lv02d_devices[i].dmi_product_name) == 0)
			break;
	}

	if (i == ARRAY_SIZE(dell_lis3lv02d_devices)) {
		dev_warn(&priv->pci_dev->dev,
			 "Accelerometer lis3lv02d is present on SMBus but its"
			 " address is unknown, skipping registration\n");
		return;
	}

	memset(&info, 0, sizeof(struct i2c_board_info));
	info.addr = dell_lis3lv02d_devices[i].i2c_addr;
	strscpy(info.type, "lis3lv02d", I2C_NAME_SIZE);
	i2c_new_client_device(&priv->adapter, &info);
}

/* Register optional slaves */
static void i801_probe_optional_slaves(struct i801_priv *priv)
{
	/* Only register slaves on main SMBus channel */
	if (priv->features & FEATURE_IDF)
		return;

	if (apanel_addr) {
		struct i2c_board_info info = {
			.addr = apanel_addr,
			.type = "fujitsu_apanel",
		};

		i2c_new_client_device(&priv->adapter, &info);
	}

	if (dmi_name_in_vendors("FUJITSU"))
		dmi_walk(dmi_check_onboard_devices, &priv->adapter);

	if (is_dell_system_with_lis3lv02d())
		register_dell_lis3lv02d_i2c_device(priv);

	/* Instantiate SPD EEPROMs unless the SMBus is multiplexed */
#if IS_ENABLED(CONFIG_I2C_MUX_GPIO)
	if (!priv->mux_pdev)
#endif
		i2c_register_spd(&priv->adapter);
}
#else
static void __init input_apanel_init(void) {}
static void i801_probe_optional_slaves(struct i801_priv *priv) {}
#endif	/* CONFIG_X86 && CONFIG_DMI */

#if IS_ENABLED(CONFIG_I2C_MUX_GPIO) && defined CONFIG_DMI
static struct i801_mux_config i801_mux_config_asus_z8_d12 = {
	.gpio_chip = "gpio_ich",
	.values = { 0x02, 0x03 },
	.n_values = 2,
	.classes = { I2C_CLASS_SPD, I2C_CLASS_SPD },
	.gpios = { 52, 53 },
	.n_gpios = 2,
};

static struct i801_mux_config i801_mux_config_asus_z8_d18 = {
	.gpio_chip = "gpio_ich",
	.values = { 0x02, 0x03, 0x01 },
	.n_values = 3,
	.classes = { I2C_CLASS_SPD, I2C_CLASS_SPD, I2C_CLASS_SPD },
	.gpios = { 52, 53 },
	.n_gpios = 2,
};

static const struct dmi_system_id mux_dmi_table[] = {
	{
		.matches = {
			DMI_MATCH(DMI_BOARD_VENDOR, "ASUSTeK Computer INC."),
			DMI_MATCH(DMI_BOARD_NAME, "Z8NA-D6(C)"),
		},
		.driver_data = &i801_mux_config_asus_z8_d12,
	},
	{
		.matches = {
			DMI_MATCH(DMI_BOARD_VENDOR, "ASUSTeK Computer INC."),
			DMI_MATCH(DMI_BOARD_NAME, "Z8P(N)E-D12(X)"),
		},
		.driver_data = &i801_mux_config_asus_z8_d12,
	},
	{
		.matches = {
			DMI_MATCH(DMI_BOARD_VENDOR, "ASUSTeK Computer INC."),
			DMI_MATCH(DMI_BOARD_NAME, "Z8NH-D12"),
		},
		.driver_data = &i801_mux_config_asus_z8_d12,
	},
	{
		.matches = {
			DMI_MATCH(DMI_BOARD_VENDOR, "ASUSTeK Computer INC."),
			DMI_MATCH(DMI_BOARD_NAME, "Z8PH-D12/IFB"),
		},
		.driver_data = &i801_mux_config_asus_z8_d12,
	},
	{
		.matches = {
			DMI_MATCH(DMI_BOARD_VENDOR, "ASUSTeK Computer INC."),
			DMI_MATCH(DMI_BOARD_NAME, "Z8NR-D12"),
		},
		.driver_data = &i801_mux_config_asus_z8_d12,
	},
	{
		.matches = {
			DMI_MATCH(DMI_BOARD_VENDOR, "ASUSTeK Computer INC."),
			DMI_MATCH(DMI_BOARD_NAME, "Z8P(N)H-D12"),
		},
		.driver_data = &i801_mux_config_asus_z8_d12,
	},
	{
		.matches = {
			DMI_MATCH(DMI_BOARD_VENDOR, "ASUSTeK Computer INC."),
			DMI_MATCH(DMI_BOARD_NAME, "Z8PG-D18"),
		},
		.driver_data = &i801_mux_config_asus_z8_d18,
	},
	{
		.matches = {
			DMI_MATCH(DMI_BOARD_VENDOR, "ASUSTeK Computer INC."),
			DMI_MATCH(DMI_BOARD_NAME, "Z8PE-D18"),
		},
		.driver_data = &i801_mux_config_asus_z8_d18,
	},
	{
		.matches = {
			DMI_MATCH(DMI_BOARD_VENDOR, "ASUSTeK Computer INC."),
			DMI_MATCH(DMI_BOARD_NAME, "Z8PS-D12"),
		},
		.driver_data = &i801_mux_config_asus_z8_d12,
	},
	{ }
};

/* Setup multiplexing if needed */
static void i801_add_mux(struct i801_priv *priv)
{
	struct device *dev = &priv->adapter.dev;
	const struct i801_mux_config *mux_config;
	struct i2c_mux_gpio_platform_data gpio_data;
	struct gpiod_lookup_table *lookup;
	const struct dmi_system_id *id;
	int i;

	id = dmi_first_match(mux_dmi_table);
	if (!id)
		return;

	mux_config = id->driver_data;

	/* Prepare the platform data */
	memset(&gpio_data, 0, sizeof(struct i2c_mux_gpio_platform_data));
	gpio_data.parent = priv->adapter.nr;
	gpio_data.values = mux_config->values;
	gpio_data.n_values = mux_config->n_values;
	gpio_data.classes = mux_config->classes;
	gpio_data.idle = I2C_MUX_GPIO_NO_IDLE;

	/* Register GPIO descriptor lookup table */
	lookup = devm_kzalloc(dev,
			      struct_size(lookup, table, mux_config->n_gpios + 1),
			      GFP_KERNEL);
	if (!lookup)
		return;
	lookup->dev_id = "i2c-mux-gpio";
	for (i = 0; i < mux_config->n_gpios; i++)
		lookup->table[i] = GPIO_LOOKUP(mux_config->gpio_chip,
					       mux_config->gpios[i], "mux", 0);
	gpiod_add_lookup_table(lookup);

	/*
	 * Register the mux device, we use PLATFORM_DEVID_NONE here
	 * because since we are referring to the GPIO chip by name we are
	 * anyways in deep trouble if there is more than one of these
	 * devices, and there should likely only be one platform controller
	 * hub.
	 */
	priv->mux_pdev = platform_device_register_data(dev, "i2c-mux-gpio",
				PLATFORM_DEVID_NONE, &gpio_data,
				sizeof(struct i2c_mux_gpio_platform_data));
	if (IS_ERR(priv->mux_pdev)) {
		gpiod_remove_lookup_table(lookup);
		devm_kfree(dev, lookup);
		dev_err(dev, "Failed to register i2c-mux-gpio device\n");
	} else {
		priv->lookup = lookup;
	}
}

static void i801_del_mux(struct i801_priv *priv)
{
	platform_device_unregister(priv->mux_pdev);
	gpiod_remove_lookup_table(priv->lookup);
}
#else
static inline void i801_add_mux(struct i801_priv *priv) { }
static inline void i801_del_mux(struct i801_priv *priv) { }
#endif

static struct platform_device *
i801_add_tco_spt(struct pci_dev *pci_dev, struct resource *tco_res)
{
	static const struct itco_wdt_platform_data pldata = {
		.name = "Intel PCH",
		.version = 4,
	};
	struct resource *res;
	int ret;

	/*
	 * We must access the NO_REBOOT bit over the Primary to Sideband
	 * (P2SB) bridge.
	 */

	res = &tco_res[1];
	ret = p2sb_bar(pci_dev->bus, 0, res);
	if (ret)
		return ERR_PTR(ret);

	if (pci_dev->device == PCI_DEVICE_ID_INTEL_DNV_SMBUS)
		res->start += SBREG_SMBCTRL_DNV;
	else
		res->start += SBREG_SMBCTRL;

	res->end = res->start + 3;

	return platform_device_register_resndata(&pci_dev->dev, "iTCO_wdt", -1,
					tco_res, 2, &pldata, sizeof(pldata));
}

static struct platform_device *
i801_add_tco_cnl(struct pci_dev *pci_dev, struct resource *tco_res)
{
	static const struct itco_wdt_platform_data pldata = {
		.name = "Intel PCH",
		.version = 6,
	};

	return platform_device_register_resndata(&pci_dev->dev, "iTCO_wdt", -1,
						 tco_res, 1, &pldata, sizeof(pldata));
}

static void i801_add_tco(struct i801_priv *priv)
{
	struct pci_dev *pci_dev = priv->pci_dev;
	struct resource tco_res[2], *res;
	u32 tco_base, tco_ctl;

	/* If we have ACPI based watchdog use that instead */
	if (acpi_has_watchdog())
		return;

	if (!(priv->features & (FEATURE_TCO_SPT | FEATURE_TCO_CNL)))
		return;

	pci_read_config_dword(pci_dev, TCOBASE, &tco_base);
	pci_read_config_dword(pci_dev, TCOCTL, &tco_ctl);
	if (!(tco_ctl & TCOCTL_EN))
		return;

	memset(tco_res, 0, sizeof(tco_res));
	/*
	 * Always populate the main iTCO IO resource here. The second entry
	 * for NO_REBOOT MMIO is filled by the SPT specific function.
	 */
	res = &tco_res[0];
	res->start = tco_base & ~1;
	res->end = res->start + 32 - 1;
	res->flags = IORESOURCE_IO;

	if (priv->features & FEATURE_TCO_CNL)
		priv->tco_pdev = i801_add_tco_cnl(pci_dev, tco_res);
	else
		priv->tco_pdev = i801_add_tco_spt(pci_dev, tco_res);

	if (IS_ERR(priv->tco_pdev))
		dev_warn(&pci_dev->dev, "failed to create iTCO device\n");
}

#ifdef CONFIG_ACPI
static bool i801_acpi_is_smbus_ioport(const struct i801_priv *priv,
				      acpi_physical_address address)
{
	return address >= priv->smba &&
	       address <= pci_resource_end(priv->pci_dev, SMBBAR);
}

static acpi_status
i801_acpi_io_handler(u32 function, acpi_physical_address address, u32 bits,
		     u64 *value, void *handler_context, void *region_context)
{
	struct i801_priv *priv = handler_context;
	struct pci_dev *pdev = priv->pci_dev;
	acpi_status status;

	/*
	 * Once BIOS AML code touches the OpRegion we warn and inhibit any
	 * further access from the driver itself. This device is now owned
	 * by the system firmware.
	 */
	i2c_lock_bus(&priv->adapter, I2C_LOCK_SEGMENT);

	if (!priv->acpi_reserved && i801_acpi_is_smbus_ioport(priv, address)) {
		priv->acpi_reserved = true;

		dev_warn(&pdev->dev, "BIOS is accessing SMBus registers\n");
		dev_warn(&pdev->dev, "Driver SMBus register access inhibited\n");

		/*
		 * BIOS is accessing the host controller so prevent it from
		 * suspending automatically from now on.
		 */
		pm_runtime_get_sync(&pdev->dev);
	}

	if ((function & ACPI_IO_MASK) == ACPI_READ)
		status = acpi_os_read_port(address, (u32 *)value, bits);
	else
		status = acpi_os_write_port(address, (u32)*value, bits);

	i2c_unlock_bus(&priv->adapter, I2C_LOCK_SEGMENT);

	return status;
}

static int i801_acpi_probe(struct i801_priv *priv)
{
	acpi_handle ah = ACPI_HANDLE(&priv->pci_dev->dev);
	acpi_status status;

	status = acpi_install_address_space_handler(ah, ACPI_ADR_SPACE_SYSTEM_IO,
						    i801_acpi_io_handler, NULL, priv);
	if (ACPI_SUCCESS(status))
		return 0;

	return acpi_check_resource_conflict(&priv->pci_dev->resource[SMBBAR]);
}

static void i801_acpi_remove(struct i801_priv *priv)
{
	acpi_handle ah = ACPI_HANDLE(&priv->pci_dev->dev);

	acpi_remove_address_space_handler(ah, ACPI_ADR_SPACE_SYSTEM_IO, i801_acpi_io_handler);
}
#else
static inline int i801_acpi_probe(struct i801_priv *priv) { return 0; }
static inline void i801_acpi_remove(struct i801_priv *priv) { }
#endif

static void i801_setup_hstcfg(struct i801_priv *priv)
{
	unsigned char hstcfg = priv->original_hstcfg;

	hstcfg &= ~SMBHSTCFG_I2C_EN;	/* SMBus timing */
	hstcfg |= SMBHSTCFG_HST_EN;
	pci_write_config_byte(priv->pci_dev, SMBHSTCFG, hstcfg);
}

static void i801_restore_regs(struct i801_priv *priv)
{
	outb_p(priv->original_hstcnt, SMBHSTCNT(priv));
	pci_write_config_byte(priv->pci_dev, SMBHSTCFG, priv->original_hstcfg);
}

static int i801_probe(struct pci_dev *dev, const struct pci_device_id *id)
{
	int err, i;
	struct i801_priv *priv;

	priv = devm_kzalloc(&dev->dev, sizeof(*priv), GFP_KERNEL);
	if (!priv)
		return -ENOMEM;

	i2c_set_adapdata(&priv->adapter, priv);
	priv->adapter.owner = THIS_MODULE;
	priv->adapter.class = I2C_CLASS_HWMON;
	priv->adapter.algo = &smbus_algorithm;
	priv->adapter.dev.parent = &dev->dev;
	acpi_use_parent_companion(&priv->adapter.dev);
	priv->adapter.retries = 3;

	priv->pci_dev = dev;
	priv->features = id->driver_data;

	/* Disable features on user request */
	for (i = 0; i < ARRAY_SIZE(i801_feature_names); i++) {
		if (priv->features & disable_features & (1 << i))
			dev_notice(&dev->dev, "%s disabled by user\n",
				   i801_feature_names[i]);
	}
	priv->features &= ~disable_features;

	/* The block process call uses block buffer mode */
	if (!(priv->features & FEATURE_BLOCK_BUFFER))
		priv->features &= ~FEATURE_BLOCK_PROC;

	err = pcim_enable_device(dev);
	if (err) {
		dev_err(&dev->dev, "Failed to enable SMBus PCI device (%d)\n",
			err);
		return err;
	}
	pcim_pin_device(dev);

	/* Determine the address of the SMBus area */
	priv->smba = pci_resource_start(dev, SMBBAR);
	if (!priv->smba) {
		dev_err(&dev->dev,
			"SMBus base address uninitialized, upgrade BIOS\n");
		return -ENODEV;
	}

	if (i801_acpi_probe(priv))
		return -ENODEV;

	err = pcim_iomap_regions(dev, 1 << SMBBAR, DRV_NAME);
	if (err) {
		dev_err(&dev->dev,
			"Failed to request SMBus region 0x%lx-0x%Lx\n",
			priv->smba,
			(unsigned long long)pci_resource_end(dev, SMBBAR));
		i801_acpi_remove(priv);
		return err;
	}

	pci_read_config_byte(priv->pci_dev, SMBHSTCFG, &priv->original_hstcfg);
	i801_setup_hstcfg(priv);
	if (!(priv->original_hstcfg & SMBHSTCFG_HST_EN))
		dev_info(&dev->dev, "Enabling SMBus device\n");

	if (priv->original_hstcfg & SMBHSTCFG_SMB_SMI_EN) {
		dev_dbg(&dev->dev, "SMBus using interrupt SMI#\n");
		/* Disable SMBus interrupt feature if SMBus using SMI# */
		priv->features &= ~FEATURE_IRQ;
	}
	if (priv->original_hstcfg & SMBHSTCFG_SPD_WD)
		dev_info(&dev->dev, "SPD Write Disable is set\n");

	/* Clear special mode bits */
	if (priv->features & (FEATURE_SMBUS_PEC | FEATURE_BLOCK_BUFFER))
		outb_p(inb_p(SMBAUXCTL(priv)) &
		       ~(SMBAUXCTL_CRC | SMBAUXCTL_E32B), SMBAUXCTL(priv));

	/* Default timeout in interrupt mode: 200 ms */
	priv->adapter.timeout = HZ / 5;

	if (dev->irq == IRQ_NOTCONNECTED)
		priv->features &= ~FEATURE_IRQ;

	if (priv->features & FEATURE_IRQ) {
		u16 pcists;

		/* Complain if an interrupt is already pending */
		pci_read_config_word(priv->pci_dev, PCI_STATUS, &pcists);
		if (pcists & PCI_STATUS_INTERRUPT)
			dev_warn(&dev->dev, "An interrupt is pending!\n");
	}

	if (priv->features & FEATURE_IRQ) {
		init_completion(&priv->done);

		err = devm_request_irq(&dev->dev, dev->irq, i801_isr,
				       IRQF_SHARED, DRV_NAME, priv);
		if (err) {
			dev_err(&dev->dev, "Failed to allocate irq %d: %d\n",
				dev->irq, err);
			priv->features &= ~FEATURE_IRQ;
		}
	}
	dev_info(&dev->dev, "SMBus using %s\n",
		 priv->features & FEATURE_IRQ ? "PCI interrupt" : "polling");

	/* Host notification uses an interrupt */
	if (!(priv->features & FEATURE_IRQ))
		priv->features &= ~FEATURE_HOST_NOTIFY;

	/* Remember original Interrupt and Host Notify settings */
	priv->original_hstcnt = inb_p(SMBHSTCNT(priv)) & ~SMBHSTCNT_KILL;
	if (priv->features & FEATURE_HOST_NOTIFY)
		priv->original_slvcmd = inb_p(SMBSLVCMD(priv));

	i801_add_tco(priv);

	snprintf(priv->adapter.name, sizeof(priv->adapter.name),
		"SMBus I801 adapter at %04lx", priv->smba);
	err = i2c_add_adapter(&priv->adapter);
	if (err) {
		platform_device_unregister(priv->tco_pdev);
		i801_acpi_remove(priv);
		i801_restore_regs(priv);
		return err;
	}

	i801_enable_host_notify(&priv->adapter);

	/* We ignore errors - multiplexing is optional */
	i801_add_mux(priv);
	i801_probe_optional_slaves(priv);

	pci_set_drvdata(dev, priv);

	dev_pm_set_driver_flags(&dev->dev, DPM_FLAG_NO_DIRECT_COMPLETE);
	pm_runtime_set_autosuspend_delay(&dev->dev, 1000);
	pm_runtime_use_autosuspend(&dev->dev);
	pm_runtime_put_autosuspend(&dev->dev);
	pm_runtime_allow(&dev->dev);

	return 0;
}

static void i801_remove(struct pci_dev *dev)
{
	struct i801_priv *priv = pci_get_drvdata(dev);

	i801_disable_host_notify(priv);
	i801_del_mux(priv);
	i2c_del_adapter(&priv->adapter);
	i801_acpi_remove(priv);

	platform_device_unregister(priv->tco_pdev);

	/* if acpi_reserved is set then usage_count is incremented already */
	if (!priv->acpi_reserved)
		pm_runtime_get_noresume(&dev->dev);

	i801_restore_regs(priv);

	/*
	 * do not call pci_disable_device(dev) since it can cause hard hangs on
	 * some systems during power-off (eg. Fujitsu-Siemens Lifebook E8010)
	 */
}

static void i801_shutdown(struct pci_dev *dev)
{
	struct i801_priv *priv = pci_get_drvdata(dev);

	i801_disable_host_notify(priv);
	/* Restore config registers to avoid hard hang on some systems */
	i801_restore_regs(priv);
}

static int i801_suspend(struct device *dev)
{
	struct i801_priv *priv = dev_get_drvdata(dev);

	i2c_mark_adapter_suspended(&priv->adapter);
	i801_restore_regs(priv);

	return 0;
}

static int i801_resume(struct device *dev)
{
	struct i801_priv *priv = dev_get_drvdata(dev);

	i801_setup_hstcfg(priv);
	i801_enable_host_notify(&priv->adapter);
	i2c_mark_adapter_resumed(&priv->adapter);

	return 0;
}

static DEFINE_SIMPLE_DEV_PM_OPS(i801_pm_ops, i801_suspend, i801_resume);

static struct pci_driver i801_driver = {
	.name		= DRV_NAME,
	.id_table	= i801_ids,
	.probe		= i801_probe,
	.remove		= i801_remove,
	.shutdown	= i801_shutdown,
	.driver		= {
		.pm	= pm_sleep_ptr(&i801_pm_ops),
		.probe_type = PROBE_PREFER_ASYNCHRONOUS,
	},
};

static int __init i2c_i801_init(struct pci_driver *drv)
{
	if (dmi_name_in_vendors("FUJITSU"))
		input_apanel_init();
	return pci_register_driver(drv);
}

MODULE_AUTHOR("Mark D. Studebaker <mdsxyz123@yahoo.com>");
MODULE_AUTHOR("Jean Delvare <jdelvare@suse.de>");
MODULE_DESCRIPTION("I801 SMBus driver");
MODULE_LICENSE("GPL");

module_driver(i801_driver, i2c_i801_init, pci_unregister_driver);<|MERGE_RESOLUTION|>--- conflicted
+++ resolved
@@ -536,17 +536,12 @@
 
 	if (read_write == I2C_SMBUS_READ ||
 	    command == I2C_SMBUS_BLOCK_PROC_CALL) {
-<<<<<<< HEAD
-		status = i801_get_block_len(priv);
-		if (status < 0)
-=======
 		len = i801_get_block_len(priv);
 		if (len < 0) {
 			status = len;
->>>>>>> 7e0c4332
 			goto out;
-
-		len = status;
+		}
+
 		data->block[0] = len;
 		inb_p(SMBHSTCNT(priv));	/* reset the data buffer index */
 		for (i = 0; i < len; i++)
