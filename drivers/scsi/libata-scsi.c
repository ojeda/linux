--- conflicted
+++ resolved
@@ -660,31 +660,14 @@
 		n_block |= ((u32)scsicmd[8]);
 
 		VPRINTK("ten-byte command\n");
-<<<<<<< HEAD
 	} else if (scsicmd[0] == READ_6 || scsicmd[0] == WRITE_6) {
 		block |= ((u64)scsicmd[2]) << 8;
 		block |= ((u64)scsicmd[3]);
+
 		n_block |= ((u32)scsicmd[4]);
+		if (!n_block)
+			n_block = 256;
 	
-=======
-		if (qc->nsect == 0) /* we don't support length==0 cmds */
-			return 1;
-		return 0;
-	}
-
-	if (scsicmd[0] == READ_6 || scsicmd[0] == WRITE_6) {
-		qc->nsect = tf->nsect = scsicmd[4];
-		if (!qc->nsect) {
-			qc->nsect = 256;
-			if (lba48)
-				tf->hob_nsect = 1;
-		}
-
-		tf->lbal = scsicmd[3];
-		tf->lbam = scsicmd[2];
-		tf->lbah = scsicmd[1] & 0x1f; /* mask out reserved bits */
-
->>>>>>> 8f3d17fb
 		VPRINTK("six-byte command\n");
 	} else if (scsicmd[0] == READ_16 || scsicmd[0] == WRITE_16) {
 		block |= ((u64)scsicmd[2]) << 56;
@@ -740,7 +723,6 @@
 		tf->lbam = (block >> 8) & 0xff;
 		tf->lbal = block & 0xff;
 
-<<<<<<< HEAD
 		tf->device |= ATA_LBA;
 	} else { 
 		/* CHS */
@@ -772,12 +754,6 @@
 		tf->lbam = cyl;
 		tf->lbah = cyl >> 8;
 		tf->device |= head;
-=======
-		VPRINTK("sixteen-byte command\n");
-		if (qc->nsect == 0) /* we don't support length==0 cmds */
-			return 1;
-		return 0;
->>>>>>> 8f3d17fb
 	}
 
 	return 0;
