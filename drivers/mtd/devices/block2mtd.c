--- conflicted
+++ resolved
@@ -209,11 +209,7 @@
 
 	if (dev->bdev_file) {
 		invalidate_mapping_pages(dev->bdev_file->f_mapping, 0, -1);
-<<<<<<< HEAD
-		fput(dev->bdev_file);
-=======
 		bdev_fput(dev->bdev_file);
->>>>>>> 7e0c4332
 	}
 
 	kfree(dev);
