// SPDX-License-Identifier: GPL-2.0-only
/*
 * Add configfs and memory store: Kyungchan Koh <kkc6196@fb.com> and
 * Shaohua Li <shli@fb.com>
 */
#include <linux/module.h>

#include <linux/moduleparam.h>
#include <linux/sched.h>
#include <linux/fs.h>
#include <linux/init.h>
#include "null_blk.h"

#undef pr_fmt
#define pr_fmt(fmt)	"null_blk: " fmt

#define FREE_BATCH		16

#define TICKS_PER_SEC		50ULL
#define TIMER_INTERVAL		(NSEC_PER_SEC / TICKS_PER_SEC)

#ifdef CONFIG_BLK_DEV_NULL_BLK_FAULT_INJECTION
static DECLARE_FAULT_ATTR(null_timeout_attr);
static DECLARE_FAULT_ATTR(null_requeue_attr);
static DECLARE_FAULT_ATTR(null_init_hctx_attr);
#endif

static inline u64 mb_per_tick(int mbps)
{
	return (1 << 20) / TICKS_PER_SEC * ((u64) mbps);
}

/*
 * Status flags for nullb_device.
 *
 * CONFIGURED:	Device has been configured and turned on. Cannot reconfigure.
 * UP:		Device is currently on and visible in userspace.
 * THROTTLED:	Device is being throttled.
 * CACHE:	Device is using a write-back cache.
 */
enum nullb_device_flags {
	NULLB_DEV_FL_CONFIGURED	= 0,
	NULLB_DEV_FL_UP		= 1,
	NULLB_DEV_FL_THROTTLED	= 2,
	NULLB_DEV_FL_CACHE	= 3,
};

#define MAP_SZ		((PAGE_SIZE >> SECTOR_SHIFT) + 2)
/*
 * nullb_page is a page in memory for nullb devices.
 *
 * @page:	The page holding the data.
 * @bitmap:	The bitmap represents which sector in the page has data.
 *		Each bit represents one block size. For example, sector 8
 *		will use the 7th bit
 * The highest 2 bits of bitmap are for special purpose. LOCK means the cache
 * page is being flushing to storage. FREE means the cache page is freed and
 * should be skipped from flushing to storage. Please see
 * null_make_cache_space
 */
struct nullb_page {
	struct page *page;
	DECLARE_BITMAP(bitmap, MAP_SZ);
};
#define NULLB_PAGE_LOCK (MAP_SZ - 1)
#define NULLB_PAGE_FREE (MAP_SZ - 2)

static LIST_HEAD(nullb_list);
static struct mutex lock;
static int null_major;
static DEFINE_IDA(nullb_indexes);
static struct blk_mq_tag_set tag_set;

enum {
	NULL_IRQ_NONE		= 0,
	NULL_IRQ_SOFTIRQ	= 1,
	NULL_IRQ_TIMER		= 2,
};

static bool g_virt_boundary = false;
module_param_named(virt_boundary, g_virt_boundary, bool, 0444);
MODULE_PARM_DESC(virt_boundary, "Require a virtual boundary for the device. Default: False");

static int g_no_sched;
module_param_named(no_sched, g_no_sched, int, 0444);
MODULE_PARM_DESC(no_sched, "No io scheduler");

static int g_submit_queues = 1;
module_param_named(submit_queues, g_submit_queues, int, 0444);
MODULE_PARM_DESC(submit_queues, "Number of submission queues");

static int g_poll_queues = 1;
module_param_named(poll_queues, g_poll_queues, int, 0444);
MODULE_PARM_DESC(poll_queues, "Number of IOPOLL submission queues");

static int g_home_node = NUMA_NO_NODE;
module_param_named(home_node, g_home_node, int, 0444);
MODULE_PARM_DESC(home_node, "Home node for the device");

#ifdef CONFIG_BLK_DEV_NULL_BLK_FAULT_INJECTION
/*
 * For more details about fault injection, please refer to
 * Documentation/fault-injection/fault-injection.rst.
 */
static char g_timeout_str[80];
module_param_string(timeout, g_timeout_str, sizeof(g_timeout_str), 0444);
MODULE_PARM_DESC(timeout, "Fault injection. timeout=<interval>,<probability>,<space>,<times>");

static char g_requeue_str[80];
module_param_string(requeue, g_requeue_str, sizeof(g_requeue_str), 0444);
MODULE_PARM_DESC(requeue, "Fault injection. requeue=<interval>,<probability>,<space>,<times>");

static char g_init_hctx_str[80];
module_param_string(init_hctx, g_init_hctx_str, sizeof(g_init_hctx_str), 0444);
MODULE_PARM_DESC(init_hctx, "Fault injection to fail hctx init. init_hctx=<interval>,<probability>,<space>,<times>");
#endif

/*
 * Historic queue modes.
 *
 * These days nothing but NULL_Q_MQ is actually supported, but we keep it the
 * enum for error reporting.
 */
enum {
	NULL_Q_BIO	= 0,
	NULL_Q_RQ	= 1,
	NULL_Q_MQ	= 2,
};

static int g_queue_mode = NULL_Q_MQ;

static int null_param_store_val(const char *str, int *val, int min, int max)
{
	int ret, new_val;

	ret = kstrtoint(str, 10, &new_val);
	if (ret)
		return -EINVAL;

	if (new_val < min || new_val > max)
		return -EINVAL;

	*val = new_val;
	return 0;
}

static int null_set_queue_mode(const char *str, const struct kernel_param *kp)
{
	return null_param_store_val(str, &g_queue_mode, NULL_Q_BIO, NULL_Q_MQ);
}

static const struct kernel_param_ops null_queue_mode_param_ops = {
	.set	= null_set_queue_mode,
	.get	= param_get_int,
};

device_param_cb(queue_mode, &null_queue_mode_param_ops, &g_queue_mode, 0444);
MODULE_PARM_DESC(queue_mode, "Block interface to use (0=bio,1=rq,2=multiqueue)");

static int g_gb = 250;
module_param_named(gb, g_gb, int, 0444);
MODULE_PARM_DESC(gb, "Size in GB");

static int g_bs = 512;
module_param_named(bs, g_bs, int, 0444);
MODULE_PARM_DESC(bs, "Block size (in bytes)");

static int g_max_sectors;
module_param_named(max_sectors, g_max_sectors, int, 0444);
MODULE_PARM_DESC(max_sectors, "Maximum size of a command (in 512B sectors)");

static unsigned int nr_devices = 1;
module_param(nr_devices, uint, 0444);
MODULE_PARM_DESC(nr_devices, "Number of devices to register");

static bool g_blocking;
module_param_named(blocking, g_blocking, bool, 0444);
MODULE_PARM_DESC(blocking, "Register as a blocking blk-mq driver device");

static bool g_shared_tags;
module_param_named(shared_tags, g_shared_tags, bool, 0444);
MODULE_PARM_DESC(shared_tags, "Share tag set between devices for blk-mq");

static bool g_shared_tag_bitmap;
module_param_named(shared_tag_bitmap, g_shared_tag_bitmap, bool, 0444);
MODULE_PARM_DESC(shared_tag_bitmap, "Use shared tag bitmap for all submission queues for blk-mq");

static int g_irqmode = NULL_IRQ_SOFTIRQ;

static int null_set_irqmode(const char *str, const struct kernel_param *kp)
{
	return null_param_store_val(str, &g_irqmode, NULL_IRQ_NONE,
					NULL_IRQ_TIMER);
}

static const struct kernel_param_ops null_irqmode_param_ops = {
	.set	= null_set_irqmode,
	.get	= param_get_int,
};

device_param_cb(irqmode, &null_irqmode_param_ops, &g_irqmode, 0444);
MODULE_PARM_DESC(irqmode, "IRQ completion handler. 0-none, 1-softirq, 2-timer");

static unsigned long g_completion_nsec = 10000;
module_param_named(completion_nsec, g_completion_nsec, ulong, 0444);
MODULE_PARM_DESC(completion_nsec, "Time in ns to complete a request in hardware. Default: 10,000ns");

static int g_hw_queue_depth = 64;
module_param_named(hw_queue_depth, g_hw_queue_depth, int, 0444);
MODULE_PARM_DESC(hw_queue_depth, "Queue depth for each hardware queue. Default: 64");

static bool g_use_per_node_hctx;
module_param_named(use_per_node_hctx, g_use_per_node_hctx, bool, 0444);
MODULE_PARM_DESC(use_per_node_hctx, "Use per-node allocation for hardware context queues. Default: false");

static bool g_memory_backed;
module_param_named(memory_backed, g_memory_backed, bool, 0444);
MODULE_PARM_DESC(memory_backed, "Create a memory-backed block device. Default: false");

static bool g_discard;
module_param_named(discard, g_discard, bool, 0444);
MODULE_PARM_DESC(discard, "Support discard operations (requires memory-backed null_blk device). Default: false");

static unsigned long g_cache_size;
module_param_named(cache_size, g_cache_size, ulong, 0444);
MODULE_PARM_DESC(mbps, "Cache size in MiB for memory-backed device. Default: 0 (none)");

static unsigned int g_mbps;
module_param_named(mbps, g_mbps, uint, 0444);
MODULE_PARM_DESC(mbps, "Limit maximum bandwidth (in MiB/s). Default: 0 (no limit)");

static bool g_zoned;
module_param_named(zoned, g_zoned, bool, S_IRUGO);
MODULE_PARM_DESC(zoned, "Make device as a host-managed zoned block device. Default: false");

static unsigned long g_zone_size = 256;
module_param_named(zone_size, g_zone_size, ulong, S_IRUGO);
MODULE_PARM_DESC(zone_size, "Zone size in MB when block device is zoned. Must be power-of-two: Default: 256");

static unsigned long g_zone_capacity;
module_param_named(zone_capacity, g_zone_capacity, ulong, 0444);
MODULE_PARM_DESC(zone_capacity, "Zone capacity in MB when block device is zoned. Can be less than or equal to zone size. Default: Zone size");

static unsigned int g_zone_nr_conv;
module_param_named(zone_nr_conv, g_zone_nr_conv, uint, 0444);
MODULE_PARM_DESC(zone_nr_conv, "Number of conventional zones when block device is zoned. Default: 0");

static unsigned int g_zone_max_open;
module_param_named(zone_max_open, g_zone_max_open, uint, 0444);
MODULE_PARM_DESC(zone_max_open, "Maximum number of open zones when block device is zoned. Default: 0 (no limit)");

static unsigned int g_zone_max_active;
module_param_named(zone_max_active, g_zone_max_active, uint, 0444);
MODULE_PARM_DESC(zone_max_active, "Maximum number of active zones when block device is zoned. Default: 0 (no limit)");

static struct nullb_device *null_alloc_dev(void);
static void null_free_dev(struct nullb_device *dev);
static void null_del_dev(struct nullb *nullb);
static int null_add_dev(struct nullb_device *dev);
static struct nullb *null_find_dev_by_name(const char *name);
static void null_free_device_storage(struct nullb_device *dev, bool is_cache);

static inline struct nullb_device *to_nullb_device(struct config_item *item)
{
	return item ? container_of(to_config_group(item), struct nullb_device, group) : NULL;
}

static inline ssize_t nullb_device_uint_attr_show(unsigned int val, char *page)
{
	return snprintf(page, PAGE_SIZE, "%u\n", val);
}

static inline ssize_t nullb_device_ulong_attr_show(unsigned long val,
	char *page)
{
	return snprintf(page, PAGE_SIZE, "%lu\n", val);
}

static inline ssize_t nullb_device_bool_attr_show(bool val, char *page)
{
	return snprintf(page, PAGE_SIZE, "%u\n", val);
}

static ssize_t nullb_device_uint_attr_store(unsigned int *val,
	const char *page, size_t count)
{
	unsigned int tmp;
	int result;

	result = kstrtouint(page, 0, &tmp);
	if (result < 0)
		return result;

	*val = tmp;
	return count;
}

static ssize_t nullb_device_ulong_attr_store(unsigned long *val,
	const char *page, size_t count)
{
	int result;
	unsigned long tmp;

	result = kstrtoul(page, 0, &tmp);
	if (result < 0)
		return result;

	*val = tmp;
	return count;
}

static ssize_t nullb_device_bool_attr_store(bool *val, const char *page,
	size_t count)
{
	bool tmp;
	int result;

	result = kstrtobool(page,  &tmp);
	if (result < 0)
		return result;

	*val = tmp;
	return count;
}

/* The following macro should only be used with TYPE = {uint, ulong, bool}. */
#define NULLB_DEVICE_ATTR(NAME, TYPE, APPLY)				\
static ssize_t								\
nullb_device_##NAME##_show(struct config_item *item, char *page)	\
{									\
	return nullb_device_##TYPE##_attr_show(				\
				to_nullb_device(item)->NAME, page);	\
}									\
static ssize_t								\
nullb_device_##NAME##_store(struct config_item *item, const char *page,	\
			    size_t count)				\
{									\
	int (*apply_fn)(struct nullb_device *dev, TYPE new_value) = APPLY;\
	struct nullb_device *dev = to_nullb_device(item);		\
	TYPE new_value = 0;						\
	int ret;							\
									\
	ret = nullb_device_##TYPE##_attr_store(&new_value, page, count);\
	if (ret < 0)							\
		return ret;						\
	if (apply_fn)							\
		ret = apply_fn(dev, new_value);				\
	else if (test_bit(NULLB_DEV_FL_CONFIGURED, &dev->flags)) 	\
		ret = -EBUSY;						\
	if (ret < 0)							\
		return ret;						\
	dev->NAME = new_value;						\
	return count;							\
}									\
CONFIGFS_ATTR(nullb_device_, NAME);

static int nullb_update_nr_hw_queues(struct nullb_device *dev,
				     unsigned int submit_queues,
				     unsigned int poll_queues)

{
	struct blk_mq_tag_set *set;
	int ret, nr_hw_queues;

	if (!dev->nullb)
		return 0;

	/*
	 * Make sure at least one submit queue exists.
	 */
	if (!submit_queues)
		return -EINVAL;

	/*
	 * Make sure that null_init_hctx() does not access nullb->queues[] past
	 * the end of that array.
	 */
	if (submit_queues > nr_cpu_ids || poll_queues > g_poll_queues)
		return -EINVAL;

	/*
	 * Keep previous and new queue numbers in nullb_device for reference in
	 * the call back function null_map_queues().
	 */
	dev->prev_submit_queues = dev->submit_queues;
	dev->prev_poll_queues = dev->poll_queues;
	dev->submit_queues = submit_queues;
	dev->poll_queues = poll_queues;

	set = dev->nullb->tag_set;
	nr_hw_queues = submit_queues + poll_queues;
	blk_mq_update_nr_hw_queues(set, nr_hw_queues);
	ret = set->nr_hw_queues == nr_hw_queues ? 0 : -ENOMEM;

	if (ret) {
		/* on error, revert the queue numbers */
		dev->submit_queues = dev->prev_submit_queues;
		dev->poll_queues = dev->prev_poll_queues;
	}

	return ret;
}

static int nullb_apply_submit_queues(struct nullb_device *dev,
				     unsigned int submit_queues)
{
	return nullb_update_nr_hw_queues(dev, submit_queues, dev->poll_queues);
}

static int nullb_apply_poll_queues(struct nullb_device *dev,
				   unsigned int poll_queues)
{
	return nullb_update_nr_hw_queues(dev, dev->submit_queues, poll_queues);
}

NULLB_DEVICE_ATTR(size, ulong, NULL);
NULLB_DEVICE_ATTR(completion_nsec, ulong, NULL);
NULLB_DEVICE_ATTR(submit_queues, uint, nullb_apply_submit_queues);
NULLB_DEVICE_ATTR(poll_queues, uint, nullb_apply_poll_queues);
NULLB_DEVICE_ATTR(home_node, uint, NULL);
NULLB_DEVICE_ATTR(queue_mode, uint, NULL);
NULLB_DEVICE_ATTR(blocksize, uint, NULL);
NULLB_DEVICE_ATTR(max_sectors, uint, NULL);
NULLB_DEVICE_ATTR(irqmode, uint, NULL);
NULLB_DEVICE_ATTR(hw_queue_depth, uint, NULL);
NULLB_DEVICE_ATTR(index, uint, NULL);
NULLB_DEVICE_ATTR(blocking, bool, NULL);
NULLB_DEVICE_ATTR(use_per_node_hctx, bool, NULL);
NULLB_DEVICE_ATTR(memory_backed, bool, NULL);
NULLB_DEVICE_ATTR(discard, bool, NULL);
NULLB_DEVICE_ATTR(mbps, uint, NULL);
NULLB_DEVICE_ATTR(cache_size, ulong, NULL);
NULLB_DEVICE_ATTR(zoned, bool, NULL);
NULLB_DEVICE_ATTR(zone_size, ulong, NULL);
NULLB_DEVICE_ATTR(zone_capacity, ulong, NULL);
NULLB_DEVICE_ATTR(zone_nr_conv, uint, NULL);
NULLB_DEVICE_ATTR(zone_max_open, uint, NULL);
NULLB_DEVICE_ATTR(zone_max_active, uint, NULL);
NULLB_DEVICE_ATTR(virt_boundary, bool, NULL);
NULLB_DEVICE_ATTR(no_sched, bool, NULL);
NULLB_DEVICE_ATTR(shared_tags, bool, NULL);
NULLB_DEVICE_ATTR(shared_tag_bitmap, bool, NULL);

static ssize_t nullb_device_power_show(struct config_item *item, char *page)
{
	return nullb_device_bool_attr_show(to_nullb_device(item)->power, page);
}

static ssize_t nullb_device_power_store(struct config_item *item,
				     const char *page, size_t count)
{
	struct nullb_device *dev = to_nullb_device(item);
	bool newp = false;
	ssize_t ret;

	ret = nullb_device_bool_attr_store(&newp, page, count);
	if (ret < 0)
		return ret;

	if (!dev->power && newp) {
		if (test_and_set_bit(NULLB_DEV_FL_UP, &dev->flags))
			return count;
		ret = null_add_dev(dev);
		if (ret) {
			clear_bit(NULLB_DEV_FL_UP, &dev->flags);
			return ret;
		}

		set_bit(NULLB_DEV_FL_CONFIGURED, &dev->flags);
		dev->power = newp;
	} else if (dev->power && !newp) {
		if (test_and_clear_bit(NULLB_DEV_FL_UP, &dev->flags)) {
			mutex_lock(&lock);
			dev->power = newp;
			null_del_dev(dev->nullb);
			mutex_unlock(&lock);
		}
		clear_bit(NULLB_DEV_FL_CONFIGURED, &dev->flags);
	}

	return count;
}

CONFIGFS_ATTR(nullb_device_, power);

static ssize_t nullb_device_badblocks_show(struct config_item *item, char *page)
{
	struct nullb_device *t_dev = to_nullb_device(item);

	return badblocks_show(&t_dev->badblocks, page, 0);
}

static ssize_t nullb_device_badblocks_store(struct config_item *item,
				     const char *page, size_t count)
{
	struct nullb_device *t_dev = to_nullb_device(item);
	char *orig, *buf, *tmp;
	u64 start, end;
	int ret;

	orig = kstrndup(page, count, GFP_KERNEL);
	if (!orig)
		return -ENOMEM;

	buf = strstrip(orig);

	ret = -EINVAL;
	if (buf[0] != '+' && buf[0] != '-')
		goto out;
	tmp = strchr(&buf[1], '-');
	if (!tmp)
		goto out;
	*tmp = '\0';
	ret = kstrtoull(buf + 1, 0, &start);
	if (ret)
		goto out;
	ret = kstrtoull(tmp + 1, 0, &end);
	if (ret)
		goto out;
	ret = -EINVAL;
	if (start > end)
		goto out;
	/* enable badblocks */
	cmpxchg(&t_dev->badblocks.shift, -1, 0);
	if (buf[0] == '+')
		ret = badblocks_set(&t_dev->badblocks, start,
			end - start + 1, 1);
	else
		ret = badblocks_clear(&t_dev->badblocks, start,
			end - start + 1);
	if (ret == 0)
		ret = count;
out:
	kfree(orig);
	return ret;
}
CONFIGFS_ATTR(nullb_device_, badblocks);

static ssize_t nullb_device_zone_readonly_store(struct config_item *item,
						const char *page, size_t count)
{
	struct nullb_device *dev = to_nullb_device(item);

	return zone_cond_store(dev, page, count, BLK_ZONE_COND_READONLY);
}
CONFIGFS_ATTR_WO(nullb_device_, zone_readonly);

static ssize_t nullb_device_zone_offline_store(struct config_item *item,
					       const char *page, size_t count)
{
	struct nullb_device *dev = to_nullb_device(item);

	return zone_cond_store(dev, page, count, BLK_ZONE_COND_OFFLINE);
}
CONFIGFS_ATTR_WO(nullb_device_, zone_offline);

static struct configfs_attribute *nullb_device_attrs[] = {
	&nullb_device_attr_size,
	&nullb_device_attr_completion_nsec,
	&nullb_device_attr_submit_queues,
	&nullb_device_attr_poll_queues,
	&nullb_device_attr_home_node,
	&nullb_device_attr_queue_mode,
	&nullb_device_attr_blocksize,
	&nullb_device_attr_max_sectors,
	&nullb_device_attr_irqmode,
	&nullb_device_attr_hw_queue_depth,
	&nullb_device_attr_index,
	&nullb_device_attr_blocking,
	&nullb_device_attr_use_per_node_hctx,
	&nullb_device_attr_power,
	&nullb_device_attr_memory_backed,
	&nullb_device_attr_discard,
	&nullb_device_attr_mbps,
	&nullb_device_attr_cache_size,
	&nullb_device_attr_badblocks,
	&nullb_device_attr_zoned,
	&nullb_device_attr_zone_size,
	&nullb_device_attr_zone_capacity,
	&nullb_device_attr_zone_nr_conv,
	&nullb_device_attr_zone_max_open,
	&nullb_device_attr_zone_max_active,
	&nullb_device_attr_zone_readonly,
	&nullb_device_attr_zone_offline,
	&nullb_device_attr_virt_boundary,
	&nullb_device_attr_no_sched,
	&nullb_device_attr_shared_tags,
	&nullb_device_attr_shared_tag_bitmap,
	NULL,
};

static void nullb_device_release(struct config_item *item)
{
	struct nullb_device *dev = to_nullb_device(item);

	null_free_device_storage(dev, false);
	null_free_dev(dev);
}

static struct configfs_item_operations nullb_device_ops = {
	.release	= nullb_device_release,
};

static const struct config_item_type nullb_device_type = {
	.ct_item_ops	= &nullb_device_ops,
	.ct_attrs	= nullb_device_attrs,
	.ct_owner	= THIS_MODULE,
};

#ifdef CONFIG_BLK_DEV_NULL_BLK_FAULT_INJECTION

static void nullb_add_fault_config(struct nullb_device *dev)
{
	fault_config_init(&dev->timeout_config, "timeout_inject");
	fault_config_init(&dev->requeue_config, "requeue_inject");
	fault_config_init(&dev->init_hctx_fault_config, "init_hctx_fault_inject");

	configfs_add_default_group(&dev->timeout_config.group, &dev->group);
	configfs_add_default_group(&dev->requeue_config.group, &dev->group);
	configfs_add_default_group(&dev->init_hctx_fault_config.group, &dev->group);
}

#else

static void nullb_add_fault_config(struct nullb_device *dev)
{
}

#endif

static struct
config_group *nullb_group_make_group(struct config_group *group, const char *name)
{
	struct nullb_device *dev;

	if (null_find_dev_by_name(name))
		return ERR_PTR(-EEXIST);

	dev = null_alloc_dev();
	if (!dev)
		return ERR_PTR(-ENOMEM);

	config_group_init_type_name(&dev->group, name, &nullb_device_type);
	nullb_add_fault_config(dev);

	return &dev->group;
}

static void
nullb_group_drop_item(struct config_group *group, struct config_item *item)
{
	struct nullb_device *dev = to_nullb_device(item);

	if (test_and_clear_bit(NULLB_DEV_FL_UP, &dev->flags)) {
		mutex_lock(&lock);
		dev->power = false;
		null_del_dev(dev->nullb);
		mutex_unlock(&lock);
	}

	config_item_put(item);
}

static ssize_t memb_group_features_show(struct config_item *item, char *page)
{
	return snprintf(page, PAGE_SIZE,
			"badblocks,blocking,blocksize,cache_size,"
			"completion_nsec,discard,home_node,hw_queue_depth,"
			"irqmode,max_sectors,mbps,memory_backed,no_sched,"
			"poll_queues,power,queue_mode,shared_tag_bitmap,"
			"shared_tags,size,submit_queues,use_per_node_hctx,"
			"virt_boundary,zoned,zone_capacity,zone_max_active,"
			"zone_max_open,zone_nr_conv,zone_offline,zone_readonly,"
			"zone_size\n");
}

CONFIGFS_ATTR_RO(memb_group_, features);

static struct configfs_attribute *nullb_group_attrs[] = {
	&memb_group_attr_features,
	NULL,
};

static struct configfs_group_operations nullb_group_ops = {
	.make_group	= nullb_group_make_group,
	.drop_item	= nullb_group_drop_item,
};

static const struct config_item_type nullb_group_type = {
	.ct_group_ops	= &nullb_group_ops,
	.ct_attrs	= nullb_group_attrs,
	.ct_owner	= THIS_MODULE,
};

static struct configfs_subsystem nullb_subsys = {
	.su_group = {
		.cg_item = {
			.ci_namebuf = "nullb",
			.ci_type = &nullb_group_type,
		},
	},
};

static inline int null_cache_active(struct nullb *nullb)
{
	return test_bit(NULLB_DEV_FL_CACHE, &nullb->dev->flags);
}

static struct nullb_device *null_alloc_dev(void)
{
	struct nullb_device *dev;

	dev = kzalloc(sizeof(*dev), GFP_KERNEL);
	if (!dev)
		return NULL;

#ifdef CONFIG_BLK_DEV_NULL_BLK_FAULT_INJECTION
	dev->timeout_config.attr = null_timeout_attr;
	dev->requeue_config.attr = null_requeue_attr;
	dev->init_hctx_fault_config.attr = null_init_hctx_attr;
#endif

	INIT_RADIX_TREE(&dev->data, GFP_ATOMIC);
	INIT_RADIX_TREE(&dev->cache, GFP_ATOMIC);
	if (badblocks_init(&dev->badblocks, 0)) {
		kfree(dev);
		return NULL;
	}

	dev->size = g_gb * 1024;
	dev->completion_nsec = g_completion_nsec;
	dev->submit_queues = g_submit_queues;
	dev->prev_submit_queues = g_submit_queues;
	dev->poll_queues = g_poll_queues;
	dev->prev_poll_queues = g_poll_queues;
	dev->home_node = g_home_node;
	dev->queue_mode = g_queue_mode;
	dev->blocksize = g_bs;
	dev->max_sectors = g_max_sectors;
	dev->irqmode = g_irqmode;
	dev->hw_queue_depth = g_hw_queue_depth;
	dev->blocking = g_blocking;
	dev->memory_backed = g_memory_backed;
	dev->discard = g_discard;
	dev->cache_size = g_cache_size;
	dev->mbps = g_mbps;
	dev->use_per_node_hctx = g_use_per_node_hctx;
	dev->zoned = g_zoned;
	dev->zone_size = g_zone_size;
	dev->zone_capacity = g_zone_capacity;
	dev->zone_nr_conv = g_zone_nr_conv;
	dev->zone_max_open = g_zone_max_open;
	dev->zone_max_active = g_zone_max_active;
	dev->virt_boundary = g_virt_boundary;
	dev->no_sched = g_no_sched;
	dev->shared_tags = g_shared_tags;
	dev->shared_tag_bitmap = g_shared_tag_bitmap;
	return dev;
}

static void null_free_dev(struct nullb_device *dev)
{
	if (!dev)
		return;

	null_free_zoned_dev(dev);
	badblocks_exit(&dev->badblocks);
	kfree(dev);
}

static enum hrtimer_restart null_cmd_timer_expired(struct hrtimer *timer)
{
	struct nullb_cmd *cmd = container_of(timer, struct nullb_cmd, timer);

	blk_mq_end_request(blk_mq_rq_from_pdu(cmd), cmd->error);
	return HRTIMER_NORESTART;
}

static void null_cmd_end_timer(struct nullb_cmd *cmd)
{
	ktime_t kt = cmd->nq->dev->completion_nsec;

	hrtimer_start(&cmd->timer, kt, HRTIMER_MODE_REL);
}

static void null_complete_rq(struct request *rq)
{
	struct nullb_cmd *cmd = blk_mq_rq_to_pdu(rq);

	blk_mq_end_request(rq, cmd->error);
}

static struct nullb_page *null_alloc_page(void)
{
	struct nullb_page *t_page;

	t_page = kmalloc(sizeof(struct nullb_page), GFP_NOIO);
	if (!t_page)
		return NULL;

	t_page->page = alloc_pages(GFP_NOIO, 0);
	if (!t_page->page) {
		kfree(t_page);
		return NULL;
	}

	memset(t_page->bitmap, 0, sizeof(t_page->bitmap));
	return t_page;
}

static void null_free_page(struct nullb_page *t_page)
{
	__set_bit(NULLB_PAGE_FREE, t_page->bitmap);
	if (test_bit(NULLB_PAGE_LOCK, t_page->bitmap))
		return;
	__free_page(t_page->page);
	kfree(t_page);
}

static bool null_page_empty(struct nullb_page *page)
{
	int size = MAP_SZ - 2;

	return find_first_bit(page->bitmap, size) == size;
}

static void null_free_sector(struct nullb *nullb, sector_t sector,
	bool is_cache)
{
	unsigned int sector_bit;
	u64 idx;
	struct nullb_page *t_page, *ret;
	struct radix_tree_root *root;

	root = is_cache ? &nullb->dev->cache : &nullb->dev->data;
	idx = sector >> PAGE_SECTORS_SHIFT;
	sector_bit = (sector & SECTOR_MASK);

	t_page = radix_tree_lookup(root, idx);
	if (t_page) {
		__clear_bit(sector_bit, t_page->bitmap);

		if (null_page_empty(t_page)) {
			ret = radix_tree_delete_item(root, idx, t_page);
			WARN_ON(ret != t_page);
			null_free_page(ret);
			if (is_cache)
				nullb->dev->curr_cache -= PAGE_SIZE;
		}
	}
}

static struct nullb_page *null_radix_tree_insert(struct nullb *nullb, u64 idx,
	struct nullb_page *t_page, bool is_cache)
{
	struct radix_tree_root *root;

	root = is_cache ? &nullb->dev->cache : &nullb->dev->data;

	if (radix_tree_insert(root, idx, t_page)) {
		null_free_page(t_page);
		t_page = radix_tree_lookup(root, idx);
		WARN_ON(!t_page || t_page->page->index != idx);
	} else if (is_cache)
		nullb->dev->curr_cache += PAGE_SIZE;

	return t_page;
}

static void null_free_device_storage(struct nullb_device *dev, bool is_cache)
{
	unsigned long pos = 0;
	int nr_pages;
	struct nullb_page *ret, *t_pages[FREE_BATCH];
	struct radix_tree_root *root;

	root = is_cache ? &dev->cache : &dev->data;

	do {
		int i;

		nr_pages = radix_tree_gang_lookup(root,
				(void **)t_pages, pos, FREE_BATCH);

		for (i = 0; i < nr_pages; i++) {
			pos = t_pages[i]->page->index;
			ret = radix_tree_delete_item(root, pos, t_pages[i]);
			WARN_ON(ret != t_pages[i]);
			null_free_page(ret);
		}

		pos++;
	} while (nr_pages == FREE_BATCH);

	if (is_cache)
		dev->curr_cache = 0;
}

static struct nullb_page *__null_lookup_page(struct nullb *nullb,
	sector_t sector, bool for_write, bool is_cache)
{
	unsigned int sector_bit;
	u64 idx;
	struct nullb_page *t_page;
	struct radix_tree_root *root;

	idx = sector >> PAGE_SECTORS_SHIFT;
	sector_bit = (sector & SECTOR_MASK);

	root = is_cache ? &nullb->dev->cache : &nullb->dev->data;
	t_page = radix_tree_lookup(root, idx);
	WARN_ON(t_page && t_page->page->index != idx);

	if (t_page && (for_write || test_bit(sector_bit, t_page->bitmap)))
		return t_page;

	return NULL;
}

static struct nullb_page *null_lookup_page(struct nullb *nullb,
	sector_t sector, bool for_write, bool ignore_cache)
{
	struct nullb_page *page = NULL;

	if (!ignore_cache)
		page = __null_lookup_page(nullb, sector, for_write, true);
	if (page)
		return page;
	return __null_lookup_page(nullb, sector, for_write, false);
}

static struct nullb_page *null_insert_page(struct nullb *nullb,
					   sector_t sector, bool ignore_cache)
	__releases(&nullb->lock)
	__acquires(&nullb->lock)
{
	u64 idx;
	struct nullb_page *t_page;

	t_page = null_lookup_page(nullb, sector, true, ignore_cache);
	if (t_page)
		return t_page;

	spin_unlock_irq(&nullb->lock);

	t_page = null_alloc_page();
	if (!t_page)
		goto out_lock;

	if (radix_tree_preload(GFP_NOIO))
		goto out_freepage;

	spin_lock_irq(&nullb->lock);
	idx = sector >> PAGE_SECTORS_SHIFT;
	t_page->page->index = idx;
	t_page = null_radix_tree_insert(nullb, idx, t_page, !ignore_cache);
	radix_tree_preload_end();

	return t_page;
out_freepage:
	null_free_page(t_page);
out_lock:
	spin_lock_irq(&nullb->lock);
	return null_lookup_page(nullb, sector, true, ignore_cache);
}

static int null_flush_cache_page(struct nullb *nullb, struct nullb_page *c_page)
{
	int i;
	unsigned int offset;
	u64 idx;
	struct nullb_page *t_page, *ret;
	void *dst, *src;

	idx = c_page->page->index;

	t_page = null_insert_page(nullb, idx << PAGE_SECTORS_SHIFT, true);

	__clear_bit(NULLB_PAGE_LOCK, c_page->bitmap);
	if (test_bit(NULLB_PAGE_FREE, c_page->bitmap)) {
		null_free_page(c_page);
		if (t_page && null_page_empty(t_page)) {
			ret = radix_tree_delete_item(&nullb->dev->data,
				idx, t_page);
			null_free_page(t_page);
		}
		return 0;
	}

	if (!t_page)
		return -ENOMEM;

	src = kmap_local_page(c_page->page);
	dst = kmap_local_page(t_page->page);

	for (i = 0; i < PAGE_SECTORS;
			i += (nullb->dev->blocksize >> SECTOR_SHIFT)) {
		if (test_bit(i, c_page->bitmap)) {
			offset = (i << SECTOR_SHIFT);
			memcpy(dst + offset, src + offset,
				nullb->dev->blocksize);
			__set_bit(i, t_page->bitmap);
		}
	}

	kunmap_local(dst);
	kunmap_local(src);

	ret = radix_tree_delete_item(&nullb->dev->cache, idx, c_page);
	null_free_page(ret);
	nullb->dev->curr_cache -= PAGE_SIZE;

	return 0;
}

static int null_make_cache_space(struct nullb *nullb, unsigned long n)
{
	int i, err, nr_pages;
	struct nullb_page *c_pages[FREE_BATCH];
	unsigned long flushed = 0, one_round;

again:
	if ((nullb->dev->cache_size * 1024 * 1024) >
	     nullb->dev->curr_cache + n || nullb->dev->curr_cache == 0)
		return 0;

	nr_pages = radix_tree_gang_lookup(&nullb->dev->cache,
			(void **)c_pages, nullb->cache_flush_pos, FREE_BATCH);
	/*
	 * nullb_flush_cache_page could unlock before using the c_pages. To
	 * avoid race, we don't allow page free
	 */
	for (i = 0; i < nr_pages; i++) {
		nullb->cache_flush_pos = c_pages[i]->page->index;
		/*
		 * We found the page which is being flushed to disk by other
		 * threads
		 */
		if (test_bit(NULLB_PAGE_LOCK, c_pages[i]->bitmap))
			c_pages[i] = NULL;
		else
			__set_bit(NULLB_PAGE_LOCK, c_pages[i]->bitmap);
	}

	one_round = 0;
	for (i = 0; i < nr_pages; i++) {
		if (c_pages[i] == NULL)
			continue;
		err = null_flush_cache_page(nullb, c_pages[i]);
		if (err)
			return err;
		one_round++;
	}
	flushed += one_round << PAGE_SHIFT;

	if (n > flushed) {
		if (nr_pages == 0)
			nullb->cache_flush_pos = 0;
		if (one_round == 0) {
			/* give other threads a chance */
			spin_unlock_irq(&nullb->lock);
			spin_lock_irq(&nullb->lock);
		}
		goto again;
	}
	return 0;
}

static int copy_to_nullb(struct nullb *nullb, struct page *source,
	unsigned int off, sector_t sector, size_t n, bool is_fua)
{
	size_t temp, count = 0;
	unsigned int offset;
	struct nullb_page *t_page;

	while (count < n) {
		temp = min_t(size_t, nullb->dev->blocksize, n - count);

		if (null_cache_active(nullb) && !is_fua)
			null_make_cache_space(nullb, PAGE_SIZE);

		offset = (sector & SECTOR_MASK) << SECTOR_SHIFT;
		t_page = null_insert_page(nullb, sector,
			!null_cache_active(nullb) || is_fua);
		if (!t_page)
			return -ENOSPC;

		memcpy_page(t_page->page, offset, source, off + count, temp);

		__set_bit(sector & SECTOR_MASK, t_page->bitmap);

		if (is_fua)
			null_free_sector(nullb, sector, true);

		count += temp;
		sector += temp >> SECTOR_SHIFT;
	}
	return 0;
}

static int copy_from_nullb(struct nullb *nullb, struct page *dest,
	unsigned int off, sector_t sector, size_t n)
{
	size_t temp, count = 0;
	unsigned int offset;
	struct nullb_page *t_page;

	while (count < n) {
		temp = min_t(size_t, nullb->dev->blocksize, n - count);

		offset = (sector & SECTOR_MASK) << SECTOR_SHIFT;
		t_page = null_lookup_page(nullb, sector, false,
			!null_cache_active(nullb));

		if (t_page)
			memcpy_page(dest, off + count, t_page->page, offset,
				    temp);
		else
			zero_user(dest, off + count, temp);

		count += temp;
		sector += temp >> SECTOR_SHIFT;
	}
	return 0;
}

static void nullb_fill_pattern(struct nullb *nullb, struct page *page,
			       unsigned int len, unsigned int off)
{
	memset_page(page, off, 0xff, len);
}

blk_status_t null_handle_discard(struct nullb_device *dev,
				 sector_t sector, sector_t nr_sectors)
{
	struct nullb *nullb = dev->nullb;
	size_t n = nr_sectors << SECTOR_SHIFT;
	size_t temp;

	spin_lock_irq(&nullb->lock);
	while (n > 0) {
		temp = min_t(size_t, n, dev->blocksize);
		null_free_sector(nullb, sector, false);
		if (null_cache_active(nullb))
			null_free_sector(nullb, sector, true);
		sector += temp >> SECTOR_SHIFT;
		n -= temp;
	}
	spin_unlock_irq(&nullb->lock);

	return BLK_STS_OK;
}

static int null_handle_flush(struct nullb *nullb)
{
	int err;

	if (!null_cache_active(nullb))
		return 0;

	spin_lock_irq(&nullb->lock);
	while (true) {
		err = null_make_cache_space(nullb,
			nullb->dev->cache_size * 1024 * 1024);
		if (err || nullb->dev->curr_cache == 0)
			break;
	}

	WARN_ON(!radix_tree_empty(&nullb->dev->cache));
	spin_unlock_irq(&nullb->lock);
	return err;
}

static int null_transfer(struct nullb *nullb, struct page *page,
	unsigned int len, unsigned int off, bool is_write, sector_t sector,
	bool is_fua)
{
	struct nullb_device *dev = nullb->dev;
	unsigned int valid_len = len;
	int err = 0;

	if (!is_write) {
		if (dev->zoned)
			valid_len = null_zone_valid_read_len(nullb,
				sector, len);

		if (valid_len) {
			err = copy_from_nullb(nullb, page, off,
				sector, valid_len);
			off += valid_len;
			len -= valid_len;
		}

		if (len)
			nullb_fill_pattern(nullb, page, len, off);
		flush_dcache_page(page);
	} else {
		flush_dcache_page(page);
		err = copy_to_nullb(nullb, page, off, sector, len, is_fua);
	}

	return err;
}

static int null_handle_rq(struct nullb_cmd *cmd)
{
	struct request *rq = blk_mq_rq_from_pdu(cmd);
	struct nullb *nullb = cmd->nq->dev->nullb;
	int err;
	unsigned int len;
	sector_t sector = blk_rq_pos(rq);
	struct req_iterator iter;
	struct bio_vec bvec;

	spin_lock_irq(&nullb->lock);
	rq_for_each_segment(bvec, rq, iter) {
		len = bvec.bv_len;
		err = null_transfer(nullb, bvec.bv_page, len, bvec.bv_offset,
				     op_is_write(req_op(rq)), sector,
				     rq->cmd_flags & REQ_FUA);
		if (err) {
			spin_unlock_irq(&nullb->lock);
			return err;
		}
		sector += len >> SECTOR_SHIFT;
	}
	spin_unlock_irq(&nullb->lock);

	return 0;
}

static inline blk_status_t null_handle_throttled(struct nullb_cmd *cmd)
{
	struct nullb_device *dev = cmd->nq->dev;
	struct nullb *nullb = dev->nullb;
	blk_status_t sts = BLK_STS_OK;
	struct request *rq = blk_mq_rq_from_pdu(cmd);

	if (!hrtimer_active(&nullb->bw_timer))
		hrtimer_restart(&nullb->bw_timer);

	if (atomic_long_sub_return(blk_rq_bytes(rq), &nullb->cur_bytes) < 0) {
		blk_mq_stop_hw_queues(nullb->q);
		/* race with timer */
		if (atomic_long_read(&nullb->cur_bytes) > 0)
			blk_mq_start_stopped_hw_queues(nullb->q, true);
		/* requeue request */
		sts = BLK_STS_DEV_RESOURCE;
	}
	return sts;
}

static inline blk_status_t null_handle_badblocks(struct nullb_cmd *cmd,
						 sector_t sector,
						 sector_t nr_sectors)
{
	struct badblocks *bb = &cmd->nq->dev->badblocks;
	sector_t first_bad;
	int bad_sectors;

	if (badblocks_check(bb, sector, nr_sectors, &first_bad, &bad_sectors))
		return BLK_STS_IOERR;

	return BLK_STS_OK;
}

static inline blk_status_t null_handle_memory_backed(struct nullb_cmd *cmd,
						     enum req_op op,
						     sector_t sector,
						     sector_t nr_sectors)
{
	struct nullb_device *dev = cmd->nq->dev;

	if (op == REQ_OP_DISCARD)
		return null_handle_discard(dev, sector, nr_sectors);
	return errno_to_blk_status(null_handle_rq(cmd));

}

static void nullb_zero_read_cmd_buffer(struct nullb_cmd *cmd)
{
	struct request *rq = blk_mq_rq_from_pdu(cmd);
	struct nullb_device *dev = cmd->nq->dev;
	struct bio *bio;

	if (!dev->memory_backed && req_op(rq) == REQ_OP_READ) {
		__rq_for_each_bio(bio, rq)
			zero_fill_bio(bio);
	}
}

static inline void nullb_complete_cmd(struct nullb_cmd *cmd)
{
	struct request *rq = blk_mq_rq_from_pdu(cmd);

	/*
	 * Since root privileges are required to configure the null_blk
	 * driver, it is fine that this driver does not initialize the
	 * data buffers of read commands. Zero-initialize these buffers
	 * anyway if KMSAN is enabled to prevent that KMSAN complains
	 * about null_blk not initializing read data buffers.
	 */
	if (IS_ENABLED(CONFIG_KMSAN))
		nullb_zero_read_cmd_buffer(cmd);

	/* Complete IO by inline, softirq or timer */
	switch (cmd->nq->dev->irqmode) {
	case NULL_IRQ_SOFTIRQ:
		blk_mq_complete_request(rq);
		break;
	case NULL_IRQ_NONE:
		blk_mq_end_request(rq, cmd->error);
		break;
	case NULL_IRQ_TIMER:
		null_cmd_end_timer(cmd);
		break;
	}
}

blk_status_t null_process_cmd(struct nullb_cmd *cmd, enum req_op op,
			      sector_t sector, unsigned int nr_sectors)
{
	struct nullb_device *dev = cmd->nq->dev;
	blk_status_t ret;

	if (dev->badblocks.shift != -1) {
		ret = null_handle_badblocks(cmd, sector, nr_sectors);
		if (ret != BLK_STS_OK)
			return ret;
	}

	if (dev->memory_backed)
		return null_handle_memory_backed(cmd, op, sector, nr_sectors);

	return BLK_STS_OK;
}

static void null_handle_cmd(struct nullb_cmd *cmd, sector_t sector,
			    sector_t nr_sectors, enum req_op op)
{
	struct nullb_device *dev = cmd->nq->dev;
	struct nullb *nullb = dev->nullb;
	blk_status_t sts;

	if (op == REQ_OP_FLUSH) {
		cmd->error = errno_to_blk_status(null_handle_flush(nullb));
		goto out;
	}

	if (dev->zoned)
		sts = null_process_zoned_cmd(cmd, op, sector, nr_sectors);
	else
		sts = null_process_cmd(cmd, op, sector, nr_sectors);

	/* Do not overwrite errors (e.g. timeout errors) */
	if (cmd->error == BLK_STS_OK)
		cmd->error = sts;

out:
	nullb_complete_cmd(cmd);
}

static enum hrtimer_restart nullb_bwtimer_fn(struct hrtimer *timer)
{
	struct nullb *nullb = container_of(timer, struct nullb, bw_timer);
	ktime_t timer_interval = ktime_set(0, TIMER_INTERVAL);
	unsigned int mbps = nullb->dev->mbps;

	if (atomic_long_read(&nullb->cur_bytes) == mb_per_tick(mbps))
		return HRTIMER_NORESTART;

	atomic_long_set(&nullb->cur_bytes, mb_per_tick(mbps));
	blk_mq_start_stopped_hw_queues(nullb->q, true);

	hrtimer_forward_now(&nullb->bw_timer, timer_interval);

	return HRTIMER_RESTART;
}

static void nullb_setup_bwtimer(struct nullb *nullb)
{
	ktime_t timer_interval = ktime_set(0, TIMER_INTERVAL);

	hrtimer_init(&nullb->bw_timer, CLOCK_MONOTONIC, HRTIMER_MODE_REL);
	nullb->bw_timer.function = nullb_bwtimer_fn;
	atomic_long_set(&nullb->cur_bytes, mb_per_tick(nullb->dev->mbps));
	hrtimer_start(&nullb->bw_timer, timer_interval, HRTIMER_MODE_REL);
}

#ifdef CONFIG_BLK_DEV_NULL_BLK_FAULT_INJECTION

static bool should_timeout_request(struct request *rq)
{
	struct nullb_cmd *cmd = blk_mq_rq_to_pdu(rq);
	struct nullb_device *dev = cmd->nq->dev;

	return should_fail(&dev->timeout_config.attr, 1);
}

static bool should_requeue_request(struct request *rq)
{
	struct nullb_cmd *cmd = blk_mq_rq_to_pdu(rq);
	struct nullb_device *dev = cmd->nq->dev;

	return should_fail(&dev->requeue_config.attr, 1);
}

static bool should_init_hctx_fail(struct nullb_device *dev)
{
	return should_fail(&dev->init_hctx_fault_config.attr, 1);
}

#else

static bool should_timeout_request(struct request *rq)
{
	return false;
}

static bool should_requeue_request(struct request *rq)
{
	return false;
}

static bool should_init_hctx_fail(struct nullb_device *dev)
{
	return false;
}

#endif

static void null_map_queues(struct blk_mq_tag_set *set)
{
	struct nullb *nullb = set->driver_data;
	int i, qoff;
	unsigned int submit_queues = g_submit_queues;
	unsigned int poll_queues = g_poll_queues;

	if (nullb) {
		struct nullb_device *dev = nullb->dev;

		/*
		 * Refer nr_hw_queues of the tag set to check if the expected
		 * number of hardware queues are prepared. If block layer failed
		 * to prepare them, use previous numbers of submit queues and
		 * poll queues to map queues.
		 */
		if (set->nr_hw_queues ==
		    dev->submit_queues + dev->poll_queues) {
			submit_queues = dev->submit_queues;
			poll_queues = dev->poll_queues;
		} else if (set->nr_hw_queues ==
			   dev->prev_submit_queues + dev->prev_poll_queues) {
			submit_queues = dev->prev_submit_queues;
			poll_queues = dev->prev_poll_queues;
		} else {
			pr_warn("tag set has unexpected nr_hw_queues: %d\n",
				set->nr_hw_queues);
			WARN_ON_ONCE(true);
			submit_queues = 1;
			poll_queues = 0;
		}
	}

	for (i = 0, qoff = 0; i < set->nr_maps; i++) {
		struct blk_mq_queue_map *map = &set->map[i];

		switch (i) {
		case HCTX_TYPE_DEFAULT:
			map->nr_queues = submit_queues;
			break;
		case HCTX_TYPE_READ:
			map->nr_queues = 0;
			continue;
		case HCTX_TYPE_POLL:
			map->nr_queues = poll_queues;
			break;
		}
		map->queue_offset = qoff;
		qoff += map->nr_queues;
		blk_mq_map_queues(map);
	}
}

static int null_poll(struct blk_mq_hw_ctx *hctx, struct io_comp_batch *iob)
{
	struct nullb_queue *nq = hctx->driver_data;
	LIST_HEAD(list);
	int nr = 0;
	struct request *rq;

	spin_lock(&nq->poll_lock);
	list_splice_init(&nq->poll_list, &list);
	list_for_each_entry(rq, &list, queuelist)
		blk_mq_set_request_complete(rq);
	spin_unlock(&nq->poll_lock);

	while (!list_empty(&list)) {
		struct nullb_cmd *cmd;
		struct request *req;

		req = list_first_entry(&list, struct request, queuelist);
		list_del_init(&req->queuelist);
		cmd = blk_mq_rq_to_pdu(req);
		cmd->error = null_process_cmd(cmd, req_op(req), blk_rq_pos(req),
						blk_rq_sectors(req));
		if (!blk_mq_add_to_batch(req, iob, (__force int) cmd->error,
					blk_mq_end_request_batch))
			blk_mq_end_request(req, cmd->error);
		nr++;
	}

	return nr;
}

static enum blk_eh_timer_return null_timeout_rq(struct request *rq)
{
	struct blk_mq_hw_ctx *hctx = rq->mq_hctx;
	struct nullb_cmd *cmd = blk_mq_rq_to_pdu(rq);

	if (hctx->type == HCTX_TYPE_POLL) {
		struct nullb_queue *nq = hctx->driver_data;

		spin_lock(&nq->poll_lock);
		/* The request may have completed meanwhile. */
		if (blk_mq_request_completed(rq)) {
			spin_unlock(&nq->poll_lock);
			return BLK_EH_DONE;
		}
		list_del_init(&rq->queuelist);
		spin_unlock(&nq->poll_lock);
	}

	pr_info("rq %p timed out\n", rq);

	/*
	 * If the device is marked as blocking (i.e. memory backed or zoned
	 * device), the submission path may be blocked waiting for resources
	 * and cause real timeouts. For these real timeouts, the submission
	 * path will complete the request using blk_mq_complete_request().
	 * Only fake timeouts need to execute blk_mq_complete_request() here.
	 */
	cmd->error = BLK_STS_TIMEOUT;
	if (cmd->fake_timeout || hctx->type == HCTX_TYPE_POLL)
		blk_mq_complete_request(rq);
	return BLK_EH_DONE;
}

static blk_status_t null_queue_rq(struct blk_mq_hw_ctx *hctx,
				  const struct blk_mq_queue_data *bd)
{
	struct request *rq = bd->rq;
	struct nullb_cmd *cmd = blk_mq_rq_to_pdu(rq);
	struct nullb_queue *nq = hctx->driver_data;
	sector_t nr_sectors = blk_rq_sectors(rq);
	sector_t sector = blk_rq_pos(rq);
	const bool is_poll = hctx->type == HCTX_TYPE_POLL;

	might_sleep_if(hctx->flags & BLK_MQ_F_BLOCKING);

	if (!is_poll && nq->dev->irqmode == NULL_IRQ_TIMER) {
		hrtimer_init(&cmd->timer, CLOCK_MONOTONIC, HRTIMER_MODE_REL);
		cmd->timer.function = null_cmd_timer_expired;
	}
	cmd->error = BLK_STS_OK;
	cmd->nq = nq;
	cmd->fake_timeout = should_timeout_request(rq) ||
		blk_should_fake_timeout(rq->q);

	if (should_requeue_request(rq)) {
		/*
		 * Alternate between hitting the core BUSY path, and the
		 * driver driven requeue path
		 */
		nq->requeue_selection++;
		if (nq->requeue_selection & 1)
			return BLK_STS_RESOURCE;
		blk_mq_requeue_request(rq, true);
		return BLK_STS_OK;
	}

	if (test_bit(NULLB_DEV_FL_THROTTLED, &nq->dev->flags)) {
		blk_status_t sts = null_handle_throttled(cmd);

		if (sts != BLK_STS_OK)
			return sts;
	}

	blk_mq_start_request(rq);

	if (is_poll) {
		spin_lock(&nq->poll_lock);
		list_add_tail(&rq->queuelist, &nq->poll_list);
		spin_unlock(&nq->poll_lock);
		return BLK_STS_OK;
	}
	if (cmd->fake_timeout)
		return BLK_STS_OK;

	null_handle_cmd(cmd, sector, nr_sectors, req_op(rq));
	return BLK_STS_OK;
}

static void null_queue_rqs(struct request **rqlist)
{
	struct request *requeue_list = NULL;
	struct request **requeue_lastp = &requeue_list;
	struct blk_mq_queue_data bd = { };
	blk_status_t ret;

	do {
		struct request *rq = rq_list_pop(rqlist);

		bd.rq = rq;
		ret = null_queue_rq(rq->mq_hctx, &bd);
		if (ret != BLK_STS_OK)
			rq_list_add_tail(&requeue_lastp, rq);
	} while (!rq_list_empty(*rqlist));

	*rqlist = requeue_list;
}

static void null_init_queue(struct nullb *nullb, struct nullb_queue *nq)
{
	nq->dev = nullb->dev;
	INIT_LIST_HEAD(&nq->poll_list);
	spin_lock_init(&nq->poll_lock);
}

static int null_init_hctx(struct blk_mq_hw_ctx *hctx, void *driver_data,
			  unsigned int hctx_idx)
{
	struct nullb *nullb = hctx->queue->queuedata;
	struct nullb_queue *nq;

	if (should_init_hctx_fail(nullb->dev))
		return -EFAULT;

	nq = &nullb->queues[hctx_idx];
	hctx->driver_data = nq;
	null_init_queue(nullb, nq);

	return 0;
}

static const struct blk_mq_ops null_mq_ops = {
	.queue_rq       = null_queue_rq,
	.queue_rqs	= null_queue_rqs,
	.complete	= null_complete_rq,
	.timeout	= null_timeout_rq,
	.poll		= null_poll,
	.map_queues	= null_map_queues,
	.init_hctx	= null_init_hctx,
};

static void null_del_dev(struct nullb *nullb)
{
	struct nullb_device *dev;

	if (!nullb)
		return;

	dev = nullb->dev;

	ida_free(&nullb_indexes, nullb->index);

	list_del_init(&nullb->list);

	del_gendisk(nullb->disk);

	if (test_bit(NULLB_DEV_FL_THROTTLED, &nullb->dev->flags)) {
		hrtimer_cancel(&nullb->bw_timer);
		atomic_long_set(&nullb->cur_bytes, LONG_MAX);
		blk_mq_start_stopped_hw_queues(nullb->q, true);
	}

	put_disk(nullb->disk);
	if (nullb->tag_set == &nullb->__tag_set)
		blk_mq_free_tag_set(nullb->tag_set);
	kfree(nullb->queues);
	if (null_cache_active(nullb))
		null_free_device_storage(nullb->dev, true);
	kfree(nullb);
	dev->nullb = NULL;
}

static void null_config_discard(struct nullb *nullb, struct queue_limits *lim)
{
	if (nullb->dev->discard == false)
		return;

	if (!nullb->dev->memory_backed) {
		nullb->dev->discard = false;
		pr_info("discard option is ignored without memory backing\n");
		return;
	}

	if (nullb->dev->zoned) {
		nullb->dev->discard = false;
		pr_info("discard option is ignored in zoned mode\n");
		return;
	}

	lim->max_hw_discard_sectors = UINT_MAX >> 9;
}

static const struct block_device_operations null_ops = {
	.owner		= THIS_MODULE,
	.report_zones	= null_report_zones,
};

static int setup_queues(struct nullb *nullb)
{
	int nqueues = nr_cpu_ids;

	if (g_poll_queues)
		nqueues += g_poll_queues;

	nullb->queues = kcalloc(nqueues, sizeof(struct nullb_queue),
				GFP_KERNEL);
	if (!nullb->queues)
		return -ENOMEM;

	return 0;
}

static int null_init_tag_set(struct blk_mq_tag_set *set, int poll_queues)
{
	set->ops = &null_mq_ops;
	set->cmd_size = sizeof(struct nullb_cmd);
	set->timeout = 5 * HZ;
	set->nr_maps = 1;
	if (poll_queues) {
		set->nr_hw_queues += poll_queues;
		set->nr_maps += 2;
	}
	return blk_mq_alloc_tag_set(set);
}

static int null_init_global_tag_set(void)
{
	int error;
<<<<<<< HEAD

	if (tag_set.ops)
		return 0;

	tag_set.nr_hw_queues = g_submit_queues;
	tag_set.queue_depth = g_hw_queue_depth;
	tag_set.numa_node = g_home_node;
	tag_set.flags = BLK_MQ_F_SHOULD_MERGE;
	if (g_no_sched)
		tag_set.flags |= BLK_MQ_F_NO_SCHED;
	if (g_shared_tag_bitmap)
		tag_set.flags |= BLK_MQ_F_TAG_HCTX_SHARED;
	if (g_blocking)
		tag_set.flags |= BLK_MQ_F_BLOCKING;

=======

	if (tag_set.ops)
		return 0;

	tag_set.nr_hw_queues = g_submit_queues;
	tag_set.queue_depth = g_hw_queue_depth;
	tag_set.numa_node = g_home_node;
	tag_set.flags = BLK_MQ_F_SHOULD_MERGE;
	if (g_no_sched)
		tag_set.flags |= BLK_MQ_F_NO_SCHED;
	if (g_shared_tag_bitmap)
		tag_set.flags |= BLK_MQ_F_TAG_HCTX_SHARED;
	if (g_blocking)
		tag_set.flags |= BLK_MQ_F_BLOCKING;

>>>>>>> 7e0c4332
	error = null_init_tag_set(&tag_set, g_poll_queues);
	if (error)
		tag_set.ops = NULL;
	return error;
}

static int null_setup_tagset(struct nullb *nullb)
{
	if (nullb->dev->shared_tags) {
		nullb->tag_set = &tag_set;
		return null_init_global_tag_set();
	}

	nullb->tag_set = &nullb->__tag_set;
	nullb->tag_set->driver_data = nullb;
	nullb->tag_set->nr_hw_queues = nullb->dev->submit_queues;
	nullb->tag_set->queue_depth = nullb->dev->hw_queue_depth;
	nullb->tag_set->numa_node = nullb->dev->home_node;
	nullb->tag_set->flags = BLK_MQ_F_SHOULD_MERGE;
	if (nullb->dev->no_sched)
		nullb->tag_set->flags |= BLK_MQ_F_NO_SCHED;
	if (nullb->dev->shared_tag_bitmap)
		nullb->tag_set->flags |= BLK_MQ_F_TAG_HCTX_SHARED;
	if (nullb->dev->blocking)
		nullb->tag_set->flags |= BLK_MQ_F_BLOCKING;
	return null_init_tag_set(nullb->tag_set, nullb->dev->poll_queues);
}

static int null_validate_conf(struct nullb_device *dev)
{
	if (dev->queue_mode == NULL_Q_RQ) {
		pr_err("legacy IO path is no longer available\n");
		return -EINVAL;
	}
	if (dev->queue_mode == NULL_Q_BIO) {
		pr_err("BIO-based IO path is no longer available, using blk-mq instead.\n");
		dev->queue_mode = NULL_Q_MQ;
	}

	dev->blocksize = round_down(dev->blocksize, 512);
	dev->blocksize = clamp_t(unsigned int, dev->blocksize, 512, 4096);

	if (dev->use_per_node_hctx) {
		if (dev->submit_queues != nr_online_nodes)
			dev->submit_queues = nr_online_nodes;
	} else if (dev->submit_queues > nr_cpu_ids)
		dev->submit_queues = nr_cpu_ids;
	else if (dev->submit_queues == 0)
		dev->submit_queues = 1;
	dev->prev_submit_queues = dev->submit_queues;

	if (dev->poll_queues > g_poll_queues)
		dev->poll_queues = g_poll_queues;
	dev->prev_poll_queues = dev->poll_queues;
	dev->irqmode = min_t(unsigned int, dev->irqmode, NULL_IRQ_TIMER);

	/* Do memory allocation, so set blocking */
	if (dev->memory_backed)
		dev->blocking = true;
	else /* cache is meaningless */
		dev->cache_size = 0;
	dev->cache_size = min_t(unsigned long, ULONG_MAX / 1024 / 1024,
						dev->cache_size);
	dev->mbps = min_t(unsigned int, 1024 * 40, dev->mbps);

	if (dev->zoned &&
	    (!dev->zone_size || !is_power_of_2(dev->zone_size))) {
		pr_err("zone_size must be power-of-two\n");
		return -EINVAL;
	}

	return 0;
}

#ifdef CONFIG_BLK_DEV_NULL_BLK_FAULT_INJECTION
static bool __null_setup_fault(struct fault_attr *attr, char *str)
{
	if (!str[0])
		return true;

	if (!setup_fault_attr(attr, str))
		return false;

	attr->verbose = 0;
	return true;
}
#endif

static bool null_setup_fault(void)
{
#ifdef CONFIG_BLK_DEV_NULL_BLK_FAULT_INJECTION
	if (!__null_setup_fault(&null_timeout_attr, g_timeout_str))
		return false;
	if (!__null_setup_fault(&null_requeue_attr, g_requeue_str))
		return false;
	if (!__null_setup_fault(&null_init_hctx_attr, g_init_hctx_str))
		return false;
#endif
	return true;
}

static int null_add_dev(struct nullb_device *dev)
{
	struct queue_limits lim = {
		.logical_block_size	= dev->blocksize,
		.physical_block_size	= dev->blocksize,
		.max_hw_sectors		= dev->max_sectors,
	};

	struct nullb *nullb;
	int rv;

	rv = null_validate_conf(dev);
	if (rv)
		return rv;

	nullb = kzalloc_node(sizeof(*nullb), GFP_KERNEL, dev->home_node);
	if (!nullb) {
		rv = -ENOMEM;
		goto out;
	}
	nullb->dev = dev;
	dev->nullb = nullb;

	spin_lock_init(&nullb->lock);

	rv = setup_queues(nullb);
	if (rv)
		goto out_free_nullb;

	rv = null_setup_tagset(nullb);
	if (rv)
		goto out_cleanup_queues;

	if (dev->virt_boundary)
		lim.virt_boundary_mask = PAGE_SIZE - 1;
	null_config_discard(nullb, &lim);
	if (dev->zoned) {
		rv = null_init_zoned_dev(dev, &lim);
		if (rv)
			goto out_cleanup_tags;
	}

	nullb->disk = blk_mq_alloc_disk(nullb->tag_set, &lim, nullb);
	if (IS_ERR(nullb->disk)) {
		rv = PTR_ERR(nullb->disk);
		goto out_cleanup_zone;
	}
	nullb->q = nullb->disk->queue;

	if (dev->mbps) {
		set_bit(NULLB_DEV_FL_THROTTLED, &dev->flags);
		nullb_setup_bwtimer(nullb);
	}

	if (dev->cache_size > 0) {
		set_bit(NULLB_DEV_FL_CACHE, &nullb->dev->flags);
		blk_queue_write_cache(nullb->q, true, true);
	}

	nullb->q->queuedata = nullb;
	blk_queue_flag_set(QUEUE_FLAG_NONROT, nullb->q);

	mutex_lock(&lock);
	rv = ida_alloc(&nullb_indexes, GFP_KERNEL);
	if (rv < 0) {
		mutex_unlock(&lock);
		goto out_cleanup_disk;
	}
	nullb->index = rv;
	dev->index = rv;
	mutex_unlock(&lock);

	if (config_item_name(&dev->group.cg_item)) {
		/* Use configfs dir name as the device name */
		snprintf(nullb->disk_name, sizeof(nullb->disk_name),
			 "%s", config_item_name(&dev->group.cg_item));
	} else {
		sprintf(nullb->disk_name, "nullb%d", nullb->index);
	}

	set_capacity(nullb->disk,
		((sector_t)nullb->dev->size * SZ_1M) >> SECTOR_SHIFT);
	nullb->disk->major = null_major;
	nullb->disk->first_minor = nullb->index;
	nullb->disk->minors = 1;
	nullb->disk->fops = &null_ops;
	nullb->disk->private_data = nullb;
	strscpy_pad(nullb->disk->disk_name, nullb->disk_name, DISK_NAME_LEN);

	if (nullb->dev->zoned) {
		rv = null_register_zoned_dev(nullb);
		if (rv)
			goto out_ida_free;
	}

	rv = add_disk(nullb->disk);
	if (rv)
		goto out_ida_free;

	mutex_lock(&lock);
	list_add_tail(&nullb->list, &nullb_list);
	mutex_unlock(&lock);

	pr_info("disk %s created\n", nullb->disk_name);

	return 0;

out_ida_free:
	ida_free(&nullb_indexes, nullb->index);
out_cleanup_disk:
	put_disk(nullb->disk);
out_cleanup_zone:
	null_free_zoned_dev(dev);
out_cleanup_tags:
	if (nullb->tag_set == &nullb->__tag_set)
		blk_mq_free_tag_set(nullb->tag_set);
out_cleanup_queues:
	kfree(nullb->queues);
out_free_nullb:
	kfree(nullb);
	dev->nullb = NULL;
out:
	return rv;
}

static struct nullb *null_find_dev_by_name(const char *name)
{
	struct nullb *nullb = NULL, *nb;

	mutex_lock(&lock);
	list_for_each_entry(nb, &nullb_list, list) {
		if (strcmp(nb->disk_name, name) == 0) {
			nullb = nb;
			break;
		}
	}
	mutex_unlock(&lock);

	return nullb;
}

static int null_create_dev(void)
{
	struct nullb_device *dev;
	int ret;

	dev = null_alloc_dev();
	if (!dev)
		return -ENOMEM;

	ret = null_add_dev(dev);
	if (ret) {
		null_free_dev(dev);
		return ret;
	}

	return 0;
}

static void null_destroy_dev(struct nullb *nullb)
{
	struct nullb_device *dev = nullb->dev;

	null_del_dev(nullb);
	null_free_device_storage(dev, false);
	null_free_dev(dev);
}

static int __init null_init(void)
{
	int ret = 0;
	unsigned int i;
	struct nullb *nullb;

	if (g_bs > PAGE_SIZE) {
		pr_warn("invalid block size\n");
		pr_warn("defaults block size to %lu\n", PAGE_SIZE);
		g_bs = PAGE_SIZE;
	}

	if (g_home_node != NUMA_NO_NODE && g_home_node >= nr_online_nodes) {
		pr_err("invalid home_node value\n");
		g_home_node = NUMA_NO_NODE;
	}

	if (!null_setup_fault())
		return -EINVAL;

	if (g_queue_mode == NULL_Q_RQ) {
		pr_err("legacy IO path is no longer available\n");
		return -EINVAL;
	}

	if (g_use_per_node_hctx) {
		if (g_submit_queues != nr_online_nodes) {
			pr_warn("submit_queues param is set to %u.\n",
				nr_online_nodes);
			g_submit_queues = nr_online_nodes;
		}
	} else if (g_submit_queues > nr_cpu_ids) {
		g_submit_queues = nr_cpu_ids;
	} else if (g_submit_queues <= 0) {
		g_submit_queues = 1;
	}

	config_group_init(&nullb_subsys.su_group);
	mutex_init(&nullb_subsys.su_mutex);

	ret = configfs_register_subsystem(&nullb_subsys);
	if (ret)
		return ret;

	mutex_init(&lock);

	null_major = register_blkdev(0, "nullb");
	if (null_major < 0) {
		ret = null_major;
		goto err_conf;
	}

	for (i = 0; i < nr_devices; i++) {
		ret = null_create_dev();
		if (ret)
			goto err_dev;
	}

	pr_info("module loaded\n");
	return 0;

err_dev:
	while (!list_empty(&nullb_list)) {
		nullb = list_entry(nullb_list.next, struct nullb, list);
		null_destroy_dev(nullb);
	}
	unregister_blkdev(null_major, "nullb");
err_conf:
	configfs_unregister_subsystem(&nullb_subsys);
	return ret;
}

static void __exit null_exit(void)
{
	struct nullb *nullb;

	configfs_unregister_subsystem(&nullb_subsys);

	unregister_blkdev(null_major, "nullb");

	mutex_lock(&lock);
	while (!list_empty(&nullb_list)) {
		nullb = list_entry(nullb_list.next, struct nullb, list);
		null_destroy_dev(nullb);
	}
	mutex_unlock(&lock);

	if (tag_set.ops)
		blk_mq_free_tag_set(&tag_set);
}

module_init(null_init);
module_exit(null_exit);

MODULE_AUTHOR("Jens Axboe <axboe@kernel.dk>");
MODULE_LICENSE("GPL");<|MERGE_RESOLUTION|>--- conflicted
+++ resolved
@@ -1740,7 +1740,6 @@
 static int null_init_global_tag_set(void)
 {
 	int error;
-<<<<<<< HEAD
 
 	if (tag_set.ops)
 		return 0;
@@ -1756,23 +1755,6 @@
 	if (g_blocking)
 		tag_set.flags |= BLK_MQ_F_BLOCKING;
 
-=======
-
-	if (tag_set.ops)
-		return 0;
-
-	tag_set.nr_hw_queues = g_submit_queues;
-	tag_set.queue_depth = g_hw_queue_depth;
-	tag_set.numa_node = g_home_node;
-	tag_set.flags = BLK_MQ_F_SHOULD_MERGE;
-	if (g_no_sched)
-		tag_set.flags |= BLK_MQ_F_NO_SCHED;
-	if (g_shared_tag_bitmap)
-		tag_set.flags |= BLK_MQ_F_TAG_HCTX_SHARED;
-	if (g_blocking)
-		tag_set.flags |= BLK_MQ_F_BLOCKING;
-
->>>>>>> 7e0c4332
 	error = null_init_tag_set(&tag_set, g_poll_queues);
 	if (error)
 		tag_set.ops = NULL;
