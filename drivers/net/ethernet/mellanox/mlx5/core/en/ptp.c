// SPDX-License-Identifier: GPL-2.0 OR Linux-OpenIB
// Copyright (c) 2020 Mellanox Technologies

#include "en/ptp.h"
#include "en/health.h"
#include "en/txrx.h"
#include "en/params.h"
#include "en/fs_tt_redirect.h"
#include <linux/list.h>
#include <linux/spinlock.h>

struct mlx5e_ptp_fs {
	struct mlx5_flow_handle *l2_rule;
	struct mlx5_flow_handle *udp_v4_rule;
	struct mlx5_flow_handle *udp_v6_rule;
	bool valid;
};

struct mlx5e_ptp_params {
	struct mlx5e_params params;
	struct mlx5e_sq_param txq_sq_param;
	struct mlx5e_rq_param rq_param;
};

struct mlx5e_ptp_port_ts_cqe_tracker {
	u8 metadata_id;
	bool inuse : 1;
	struct list_head entry;
};

struct mlx5e_ptp_port_ts_cqe_list {
	struct mlx5e_ptp_port_ts_cqe_tracker *nodes;
	struct list_head tracker_list_head;
	/* Sync list operations in xmit and napi_poll contexts */
	spinlock_t tracker_list_lock;
};

static inline void
mlx5e_ptp_port_ts_cqe_list_add(struct mlx5e_ptp_port_ts_cqe_list *list, u8 metadata)
{
	struct mlx5e_ptp_port_ts_cqe_tracker *tracker = &list->nodes[metadata];

	WARN_ON_ONCE(tracker->inuse);
	tracker->inuse = true;
	spin_lock_bh(&list->tracker_list_lock);
	list_add_tail(&tracker->entry, &list->tracker_list_head);
	spin_unlock_bh(&list->tracker_list_lock);
}

static void
mlx5e_ptp_port_ts_cqe_list_remove(struct mlx5e_ptp_port_ts_cqe_list *list, u8 metadata)
{
	struct mlx5e_ptp_port_ts_cqe_tracker *tracker = &list->nodes[metadata];

	WARN_ON_ONCE(!tracker->inuse);
	tracker->inuse = false;
	spin_lock_bh(&list->tracker_list_lock);
	list_del(&tracker->entry);
	spin_unlock_bh(&list->tracker_list_lock);
}

void mlx5e_ptpsq_track_metadata(struct mlx5e_ptpsq *ptpsq, u8 metadata)
{
	mlx5e_ptp_port_ts_cqe_list_add(ptpsq->ts_cqe_pending_list, metadata);
}

struct mlx5e_skb_cb_hwtstamp {
	ktime_t cqe_hwtstamp;
	ktime_t port_hwtstamp;
};

void mlx5e_skb_cb_hwtstamp_init(struct sk_buff *skb)
{
	memset(skb->cb, 0, sizeof(struct mlx5e_skb_cb_hwtstamp));
}

static struct mlx5e_skb_cb_hwtstamp *mlx5e_skb_cb_get_hwts(struct sk_buff *skb)
{
	BUILD_BUG_ON(sizeof(struct mlx5e_skb_cb_hwtstamp) > sizeof(skb->cb));
	return (struct mlx5e_skb_cb_hwtstamp *)skb->cb;
}

static void mlx5e_skb_cb_hwtstamp_tx(struct sk_buff *skb,
				     struct mlx5e_ptp_cq_stats *cq_stats)
{
	struct skb_shared_hwtstamps hwts = {};
	ktime_t diff;

	diff = abs(mlx5e_skb_cb_get_hwts(skb)->port_hwtstamp -
		   mlx5e_skb_cb_get_hwts(skb)->cqe_hwtstamp);

	/* Maximal allowed diff is 1 / 128 second */
	if (diff > (NSEC_PER_SEC >> 7)) {
		cq_stats->abort++;
		cq_stats->abort_abs_diff_ns += diff;
		return;
	}

	hwts.hwtstamp = mlx5e_skb_cb_get_hwts(skb)->port_hwtstamp;
	skb_tstamp_tx(skb, &hwts);
}

void mlx5e_skb_cb_hwtstamp_handler(struct sk_buff *skb, int hwtstamp_type,
				   ktime_t hwtstamp,
				   struct mlx5e_ptp_cq_stats *cq_stats)
{
	switch (hwtstamp_type) {
	case (MLX5E_SKB_CB_CQE_HWTSTAMP):
		mlx5e_skb_cb_get_hwts(skb)->cqe_hwtstamp = hwtstamp;
		break;
	case (MLX5E_SKB_CB_PORT_HWTSTAMP):
		mlx5e_skb_cb_get_hwts(skb)->port_hwtstamp = hwtstamp;
		break;
	}

	/* If both CQEs arrive, check and report the port tstamp, and clear skb cb as
	 * skb soon to be released.
	 */
	if (!mlx5e_skb_cb_get_hwts(skb)->cqe_hwtstamp ||
	    !mlx5e_skb_cb_get_hwts(skb)->port_hwtstamp)
		return;

	mlx5e_skb_cb_hwtstamp_tx(skb, cq_stats);
	memset(skb->cb, 0, sizeof(struct mlx5e_skb_cb_hwtstamp));
}

static struct sk_buff *
mlx5e_ptp_metadata_map_lookup(struct mlx5e_ptp_metadata_map *map, u16 metadata)
{
	return map->data[metadata];
}

static struct sk_buff *
mlx5e_ptp_metadata_map_remove(struct mlx5e_ptp_metadata_map *map, u16 metadata)
{
	struct sk_buff *skb;

	skb = map->data[metadata];
	map->data[metadata] = NULL;

	return skb;
}

static bool mlx5e_ptp_metadata_map_unhealthy(struct mlx5e_ptp_metadata_map *map)
{
	/* Considered beginning unhealthy state if size * 15 / 2^4 cannot be reclaimed. */
	return map->undelivered_counter > (map->capacity >> 4) * 15;
}
<<<<<<< HEAD

static void mlx5e_ptpsq_mark_ts_cqes_undelivered(struct mlx5e_ptpsq *ptpsq,
						 ktime_t port_tstamp)
{
	struct mlx5e_ptp_port_ts_cqe_list *cqe_list = ptpsq->ts_cqe_pending_list;
	ktime_t timeout = ns_to_ktime(MLX5E_PTP_TS_CQE_UNDELIVERED_TIMEOUT);
	struct mlx5e_ptp_metadata_map *metadata_map = &ptpsq->metadata_map;
	struct mlx5e_ptp_port_ts_cqe_tracker *pos, *n;

	spin_lock_bh(&cqe_list->tracker_list_lock);
	list_for_each_entry_safe(pos, n, &cqe_list->tracker_list_head, entry) {
		struct sk_buff *skb =
			mlx5e_ptp_metadata_map_lookup(metadata_map, pos->metadata_id);
		ktime_t dma_tstamp = mlx5e_skb_cb_get_hwts(skb)->cqe_hwtstamp;

		if (!dma_tstamp ||
		    ktime_after(ktime_add(dma_tstamp, timeout), port_tstamp))
			break;

=======

static void mlx5e_ptpsq_mark_ts_cqes_undelivered(struct mlx5e_ptpsq *ptpsq,
						 ktime_t port_tstamp)
{
	struct mlx5e_ptp_port_ts_cqe_list *cqe_list = ptpsq->ts_cqe_pending_list;
	ktime_t timeout = ns_to_ktime(MLX5E_PTP_TS_CQE_UNDELIVERED_TIMEOUT);
	struct mlx5e_ptp_metadata_map *metadata_map = &ptpsq->metadata_map;
	struct mlx5e_ptp_port_ts_cqe_tracker *pos, *n;

	spin_lock_bh(&cqe_list->tracker_list_lock);
	list_for_each_entry_safe(pos, n, &cqe_list->tracker_list_head, entry) {
		struct sk_buff *skb =
			mlx5e_ptp_metadata_map_lookup(metadata_map, pos->metadata_id);
		ktime_t dma_tstamp = mlx5e_skb_cb_get_hwts(skb)->cqe_hwtstamp;

		if (!dma_tstamp ||
		    ktime_after(ktime_add(dma_tstamp, timeout), port_tstamp))
			break;

>>>>>>> 0c383648
		metadata_map->undelivered_counter++;
		WARN_ON_ONCE(!pos->inuse);
		pos->inuse = false;
		list_del(&pos->entry);
<<<<<<< HEAD
=======
		ptpsq->cq_stats->lost_cqe++;
>>>>>>> 0c383648
	}
	spin_unlock_bh(&cqe_list->tracker_list_lock);
}

#define PTP_WQE_CTR2IDX(val) ((val) & ptpsq->ts_cqe_ctr_mask)

static void mlx5e_ptp_handle_ts_cqe(struct mlx5e_ptpsq *ptpsq,
				    struct mlx5_cqe64 *cqe,
				    u8 *md_buff,
				    u8 *md_buff_sz,
				    int budget)
{
	struct mlx5e_ptp_port_ts_cqe_list *pending_cqe_list = ptpsq->ts_cqe_pending_list;
	u8 metadata_id = PTP_WQE_CTR2IDX(be16_to_cpu(cqe->wqe_counter));
	bool is_err_cqe = !!MLX5E_RX_ERR_CQE(cqe);
	struct mlx5e_txqsq *sq = &ptpsq->txqsq;
	struct sk_buff *skb;
	ktime_t hwtstamp;

	if (likely(pending_cqe_list->nodes[metadata_id].inuse)) {
		mlx5e_ptp_port_ts_cqe_list_remove(pending_cqe_list, metadata_id);
	} else {
		/* Reclaim space in the unlikely event CQE was delivered after
		 * marking it late.
		 */
		ptpsq->metadata_map.undelivered_counter--;
		ptpsq->cq_stats->late_cqe++;
	}

	skb = mlx5e_ptp_metadata_map_remove(&ptpsq->metadata_map, metadata_id);

	if (unlikely(is_err_cqe)) {
		ptpsq->cq_stats->err_cqe++;
		goto out;
	}

	hwtstamp = mlx5e_cqe_ts_to_ns(sq->ptp_cyc2time, sq->clock, get_cqe_ts(cqe));
	mlx5e_skb_cb_hwtstamp_handler(skb, MLX5E_SKB_CB_PORT_HWTSTAMP,
				      hwtstamp, ptpsq->cq_stats);
	ptpsq->cq_stats->cqe++;

	mlx5e_ptpsq_mark_ts_cqes_undelivered(ptpsq, hwtstamp);
out:
	napi_consume_skb(skb, budget);
	md_buff[(*md_buff_sz)++] = metadata_id;
	if (unlikely(mlx5e_ptp_metadata_map_unhealthy(&ptpsq->metadata_map)) &&
	    !test_and_set_bit(MLX5E_SQ_STATE_RECOVERING, &sq->state))
		queue_work(ptpsq->txqsq.priv->wq, &ptpsq->report_unhealthy_work);
}

static bool mlx5e_ptp_poll_ts_cq(struct mlx5e_cq *cq, int napi_budget)
{
	struct mlx5e_ptpsq *ptpsq = container_of(cq, struct mlx5e_ptpsq, ts_cq);
	int budget = min(napi_budget, MLX5E_TX_CQ_POLL_BUDGET);
	u8 metadata_buff[MLX5E_TX_CQ_POLL_BUDGET];
	u8 metadata_buff_sz = 0;
	struct mlx5_cqwq *cqwq;
	struct mlx5_cqe64 *cqe;
	int work_done = 0;

	cqwq = &cq->wq;

	if (unlikely(!test_bit(MLX5E_SQ_STATE_ENABLED, &ptpsq->txqsq.state)))
		return false;

	cqe = mlx5_cqwq_get_cqe(cqwq);
	if (!cqe)
		return false;

	do {
		mlx5_cqwq_pop(cqwq);

		mlx5e_ptp_handle_ts_cqe(ptpsq, cqe,
					metadata_buff, &metadata_buff_sz, napi_budget);
	} while ((++work_done < budget) && (cqe = mlx5_cqwq_get_cqe(cqwq)));

	mlx5_cqwq_update_db_record(cqwq);

	/* ensure cq space is freed before enabling more cqes */
	wmb();

	while (metadata_buff_sz > 0)
		mlx5e_ptp_metadata_fifo_push(&ptpsq->metadata_freelist,
					     metadata_buff[--metadata_buff_sz]);

	mlx5e_txqsq_wake(&ptpsq->txqsq);

	return work_done == budget;
}

static int mlx5e_ptp_napi_poll(struct napi_struct *napi, int budget)
{
	struct mlx5e_ptp *c = container_of(napi, struct mlx5e_ptp, napi);
	struct mlx5e_ch_stats *ch_stats = c->stats;
	struct mlx5e_rq *rq = &c->rq;
	bool busy = false;
	int work_done = 0;
	int i;

	rcu_read_lock();

	ch_stats->poll++;

	if (test_bit(MLX5E_PTP_STATE_TX, c->state)) {
		for (i = 0; i < c->num_tc; i++) {
			busy |= mlx5e_poll_tx_cq(&c->ptpsq[i].txqsq.cq, budget);
			busy |= mlx5e_ptp_poll_ts_cq(&c->ptpsq[i].ts_cq, budget);
		}
	}
	if (test_bit(MLX5E_PTP_STATE_RX, c->state) && likely(budget)) {
		work_done = mlx5e_poll_rx_cq(&rq->cq, budget);
		busy |= work_done == budget;
		busy |= INDIRECT_CALL_2(rq->post_wqes,
					mlx5e_post_rx_mpwqes,
					mlx5e_post_rx_wqes,
					rq);
	}

	if (busy) {
		work_done = budget;
		goto out;
	}

	if (unlikely(!napi_complete_done(napi, work_done)))
		goto out;

	ch_stats->arm++;

	if (test_bit(MLX5E_PTP_STATE_TX, c->state)) {
		for (i = 0; i < c->num_tc; i++) {
			mlx5e_cq_arm(&c->ptpsq[i].txqsq.cq);
			mlx5e_cq_arm(&c->ptpsq[i].ts_cq);
		}
	}
	if (test_bit(MLX5E_PTP_STATE_RX, c->state))
		mlx5e_cq_arm(&rq->cq);

out:
	rcu_read_unlock();

	return work_done;
}

static int mlx5e_ptp_alloc_txqsq(struct mlx5e_ptp *c, int txq_ix,
				 struct mlx5e_params *params,
				 struct mlx5e_sq_param *param,
				 struct mlx5e_txqsq *sq, int tc,
				 struct mlx5e_ptpsq *ptpsq)
{
	void *sqc_wq               = MLX5_ADDR_OF(sqc, param->sqc, wq);
	struct mlx5_core_dev *mdev = c->mdev;
	struct mlx5_wq_cyc *wq = &sq->wq;
	int err;
	int node;

	sq->pdev      = c->pdev;
	sq->clock     = &mdev->clock;
	sq->mkey_be   = c->mkey_be;
	sq->netdev    = c->netdev;
	sq->priv      = c->priv;
	sq->mdev      = mdev;
	sq->ch_ix     = MLX5E_PTP_CHANNEL_IX;
	sq->txq_ix    = txq_ix;
	sq->uar_map   = mdev->mlx5e_res.hw_objs.bfreg.map;
	sq->min_inline_mode = params->tx_min_inline_mode;
	sq->hw_mtu    = MLX5E_SW2HW_MTU(params, params->sw_mtu);
	sq->stats     = &c->priv->ptp_stats.sq[tc];
	sq->ptpsq     = ptpsq;
	INIT_WORK(&sq->recover_work, mlx5e_tx_err_cqe_work);
	if (!MLX5_CAP_ETH(mdev, wqe_vlan_insert))
		set_bit(MLX5E_SQ_STATE_VLAN_NEED_L2_INLINE, &sq->state);
	sq->stop_room = param->stop_room;
	sq->ptp_cyc2time = mlx5_sq_ts_translator(mdev);

	node = dev_to_node(mlx5_core_dma_dev(mdev));

	param->wq.db_numa_node = node;
	err = mlx5_wq_cyc_create(mdev, &param->wq, sqc_wq, wq, &sq->wq_ctrl);
	if (err)
		return err;
	wq->db    = &wq->db[MLX5_SND_DBR];

	err = mlx5e_alloc_txqsq_db(sq, node);
	if (err)
		goto err_sq_wq_destroy;

	return 0;

err_sq_wq_destroy:
	mlx5_wq_destroy(&sq->wq_ctrl);

	return err;
}

static void mlx5e_ptp_destroy_sq(struct mlx5_core_dev *mdev, u32 sqn)
{
	mlx5_core_destroy_sq(mdev, sqn);
}

static int mlx5e_ptp_alloc_traffic_db(struct mlx5e_ptpsq *ptpsq, int numa)
{
	struct mlx5e_ptp_metadata_fifo *metadata_freelist = &ptpsq->metadata_freelist;
	struct mlx5e_ptp_metadata_map *metadata_map = &ptpsq->metadata_map;
	struct mlx5e_ptp_port_ts_cqe_list *cqe_list;
	int db_sz;
	int md;

	cqe_list = kvzalloc_node(sizeof(*ptpsq->ts_cqe_pending_list), GFP_KERNEL, numa);
	if (!cqe_list)
		return -ENOMEM;
	ptpsq->ts_cqe_pending_list = cqe_list;

	db_sz = min_t(u32, mlx5_wq_cyc_get_size(&ptpsq->txqsq.wq),
		      1 << MLX5_CAP_GEN_2(ptpsq->txqsq.mdev,
					  ts_cqe_metadata_size2wqe_counter));
	ptpsq->ts_cqe_ctr_mask = db_sz - 1;

	cqe_list->nodes = kvzalloc_node(array_size(db_sz, sizeof(*cqe_list->nodes)),
					GFP_KERNEL, numa);
	if (!cqe_list->nodes)
		goto free_cqe_list;
	INIT_LIST_HEAD(&cqe_list->tracker_list_head);
	spin_lock_init(&cqe_list->tracker_list_lock);

	metadata_freelist->data =
		kvzalloc_node(array_size(db_sz, sizeof(*metadata_freelist->data)),
			      GFP_KERNEL, numa);
	if (!metadata_freelist->data)
		goto free_cqe_list_nodes;
	metadata_freelist->mask = ptpsq->ts_cqe_ctr_mask;

	for (md = 0; md < db_sz; ++md) {
		cqe_list->nodes[md].metadata_id = md;
		metadata_freelist->data[md] = md;
	}
	metadata_freelist->pc = db_sz;

	metadata_map->data =
		kvzalloc_node(array_size(db_sz, sizeof(*metadata_map->data)),
			      GFP_KERNEL, numa);
	if (!metadata_map->data)
		goto free_metadata_freelist;
	metadata_map->capacity = db_sz;

	return 0;

free_metadata_freelist:
	kvfree(metadata_freelist->data);
free_cqe_list_nodes:
	kvfree(cqe_list->nodes);
free_cqe_list:
	kvfree(cqe_list);
	return -ENOMEM;
}

static void mlx5e_ptp_drain_metadata_map(struct mlx5e_ptp_metadata_map *map)
{
	int idx;

	for (idx = 0; idx < map->capacity; ++idx) {
		struct sk_buff *skb = map->data[idx];

		dev_kfree_skb_any(skb);
	}
}

static void mlx5e_ptp_free_traffic_db(struct mlx5e_ptpsq *ptpsq)
{
	mlx5e_ptp_drain_metadata_map(&ptpsq->metadata_map);
	kvfree(ptpsq->metadata_map.data);
	kvfree(ptpsq->metadata_freelist.data);
	kvfree(ptpsq->ts_cqe_pending_list->nodes);
	kvfree(ptpsq->ts_cqe_pending_list);
}

static void mlx5e_ptpsq_unhealthy_work(struct work_struct *work)
{
	struct mlx5e_ptpsq *ptpsq =
		container_of(work, struct mlx5e_ptpsq, report_unhealthy_work);

	mlx5e_reporter_tx_ptpsq_unhealthy(ptpsq);
}

static int mlx5e_ptp_open_txqsq(struct mlx5e_ptp *c, u32 tisn,
				int txq_ix, struct mlx5e_ptp_params *cparams,
				int tc, struct mlx5e_ptpsq *ptpsq)
{
	struct mlx5e_sq_param *sqp = &cparams->txq_sq_param;
	struct mlx5e_txqsq *txqsq = &ptpsq->txqsq;
	struct mlx5e_create_sq_param csp = {};
	int err;

	err = mlx5e_ptp_alloc_txqsq(c, txq_ix, &cparams->params, sqp,
				    txqsq, tc, ptpsq);
	if (err)
		return err;

	csp.tisn            = tisn;
	csp.tis_lst_sz      = 1;
	csp.cqn             = txqsq->cq.mcq.cqn;
	csp.wq_ctrl         = &txqsq->wq_ctrl;
	csp.min_inline_mode = txqsq->min_inline_mode;
	csp.ts_cqe_to_dest_cqn = ptpsq->ts_cq.mcq.cqn;

	err = mlx5e_create_sq_rdy(c->mdev, sqp, &csp, 0, &txqsq->sqn);
	if (err)
		goto err_free_txqsq;

	err = mlx5e_ptp_alloc_traffic_db(ptpsq, dev_to_node(mlx5_core_dma_dev(c->mdev)));
	if (err)
		goto err_free_txqsq;

	INIT_WORK(&ptpsq->report_unhealthy_work, mlx5e_ptpsq_unhealthy_work);

	return 0;

err_free_txqsq:
	mlx5e_free_txqsq(txqsq);

	return err;
}

static void mlx5e_ptp_close_txqsq(struct mlx5e_ptpsq *ptpsq)
{
	struct mlx5e_txqsq *sq = &ptpsq->txqsq;
	struct mlx5_core_dev *mdev = sq->mdev;

	if (current_work() != &ptpsq->report_unhealthy_work)
		cancel_work_sync(&ptpsq->report_unhealthy_work);
	mlx5e_ptp_free_traffic_db(ptpsq);
	cancel_work_sync(&sq->recover_work);
	mlx5e_ptp_destroy_sq(mdev, sq->sqn);
	mlx5e_free_txqsq_descs(sq);
	mlx5e_free_txqsq(sq);
}

static int mlx5e_ptp_open_txqsqs(struct mlx5e_ptp *c,
				 struct mlx5e_ptp_params *cparams)
{
	struct mlx5e_params *params = &cparams->params;
	u8 num_tc = mlx5e_get_dcb_num_tc(params);
	int ix_base;
	int err;
	int tc;

	ix_base = num_tc * params->num_channels;

	for (tc = 0; tc < num_tc; tc++) {
		int txq_ix = ix_base + tc;
		u32 tisn;

		tisn = mlx5e_profile_get_tisn(c->mdev, c->priv, c->priv->profile,
					      c->lag_port, tc);
		err = mlx5e_ptp_open_txqsq(c, tisn, txq_ix, cparams, tc, &c->ptpsq[tc]);
		if (err)
			goto close_txqsq;
	}

	return 0;

close_txqsq:
	for (--tc; tc >= 0; tc--)
		mlx5e_ptp_close_txqsq(&c->ptpsq[tc]);

	return err;
}

static void mlx5e_ptp_close_txqsqs(struct mlx5e_ptp *c)
{
	int tc;

	for (tc = 0; tc < c->num_tc; tc++)
		mlx5e_ptp_close_txqsq(&c->ptpsq[tc]);
}

static int mlx5e_ptp_open_tx_cqs(struct mlx5e_ptp *c,
				 struct mlx5e_ptp_params *cparams)
{
	struct mlx5e_params *params = &cparams->params;
	struct mlx5e_create_cq_param ccp = {};
	struct dim_cq_moder ptp_moder = {};
	struct mlx5e_cq_param *cq_param;
	u8 num_tc;
	int err;
	int tc;

	num_tc = mlx5e_get_dcb_num_tc(params);

	ccp.netdev   = c->netdev;
	ccp.wq       = c->priv->wq;
	ccp.node     = dev_to_node(mlx5_core_dma_dev(c->mdev));
	ccp.ch_stats = c->stats;
	ccp.napi     = &c->napi;
	ccp.ix       = MLX5E_PTP_CHANNEL_IX;

	cq_param = &cparams->txq_sq_param.cqp;

	for (tc = 0; tc < num_tc; tc++) {
		struct mlx5e_cq *cq = &c->ptpsq[tc].txqsq.cq;

		err = mlx5e_open_cq(c->mdev, ptp_moder, cq_param, &ccp, cq);
		if (err)
			goto out_err_txqsq_cq;
	}

	for (tc = 0; tc < num_tc; tc++) {
		struct mlx5e_cq *cq = &c->ptpsq[tc].ts_cq;
		struct mlx5e_ptpsq *ptpsq = &c->ptpsq[tc];

		err = mlx5e_open_cq(c->mdev, ptp_moder, cq_param, &ccp, cq);
		if (err)
			goto out_err_ts_cq;

		ptpsq->cq_stats = &c->priv->ptp_stats.cq[tc];
	}

	return 0;

out_err_ts_cq:
	for (--tc; tc >= 0; tc--)
		mlx5e_close_cq(&c->ptpsq[tc].ts_cq);
	tc = num_tc;
out_err_txqsq_cq:
	for (--tc; tc >= 0; tc--)
		mlx5e_close_cq(&c->ptpsq[tc].txqsq.cq);

	return err;
}

static int mlx5e_ptp_open_rx_cq(struct mlx5e_ptp *c,
				struct mlx5e_ptp_params *cparams)
{
	struct mlx5e_create_cq_param ccp = {};
	struct dim_cq_moder ptp_moder = {};
	struct mlx5e_cq_param *cq_param;
	struct mlx5e_cq *cq = &c->rq.cq;

	ccp.netdev   = c->netdev;
	ccp.wq       = c->priv->wq;
	ccp.node     = dev_to_node(mlx5_core_dma_dev(c->mdev));
	ccp.ch_stats = c->stats;
	ccp.napi     = &c->napi;
	ccp.ix       = MLX5E_PTP_CHANNEL_IX;

	cq_param = &cparams->rq_param.cqp;

	return mlx5e_open_cq(c->mdev, ptp_moder, cq_param, &ccp, cq);
}

static void mlx5e_ptp_close_tx_cqs(struct mlx5e_ptp *c)
{
	int tc;

	for (tc = 0; tc < c->num_tc; tc++)
		mlx5e_close_cq(&c->ptpsq[tc].ts_cq);

	for (tc = 0; tc < c->num_tc; tc++)
		mlx5e_close_cq(&c->ptpsq[tc].txqsq.cq);
}

static void mlx5e_ptp_build_sq_param(struct mlx5_core_dev *mdev,
				     struct mlx5e_params *params,
				     struct mlx5e_sq_param *param)
{
	void *sqc = param->sqc;
	void *wq;

	mlx5e_build_sq_param_common(mdev, param);

	wq = MLX5_ADDR_OF(sqc, sqc, wq);
	MLX5_SET(wq, wq, log_wq_sz, params->log_sq_size);
	param->stop_room = mlx5e_stop_room_for_max_wqe(mdev);
	mlx5e_build_tx_cq_param(mdev, params, &param->cqp);
}

static void mlx5e_ptp_build_rq_param(struct mlx5_core_dev *mdev,
				     struct net_device *netdev,
				     struct mlx5e_ptp_params *ptp_params)
{
	struct mlx5e_rq_param *rq_params = &ptp_params->rq_param;
	struct mlx5e_params *params = &ptp_params->params;

	params->rq_wq_type = MLX5_WQ_TYPE_CYCLIC;
	mlx5e_init_rq_type_params(mdev, params);
	params->sw_mtu = netdev->max_mtu;
	mlx5e_build_rq_param(mdev, params, NULL, rq_params);
}

static void mlx5e_ptp_build_params(struct mlx5e_ptp *c,
				   struct mlx5e_ptp_params *cparams,
				   struct mlx5e_params *orig)
{
	struct mlx5e_params *params = &cparams->params;

	params->tx_min_inline_mode = orig->tx_min_inline_mode;
	params->num_channels = orig->num_channels;
	params->hard_mtu = orig->hard_mtu;
	params->sw_mtu = orig->sw_mtu;
	params->mqprio = orig->mqprio;

	/* SQ */
	if (test_bit(MLX5E_PTP_STATE_TX, c->state)) {
		params->log_sq_size =
			min(MLX5_CAP_GEN_2(c->mdev, ts_cqe_metadata_size2wqe_counter),
			    MLX5E_PTP_MAX_LOG_SQ_SIZE);
		params->log_sq_size = min(params->log_sq_size, orig->log_sq_size);
		mlx5e_ptp_build_sq_param(c->mdev, params, &cparams->txq_sq_param);
	}
	/* RQ */
	if (test_bit(MLX5E_PTP_STATE_RX, c->state)) {
		params->vlan_strip_disable = orig->vlan_strip_disable;
		mlx5e_ptp_build_rq_param(c->mdev, c->netdev, cparams);
	}
}

static int mlx5e_init_ptp_rq(struct mlx5e_ptp *c, struct mlx5e_params *params,
			     struct mlx5e_rq *rq)
{
	struct mlx5_core_dev *mdev = c->mdev;
	struct mlx5e_priv *priv = c->priv;
	int err;

	rq->wq_type      = params->rq_wq_type;
	rq->pdev         = c->pdev;
	rq->netdev       = priv->netdev;
	rq->priv         = priv;
	rq->clock        = &mdev->clock;
	rq->tstamp       = &priv->tstamp;
	rq->mdev         = mdev;
	rq->hw_mtu       = MLX5E_SW2HW_MTU(params, params->sw_mtu);
	rq->stats        = &c->priv->ptp_stats.rq;
	rq->ix           = MLX5E_PTP_CHANNEL_IX;
	rq->ptp_cyc2time = mlx5_rq_ts_translator(mdev);
	err = mlx5e_rq_set_handlers(rq, params, false);
	if (err)
		return err;

	return xdp_rxq_info_reg(&rq->xdp_rxq, rq->netdev, rq->ix, 0);
}

static int mlx5e_ptp_open_rq(struct mlx5e_ptp *c, struct mlx5e_params *params,
			     struct mlx5e_rq_param *rq_param)
{
	int node = dev_to_node(c->mdev->device);
	int err, sd_ix;
	u16 q_counter;

	err = mlx5e_init_ptp_rq(c, params, &c->rq);
	if (err)
		return err;

	sd_ix = mlx5_sd_ch_ix_get_dev_ix(c->mdev, MLX5E_PTP_CHANNEL_IX);
	q_counter = c->priv->q_counter[sd_ix];
	return mlx5e_open_rq(params, rq_param, NULL, node, q_counter, &c->rq);
}

static int mlx5e_ptp_open_queues(struct mlx5e_ptp *c,
				 struct mlx5e_ptp_params *cparams)
{
	int err;

	if (test_bit(MLX5E_PTP_STATE_TX, c->state)) {
		err = mlx5e_ptp_open_tx_cqs(c, cparams);
		if (err)
			return err;

		err = mlx5e_ptp_open_txqsqs(c, cparams);
		if (err)
			goto close_tx_cqs;
	}
	if (test_bit(MLX5E_PTP_STATE_RX, c->state)) {
		err = mlx5e_ptp_open_rx_cq(c, cparams);
		if (err)
			goto close_txqsq;

		err = mlx5e_ptp_open_rq(c, &cparams->params, &cparams->rq_param);
		if (err)
			goto close_rx_cq;
	}
	return 0;

close_rx_cq:
	if (test_bit(MLX5E_PTP_STATE_RX, c->state))
		mlx5e_close_cq(&c->rq.cq);
close_txqsq:
	if (test_bit(MLX5E_PTP_STATE_TX, c->state))
		mlx5e_ptp_close_txqsqs(c);
close_tx_cqs:
	if (test_bit(MLX5E_PTP_STATE_TX, c->state))
		mlx5e_ptp_close_tx_cqs(c);

	return err;
}

static void mlx5e_ptp_close_queues(struct mlx5e_ptp *c)
{
	if (test_bit(MLX5E_PTP_STATE_RX, c->state)) {
		mlx5e_close_rq(&c->rq);
		mlx5e_close_cq(&c->rq.cq);
	}
	if (test_bit(MLX5E_PTP_STATE_TX, c->state)) {
		mlx5e_ptp_close_txqsqs(c);
		mlx5e_ptp_close_tx_cqs(c);
	}
}

static int mlx5e_ptp_set_state(struct mlx5e_ptp *c, struct mlx5e_params *params)
{
	if (MLX5E_GET_PFLAG(params, MLX5E_PFLAG_TX_PORT_TS))
		__set_bit(MLX5E_PTP_STATE_TX, c->state);

	if (params->ptp_rx)
		__set_bit(MLX5E_PTP_STATE_RX, c->state);

	return bitmap_empty(c->state, MLX5E_PTP_STATE_NUM_STATES) ? -EINVAL : 0;
}

static void mlx5e_ptp_rx_unset_fs(struct mlx5e_flow_steering *fs)
{
	struct mlx5e_ptp_fs *ptp_fs = mlx5e_fs_get_ptp(fs);

	if (!ptp_fs->valid)
		return;

	mlx5e_fs_tt_redirect_del_rule(ptp_fs->l2_rule);
	mlx5e_fs_tt_redirect_any_destroy(fs);

	mlx5e_fs_tt_redirect_del_rule(ptp_fs->udp_v6_rule);
	mlx5e_fs_tt_redirect_del_rule(ptp_fs->udp_v4_rule);
	mlx5e_fs_tt_redirect_udp_destroy(fs);
	ptp_fs->valid = false;
}

static int mlx5e_ptp_rx_set_fs(struct mlx5e_priv *priv)
{
	u32 tirn = mlx5e_rx_res_get_tirn_ptp(priv->rx_res);
	struct mlx5e_flow_steering *fs = priv->fs;
	struct mlx5_flow_handle *rule;
	struct mlx5e_ptp_fs *ptp_fs;
	int err;

	ptp_fs = mlx5e_fs_get_ptp(fs);
	if (ptp_fs->valid)
		return 0;

	err = mlx5e_fs_tt_redirect_udp_create(fs);
	if (err)
		goto out_free;

	rule = mlx5e_fs_tt_redirect_udp_add_rule(fs, MLX5_TT_IPV4_UDP,
						 tirn, PTP_EV_PORT);
	if (IS_ERR(rule)) {
		err = PTR_ERR(rule);
		goto out_destroy_fs_udp;
	}
	ptp_fs->udp_v4_rule = rule;

	rule = mlx5e_fs_tt_redirect_udp_add_rule(fs, MLX5_TT_IPV6_UDP,
						 tirn, PTP_EV_PORT);
	if (IS_ERR(rule)) {
		err = PTR_ERR(rule);
		goto out_destroy_udp_v4_rule;
	}
	ptp_fs->udp_v6_rule = rule;

	err = mlx5e_fs_tt_redirect_any_create(fs);
	if (err)
		goto out_destroy_udp_v6_rule;

	rule = mlx5e_fs_tt_redirect_any_add_rule(fs, tirn, ETH_P_1588);
	if (IS_ERR(rule)) {
		err = PTR_ERR(rule);
		goto out_destroy_fs_any;
	}
	ptp_fs->l2_rule = rule;
	ptp_fs->valid = true;

	return 0;

out_destroy_fs_any:
	mlx5e_fs_tt_redirect_any_destroy(fs);
out_destroy_udp_v6_rule:
	mlx5e_fs_tt_redirect_del_rule(ptp_fs->udp_v6_rule);
out_destroy_udp_v4_rule:
	mlx5e_fs_tt_redirect_del_rule(ptp_fs->udp_v4_rule);
out_destroy_fs_udp:
	mlx5e_fs_tt_redirect_udp_destroy(fs);
out_free:
	return err;
}

int mlx5e_ptp_open(struct mlx5e_priv *priv, struct mlx5e_params *params,
		   u8 lag_port, struct mlx5e_ptp **cp)
{
	struct net_device *netdev = priv->netdev;
	struct mlx5_core_dev *mdev = priv->mdev;
	struct mlx5e_ptp_params *cparams;
	struct mlx5e_ptp *c;
	int err;


	c = kvzalloc_node(sizeof(*c), GFP_KERNEL, dev_to_node(mlx5_core_dma_dev(mdev)));
	cparams = kvzalloc(sizeof(*cparams), GFP_KERNEL);
	if (!c || !cparams) {
		err = -ENOMEM;
		goto err_free;
	}

	c->priv     = priv;
	c->mdev     = priv->mdev;
	c->tstamp   = &priv->tstamp;
	c->pdev     = mlx5_core_dma_dev(priv->mdev);
	c->netdev   = priv->netdev;
	c->mkey_be  = cpu_to_be32(priv->mdev->mlx5e_res.hw_objs.mkey);
	c->num_tc   = mlx5e_get_dcb_num_tc(params);
	c->stats    = &priv->ptp_stats.ch;
	c->lag_port = lag_port;

	err = mlx5e_ptp_set_state(c, params);
	if (err)
		goto err_free;

	netif_napi_add(netdev, &c->napi, mlx5e_ptp_napi_poll);

	mlx5e_ptp_build_params(c, cparams, params);

	err = mlx5e_ptp_open_queues(c, cparams);
	if (unlikely(err))
		goto err_napi_del;

	if (test_bit(MLX5E_PTP_STATE_RX, c->state))
		priv->rx_ptp_opened = true;

	*cp = c;

	kvfree(cparams);

	return 0;

err_napi_del:
	netif_napi_del(&c->napi);
err_free:
	kvfree(cparams);
	kvfree(c);
	return err;
}

void mlx5e_ptp_close(struct mlx5e_ptp *c)
{
	mlx5e_ptp_close_queues(c);
	netif_napi_del(&c->napi);

	kvfree(c);
}

void mlx5e_ptp_activate_channel(struct mlx5e_ptp *c)
{
	int tc;

	napi_enable(&c->napi);

	if (test_bit(MLX5E_PTP_STATE_TX, c->state)) {
		for (tc = 0; tc < c->num_tc; tc++)
			mlx5e_activate_txqsq(&c->ptpsq[tc].txqsq);
	}
	if (test_bit(MLX5E_PTP_STATE_RX, c->state)) {
		mlx5e_ptp_rx_set_fs(c->priv);
		mlx5e_activate_rq(&c->rq);
		netif_queue_set_napi(c->netdev, c->rq.ix, NETDEV_QUEUE_TYPE_RX, &c->napi);
	}
	mlx5e_trigger_napi_sched(&c->napi);
}

void mlx5e_ptp_deactivate_channel(struct mlx5e_ptp *c)
{
	int tc;

	if (test_bit(MLX5E_PTP_STATE_RX, c->state)) {
		netif_queue_set_napi(c->netdev, c->rq.ix, NETDEV_QUEUE_TYPE_RX, NULL);
		mlx5e_deactivate_rq(&c->rq);
	}

	if (test_bit(MLX5E_PTP_STATE_TX, c->state)) {
		for (tc = 0; tc < c->num_tc; tc++)
			mlx5e_deactivate_txqsq(&c->ptpsq[tc].txqsq);
	}

	napi_disable(&c->napi);
}

int mlx5e_ptp_get_rqn(struct mlx5e_ptp *c, u32 *rqn)
{
	if (!c || !test_bit(MLX5E_PTP_STATE_RX, c->state))
		return -EINVAL;

	*rqn = c->rq.rqn;
	return 0;
}

int mlx5e_ptp_alloc_rx_fs(struct mlx5e_flow_steering *fs,
			  const struct mlx5e_profile *profile)
{
	struct mlx5e_ptp_fs *ptp_fs;

	if (!mlx5e_profile_feature_cap(profile, PTP_RX))
		return 0;

	ptp_fs = kzalloc(sizeof(*ptp_fs), GFP_KERNEL);
	if (!ptp_fs)
		return -ENOMEM;
	mlx5e_fs_set_ptp(fs, ptp_fs);

	return 0;
}

void mlx5e_ptp_free_rx_fs(struct mlx5e_flow_steering *fs,
			  const struct mlx5e_profile *profile)
{
	struct mlx5e_ptp_fs *ptp_fs = mlx5e_fs_get_ptp(fs);

	if (!mlx5e_profile_feature_cap(profile, PTP_RX))
		return;

	mlx5e_ptp_rx_unset_fs(fs);
	kfree(ptp_fs);
}

int mlx5e_ptp_rx_manage_fs(struct mlx5e_priv *priv, bool set)
{
	struct mlx5e_ptp *c = priv->channels.ptp;

	if (!mlx5e_profile_feature_cap(priv->profile, PTP_RX))
		return 0;

	if (!test_bit(MLX5E_STATE_OPENED, &priv->state))
		return 0;

	if (set) {
		if (!c || !test_bit(MLX5E_PTP_STATE_RX, c->state)) {
			netdev_WARN_ONCE(priv->netdev, "Don't try to add PTP RX-FS rules");
			return -EINVAL;
		}
		return mlx5e_ptp_rx_set_fs(priv);
	}
	/* set == false */
	if (c && test_bit(MLX5E_PTP_STATE_RX, c->state)) {
		netdev_WARN_ONCE(priv->netdev, "Don't try to remove PTP RX-FS rules");
		return -EINVAL;
	}
	mlx5e_ptp_rx_unset_fs(priv->fs);
	return 0;
}<|MERGE_RESOLUTION|>--- conflicted
+++ resolved
@@ -146,7 +146,6 @@
 	/* Considered beginning unhealthy state if size * 15 / 2^4 cannot be reclaimed. */
 	return map->undelivered_counter > (map->capacity >> 4) * 15;
 }
-<<<<<<< HEAD
 
 static void mlx5e_ptpsq_mark_ts_cqes_undelivered(struct mlx5e_ptpsq *ptpsq,
 						 ktime_t port_tstamp)
@@ -166,35 +165,11 @@
 		    ktime_after(ktime_add(dma_tstamp, timeout), port_tstamp))
 			break;
 
-=======
-
-static void mlx5e_ptpsq_mark_ts_cqes_undelivered(struct mlx5e_ptpsq *ptpsq,
-						 ktime_t port_tstamp)
-{
-	struct mlx5e_ptp_port_ts_cqe_list *cqe_list = ptpsq->ts_cqe_pending_list;
-	ktime_t timeout = ns_to_ktime(MLX5E_PTP_TS_CQE_UNDELIVERED_TIMEOUT);
-	struct mlx5e_ptp_metadata_map *metadata_map = &ptpsq->metadata_map;
-	struct mlx5e_ptp_port_ts_cqe_tracker *pos, *n;
-
-	spin_lock_bh(&cqe_list->tracker_list_lock);
-	list_for_each_entry_safe(pos, n, &cqe_list->tracker_list_head, entry) {
-		struct sk_buff *skb =
-			mlx5e_ptp_metadata_map_lookup(metadata_map, pos->metadata_id);
-		ktime_t dma_tstamp = mlx5e_skb_cb_get_hwts(skb)->cqe_hwtstamp;
-
-		if (!dma_tstamp ||
-		    ktime_after(ktime_add(dma_tstamp, timeout), port_tstamp))
-			break;
-
->>>>>>> 0c383648
 		metadata_map->undelivered_counter++;
 		WARN_ON_ONCE(!pos->inuse);
 		pos->inuse = false;
 		list_del(&pos->entry);
-<<<<<<< HEAD
-=======
 		ptpsq->cq_stats->lost_cqe++;
->>>>>>> 0c383648
 	}
 	spin_unlock_bh(&cqe_list->tracker_list_lock);
 }
