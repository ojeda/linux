--- conflicted
+++ resolved
@@ -1842,8 +1842,6 @@
 
 	return mlxsw_core_port_devlink_port_get(mlxsw_sp->core,
 						mlxsw_sp_port->local_port);
-<<<<<<< HEAD
-=======
 }
 
 static int mlxsw_sp_port_hwtstamp_set(struct mlxsw_sp_port *mlxsw_sp_port,
@@ -1881,7 +1879,6 @@
 		return -EFAULT;
 
 	return 0;
->>>>>>> 4ff96fb5
 }
 
 static inline void mlxsw_sp_port_ptp_clear(struct mlxsw_sp_port *mlxsw_sp_port)
@@ -1921,10 +1918,7 @@
 	.ndo_vlan_rx_kill_vid	= mlxsw_sp_port_kill_vid,
 	.ndo_set_features	= mlxsw_sp_set_features,
 	.ndo_get_devlink_port	= mlxsw_sp_port_get_devlink_port,
-<<<<<<< HEAD
-=======
 	.ndo_do_ioctl		= mlxsw_sp_port_ioctl,
->>>>>>> 4ff96fb5
 };
 
 static void mlxsw_sp_port_get_drvinfo(struct net_device *dev,
@@ -4559,12 +4553,8 @@
 	u32 seed;
 	int err;
 
-<<<<<<< HEAD
-	seed = jhash(mlxsw_sp->base_mac, sizeof(mlxsw_sp->base_mac), 0);
-=======
 	seed = jhash(mlxsw_sp->base_mac, sizeof(mlxsw_sp->base_mac),
 		     MLXSW_SP_LAG_SEED_INIT);
->>>>>>> 4ff96fb5
 	mlxsw_reg_slcr_pack(slcr_pl, MLXSW_REG_SLCR_LAG_HASH_SMAC |
 				     MLXSW_REG_SLCR_LAG_HASH_DMAC |
 				     MLXSW_REG_SLCR_LAG_HASH_ETHERTYPE |
