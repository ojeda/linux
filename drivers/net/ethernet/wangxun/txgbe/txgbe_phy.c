--- conflicted
+++ resolved
@@ -573,13 +573,8 @@
 	char clk_name[32];
 	struct clk *clk;
 
-<<<<<<< HEAD
-	snprintf(clk_name, sizeof(clk_name), "i2c_dw.%d",
-		 pci_dev_id(pdev));
-=======
 	snprintf(clk_name, sizeof(clk_name), "%s.%d",
 		 TXGBE_I2C_CLK_DEV_NAME, pci_dev_id(pdev));
->>>>>>> 7e0c4332
 
 	clk = clk_register_fixed_rate(NULL, clk_name, NULL, 0, 156250000);
 	if (IS_ERR(clk))
