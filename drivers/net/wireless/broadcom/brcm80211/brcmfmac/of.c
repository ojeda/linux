--- conflicted
+++ resolved
@@ -87,11 +87,7 @@
 
 	/* Set board-type to the first string of the machine compatible prop */
 	root = of_find_node_by_path("/");
-<<<<<<< HEAD
-	if (root) {
-=======
 	if (root && !settings->board_type) {
->>>>>>> 7365df19
 		char *board_type;
 		const char *tmp;
 
