--- conflicted
+++ resolved
@@ -25,437 +25,6 @@
 	return skb->priority;
 }
 
-<<<<<<< HEAD
-static long _rtl92de_translate_todbm(struct ieee80211_hw *hw,
-				     u8 signal_strength_index)
-{
-	long signal_power;
-
-	signal_power = (long)((signal_strength_index + 1) >> 1);
-	signal_power -= 95;
-	return signal_power;
-}
-
-static void _rtl92de_query_rxphystatus(struct ieee80211_hw *hw,
-				       struct rtl_stats *pstats,
-				       struct rx_desc_92d *pdesc,
-				       struct rx_fwinfo_92d *p_drvinfo,
-				       bool packet_match_bssid,
-				       bool packet_toself,
-				       bool packet_beacon)
-{
-	struct rtl_priv *rtlpriv = rtl_priv(hw);
-	struct rtl_phy *rtlphy = &(rtlpriv->phy);
-	struct rtl_ps_ctl *ppsc = rtl_psc(rtlpriv);
-	struct phy_sts_cck_8192d *cck_buf;
-	s8 rx_pwr_all, rx_pwr[4];
-	u8 rf_rx_num = 0, evm, pwdb_all;
-	u8 i, max_spatial_stream;
-	u32 rssi, total_rssi = 0;
-	bool is_cck_rate;
-
-	is_cck_rate = RX_HAL_IS_CCK_RATE(pdesc->rxmcs);
-	pstats->packet_matchbssid = packet_match_bssid;
-	pstats->packet_toself = packet_toself;
-	pstats->packet_beacon = packet_beacon;
-	pstats->is_cck = is_cck_rate;
-	pstats->rx_mimo_sig_qual[0] = -1;
-	pstats->rx_mimo_sig_qual[1] = -1;
-
-	if (is_cck_rate) {
-		u8 report, cck_highpwr;
-		cck_buf = (struct phy_sts_cck_8192d *)p_drvinfo;
-		if (ppsc->rfpwr_state == ERFON)
-			cck_highpwr = rtlphy->cck_high_power;
-		else
-			cck_highpwr = false;
-		if (!cck_highpwr) {
-			u8 cck_agc_rpt = cck_buf->cck_agc_rpt;
-			report = cck_buf->cck_agc_rpt & 0xc0;
-			report = report >> 6;
-			switch (report) {
-			case 0x3:
-				rx_pwr_all = -46 - (cck_agc_rpt & 0x3e);
-				break;
-			case 0x2:
-				rx_pwr_all = -26 - (cck_agc_rpt & 0x3e);
-				break;
-			case 0x1:
-				rx_pwr_all = -12 - (cck_agc_rpt & 0x3e);
-				break;
-			case 0x0:
-				rx_pwr_all = 16 - (cck_agc_rpt & 0x3e);
-				break;
-			}
-		} else {
-			u8 cck_agc_rpt = cck_buf->cck_agc_rpt;
-			report = p_drvinfo->cfosho[0] & 0x60;
-			report = report >> 5;
-			switch (report) {
-			case 0x3:
-				rx_pwr_all = -46 - ((cck_agc_rpt & 0x1f) << 1);
-				break;
-			case 0x2:
-				rx_pwr_all = -26 - ((cck_agc_rpt & 0x1f) << 1);
-				break;
-			case 0x1:
-				rx_pwr_all = -12 - ((cck_agc_rpt & 0x1f) << 1);
-				break;
-			case 0x0:
-				rx_pwr_all = 16 - ((cck_agc_rpt & 0x1f) << 1);
-				break;
-			}
-		}
-		pwdb_all = rtl_query_rxpwrpercentage(rx_pwr_all);
-		/* CCK gain is smaller than OFDM/MCS gain,  */
-		/* so we add gain diff by experiences, the val is 6 */
-		pwdb_all += 6;
-		if (pwdb_all > 100)
-			pwdb_all = 100;
-		/* modify the offset to make the same gain index with OFDM. */
-		if (pwdb_all > 34 && pwdb_all <= 42)
-			pwdb_all -= 2;
-		else if (pwdb_all > 26 && pwdb_all <= 34)
-			pwdb_all -= 6;
-		else if (pwdb_all > 14 && pwdb_all <= 26)
-			pwdb_all -= 8;
-		else if (pwdb_all > 4 && pwdb_all <= 14)
-			pwdb_all -= 4;
-		pstats->rx_pwdb_all = pwdb_all;
-		pstats->recvsignalpower = rx_pwr_all;
-		if (packet_match_bssid) {
-			u8 sq;
-			if (pstats->rx_pwdb_all > 40) {
-				sq = 100;
-			} else {
-				sq = cck_buf->sq_rpt;
-				if (sq > 64)
-					sq = 0;
-				else if (sq < 20)
-					sq = 100;
-				else
-					sq = ((64 - sq) * 100) / 44;
-			}
-			pstats->signalquality = sq;
-			pstats->rx_mimo_sig_qual[0] = sq;
-			pstats->rx_mimo_sig_qual[1] = -1;
-		}
-	} else {
-		rtlpriv->dm.rfpath_rxenable[0] = true;
-		rtlpriv->dm.rfpath_rxenable[1] = true;
-		for (i = RF90_PATH_A; i < RF6052_MAX_PATH; i++) {
-			if (rtlpriv->dm.rfpath_rxenable[i])
-				rf_rx_num++;
-			rx_pwr[i] = ((p_drvinfo->gain_trsw[i] & 0x3f) * 2)
-				    - 110;
-			rssi = rtl_query_rxpwrpercentage(rx_pwr[i]);
-			total_rssi += rssi;
-			rtlpriv->stats.rx_snr_db[i] =
-					 (long)(p_drvinfo->rxsnr[i] / 2);
-			if (packet_match_bssid)
-				pstats->rx_mimo_signalstrength[i] = (u8) rssi;
-		}
-		rx_pwr_all = ((p_drvinfo->pwdb_all >> 1) & 0x7f) - 106;
-		pwdb_all = rtl_query_rxpwrpercentage(rx_pwr_all);
-		pstats->rx_pwdb_all = pwdb_all;
-		pstats->rxpower = rx_pwr_all;
-		pstats->recvsignalpower = rx_pwr_all;
-		if (pdesc->rxht && pdesc->rxmcs >= DESC_RATEMCS8 &&
-		    pdesc->rxmcs <= DESC_RATEMCS15)
-			max_spatial_stream = 2;
-		else
-			max_spatial_stream = 1;
-		for (i = 0; i < max_spatial_stream; i++) {
-			evm = rtl_evm_db_to_percentage(p_drvinfo->rxevm[i]);
-			if (packet_match_bssid) {
-				if (i == 0)
-					pstats->signalquality =
-						 (u8)(evm & 0xff);
-				pstats->rx_mimo_sig_qual[i] =
-						 (u8)(evm & 0xff);
-			}
-		}
-	}
-	if (is_cck_rate)
-		pstats->signalstrength = (u8)(rtl_signal_scale_mapping(hw,
-				pwdb_all));
-	else if (rf_rx_num != 0)
-		pstats->signalstrength = (u8)(rtl_signal_scale_mapping(hw,
-				total_rssi /= rf_rx_num));
-}
-
-static void rtl92d_loop_over_paths(struct ieee80211_hw *hw,
-				   struct rtl_stats *pstats)
-{
-	struct rtl_priv *rtlpriv = rtl_priv(hw);
-	struct rtl_phy *rtlphy = &(rtlpriv->phy);
-	u8 rfpath;
-
-	for (rfpath = RF90_PATH_A; rfpath < rtlphy->num_total_rfpath;
-	     rfpath++) {
-		if (rtlpriv->stats.rx_rssi_percentage[rfpath] == 0) {
-			rtlpriv->stats.rx_rssi_percentage[rfpath] =
-			    pstats->rx_mimo_signalstrength[rfpath];
-
-		}
-		if (pstats->rx_mimo_signalstrength[rfpath] >
-		    rtlpriv->stats.rx_rssi_percentage[rfpath]) {
-			rtlpriv->stats.rx_rssi_percentage[rfpath] =
-			    ((rtlpriv->stats.rx_rssi_percentage[rfpath] *
-			      (RX_SMOOTH_FACTOR - 1)) +
-			     (pstats->rx_mimo_signalstrength[rfpath])) /
-			    (RX_SMOOTH_FACTOR);
-			rtlpriv->stats.rx_rssi_percentage[rfpath] =
-			    rtlpriv->stats.rx_rssi_percentage[rfpath] + 1;
-		} else {
-			rtlpriv->stats.rx_rssi_percentage[rfpath] =
-			    ((rtlpriv->stats.rx_rssi_percentage[rfpath] *
-			      (RX_SMOOTH_FACTOR - 1)) +
-			     (pstats->rx_mimo_signalstrength[rfpath])) /
-			    (RX_SMOOTH_FACTOR);
-		}
-	}
-}
-
-static void _rtl92de_process_ui_rssi(struct ieee80211_hw *hw,
-				     struct rtl_stats *pstats)
-{
-	struct rtl_priv *rtlpriv = rtl_priv(hw);
-	u32 last_rssi, tmpval;
-
-	if (pstats->packet_toself || pstats->packet_beacon) {
-		rtlpriv->stats.rssi_calculate_cnt++;
-		if (rtlpriv->stats.ui_rssi.total_num++ >=
-		    PHY_RSSI_SLID_WIN_MAX) {
-			rtlpriv->stats.ui_rssi.total_num =
-						 PHY_RSSI_SLID_WIN_MAX;
-			last_rssi = rtlpriv->stats.ui_rssi.elements[
-				rtlpriv->stats.ui_rssi.index];
-			rtlpriv->stats.ui_rssi.total_val -= last_rssi;
-		}
-		rtlpriv->stats.ui_rssi.total_val += pstats->signalstrength;
-		rtlpriv->stats.ui_rssi.elements
-			[rtlpriv->stats.ui_rssi.index++] =
-			pstats->signalstrength;
-		if (rtlpriv->stats.ui_rssi.index >= PHY_RSSI_SLID_WIN_MAX)
-			rtlpriv->stats.ui_rssi.index = 0;
-		tmpval = rtlpriv->stats.ui_rssi.total_val /
-			rtlpriv->stats.ui_rssi.total_num;
-		rtlpriv->stats.signal_strength = _rtl92de_translate_todbm(hw,
-			(u8) tmpval);
-		pstats->rssi = rtlpriv->stats.signal_strength;
-	}
-	if (!pstats->is_cck && pstats->packet_toself)
-		rtl92d_loop_over_paths(hw, pstats);
-}
-
-static void _rtl92de_update_rxsignalstatistics(struct ieee80211_hw *hw,
-					       struct rtl_stats *pstats)
-{
-	struct rtl_priv *rtlpriv = rtl_priv(hw);
-	int weighting = 0;
-
-	if (rtlpriv->stats.recv_signal_power == 0)
-		rtlpriv->stats.recv_signal_power = pstats->recvsignalpower;
-	if (pstats->recvsignalpower > rtlpriv->stats.recv_signal_power)
-		weighting = 5;
-	else if (pstats->recvsignalpower < rtlpriv->stats.recv_signal_power)
-		weighting = (-5);
-	rtlpriv->stats.recv_signal_power = (rtlpriv->stats.recv_signal_power *
-		5 + pstats->recvsignalpower + weighting) / 6;
-}
-
-static void _rtl92de_process_pwdb(struct ieee80211_hw *hw,
-				  struct rtl_stats *pstats)
-{
-	struct rtl_priv *rtlpriv = rtl_priv(hw);
-	struct rtl_mac *mac = rtl_mac(rtl_priv(hw));
-	long undec_sm_pwdb;
-
-	if (mac->opmode == NL80211_IFTYPE_ADHOC	||
-		mac->opmode == NL80211_IFTYPE_AP)
-		return;
-	else
-		undec_sm_pwdb = rtlpriv->dm.undec_sm_pwdb;
-
-	if (pstats->packet_toself || pstats->packet_beacon) {
-		if (undec_sm_pwdb < 0)
-			undec_sm_pwdb = pstats->rx_pwdb_all;
-		if (pstats->rx_pwdb_all > (u32) undec_sm_pwdb) {
-			undec_sm_pwdb = (((undec_sm_pwdb) *
-			      (RX_SMOOTH_FACTOR - 1)) +
-			      (pstats->rx_pwdb_all)) / (RX_SMOOTH_FACTOR);
-			undec_sm_pwdb = undec_sm_pwdb + 1;
-		} else {
-			undec_sm_pwdb = (((undec_sm_pwdb) *
-			      (RX_SMOOTH_FACTOR - 1)) +
-			      (pstats->rx_pwdb_all)) / (RX_SMOOTH_FACTOR);
-		}
-		rtlpriv->dm.undec_sm_pwdb = undec_sm_pwdb;
-		_rtl92de_update_rxsignalstatistics(hw, pstats);
-	}
-}
-
-static void rtl92d_loop_over_streams(struct ieee80211_hw *hw,
-				     struct rtl_stats *pstats)
-{
-	struct rtl_priv *rtlpriv = rtl_priv(hw);
-	int stream;
-
-	for (stream = 0; stream < 2; stream++) {
-		if (pstats->rx_mimo_sig_qual[stream] != -1) {
-			if (rtlpriv->stats.rx_evm_percentage[stream] == 0) {
-				rtlpriv->stats.rx_evm_percentage[stream] =
-				    pstats->rx_mimo_sig_qual[stream];
-			}
-			rtlpriv->stats.rx_evm_percentage[stream] =
-			    ((rtlpriv->stats.rx_evm_percentage[stream]
-			      * (RX_SMOOTH_FACTOR - 1)) +
-			     (pstats->rx_mimo_sig_qual[stream] * 1)) /
-			    (RX_SMOOTH_FACTOR);
-		}
-	}
-}
-
-static void _rtl92de_process_ui_link_quality(struct ieee80211_hw *hw,
-					     struct rtl_stats *pstats)
-{
-	struct rtl_priv *rtlpriv = rtl_priv(hw);
-	u32 last_evm, tmpval;
-
-	if (pstats->signalquality == 0)
-		return;
-	if (pstats->packet_toself || pstats->packet_beacon) {
-		if (rtlpriv->stats.ui_link_quality.total_num++ >=
-		    PHY_LINKQUALITY_SLID_WIN_MAX) {
-			rtlpriv->stats.ui_link_quality.total_num =
-			    PHY_LINKQUALITY_SLID_WIN_MAX;
-			last_evm = rtlpriv->stats.ui_link_quality.elements[
-				rtlpriv->stats.ui_link_quality.index];
-			rtlpriv->stats.ui_link_quality.total_val -= last_evm;
-		}
-		rtlpriv->stats.ui_link_quality.total_val +=
-						 pstats->signalquality;
-		rtlpriv->stats.ui_link_quality.elements[
-			rtlpriv->stats.ui_link_quality.index++] =
-						 pstats->signalquality;
-		if (rtlpriv->stats.ui_link_quality.index >=
-		    PHY_LINKQUALITY_SLID_WIN_MAX)
-			rtlpriv->stats.ui_link_quality.index = 0;
-		tmpval = rtlpriv->stats.ui_link_quality.total_val /
-		    rtlpriv->stats.ui_link_quality.total_num;
-		rtlpriv->stats.signal_quality = tmpval;
-		rtlpriv->stats.last_sigstrength_inpercent = tmpval;
-		rtl92d_loop_over_streams(hw, pstats);
-	}
-}
-
-static void _rtl92de_process_phyinfo(struct ieee80211_hw *hw,
-				     u8 *buffer,
-				     struct rtl_stats *pcurrent_stats)
-{
-
-	if (!pcurrent_stats->packet_matchbssid &&
-	    !pcurrent_stats->packet_beacon)
-		return;
-
-	_rtl92de_process_ui_rssi(hw, pcurrent_stats);
-	_rtl92de_process_pwdb(hw, pcurrent_stats);
-	_rtl92de_process_ui_link_quality(hw, pcurrent_stats);
-}
-
-static void _rtl92de_translate_rx_signal_stuff(struct ieee80211_hw *hw,
-					       struct sk_buff *skb,
-					       struct rtl_stats *pstats,
-					       struct rx_desc_92d *pdesc,
-					       struct rx_fwinfo_92d *p_drvinfo)
-{
-	struct rtl_mac *mac = rtl_mac(rtl_priv(hw));
-	struct rtl_efuse *rtlefuse = rtl_efuse(rtl_priv(hw));
-	struct ieee80211_hdr *hdr;
-	u8 *tmp_buf;
-	u8 *praddr;
-	u16 type, cfc;
-	__le16 fc;
-	bool packet_matchbssid, packet_toself, packet_beacon = false;
-
-	tmp_buf = skb->data + pstats->rx_drvinfo_size + pstats->rx_bufshift;
-	hdr = (struct ieee80211_hdr *)tmp_buf;
-	fc = hdr->frame_control;
-	cfc = le16_to_cpu(fc);
-	type = WLAN_FC_GET_TYPE(fc);
-	praddr = hdr->addr1;
-	packet_matchbssid = ((IEEE80211_FTYPE_CTL != type) &&
-	     ether_addr_equal(mac->bssid,
-			      (cfc & IEEE80211_FCTL_TODS) ? hdr->addr1 :
-			      (cfc & IEEE80211_FCTL_FROMDS) ? hdr->addr2 :
-			      hdr->addr3) &&
-	     (!pstats->hwerror) && (!pstats->crc) && (!pstats->icv));
-	packet_toself = packet_matchbssid &&
-			ether_addr_equal(praddr, rtlefuse->dev_addr);
-	if (ieee80211_is_beacon(fc))
-		packet_beacon = true;
-	_rtl92de_query_rxphystatus(hw, pstats, pdesc, p_drvinfo,
-				   packet_matchbssid, packet_toself,
-				   packet_beacon);
-	_rtl92de_process_phyinfo(hw, tmp_buf, pstats);
-}
-
-bool rtl92de_rx_query_desc(struct ieee80211_hw *hw,	struct rtl_stats *stats,
-		struct ieee80211_rx_status *rx_status,
-		u8 *pdesc8, struct sk_buff *skb)
-{
-	__le32 *pdesc = (__le32 *)pdesc8;
-	struct rx_fwinfo_92d *p_drvinfo;
-	u32 phystatus = get_rx_desc_physt(pdesc);
-
-	stats->length = (u16)get_rx_desc_pkt_len(pdesc);
-	stats->rx_drvinfo_size = (u8)get_rx_desc_drv_info_size(pdesc) *
-				 RX_DRV_INFO_SIZE_UNIT;
-	stats->rx_bufshift = (u8)(get_rx_desc_shift(pdesc) & 0x03);
-	stats->icv = (u16)get_rx_desc_icv(pdesc);
-	stats->crc = (u16)get_rx_desc_crc32(pdesc);
-	stats->hwerror = (stats->crc | stats->icv);
-	stats->decrypted = !get_rx_desc_swdec(pdesc);
-	stats->rate = (u8)get_rx_desc_rxmcs(pdesc);
-	stats->shortpreamble = (u16)get_rx_desc_splcp(pdesc);
-	stats->isampdu = (bool)(get_rx_desc_paggr(pdesc) == 1);
-	stats->isfirst_ampdu = (bool)((get_rx_desc_paggr(pdesc) == 1) &&
-				      (get_rx_desc_faggr(pdesc) == 1));
-	stats->timestamp_low = get_rx_desc_tsfl(pdesc);
-	stats->rx_is40mhzpacket = (bool)get_rx_desc_bw(pdesc);
-	stats->is_ht = (bool)get_rx_desc_rxht(pdesc);
-	rx_status->freq = hw->conf.chandef.chan->center_freq;
-	rx_status->band = hw->conf.chandef.chan->band;
-	if (get_rx_desc_crc32(pdesc))
-		rx_status->flag |= RX_FLAG_FAILED_FCS_CRC;
-	if (!get_rx_desc_swdec(pdesc))
-		rx_status->flag |= RX_FLAG_DECRYPTED;
-	if (get_rx_desc_bw(pdesc))
-		rx_status->bw = RATE_INFO_BW_40;
-	if (get_rx_desc_rxht(pdesc))
-		rx_status->encoding = RX_ENC_HT;
-	rx_status->flag |= RX_FLAG_MACTIME_START;
-	if (stats->decrypted)
-		rx_status->flag |= RX_FLAG_DECRYPTED;
-	rx_status->rate_idx = rtlwifi_rate_mapping(hw, stats->is_ht,
-						   false, stats->rate);
-	rx_status->mactime = get_rx_desc_tsfl(pdesc);
-	if (phystatus) {
-		p_drvinfo = (struct rx_fwinfo_92d *)(skb->data +
-						     stats->rx_bufshift);
-		_rtl92de_translate_rx_signal_stuff(hw,
-						   skb, stats,
-						   (struct rx_desc_92d *)pdesc,
-						   p_drvinfo);
-	}
-	/*rx_status->qual = stats->signal; */
-	rx_status->signal = stats->recvsignalpower + 10;
-	return true;
-}
-
-=======
->>>>>>> 0c383648
 static void _rtl92de_insert_emcontent(struct rtl_tcb_desc *ptcb_desc,
 				      u8 *virtualaddress8)
 {
