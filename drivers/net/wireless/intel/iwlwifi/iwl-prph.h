/* SPDX-License-Identifier: GPL-2.0 OR BSD-3-Clause */
/*
 * Copyright (C) 2005-2014, 2018-2022 Intel Corporation
 * Copyright (C) 2013-2015 Intel Mobile Communications GmbH
 * Copyright (C) 2016 Intel Deutschland GmbH
 */
#ifndef	__iwl_prph_h__
#define __iwl_prph_h__
#include <linux/bitfield.h>

/*
 * Registers in this file are internal, not PCI bus memory mapped.
 * Driver accesses these via HBUS_TARG_PRPH_* registers.
 */
#define PRPH_BASE	(0x00000)
#define PRPH_END	(0xFFFFF)

/* APMG (power management) constants */
#define APMG_BASE			(PRPH_BASE + 0x3000)
#define APMG_CLK_CTRL_REG		(APMG_BASE + 0x0000)
#define APMG_CLK_EN_REG			(APMG_BASE + 0x0004)
#define APMG_CLK_DIS_REG		(APMG_BASE + 0x0008)
#define APMG_PS_CTRL_REG		(APMG_BASE + 0x000c)
#define APMG_PCIDEV_STT_REG		(APMG_BASE + 0x0010)
#define APMG_RFKILL_REG			(APMG_BASE + 0x0014)
#define APMG_RTC_INT_STT_REG		(APMG_BASE + 0x001c)
#define APMG_RTC_INT_MSK_REG		(APMG_BASE + 0x0020)
#define APMG_DIGITAL_SVR_REG		(APMG_BASE + 0x0058)
#define APMG_ANALOG_SVR_REG		(APMG_BASE + 0x006C)

#define APMS_CLK_VAL_MRB_FUNC_MODE	(0x00000001)
#define APMG_CLK_VAL_DMA_CLK_RQT	(0x00000200)
#define APMG_CLK_VAL_BSM_CLK_RQT	(0x00000800)

#define APMG_PS_CTRL_EARLY_PWR_OFF_RESET_DIS	(0x00400000)
#define APMG_PS_CTRL_VAL_RESET_REQ		(0x04000000)
#define APMG_PS_CTRL_MSK_PWR_SRC		(0x03000000)
#define APMG_PS_CTRL_VAL_PWR_SRC_VMAIN		(0x00000000)
#define APMG_PS_CTRL_VAL_PWR_SRC_VAUX		(0x02000000)
#define APMG_SVR_VOLTAGE_CONFIG_BIT_MSK	(0x000001E0) /* bit 8:5 */
#define APMG_SVR_DIGITAL_VOLTAGE_1_32		(0x00000060)

#define APMG_PCIDEV_STT_VAL_PERSIST_DIS	(0x00000200)
#define APMG_PCIDEV_STT_VAL_L1_ACT_DIS	(0x00000800)
#define APMG_PCIDEV_STT_VAL_WAKE_ME	(0x00004000)

#define APMG_RTC_INT_STT_RFKILL		(0x10000000)

/* Device system time */
#define DEVICE_SYSTEM_TIME_REG 0xA0206C

/* Device NMI register and value for 8000 family and lower hw's */
#define DEVICE_SET_NMI_REG 0x00a01c30
#define DEVICE_SET_NMI_VAL_DRV BIT(7)
/* Device NMI register and value for 9000 family and above hw's */
#define UREG_NIC_SET_NMI_DRIVER 0x00a05c10
#define UREG_NIC_SET_NMI_DRIVER_NMI_FROM_DRIVER BIT(24)
#define UREG_NIC_SET_NMI_DRIVER_RESET_HANDSHAKE (BIT(24) | BIT(25))

/* Shared registers (0x0..0x3ff, via target indirect or periphery */
#define SHR_BASE	0x00a10000

/* Shared GP1 register */
#define SHR_APMG_GP1_REG		0x01dc
#define SHR_APMG_GP1_REG_PRPH		(SHR_BASE + SHR_APMG_GP1_REG)
#define SHR_APMG_GP1_WF_XTAL_LP_EN	0x00000004
#define SHR_APMG_GP1_CHICKEN_BIT_SELECT	0x80000000

/* Shared DL_CFG register */
#define SHR_APMG_DL_CFG_REG			0x01c4
#define SHR_APMG_DL_CFG_REG_PRPH		(SHR_BASE + SHR_APMG_DL_CFG_REG)
#define SHR_APMG_DL_CFG_RTCS_CLK_SELECTOR_MSK	0x000000c0
#define SHR_APMG_DL_CFG_RTCS_CLK_INTERNAL_XTAL	0x00000080
#define SHR_APMG_DL_CFG_DL_CLOCK_POWER_UP	0x00000100

/* Shared APMG_XTAL_CFG register */
#define SHR_APMG_XTAL_CFG_REG		0x1c0
#define SHR_APMG_XTAL_CFG_XTAL_ON_REQ	0x80000000

/*
 * Device reset for family 8000
 * write to bit 24 in order to reset the CPU
*/
#define RELEASE_CPU_RESET		(0x300C)
#define RELEASE_CPU_RESET_BIT		BIT(24)

/*****************************************************************************
 *                        7000/3000 series SHR DTS addresses                 *
 *****************************************************************************/

#define SHR_MISC_WFM_DTS_EN	(0x00a10024)
#define DTSC_CFG_MODE		(0x00a10604)
#define DTSC_VREF_AVG		(0x00a10648)
#define DTSC_VREF5_AVG		(0x00a1064c)
#define DTSC_CFG_MODE_PERIODIC	(0x2)
#define DTSC_PTAT_AVG		(0x00a10650)


/**
 * Tx Scheduler
 *
 * The Tx Scheduler selects the next frame to be transmitted, choosing TFDs
 * (Transmit Frame Descriptors) from up to 16 circular Tx queues resident in
 * host DRAM.  It steers each frame's Tx command (which contains the frame
 * data) into one of up to 7 prioritized Tx DMA FIFO channels within the
 * device.  A queue maps to only one (selectable by driver) Tx DMA channel,
 * but one DMA channel may take input from several queues.
 *
 * Tx DMA FIFOs have dedicated purposes.
 *
 * For 5000 series and up, they are used differently
 * (cf. iwl5000_default_queue_to_tx_fifo in iwl-5000.c):
 *
 * 0 -- EDCA BK (background) frames, lowest priority
 * 1 -- EDCA BE (best effort) frames, normal priority
 * 2 -- EDCA VI (video) frames, higher priority
 * 3 -- EDCA VO (voice) and management frames, highest priority
 * 4 -- unused
 * 5 -- unused
 * 6 -- unused
 * 7 -- Commands
 *
 * Driver should normally map queues 0-6 to Tx DMA/FIFO channels 0-6.
 * In addition, driver can map the remaining queues to Tx DMA/FIFO
 * channels 0-3 to support 11n aggregation via EDCA DMA channels.
 *
 * The driver sets up each queue to work in one of two modes:
 *
 * 1)  Scheduler-Ack, in which the scheduler automatically supports a
 *     block-ack (BA) window of up to 64 TFDs.  In this mode, each queue
 *     contains TFDs for a unique combination of Recipient Address (RA)
 *     and Traffic Identifier (TID), that is, traffic of a given
 *     Quality-Of-Service (QOS) priority, destined for a single station.
 *
 *     In scheduler-ack mode, the scheduler keeps track of the Tx status of
 *     each frame within the BA window, including whether it's been transmitted,
 *     and whether it's been acknowledged by the receiving station.  The device
 *     automatically processes block-acks received from the receiving STA,
 *     and reschedules un-acked frames to be retransmitted (successful
 *     Tx completion may end up being out-of-order).
 *
 *     The driver must maintain the queue's Byte Count table in host DRAM
 *     for this mode.
 *     This mode does not support fragmentation.
 *
 * 2)  FIFO (a.k.a. non-Scheduler-ACK), in which each TFD is processed in order.
 *     The device may automatically retry Tx, but will retry only one frame
 *     at a time, until receiving ACK from receiving station, or reaching
 *     retry limit and giving up.
 *
 *     The command queue (#4/#9) must use this mode!
 *     This mode does not require use of the Byte Count table in host DRAM.
 *
 * Driver controls scheduler operation via 3 means:
 * 1)  Scheduler registers
 * 2)  Shared scheduler data base in internal SRAM
 * 3)  Shared data in host DRAM
 *
 * Initialization:
 *
 * When loading, driver should allocate memory for:
 * 1)  16 TFD circular buffers, each with space for (typically) 256 TFDs.
 * 2)  16 Byte Count circular buffers in 16 KBytes contiguous memory
 *     (1024 bytes for each queue).
 *
 * After receiving "Alive" response from uCode, driver must initialize
 * the scheduler (especially for queue #4/#9, the command queue, otherwise
 * the driver can't issue commands!):
 */
#define SCD_MEM_LOWER_BOUND		(0x0000)

/**
 * Max Tx window size is the max number of contiguous TFDs that the scheduler
 * can keep track of at one time when creating block-ack chains of frames.
 * Note that "64" matches the number of ack bits in a block-ack packet.
 */
#define SCD_WIN_SIZE				64
#define SCD_FRAME_LIMIT				64

#define SCD_TXFIFO_POS_TID			(0)
#define SCD_TXFIFO_POS_RA			(4)
#define SCD_QUEUE_RA_TID_MAP_RATID_MSK	(0x01FF)

/* agn SCD */
#define SCD_QUEUE_STTS_REG_POS_TXF	(0)
#define SCD_QUEUE_STTS_REG_POS_ACTIVE	(3)
#define SCD_QUEUE_STTS_REG_POS_WSL	(4)
#define SCD_QUEUE_STTS_REG_POS_SCD_ACT_EN (19)
#define SCD_QUEUE_STTS_REG_MSK		(0x017F0000)

#define SCD_QUEUE_CTX_REG1_CREDIT		(0x00FFFF00)
#define SCD_QUEUE_CTX_REG1_SUPER_CREDIT		(0xFF000000)
#define SCD_QUEUE_CTX_REG1_VAL(_n, _v)		FIELD_PREP(SCD_QUEUE_CTX_REG1_ ## _n, _v)

#define SCD_QUEUE_CTX_REG2_WIN_SIZE		(0x0000007F)
#define SCD_QUEUE_CTX_REG2_FRAME_LIMIT		(0x007F0000)
#define SCD_QUEUE_CTX_REG2_VAL(_n, _v)		FIELD_PREP(SCD_QUEUE_CTX_REG2_ ## _n, _v)

#define SCD_GP_CTRL_ENABLE_31_QUEUES		BIT(0)
#define SCD_GP_CTRL_AUTO_ACTIVE_MODE		BIT(18)

/* Context Data */
#define SCD_CONTEXT_MEM_LOWER_BOUND	(SCD_MEM_LOWER_BOUND + 0x600)
#define SCD_CONTEXT_MEM_UPPER_BOUND	(SCD_MEM_LOWER_BOUND + 0x6A0)

/* Tx status */
#define SCD_TX_STTS_MEM_LOWER_BOUND	(SCD_MEM_LOWER_BOUND + 0x6A0)
#define SCD_TX_STTS_MEM_UPPER_BOUND	(SCD_MEM_LOWER_BOUND + 0x7E0)

/* Translation Data */
#define SCD_TRANS_TBL_MEM_LOWER_BOUND	(SCD_MEM_LOWER_BOUND + 0x7E0)
#define SCD_TRANS_TBL_MEM_UPPER_BOUND	(SCD_MEM_LOWER_BOUND + 0x808)

#define SCD_CONTEXT_QUEUE_OFFSET(x)\
	(SCD_CONTEXT_MEM_LOWER_BOUND + ((x) * 8))

#define SCD_TX_STTS_QUEUE_OFFSET(x)\
	(SCD_TX_STTS_MEM_LOWER_BOUND + ((x) * 16))

#define SCD_TRANS_TBL_OFFSET_QUEUE(x) \
	((SCD_TRANS_TBL_MEM_LOWER_BOUND + ((x) * 2)) & 0xfffc)

#define SCD_BASE			(PRPH_BASE + 0xa02c00)

#define SCD_SRAM_BASE_ADDR	(SCD_BASE + 0x0)
#define SCD_DRAM_BASE_ADDR	(SCD_BASE + 0x8)
#define SCD_AIT			(SCD_BASE + 0x0c)
#define SCD_TXFACT		(SCD_BASE + 0x10)
#define SCD_ACTIVE		(SCD_BASE + 0x14)
#define SCD_QUEUECHAIN_SEL	(SCD_BASE + 0xe8)
#define SCD_CHAINEXT_EN		(SCD_BASE + 0x244)
#define SCD_AGGR_SEL		(SCD_BASE + 0x248)
#define SCD_INTERRUPT_MASK	(SCD_BASE + 0x108)
#define SCD_GP_CTRL		(SCD_BASE + 0x1a8)
#define SCD_EN_CTRL		(SCD_BASE + 0x254)

/*********************** END TX SCHEDULER *************************************/

/* Oscillator clock */
#define OSC_CLK				(0xa04068)
#define OSC_CLK_FORCE_CONTROL		(0x8)

#define FH_UCODE_LOAD_STATUS		(0x1AF0)

/*
 * Replacing FH_UCODE_LOAD_STATUS
 * This register is writen by driver and is read by uCode during boot flow.
 * Note this address is cleared after MAC reset.
 */
#define UREG_UCODE_LOAD_STATUS		(0xa05c40)
#define UREG_CPU_INIT_RUN		(0xa05c44)

#define LMPM_SECURE_UCODE_LOAD_CPU1_HDR_ADDR	(0x1E78)
#define LMPM_SECURE_UCODE_LOAD_CPU2_HDR_ADDR	(0x1E7C)

#define LMPM_SECURE_CPU1_HDR_MEM_SPACE		(0x420000)
#define LMPM_SECURE_CPU2_HDR_MEM_SPACE		(0x420400)

#define LMAC2_PRPH_OFFSET		(0x100000)

/* Rx FIFO */
#define RXF_SIZE_ADDR			(0xa00c88)
#define RXF_RD_D_SPACE			(0xa00c40)
#define RXF_RD_WR_PTR			(0xa00c50)
#define RXF_RD_RD_PTR			(0xa00c54)
#define RXF_RD_FENCE_PTR		(0xa00c4c)
#define RXF_SET_FENCE_MODE		(0xa00c14)
#define RXF_LD_WR2FENCE		(0xa00c1c)
#define RXF_FIFO_RD_FENCE_INC		(0xa00c68)
#define RXF_SIZE_BYTE_CND_POS		(7)
#define RXF_SIZE_BYTE_CNT_MSK		(0x3ff << RXF_SIZE_BYTE_CND_POS)
#define RXF_DIFF_FROM_PREV		(0x200)
#define RXF2C_DIFF_FROM_PREV		(0x4e00)

#define RXF_LD_FENCE_OFFSET_ADDR	(0xa00c10)
#define RXF_FIFO_RD_FENCE_ADDR		(0xa00c0c)

/* Tx FIFO */
#define TXF_FIFO_ITEM_CNT		(0xa00438)
#define TXF_WR_PTR			(0xa00414)
#define TXF_RD_PTR			(0xa00410)
#define TXF_FENCE_PTR			(0xa00418)
#define TXF_LOCK_FENCE			(0xa00424)
#define TXF_LARC_NUM			(0xa0043c)
#define TXF_READ_MODIFY_DATA		(0xa00448)
#define TXF_READ_MODIFY_ADDR		(0xa0044c)

/* UMAC Internal Tx Fifo */
#define TXF_CPU2_FIFO_ITEM_CNT		(0xA00538)
#define TXF_CPU2_WR_PTR		(0xA00514)
#define TXF_CPU2_RD_PTR		(0xA00510)
#define TXF_CPU2_FENCE_PTR		(0xA00518)
#define TXF_CPU2_LOCK_FENCE		(0xA00524)
#define TXF_CPU2_NUM			(0xA0053C)
#define TXF_CPU2_READ_MODIFY_DATA	(0xA00548)
#define TXF_CPU2_READ_MODIFY_ADDR	(0xA0054C)

/* Radio registers access */
#define RSP_RADIO_CMD			(0xa02804)
#define RSP_RADIO_RDDAT			(0xa02814)
#define RADIO_RSP_ADDR_POS		(6)
#define RADIO_RSP_RD_CMD		(3)

/* LTR control (Qu only) */
#define HPM_MAC_LTR_CSR			0xa0348c
#define HPM_MAC_LRT_ENABLE_ALL		0xf
/* also uses CSR_LTR_* for values */
#define HPM_UMAC_LTR			0xa03480

/* FW monitor */
#define MON_BUFF_SAMPLE_CTL		(0xa03c00)
#define MON_BUFF_BASE_ADDR		(0xa03c1c)
#define MON_BUFF_END_ADDR		(0xa03c40)
#define MON_BUFF_WRPTR			(0xa03c44)
#define MON_BUFF_CYCLE_CNT		(0xa03c48)
/* FW monitor family 8000 and on */
#define MON_BUFF_BASE_ADDR_VER2		(0xa03c1c)
#define MON_BUFF_END_ADDR_VER2		(0xa03c20)
#define MON_BUFF_WRPTR_VER2		(0xa03c24)
#define MON_BUFF_CYCLE_CNT_VER2		(0xa03c28)
#define MON_BUFF_SHIFT_VER2		(0x8)
/* FW monitor familiy AX210 and on */
#define DBGC_CUR_DBGBUF_BASE_ADDR_LSB		(0xd03c20)
#define DBGC_CUR_DBGBUF_BASE_ADDR_MSB		(0xd03c24)
#define DBGC_CUR_DBGBUF_STATUS			(0xd03c1c)
#define DBGC_DBGBUF_WRAP_AROUND			(0xd03c2c)
#define DBGC_CUR_DBGBUF_STATUS_OFFSET_MSK	(0x00ffffff)
#define DBGC_CUR_DBGBUF_STATUS_IDX_MSK		(0x0f000000)

#define MON_DMARB_RD_CTL_ADDR		(0xa03c60)
#define MON_DMARB_RD_DATA_ADDR		(0xa03c5c)

#define DBGC_IN_SAMPLE			(0xa03c00)
#define DBGC_OUT_CTRL			(0xa03c0c)

/* M2S registers */
#define LDBG_M2S_BUF_WPTR			(0xa0476c)
#define LDBG_M2S_BUF_WRAP_CNT			(0xa04774)
#define LDBG_M2S_BUF_WPTR_VAL_MSK		(0x000fffff)
#define LDBG_M2S_BUF_WRAP_CNT_VAL_MSK		(0x000fffff)

/* enable the ID buf for read */
#define WFPM_PS_CTL_CLR			0xA0300C
#define WFMP_MAC_ADDR_0			0xA03080
#define WFMP_MAC_ADDR_1			0xA03084
#define LMPM_PMG_EN			0xA01CEC
#define RADIO_REG_SYS_MANUAL_DFT_0	0xAD4078
#define RFIC_REG_RD			0xAD0470
#define WFPM_CTRL_REG			0xA03030
#define WFPM_OTP_CFG1_ADDR		0x00a03098
#define WFPM_OTP_CFG1_IS_JACKET_BIT	BIT(4)
#define WFPM_OTP_CFG1_IS_CDB_BIT	BIT(5)

#define WFPM_GP2			0xA030B4

/* DBGI SRAM Register details */
#define DBGI_SRAM_TARGET_ACCESS_RDATA_LSB		0x00A2E154
#define DBGI_SRAM_TARGET_ACCESS_RDATA_MSB		0x00A2E158
#define DBGI_SRAM_FIFO_POINTERS				0x00A2E148
#define DBGI_SRAM_FIFO_POINTERS_WR_PTR_MSK		0x00000FFF

enum {
	ENABLE_WFPM = BIT(31),
	WFPM_AUX_CTL_AUX_IF_MAC_OWNER_MSK	= 0x80000000,
};

#define CNVI_AUX_MISC_CHIP				0xA200B0
#define CNVR_AUX_MISC_CHIP				0xA2B800
#define CNVR_SCU_SD_REGS_SD_REG_DIG_DCDC_VTRIM		0xA29890
#define CNVR_SCU_SD_REGS_SD_REG_ACTIVE_VDIG_MIRROR	0xA29938

#define PREG_AUX_BUS_WPROT_0		0xA04CC0

/* device family 9000 WPROT register */
#define PREG_PRPH_WPROT_9000		0xA04CE0
/* device family 22000 WPROT register */
#define PREG_PRPH_WPROT_22000		0xA04D00

#define SB_MODIFY_CFG_FLAG		0xA03088
#define SB_CPU_1_STATUS			0xA01E30
#define SB_CPU_2_STATUS			0xA01E34
#define UMAG_SB_CPU_1_STATUS		0xA038C0
#define UMAG_SB_CPU_2_STATUS		0xA038C4
#define UMAG_GEN_HW_STATUS		0xA038C8
#define UREG_UMAC_CURRENT_PC		0xa05c18
#define UREG_LMAC1_CURRENT_PC		0xa05c1c
#define UREG_LMAC2_CURRENT_PC		0xa05c20

#define WFPM_LMAC1_PD_NOTIFICATION      0xa0338c
#define WFPM_ARC1_PD_NOTIFICATION       0xa03044
#define HPM_SECONDARY_DEVICE_STATE      0xa03404
<<<<<<< HEAD
=======
#define WFPM_MAC_OTP_CFG7_ADDR		0xa03338
#define WFPM_MAC_OTP_CFG7_DATA		0xa0333c
>>>>>>> 88084a3d


/* For UMAG_GEN_HW_STATUS reg check */
enum {
	UMAG_GEN_HW_IS_FPGA = BIT(1),
};

/* FW chicken bits */
#define LMPM_CHICK			0xA01FF8
enum {
	LMPM_CHICK_EXTENDED_ADDR_SPACE = BIT(0),
};

/* FW chicken bits */
#define LMPM_PAGE_PASS_NOTIF			0xA03824
enum {
	LMPM_PAGE_PASS_NOTIF_POS = BIT(20),
};

/*
 * CRF ID register
 *
 * type: bits 0-11
 * reserved: bits 12-18
 * slave_exist: bit 19
 * dash: bits 20-23
 * step: bits 24-26
 * flavor: bits 27-31
 */
#define REG_CRF_ID_TYPE(val)		(((val) & 0x00000FFF) >> 0)
#define REG_CRF_ID_SLAVE(val)		(((val) & 0x00080000) >> 19)
#define REG_CRF_ID_DASH(val)		(((val) & 0x00F00000) >> 20)
#define REG_CRF_ID_STEP(val)		(((val) & 0x07000000) >> 24)
#define REG_CRF_ID_FLAVOR(val)		(((val) & 0xF8000000) >> 27)

#define UREG_CHICK		(0xA05C00)
#define UREG_CHICK_MSI_ENABLE	BIT(24)
#define UREG_CHICK_MSIX_ENABLE	BIT(25)

#define SD_REG_VER		0xa29600
#define SD_REG_VER_GEN2		0x00a2b800

#define REG_CRF_ID_TYPE_JF_1			0x201
#define REG_CRF_ID_TYPE_JF_2			0x202
#define REG_CRF_ID_TYPE_HR_CDB			0x503
#define REG_CRF_ID_TYPE_HR_NONE_CDB		0x504
#define REG_CRF_ID_TYPE_HR_NONE_CDB_1X1	0x501
#define REG_CRF_ID_TYPE_HR_NONE_CDB_CCP	0x532
#define REG_CRF_ID_TYPE_GF			0x410
#define REG_CRF_ID_TYPE_GF_TC			0xF08
#define REG_CRF_ID_TYPE_MR			0x810
#define REG_CRF_ID_TYPE_FM			0x910

#define HPM_DEBUG			0xA03440
#define PERSISTENCE_BIT			BIT(12)
#define PREG_WFPM_ACCESS		BIT(12)

#define HPM_HIPM_GEN_CFG			0xA03458
#define HPM_HIPM_GEN_CFG_CR_PG_EN		BIT(0)
#define HPM_HIPM_GEN_CFG_CR_SLP_EN		BIT(1)
#define HPM_HIPM_GEN_CFG_CR_FORCE_ACTIVE	BIT(10)

#define UREG_DOORBELL_TO_ISR6		0xA05C04
#define UREG_DOORBELL_TO_ISR6_NMI_BIT	BIT(0)
#define UREG_DOORBELL_TO_ISR6_RESET_HANDSHAKE (BIT(0) | BIT(1))
#define UREG_DOORBELL_TO_ISR6_SUSPEND	BIT(18)
#define UREG_DOORBELL_TO_ISR6_RESUME	BIT(19)
#define UREG_DOORBELL_TO_ISR6_PNVM	BIT(20)

/*
 * From BZ family driver triggers this bit for suspend and resume
 * The driver should update CSR_IPC_SLEEP_CONTROL before triggering
 * this interrupt with suspend/resume value
 */
#define UREG_DOORBELL_TO_ISR6_SLEEP_CTRL	BIT(31)

#define CNVI_MBOX_C			0xA3400C

#define FSEQ_ERROR_CODE			0xA340C8
#define FSEQ_TOP_INIT_VERSION		0xA34038
#define FSEQ_CNVIO_INIT_VERSION		0xA3403C
#define FSEQ_OTP_VERSION		0xA340FC
#define FSEQ_TOP_CONTENT_VERSION	0xA340F4
#define FSEQ_ALIVE_TOKEN		0xA340F0
#define FSEQ_CNVI_ID			0xA3408C
#define FSEQ_CNVR_ID			0xA34090

#define IWL_D3_SLEEP_STATUS_SUSPEND	0xD3
#define IWL_D3_SLEEP_STATUS_RESUME	0xD0

#define WMAL_INDRCT_RD_CMD1_OPMOD_POS 28
#define WMAL_INDRCT_RD_CMD1_BYTE_ADDRESS_MSK 0xFFFFF
#define WMAL_CMD_READ_BURST_ACCESS 2
#define WMAL_MRSPF_1 0xADFC20
#define WMAL_INDRCT_RD_CMD1 0xADFD44
#define WMAL_INDRCT_CMD1 0xADFC14
#define WMAL_INDRCT_CMD(addr) \
	((WMAL_CMD_READ_BURST_ACCESS << WMAL_INDRCT_RD_CMD1_OPMOD_POS) | \
	 ((addr) & WMAL_INDRCT_RD_CMD1_BYTE_ADDRESS_MSK))

#define WFPM_LMAC1_PS_CTL_RW 0xA03380
#define WFPM_LMAC2_PS_CTL_RW 0xA033C0
#define WFPM_PS_CTL_RW_PHYRF_PD_FSM_CURSTATE_MSK 0x0000000F
#define WFPM_PHYRF_STATE_ON 5
#define HBUS_TIMEOUT 0xA5A5A5A1
#define WFPM_DPHY_OFF 0xDF10FF

#define REG_OTP_MINOR 0xA0333C

#endif				/* __iwl_prph_h__ */<|MERGE_RESOLUTION|>--- conflicted
+++ resolved
@@ -389,11 +389,8 @@
 #define WFPM_LMAC1_PD_NOTIFICATION      0xa0338c
 #define WFPM_ARC1_PD_NOTIFICATION       0xa03044
 #define HPM_SECONDARY_DEVICE_STATE      0xa03404
-<<<<<<< HEAD
-=======
 #define WFPM_MAC_OTP_CFG7_ADDR		0xa03338
 #define WFPM_MAC_OTP_CFG7_DATA		0xa0333c
->>>>>>> 88084a3d
 
 
 /* For UMAG_GEN_HW_STATUS reg check */
