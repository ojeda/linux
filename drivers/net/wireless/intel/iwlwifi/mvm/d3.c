--- conflicted
+++ resolved
@@ -1260,17 +1260,6 @@
 	if (IS_ERR_OR_NULL(vif))
 		return 1;
 
-<<<<<<< HEAD
-	if (ieee80211_vif_is_mld(vif) && vif->cfg.assoc) {
-		/*
-		 * Select the 'best' link. May need to revisit, it seems
-		 * better to not optimize for throughput but rather range,
-		 * reliability and power here - and select 2.4 GHz ...
-		 */
-		primary_link =
-			iwl_mvm_mld_get_primary_link(mvm, vif,
-						     vif->active_links);
-=======
 	if (hweight16(vif->active_links) > 1) {
 		/*
 		 * Select the 'best' link.
@@ -1280,7 +1269,6 @@
 		 */
 		primary_link = iwl_mvm_mld_get_primary_link(mvm, vif,
 							    vif->active_links);
->>>>>>> 7e0c4332
 
 		if (WARN_ONCE(primary_link < 0, "no primary link in 0x%x\n",
 			      vif->active_links))
@@ -1289,11 +1277,8 @@
 		ret = ieee80211_set_active_links(vif, BIT(primary_link));
 		if (ret)
 			return ret;
-<<<<<<< HEAD
-=======
 	} else if (vif->active_links) {
 		primary_link = __ffs(vif->active_links);
->>>>>>> 7e0c4332
 	} else {
 		primary_link = 0;
 	}
