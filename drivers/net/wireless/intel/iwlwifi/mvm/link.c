// SPDX-License-Identifier: GPL-2.0 OR BSD-3-Clause
/*
 * Copyright (C) 2022 - 2024 Intel Corporation
 */
#include "mvm.h"
#include "time-event.h"

static u32 iwl_mvm_get_free_fw_link_id(struct iwl_mvm *mvm,
				       struct iwl_mvm_vif *mvm_vif)
{
	u32 link_id;

	lockdep_assert_held(&mvm->mutex);

	link_id = ffz(mvm->fw_link_ids_map);

	/* this case can happen if there're deactivated but not removed links */
	if (link_id > IWL_MVM_FW_MAX_LINK_ID)
		return IWL_MVM_FW_LINK_ID_INVALID;

	mvm->fw_link_ids_map |= BIT(link_id);
	return link_id;
}

static void iwl_mvm_release_fw_link_id(struct iwl_mvm *mvm, u32 link_id)
{
	lockdep_assert_held(&mvm->mutex);

	if (!WARN_ON(link_id > IWL_MVM_FW_MAX_LINK_ID))
		mvm->fw_link_ids_map &= ~BIT(link_id);
}

static int iwl_mvm_link_cmd_send(struct iwl_mvm *mvm,
				 struct iwl_link_config_cmd *cmd,
				 enum iwl_ctxt_action action)
{
	int ret;

	cmd->action = cpu_to_le32(action);
	ret = iwl_mvm_send_cmd_pdu(mvm,
				   WIDE_ID(MAC_CONF_GROUP, LINK_CONFIG_CMD), 0,
				   sizeof(*cmd), cmd);
	if (ret)
		IWL_ERR(mvm, "Failed to send LINK_CONFIG_CMD (action:%d): %d\n",
			action, ret);
	return ret;
}

int iwl_mvm_set_link_mapping(struct iwl_mvm *mvm, struct ieee80211_vif *vif,
			     struct ieee80211_bss_conf *link_conf)
{
	struct iwl_mvm_vif *mvmvif = iwl_mvm_vif_from_mac80211(vif);
<<<<<<< HEAD
	unsigned int link_id = link_conf->link_id;
	struct iwl_mvm_vif_link_info *link_info = mvmvif->link[link_id];
	struct iwl_link_config_cmd cmd = {};
	unsigned int cmd_id = WIDE_ID(MAC_CONF_GROUP, LINK_CONFIG_CMD);
	u8 cmd_ver = iwl_fw_lookup_cmd_ver(mvm->fw, cmd_id, 1);

	if (WARN_ON_ONCE(!link_info))
		return -EINVAL;
=======
	struct iwl_mvm_vif_link_info *link_info =
		mvmvif->link[link_conf->link_id];
>>>>>>> 7e0c4332

	if (link_info->fw_link_id == IWL_MVM_FW_LINK_ID_INVALID) {
		link_info->fw_link_id = iwl_mvm_get_free_fw_link_id(mvm,
								    mvmvif);
		if (link_info->fw_link_id >=
		    ARRAY_SIZE(mvm->link_id_to_link_conf))
			return -EINVAL;

		rcu_assign_pointer(mvm->link_id_to_link_conf[link_info->fw_link_id],
				   link_conf);
	}

	return 0;
}

int iwl_mvm_add_link(struct iwl_mvm *mvm, struct ieee80211_vif *vif,
		     struct ieee80211_bss_conf *link_conf)
{
	struct iwl_mvm_vif *mvmvif = iwl_mvm_vif_from_mac80211(vif);
	unsigned int link_id = link_conf->link_id;
	struct iwl_mvm_vif_link_info *link_info = mvmvif->link[link_id];
	struct iwl_link_config_cmd cmd = {};
	unsigned int cmd_id = WIDE_ID(MAC_CONF_GROUP, LINK_CONFIG_CMD);
	u8 cmd_ver = iwl_fw_lookup_cmd_ver(mvm->fw, cmd_id, 1);
	int ret;

	if (WARN_ON_ONCE(!link_info))
		return -EINVAL;

	ret = iwl_mvm_set_link_mapping(mvm, vif, link_conf);
	if (ret)
		return ret;

	/* Update SF - Disable if needed. if this fails, SF might still be on
	 * while many macs are bound, which is forbidden - so fail the binding.
	 */
	if (iwl_mvm_sf_update(mvm, vif, false))
		return -EINVAL;

	cmd.link_id = cpu_to_le32(link_info->fw_link_id);
	cmd.mac_id = cpu_to_le32(mvmvif->id);
	cmd.spec_link_id = link_conf->link_id;
	WARN_ON_ONCE(link_info->phy_ctxt);
	cmd.phy_id = cpu_to_le32(FW_CTXT_INVALID);

	memcpy(cmd.local_link_addr, link_conf->addr, ETH_ALEN);

	if (vif->type == NL80211_IFTYPE_ADHOC && link_conf->bssid)
		memcpy(cmd.ibss_bssid_addr, link_conf->bssid, ETH_ALEN);

	if (cmd_ver < 2)
		cmd.listen_lmac = cpu_to_le32(link_info->listen_lmac);

	return iwl_mvm_link_cmd_send(mvm, &cmd, FW_CTXT_ACTION_ADD);
}

int iwl_mvm_link_changed(struct iwl_mvm *mvm, struct ieee80211_vif *vif,
			 struct ieee80211_bss_conf *link_conf,
			 u32 changes, bool active)
{
	struct iwl_mvm_vif *mvmvif = iwl_mvm_vif_from_mac80211(vif);
	unsigned int link_id = link_conf->link_id;
	struct iwl_mvm_vif_link_info *link_info = mvmvif->link[link_id];
	struct iwl_mvm_phy_ctxt *phyctxt;
	struct iwl_link_config_cmd cmd = {};
	u32 ht_flag, flags = 0, flags_mask = 0;
	int ret;
	unsigned int cmd_id = WIDE_ID(MAC_CONF_GROUP, LINK_CONFIG_CMD);
	u8 cmd_ver = iwl_fw_lookup_cmd_ver(mvm->fw, cmd_id, 1);

	if (WARN_ON_ONCE(!link_info ||
			 link_info->fw_link_id == IWL_MVM_FW_LINK_ID_INVALID))
		return -EINVAL;

	if (changes & LINK_CONTEXT_MODIFY_ACTIVE) {
		/* When activating a link, phy context should be valid;
		 * when deactivating a link, it also should be valid since
		 * the link was active before. So, do nothing in this case.
		 * Since a link is added first with FW_CTXT_INVALID, then we
		 * can get here in case it's removed before it was activated.
		 */
		if (!link_info->phy_ctxt)
			return 0;

		/* Catch early if driver tries to activate or deactivate a link
		 * twice.
		 */
		WARN_ON_ONCE(active == link_info->active);

		/* When deactivating a link session protection should
		 * be stopped
		 */
		if (!active && vif->type == NL80211_IFTYPE_STATION)
			iwl_mvm_stop_session_protection(mvm, vif);
	}

	cmd.link_id = cpu_to_le32(link_info->fw_link_id);

	/* The phy_id, link address and listen_lmac can be modified only until
	 * the link becomes active, otherwise they will be ignored.
	 */
	phyctxt = link_info->phy_ctxt;
	if (phyctxt)
		cmd.phy_id = cpu_to_le32(phyctxt->id);
	else
		cmd.phy_id = cpu_to_le32(FW_CTXT_INVALID);
	cmd.mac_id = cpu_to_le32(mvmvif->id);

	memcpy(cmd.local_link_addr, link_conf->addr, ETH_ALEN);

	cmd.active = cpu_to_le32(active);

	if (vif->type == NL80211_IFTYPE_ADHOC && link_conf->bssid)
		memcpy(cmd.ibss_bssid_addr, link_conf->bssid, ETH_ALEN);

	iwl_mvm_set_fw_basic_rates(mvm, vif, link_conf,
				   &cmd.cck_rates, &cmd.ofdm_rates);

	cmd.cck_short_preamble = cpu_to_le32(link_conf->use_short_preamble);
	cmd.short_slot = cpu_to_le32(link_conf->use_short_slot);

	/* The fw does not distinguish between ht and fat */
	ht_flag = LINK_PROT_FLG_HT_PROT | LINK_PROT_FLG_FAT_PROT;
	iwl_mvm_set_fw_protection_flags(mvm, vif, link_conf,
					&cmd.protection_flags,
					ht_flag, LINK_PROT_FLG_TGG_PROTECT);

	iwl_mvm_set_fw_qos_params(mvm, vif, link_conf, cmd.ac,
				  &cmd.qos_flags);


	cmd.bi = cpu_to_le32(link_conf->beacon_int);
	cmd.dtim_interval = cpu_to_le32(link_conf->beacon_int *
					link_conf->dtim_period);

	if (!link_conf->he_support || iwlwifi_mod_params.disable_11ax ||
	    (vif->type == NL80211_IFTYPE_STATION && !vif->cfg.assoc)) {
		changes &= ~LINK_CONTEXT_MODIFY_HE_PARAMS;
		goto send_cmd;
	}

	cmd.htc_trig_based_pkt_ext = link_conf->htc_trig_based_pkt_ext;

	if (link_conf->uora_exists) {
		cmd.rand_alloc_ecwmin =
			link_conf->uora_ocw_range & 0x7;
		cmd.rand_alloc_ecwmax =
			(link_conf->uora_ocw_range >> 3) & 0x7;
	}

	/* TODO  how to set ndp_fdbk_buff_th_exp? */

	if (iwl_mvm_set_fw_mu_edca_params(mvm, mvmvif->link[link_id],
					  &cmd.trig_based_txf[0])) {
		flags |= LINK_FLG_MU_EDCA_CW;
		flags_mask |= LINK_FLG_MU_EDCA_CW;
	}

	if (changes & LINK_CONTEXT_MODIFY_EHT_PARAMS) {
		struct ieee80211_chanctx_conf *ctx;
		struct cfg80211_chan_def *def = NULL;

		rcu_read_lock();
		ctx = rcu_dereference(link_conf->chanctx_conf);
		if (ctx)
			def = iwl_mvm_chanctx_def(mvm, ctx);

		if (iwlwifi_mod_params.disable_11be ||
		    !link_conf->eht_support || !def ||
		    iwl_fw_lookup_cmd_ver(mvm->fw, PHY_CONTEXT_CMD, 1) >= 6)
			changes &= ~LINK_CONTEXT_MODIFY_EHT_PARAMS;
		else
			cmd.puncture_mask = cpu_to_le16(def->punctured);
		rcu_read_unlock();
	}

	cmd.bss_color = link_conf->he_bss_color.color;

	if (!link_conf->he_bss_color.enabled) {
		flags |= LINK_FLG_BSS_COLOR_DIS;
		flags_mask |= LINK_FLG_BSS_COLOR_DIS;
	}

	cmd.frame_time_rts_th = cpu_to_le16(link_conf->frame_time_rts_th);

	/* Block 26-tone RU OFDMA transmissions */
	if (link_info->he_ru_2mhz_block) {
		flags |= LINK_FLG_RU_2MHZ_BLOCK;
		flags_mask |= LINK_FLG_RU_2MHZ_BLOCK;
	}

	if (link_conf->nontransmitted) {
		ether_addr_copy(cmd.ref_bssid_addr,
				link_conf->transmitter_bssid);
		cmd.bssid_index = link_conf->bssid_index;
	}

send_cmd:
	cmd.modify_mask = cpu_to_le32(changes);
	cmd.flags = cpu_to_le32(flags);
	cmd.flags_mask = cpu_to_le32(flags_mask);
	cmd.spec_link_id = link_conf->link_id;
	if (cmd_ver < 2)
		cmd.listen_lmac = cpu_to_le32(link_info->listen_lmac);

	ret = iwl_mvm_link_cmd_send(mvm, &cmd, FW_CTXT_ACTION_MODIFY);
	if (!ret && (changes & LINK_CONTEXT_MODIFY_ACTIVE))
		link_info->active = active;

	return ret;
}

int iwl_mvm_unset_link_mapping(struct iwl_mvm *mvm, struct ieee80211_vif *vif,
			       struct ieee80211_bss_conf *link_conf)
{
	struct iwl_mvm_vif *mvmvif = iwl_mvm_vif_from_mac80211(vif);
	struct iwl_mvm_vif_link_info *link_info =
		mvmvif->link[link_conf->link_id];

	/* mac80211 thought we have the link, but it was never configured */
	if (WARN_ON(!link_info ||
		    link_info->fw_link_id >=
		    ARRAY_SIZE(mvm->link_id_to_link_conf)))
		return -EINVAL;

	RCU_INIT_POINTER(mvm->link_id_to_link_conf[link_info->fw_link_id],
			 NULL);
	return 0;
}

int iwl_mvm_remove_link(struct iwl_mvm *mvm, struct ieee80211_vif *vif,
			struct ieee80211_bss_conf *link_conf)
{
	struct iwl_mvm_vif *mvmvif = iwl_mvm_vif_from_mac80211(vif);
	unsigned int link_id = link_conf->link_id;
	struct iwl_mvm_vif_link_info *link_info = mvmvif->link[link_id];
	struct iwl_link_config_cmd cmd = {};
	int ret;

	ret = iwl_mvm_unset_link_mapping(mvm, vif, link_conf);
	if (ret)
		return 0;

	cmd.link_id = cpu_to_le32(link_info->fw_link_id);
	iwl_mvm_release_fw_link_id(mvm, link_info->fw_link_id);
	link_info->fw_link_id = IWL_MVM_FW_LINK_ID_INVALID;
	cmd.spec_link_id = link_conf->link_id;
	cmd.phy_id = cpu_to_le32(FW_CTXT_INVALID);

	ret = iwl_mvm_link_cmd_send(mvm, &cmd, FW_CTXT_ACTION_REMOVE);

	if (!ret)
		if (iwl_mvm_sf_update(mvm, vif, true))
			IWL_ERR(mvm, "Failed to update SF state\n");

	return ret;
}

/* link should be deactivated before removal, so in most cases we need to
 * perform these two operations together
 */
int iwl_mvm_disable_link(struct iwl_mvm *mvm, struct ieee80211_vif *vif,
			 struct ieee80211_bss_conf *link_conf)
{
	int ret;

	ret = iwl_mvm_link_changed(mvm, vif, link_conf,
				   LINK_CONTEXT_MODIFY_ACTIVE, false);
	if (ret)
		return ret;

	ret = iwl_mvm_remove_link(mvm, vif, link_conf);
	if (ret)
		return ret;

	return ret;
}<|MERGE_RESOLUTION|>--- conflicted
+++ resolved
@@ -50,19 +50,8 @@
 			     struct ieee80211_bss_conf *link_conf)
 {
 	struct iwl_mvm_vif *mvmvif = iwl_mvm_vif_from_mac80211(vif);
-<<<<<<< HEAD
-	unsigned int link_id = link_conf->link_id;
-	struct iwl_mvm_vif_link_info *link_info = mvmvif->link[link_id];
-	struct iwl_link_config_cmd cmd = {};
-	unsigned int cmd_id = WIDE_ID(MAC_CONF_GROUP, LINK_CONFIG_CMD);
-	u8 cmd_ver = iwl_fw_lookup_cmd_ver(mvm->fw, cmd_id, 1);
-
-	if (WARN_ON_ONCE(!link_info))
-		return -EINVAL;
-=======
 	struct iwl_mvm_vif_link_info *link_info =
 		mvmvif->link[link_conf->link_id];
->>>>>>> 7e0c4332
 
 	if (link_info->fw_link_id == IWL_MVM_FW_LINK_ID_INVALID) {
 		link_info->fw_link_id = iwl_mvm_get_free_fw_link_id(mvm,
