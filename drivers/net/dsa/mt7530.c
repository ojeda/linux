// SPDX-License-Identifier: GPL-2.0-only
/*
 * Mediatek MT7530 DSA Switch driver
 * Copyright (C) 2017 Sean Wang <sean.wang@mediatek.com>
 */
#include <linux/etherdevice.h>
#include <linux/if_bridge.h>
#include <linux/iopoll.h>
#include <linux/mdio.h>
#include <linux/mfd/syscon.h>
#include <linux/module.h>
#include <linux/netdevice.h>
#include <linux/of_irq.h>
#include <linux/of_mdio.h>
#include <linux/of_net.h>
#include <linux/of_platform.h>
#include <linux/phylink.h>
#include <linux/regmap.h>
#include <linux/regulator/consumer.h>
#include <linux/reset.h>
#include <linux/gpio/consumer.h>
#include <linux/gpio/driver.h>
#include <net/dsa.h>

#include "mt7530.h"

static struct mt753x_pcs *pcs_to_mt753x_pcs(struct phylink_pcs *pcs)
{
	return container_of(pcs, struct mt753x_pcs, pcs);
}

/* String, offset, and register size in bytes if different from 4 bytes */
static const struct mt7530_mib_desc mt7530_mib[] = {
	MIB_DESC(1, 0x00, "TxDrop"),
	MIB_DESC(1, 0x04, "TxCrcErr"),
	MIB_DESC(1, 0x08, "TxUnicast"),
	MIB_DESC(1, 0x0c, "TxMulticast"),
	MIB_DESC(1, 0x10, "TxBroadcast"),
	MIB_DESC(1, 0x14, "TxCollision"),
	MIB_DESC(1, 0x18, "TxSingleCollision"),
	MIB_DESC(1, 0x1c, "TxMultipleCollision"),
	MIB_DESC(1, 0x20, "TxDeferred"),
	MIB_DESC(1, 0x24, "TxLateCollision"),
	MIB_DESC(1, 0x28, "TxExcessiveCollistion"),
	MIB_DESC(1, 0x2c, "TxPause"),
	MIB_DESC(1, 0x30, "TxPktSz64"),
	MIB_DESC(1, 0x34, "TxPktSz65To127"),
	MIB_DESC(1, 0x38, "TxPktSz128To255"),
	MIB_DESC(1, 0x3c, "TxPktSz256To511"),
	MIB_DESC(1, 0x40, "TxPktSz512To1023"),
	MIB_DESC(1, 0x44, "Tx1024ToMax"),
	MIB_DESC(2, 0x48, "TxBytes"),
	MIB_DESC(1, 0x60, "RxDrop"),
	MIB_DESC(1, 0x64, "RxFiltering"),
	MIB_DESC(1, 0x68, "RxUnicast"),
	MIB_DESC(1, 0x6c, "RxMulticast"),
	MIB_DESC(1, 0x70, "RxBroadcast"),
	MIB_DESC(1, 0x74, "RxAlignErr"),
	MIB_DESC(1, 0x78, "RxCrcErr"),
	MIB_DESC(1, 0x7c, "RxUnderSizeErr"),
	MIB_DESC(1, 0x80, "RxFragErr"),
	MIB_DESC(1, 0x84, "RxOverSzErr"),
	MIB_DESC(1, 0x88, "RxJabberErr"),
	MIB_DESC(1, 0x8c, "RxPause"),
	MIB_DESC(1, 0x90, "RxPktSz64"),
	MIB_DESC(1, 0x94, "RxPktSz65To127"),
	MIB_DESC(1, 0x98, "RxPktSz128To255"),
	MIB_DESC(1, 0x9c, "RxPktSz256To511"),
	MIB_DESC(1, 0xa0, "RxPktSz512To1023"),
	MIB_DESC(1, 0xa4, "RxPktSz1024ToMax"),
	MIB_DESC(2, 0xa8, "RxBytes"),
	MIB_DESC(1, 0xb0, "RxCtrlDrop"),
	MIB_DESC(1, 0xb4, "RxIngressDrop"),
	MIB_DESC(1, 0xb8, "RxArlDrop"),
};

/* Since phy_device has not yet been created and
 * phy_{read,write}_mmd_indirect is not available, we provide our own
 * core_{read,write}_mmd_indirect with core_{clear,write,set} wrappers
 * to complete this function.
 */
static int
core_read_mmd_indirect(struct mt7530_priv *priv, int prtad, int devad)
{
	struct mii_bus *bus = priv->bus;
	int value, ret;

	/* Write the desired MMD Devad */
	ret = bus->write(bus, 0, MII_MMD_CTRL, devad);
	if (ret < 0)
		goto err;

	/* Write the desired MMD register address */
	ret = bus->write(bus, 0, MII_MMD_DATA, prtad);
	if (ret < 0)
		goto err;

	/* Select the Function : DATA with no post increment */
	ret = bus->write(bus, 0, MII_MMD_CTRL, (devad | MII_MMD_CTRL_NOINCR));
	if (ret < 0)
		goto err;

	/* Read the content of the MMD's selected register */
	value = bus->read(bus, 0, MII_MMD_DATA);

	return value;
err:
	dev_err(&bus->dev,  "failed to read mmd register\n");

	return ret;
}

static int
core_write_mmd_indirect(struct mt7530_priv *priv, int prtad,
			int devad, u32 data)
{
	struct mii_bus *bus = priv->bus;
	int ret;

	/* Write the desired MMD Devad */
	ret = bus->write(bus, 0, MII_MMD_CTRL, devad);
	if (ret < 0)
		goto err;

	/* Write the desired MMD register address */
	ret = bus->write(bus, 0, MII_MMD_DATA, prtad);
	if (ret < 0)
		goto err;

	/* Select the Function : DATA with no post increment */
	ret = bus->write(bus, 0, MII_MMD_CTRL, (devad | MII_MMD_CTRL_NOINCR));
	if (ret < 0)
		goto err;

	/* Write the data into MMD's selected register */
	ret = bus->write(bus, 0, MII_MMD_DATA, data);
err:
	if (ret < 0)
		dev_err(&bus->dev,
			"failed to write mmd register\n");
	return ret;
}

static void
mt7530_mutex_lock(struct mt7530_priv *priv)
{
	if (priv->bus)
		mutex_lock_nested(&priv->bus->mdio_lock, MDIO_MUTEX_NESTED);
}

static void
mt7530_mutex_unlock(struct mt7530_priv *priv)
{
	if (priv->bus)
		mutex_unlock(&priv->bus->mdio_lock);
}

static void
core_write(struct mt7530_priv *priv, u32 reg, u32 val)
{
	mt7530_mutex_lock(priv);

	core_write_mmd_indirect(priv, reg, MDIO_MMD_VEND2, val);

	mt7530_mutex_unlock(priv);
}

static void
core_rmw(struct mt7530_priv *priv, u32 reg, u32 mask, u32 set)
{
	u32 val;

	mt7530_mutex_lock(priv);

	val = core_read_mmd_indirect(priv, reg, MDIO_MMD_VEND2);
	val &= ~mask;
	val |= set;
	core_write_mmd_indirect(priv, reg, MDIO_MMD_VEND2, val);

	mt7530_mutex_unlock(priv);
}

static void
core_set(struct mt7530_priv *priv, u32 reg, u32 val)
{
	core_rmw(priv, reg, 0, val);
}

static void
core_clear(struct mt7530_priv *priv, u32 reg, u32 val)
{
	core_rmw(priv, reg, val, 0);
}

static int
mt7530_mii_write(struct mt7530_priv *priv, u32 reg, u32 val)
{
	int ret;

	ret = regmap_write(priv->regmap, reg, val);

	if (ret < 0)
		dev_err(priv->dev,
			"failed to write mt7530 register\n");

	return ret;
}

static u32
mt7530_mii_read(struct mt7530_priv *priv, u32 reg)
{
	int ret;
	u32 val;

	ret = regmap_read(priv->regmap, reg, &val);
	if (ret) {
		WARN_ON_ONCE(1);
		dev_err(priv->dev,
			"failed to read mt7530 register\n");
		return 0;
	}

	return val;
}

static void
mt7530_write(struct mt7530_priv *priv, u32 reg, u32 val)
{
	mt7530_mutex_lock(priv);

	mt7530_mii_write(priv, reg, val);

	mt7530_mutex_unlock(priv);
}

static u32
_mt7530_unlocked_read(struct mt7530_dummy_poll *p)
{
	return mt7530_mii_read(p->priv, p->reg);
}

static u32
_mt7530_read(struct mt7530_dummy_poll *p)
{
	u32 val;

	mt7530_mutex_lock(p->priv);

	val = mt7530_mii_read(p->priv, p->reg);

	mt7530_mutex_unlock(p->priv);

	return val;
}

static u32
mt7530_read(struct mt7530_priv *priv, u32 reg)
{
	struct mt7530_dummy_poll p;

	INIT_MT7530_DUMMY_POLL(&p, priv, reg);
	return _mt7530_read(&p);
}

static void
mt7530_rmw(struct mt7530_priv *priv, u32 reg,
	   u32 mask, u32 set)
{
	mt7530_mutex_lock(priv);

	regmap_update_bits(priv->regmap, reg, mask, set);

	mt7530_mutex_unlock(priv);
}

static void
mt7530_set(struct mt7530_priv *priv, u32 reg, u32 val)
{
	mt7530_rmw(priv, reg, val, val);
}

static void
mt7530_clear(struct mt7530_priv *priv, u32 reg, u32 val)
{
	mt7530_rmw(priv, reg, val, 0);
}

static int
mt7530_fdb_cmd(struct mt7530_priv *priv, enum mt7530_fdb_cmd cmd, u32 *rsp)
{
	u32 val;
	int ret;
	struct mt7530_dummy_poll p;

	/* Set the command operating upon the MAC address entries */
	val = ATC_BUSY | ATC_MAT(0) | cmd;
	mt7530_write(priv, MT7530_ATC, val);

	INIT_MT7530_DUMMY_POLL(&p, priv, MT7530_ATC);
	ret = readx_poll_timeout(_mt7530_read, &p, val,
				 !(val & ATC_BUSY), 20, 20000);
	if (ret < 0) {
		dev_err(priv->dev, "reset timeout\n");
		return ret;
	}

	/* Additional sanity for read command if the specified
	 * entry is invalid
	 */
	val = mt7530_read(priv, MT7530_ATC);
	if ((cmd == MT7530_FDB_READ) && (val & ATC_INVALID))
		return -EINVAL;

	if (rsp)
		*rsp = val;

	return 0;
}

static void
mt7530_fdb_read(struct mt7530_priv *priv, struct mt7530_fdb *fdb)
{
	u32 reg[3];
	int i;

	/* Read from ARL table into an array */
	for (i = 0; i < 3; i++) {
		reg[i] = mt7530_read(priv, MT7530_TSRA1 + (i * 4));

		dev_dbg(priv->dev, "%s(%d) reg[%d]=0x%x\n",
			__func__, __LINE__, i, reg[i]);
	}

	fdb->vid = (reg[1] >> CVID) & CVID_MASK;
	fdb->aging = (reg[2] >> AGE_TIMER) & AGE_TIMER_MASK;
	fdb->port_mask = (reg[2] >> PORT_MAP) & PORT_MAP_MASK;
	fdb->mac[0] = (reg[0] >> MAC_BYTE_0) & MAC_BYTE_MASK;
	fdb->mac[1] = (reg[0] >> MAC_BYTE_1) & MAC_BYTE_MASK;
	fdb->mac[2] = (reg[0] >> MAC_BYTE_2) & MAC_BYTE_MASK;
	fdb->mac[3] = (reg[0] >> MAC_BYTE_3) & MAC_BYTE_MASK;
	fdb->mac[4] = (reg[1] >> MAC_BYTE_4) & MAC_BYTE_MASK;
	fdb->mac[5] = (reg[1] >> MAC_BYTE_5) & MAC_BYTE_MASK;
	fdb->noarp = ((reg[2] >> ENT_STATUS) & ENT_STATUS_MASK) == STATIC_ENT;
}

static void
mt7530_fdb_write(struct mt7530_priv *priv, u16 vid,
		 u8 port_mask, const u8 *mac,
		 u8 aging, u8 type)
{
	u32 reg[3] = { 0 };
	int i;

	reg[1] |= vid & CVID_MASK;
	reg[1] |= ATA2_IVL;
	reg[1] |= ATA2_FID(FID_BRIDGED);
	reg[2] |= (aging & AGE_TIMER_MASK) << AGE_TIMER;
	reg[2] |= (port_mask & PORT_MAP_MASK) << PORT_MAP;
	/* STATIC_ENT indicate that entry is static wouldn't
	 * be aged out and STATIC_EMP specified as erasing an
	 * entry
	 */
	reg[2] |= (type & ENT_STATUS_MASK) << ENT_STATUS;
	reg[1] |= mac[5] << MAC_BYTE_5;
	reg[1] |= mac[4] << MAC_BYTE_4;
	reg[0] |= mac[3] << MAC_BYTE_3;
	reg[0] |= mac[2] << MAC_BYTE_2;
	reg[0] |= mac[1] << MAC_BYTE_1;
	reg[0] |= mac[0] << MAC_BYTE_0;

	/* Write array into the ARL table */
	for (i = 0; i < 3; i++)
		mt7530_write(priv, MT7530_ATA1 + (i * 4), reg[i]);
}

/* Set up switch core clock for MT7530 */
static void mt7530_pll_setup(struct mt7530_priv *priv)
{
	/* Disable core clock */
	core_clear(priv, CORE_TRGMII_GSW_CLK_CG, REG_GSWCK_EN);

	/* Disable PLL */
	core_write(priv, CORE_GSWPLL_GRP1, 0);

	/* Set core clock into 500Mhz */
	core_write(priv, CORE_GSWPLL_GRP2,
		   RG_GSWPLL_POSDIV_500M(1) |
		   RG_GSWPLL_FBKDIV_500M(25));

	/* Enable PLL */
	core_write(priv, CORE_GSWPLL_GRP1,
		   RG_GSWPLL_EN_PRE |
		   RG_GSWPLL_POSDIV_200M(2) |
		   RG_GSWPLL_FBKDIV_200M(32));

	udelay(20);

	/* Enable core clock */
	core_set(priv, CORE_TRGMII_GSW_CLK_CG, REG_GSWCK_EN);
}

/* If port 6 is available as a CPU port, always prefer that as the default,
 * otherwise don't care.
 */
static struct dsa_port *
mt753x_preferred_default_local_cpu_port(struct dsa_switch *ds)
{
	struct dsa_port *cpu_dp = dsa_to_port(ds, 6);

	if (dsa_port_is_cpu(cpu_dp))
		return cpu_dp;

	return NULL;
}

/* Setup port 6 interface mode and TRGMII TX circuit */
static void
mt7530_setup_port6(struct dsa_switch *ds, phy_interface_t interface)
{
	struct mt7530_priv *priv = ds->priv;
	u32 ncpo1, ssc_delta, xtal;

	/* Disable the MT7530 TRGMII clocks */
	core_clear(priv, CORE_TRGMII_GSW_CLK_CG, REG_TRGMIICK_EN);

	if (interface == PHY_INTERFACE_MODE_RGMII) {
		mt7530_rmw(priv, MT7530_P6ECR, P6_INTF_MODE_MASK,
			   P6_INTF_MODE(0));
		return;
	}

	mt7530_rmw(priv, MT7530_P6ECR, P6_INTF_MODE_MASK, P6_INTF_MODE(1));

	xtal = mt7530_read(priv, MT7530_MHWTRAP) & HWTRAP_XTAL_MASK;

	if (xtal == HWTRAP_XTAL_25MHZ)
		ssc_delta = 0x57;
	else
		ssc_delta = 0x87;

	if (priv->id == ID_MT7621) {
		/* PLL frequency: 125MHz: 1.0GBit */
		if (xtal == HWTRAP_XTAL_40MHZ)
			ncpo1 = 0x0640;
		if (xtal == HWTRAP_XTAL_25MHZ)
			ncpo1 = 0x0a00;
	} else { /* PLL frequency: 250MHz: 2.0Gbit */
		if (xtal == HWTRAP_XTAL_40MHZ)
			ncpo1 = 0x0c80;
		if (xtal == HWTRAP_XTAL_25MHZ)
			ncpo1 = 0x1400;
	}

	/* Setup the MT7530 TRGMII Tx Clock */
	core_write(priv, CORE_PLL_GROUP5, RG_LCDDS_PCW_NCPO1(ncpo1));
	core_write(priv, CORE_PLL_GROUP6, RG_LCDDS_PCW_NCPO0(0));
	core_write(priv, CORE_PLL_GROUP10, RG_LCDDS_SSC_DELTA(ssc_delta));
	core_write(priv, CORE_PLL_GROUP11, RG_LCDDS_SSC_DELTA1(ssc_delta));
	core_write(priv, CORE_PLL_GROUP4, RG_SYSPLL_DDSFBK_EN |
		   RG_SYSPLL_BIAS_EN | RG_SYSPLL_BIAS_LPF_EN);
	core_write(priv, CORE_PLL_GROUP2, RG_SYSPLL_EN_NORMAL |
		   RG_SYSPLL_VODEN | RG_SYSPLL_POSDIV(1));
	core_write(priv, CORE_PLL_GROUP7, RG_LCDDS_PCW_NCPO_CHG |
		   RG_LCCDS_C(3) | RG_LCDDS_PWDB | RG_LCDDS_ISO_EN);

	/* Enable the MT7530 TRGMII clocks */
	core_set(priv, CORE_TRGMII_GSW_CLK_CG, REG_TRGMIICK_EN);
}

static void
mt7531_pll_setup(struct mt7530_priv *priv)
{
	u32 top_sig;
	u32 hwstrap;
	u32 xtal;
	u32 val;

	val = mt7530_read(priv, MT7531_CREV);
	top_sig = mt7530_read(priv, MT7531_TOP_SIG_SR);
	hwstrap = mt7530_read(priv, MT7531_HWTRAP);
	if ((val & CHIP_REV_M) > 0)
		xtal = (top_sig & PAD_MCM_SMI_EN) ? HWTRAP_XTAL_FSEL_40MHZ :
						    HWTRAP_XTAL_FSEL_25MHZ;
	else
		xtal = hwstrap & HWTRAP_XTAL_FSEL_MASK;

	/* Step 1 : Disable MT7531 COREPLL */
	val = mt7530_read(priv, MT7531_PLLGP_EN);
	val &= ~EN_COREPLL;
	mt7530_write(priv, MT7531_PLLGP_EN, val);

	/* Step 2: switch to XTAL output */
	val = mt7530_read(priv, MT7531_PLLGP_EN);
	val |= SW_CLKSW;
	mt7530_write(priv, MT7531_PLLGP_EN, val);

	val = mt7530_read(priv, MT7531_PLLGP_CR0);
	val &= ~RG_COREPLL_EN;
	mt7530_write(priv, MT7531_PLLGP_CR0, val);

	/* Step 3: disable PLLGP and enable program PLLGP */
	val = mt7530_read(priv, MT7531_PLLGP_EN);
	val |= SW_PLLGP;
	mt7530_write(priv, MT7531_PLLGP_EN, val);

	/* Step 4: program COREPLL output frequency to 500MHz */
	val = mt7530_read(priv, MT7531_PLLGP_CR0);
	val &= ~RG_COREPLL_POSDIV_M;
	val |= 2 << RG_COREPLL_POSDIV_S;
	mt7530_write(priv, MT7531_PLLGP_CR0, val);
	usleep_range(25, 35);

	switch (xtal) {
	case HWTRAP_XTAL_FSEL_25MHZ:
		val = mt7530_read(priv, MT7531_PLLGP_CR0);
		val &= ~RG_COREPLL_SDM_PCW_M;
		val |= 0x140000 << RG_COREPLL_SDM_PCW_S;
		mt7530_write(priv, MT7531_PLLGP_CR0, val);
		break;
	case HWTRAP_XTAL_FSEL_40MHZ:
		val = mt7530_read(priv, MT7531_PLLGP_CR0);
		val &= ~RG_COREPLL_SDM_PCW_M;
		val |= 0x190000 << RG_COREPLL_SDM_PCW_S;
		mt7530_write(priv, MT7531_PLLGP_CR0, val);
		break;
	}

	/* Set feedback divide ratio update signal to high */
	val = mt7530_read(priv, MT7531_PLLGP_CR0);
	val |= RG_COREPLL_SDM_PCW_CHG;
	mt7530_write(priv, MT7531_PLLGP_CR0, val);
	/* Wait for at least 16 XTAL clocks */
	usleep_range(10, 20);

	/* Step 5: set feedback divide ratio update signal to low */
	val = mt7530_read(priv, MT7531_PLLGP_CR0);
	val &= ~RG_COREPLL_SDM_PCW_CHG;
	mt7530_write(priv, MT7531_PLLGP_CR0, val);

	/* Enable 325M clock for SGMII */
	mt7530_write(priv, MT7531_ANA_PLLGP_CR5, 0xad0000);

	/* Enable 250SSC clock for RGMII */
	mt7530_write(priv, MT7531_ANA_PLLGP_CR2, 0x4f40000);

	/* Step 6: Enable MT7531 PLL */
	val = mt7530_read(priv, MT7531_PLLGP_CR0);
	val |= RG_COREPLL_EN;
	mt7530_write(priv, MT7531_PLLGP_CR0, val);

	val = mt7530_read(priv, MT7531_PLLGP_EN);
	val |= EN_COREPLL;
	mt7530_write(priv, MT7531_PLLGP_EN, val);
	usleep_range(25, 35);
}

static void
mt7530_mib_reset(struct dsa_switch *ds)
{
	struct mt7530_priv *priv = ds->priv;

	mt7530_write(priv, MT7530_MIB_CCR, CCR_MIB_FLUSH);
	mt7530_write(priv, MT7530_MIB_CCR, CCR_MIB_ACTIVATE);
}

static int mt7530_phy_read_c22(struct mt7530_priv *priv, int port, int regnum)
{
	return mdiobus_read_nested(priv->bus, port, regnum);
}

static int mt7530_phy_write_c22(struct mt7530_priv *priv, int port, int regnum,
				u16 val)
{
	return mdiobus_write_nested(priv->bus, port, regnum, val);
}

static int mt7530_phy_read_c45(struct mt7530_priv *priv, int port,
			       int devad, int regnum)
{
	return mdiobus_c45_read_nested(priv->bus, port, devad, regnum);
}

static int mt7530_phy_write_c45(struct mt7530_priv *priv, int port, int devad,
				int regnum, u16 val)
{
	return mdiobus_c45_write_nested(priv->bus, port, devad, regnum, val);
}

static int
mt7531_ind_c45_phy_read(struct mt7530_priv *priv, int port, int devad,
			int regnum)
{
	struct mt7530_dummy_poll p;
	u32 reg, val;
	int ret;

	INIT_MT7530_DUMMY_POLL(&p, priv, MT7531_PHY_IAC);

	mt7530_mutex_lock(priv);

	ret = readx_poll_timeout(_mt7530_unlocked_read, &p, val,
				 !(val & MT7531_PHY_ACS_ST), 20, 100000);
	if (ret < 0) {
		dev_err(priv->dev, "poll timeout\n");
		goto out;
	}

	reg = MT7531_MDIO_CL45_ADDR | MT7531_MDIO_PHY_ADDR(port) |
	      MT7531_MDIO_DEV_ADDR(devad) | regnum;
	mt7530_mii_write(priv, MT7531_PHY_IAC, reg | MT7531_PHY_ACS_ST);

	ret = readx_poll_timeout(_mt7530_unlocked_read, &p, val,
				 !(val & MT7531_PHY_ACS_ST), 20, 100000);
	if (ret < 0) {
		dev_err(priv->dev, "poll timeout\n");
		goto out;
	}

	reg = MT7531_MDIO_CL45_READ | MT7531_MDIO_PHY_ADDR(port) |
	      MT7531_MDIO_DEV_ADDR(devad);
	mt7530_mii_write(priv, MT7531_PHY_IAC, reg | MT7531_PHY_ACS_ST);

	ret = readx_poll_timeout(_mt7530_unlocked_read, &p, val,
				 !(val & MT7531_PHY_ACS_ST), 20, 100000);
	if (ret < 0) {
		dev_err(priv->dev, "poll timeout\n");
		goto out;
	}

	ret = val & MT7531_MDIO_RW_DATA_MASK;
out:
	mt7530_mutex_unlock(priv);

	return ret;
}

static int
mt7531_ind_c45_phy_write(struct mt7530_priv *priv, int port, int devad,
			 int regnum, u16 data)
{
	struct mt7530_dummy_poll p;
	u32 val, reg;
	int ret;

	INIT_MT7530_DUMMY_POLL(&p, priv, MT7531_PHY_IAC);

	mt7530_mutex_lock(priv);

	ret = readx_poll_timeout(_mt7530_unlocked_read, &p, val,
				 !(val & MT7531_PHY_ACS_ST), 20, 100000);
	if (ret < 0) {
		dev_err(priv->dev, "poll timeout\n");
		goto out;
	}

	reg = MT7531_MDIO_CL45_ADDR | MT7531_MDIO_PHY_ADDR(port) |
	      MT7531_MDIO_DEV_ADDR(devad) | regnum;
	mt7530_mii_write(priv, MT7531_PHY_IAC, reg | MT7531_PHY_ACS_ST);

	ret = readx_poll_timeout(_mt7530_unlocked_read, &p, val,
				 !(val & MT7531_PHY_ACS_ST), 20, 100000);
	if (ret < 0) {
		dev_err(priv->dev, "poll timeout\n");
		goto out;
	}

	reg = MT7531_MDIO_CL45_WRITE | MT7531_MDIO_PHY_ADDR(port) |
	      MT7531_MDIO_DEV_ADDR(devad) | data;
	mt7530_mii_write(priv, MT7531_PHY_IAC, reg | MT7531_PHY_ACS_ST);

	ret = readx_poll_timeout(_mt7530_unlocked_read, &p, val,
				 !(val & MT7531_PHY_ACS_ST), 20, 100000);
	if (ret < 0) {
		dev_err(priv->dev, "poll timeout\n");
		goto out;
	}

out:
	mt7530_mutex_unlock(priv);

	return ret;
}

static int
mt7531_ind_c22_phy_read(struct mt7530_priv *priv, int port, int regnum)
{
	struct mt7530_dummy_poll p;
	int ret;
	u32 val;

	INIT_MT7530_DUMMY_POLL(&p, priv, MT7531_PHY_IAC);

	mt7530_mutex_lock(priv);

	ret = readx_poll_timeout(_mt7530_unlocked_read, &p, val,
				 !(val & MT7531_PHY_ACS_ST), 20, 100000);
	if (ret < 0) {
		dev_err(priv->dev, "poll timeout\n");
		goto out;
	}

	val = MT7531_MDIO_CL22_READ | MT7531_MDIO_PHY_ADDR(port) |
	      MT7531_MDIO_REG_ADDR(regnum);

	mt7530_mii_write(priv, MT7531_PHY_IAC, val | MT7531_PHY_ACS_ST);

	ret = readx_poll_timeout(_mt7530_unlocked_read, &p, val,
				 !(val & MT7531_PHY_ACS_ST), 20, 100000);
	if (ret < 0) {
		dev_err(priv->dev, "poll timeout\n");
		goto out;
	}

	ret = val & MT7531_MDIO_RW_DATA_MASK;
out:
	mt7530_mutex_unlock(priv);

	return ret;
}

static int
mt7531_ind_c22_phy_write(struct mt7530_priv *priv, int port, int regnum,
			 u16 data)
{
	struct mt7530_dummy_poll p;
	int ret;
	u32 reg;

	INIT_MT7530_DUMMY_POLL(&p, priv, MT7531_PHY_IAC);

	mt7530_mutex_lock(priv);

	ret = readx_poll_timeout(_mt7530_unlocked_read, &p, reg,
				 !(reg & MT7531_PHY_ACS_ST), 20, 100000);
	if (ret < 0) {
		dev_err(priv->dev, "poll timeout\n");
		goto out;
	}

	reg = MT7531_MDIO_CL22_WRITE | MT7531_MDIO_PHY_ADDR(port) |
	      MT7531_MDIO_REG_ADDR(regnum) | data;

	mt7530_mii_write(priv, MT7531_PHY_IAC, reg | MT7531_PHY_ACS_ST);

	ret = readx_poll_timeout(_mt7530_unlocked_read, &p, reg,
				 !(reg & MT7531_PHY_ACS_ST), 20, 100000);
	if (ret < 0) {
		dev_err(priv->dev, "poll timeout\n");
		goto out;
	}

out:
	mt7530_mutex_unlock(priv);

	return ret;
}

static int
mt753x_phy_read_c22(struct mii_bus *bus, int port, int regnum)
{
	struct mt7530_priv *priv = bus->priv;

	return priv->info->phy_read_c22(priv, port, regnum);
}

static int
mt753x_phy_read_c45(struct mii_bus *bus, int port, int devad, int regnum)
{
	struct mt7530_priv *priv = bus->priv;

	return priv->info->phy_read_c45(priv, port, devad, regnum);
}

static int
mt753x_phy_write_c22(struct mii_bus *bus, int port, int regnum, u16 val)
{
	struct mt7530_priv *priv = bus->priv;

	return priv->info->phy_write_c22(priv, port, regnum, val);
}

static int
mt753x_phy_write_c45(struct mii_bus *bus, int port, int devad, int regnum,
		     u16 val)
{
	struct mt7530_priv *priv = bus->priv;

	return priv->info->phy_write_c45(priv, port, devad, regnum, val);
}

static void
mt7530_get_strings(struct dsa_switch *ds, int port, u32 stringset,
		   uint8_t *data)
{
	int i;

	if (stringset != ETH_SS_STATS)
		return;

	for (i = 0; i < ARRAY_SIZE(mt7530_mib); i++)
		ethtool_puts(&data, mt7530_mib[i].name);
}

static void
mt7530_get_ethtool_stats(struct dsa_switch *ds, int port,
			 uint64_t *data)
{
	struct mt7530_priv *priv = ds->priv;
	const struct mt7530_mib_desc *mib;
	u32 reg, i;
	u64 hi;

	for (i = 0; i < ARRAY_SIZE(mt7530_mib); i++) {
		mib = &mt7530_mib[i];
		reg = MT7530_PORT_MIB_COUNTER(port) + mib->offset;

		data[i] = mt7530_read(priv, reg);
		if (mib->size == 2) {
			hi = mt7530_read(priv, reg + 4);
			data[i] |= hi << 32;
		}
	}
}

static int
mt7530_get_sset_count(struct dsa_switch *ds, int port, int sset)
{
	if (sset != ETH_SS_STATS)
		return 0;

	return ARRAY_SIZE(mt7530_mib);
}

static int
mt7530_set_ageing_time(struct dsa_switch *ds, unsigned int msecs)
{
	struct mt7530_priv *priv = ds->priv;
	unsigned int secs = msecs / 1000;
	unsigned int tmp_age_count;
	unsigned int error = -1;
	unsigned int age_count;
	unsigned int age_unit;

	/* Applied timer is (AGE_CNT + 1) * (AGE_UNIT + 1) seconds */
	if (secs < 1 || secs > (AGE_CNT_MAX + 1) * (AGE_UNIT_MAX + 1))
		return -ERANGE;

	/* iterate through all possible age_count to find the closest pair */
	for (tmp_age_count = 0; tmp_age_count <= AGE_CNT_MAX; ++tmp_age_count) {
		unsigned int tmp_age_unit = secs / (tmp_age_count + 1) - 1;

		if (tmp_age_unit <= AGE_UNIT_MAX) {
			unsigned int tmp_error = secs -
				(tmp_age_count + 1) * (tmp_age_unit + 1);

			/* found a closer pair */
			if (error > tmp_error) {
				error = tmp_error;
				age_count = tmp_age_count;
				age_unit = tmp_age_unit;
			}

			/* found the exact match, so break the loop */
			if (!error)
				break;
		}
	}

	mt7530_write(priv, MT7530_AAC, AGE_CNT(age_count) | AGE_UNIT(age_unit));

	return 0;
}

static const char *p5_intf_modes(unsigned int p5_interface)
{
	switch (p5_interface) {
	case P5_DISABLED:
		return "DISABLED";
	case P5_INTF_SEL_PHY_P0:
		return "PHY P0";
	case P5_INTF_SEL_PHY_P4:
		return "PHY P4";
	case P5_INTF_SEL_GMAC5:
		return "GMAC5";
	default:
		return "unknown";
	}
}

static void mt7530_setup_port5(struct dsa_switch *ds, phy_interface_t interface)
{
	struct mt7530_priv *priv = ds->priv;
	u8 tx_delay = 0;
	int val;

	mutex_lock(&priv->reg_mutex);

	val = mt7530_read(priv, MT7530_MHWTRAP);

	val |= MHWTRAP_MANUAL | MHWTRAP_P5_MAC_SEL | MHWTRAP_P5_DIS;
	val &= ~MHWTRAP_P5_RGMII_MODE & ~MHWTRAP_PHY0_SEL;

	switch (priv->p5_intf_sel) {
	case P5_INTF_SEL_PHY_P0:
		/* MT7530_P5_MODE_GPHY_P0: 2nd GMAC -> P5 -> P0 */
		val |= MHWTRAP_PHY0_SEL;
		fallthrough;
	case P5_INTF_SEL_PHY_P4:
		/* MT7530_P5_MODE_GPHY_P4: 2nd GMAC -> P5 -> P4 */
		val &= ~MHWTRAP_P5_MAC_SEL & ~MHWTRAP_P5_DIS;

		/* Setup the MAC by default for the cpu port */
		mt7530_write(priv, MT7530_PMCR_P(5), 0x56300);
		break;
	case P5_INTF_SEL_GMAC5:
		/* MT7530_P5_MODE_GMAC: P5 -> External phy or 2nd GMAC */
		val &= ~MHWTRAP_P5_DIS;
		break;
	default:
		break;
	}

	/* Setup RGMII settings */
	if (phy_interface_mode_is_rgmii(interface)) {
		val |= MHWTRAP_P5_RGMII_MODE;

		/* P5 RGMII RX Clock Control: delay setting for 1000M */
		mt7530_write(priv, MT7530_P5RGMIIRXCR, CSR_RGMII_EDGE_ALIGN);

		/* Don't set delay in DSA mode */
		if (!dsa_is_dsa_port(priv->ds, 5) &&
		    (interface == PHY_INTERFACE_MODE_RGMII_TXID ||
		     interface == PHY_INTERFACE_MODE_RGMII_ID))
			tx_delay = 4; /* n * 0.5 ns */

		/* P5 RGMII TX Clock Control: delay x */
		mt7530_write(priv, MT7530_P5RGMIITXCR,
			     CSR_RGMII_TXC_CFG(0x10 + tx_delay));

		/* reduce P5 RGMII Tx driving, 8mA */
		mt7530_write(priv, MT7530_IO_DRV_CR,
			     P5_IO_CLK_DRV(1) | P5_IO_DATA_DRV(1));
	}

	mt7530_write(priv, MT7530_MHWTRAP, val);

	dev_dbg(ds->dev, "Setup P5, HWTRAP=0x%x, intf_sel=%s, phy-mode=%s\n",
		val, p5_intf_modes(priv->p5_intf_sel), phy_modes(interface));

	mutex_unlock(&priv->reg_mutex);
}

/* On page 205, section "8.6.3 Frame filtering" of the active standard, IEEE Std
 * 802.1Q™-2022, it is stated that frames with 01:80:C2:00:00:00-0F as MAC DA
 * must only be propagated to C-VLAN and MAC Bridge components. That means
 * VLAN-aware and VLAN-unaware bridges. On the switch designs with CPU ports,
 * these frames are supposed to be processed by the CPU (software). So we make
 * the switch only forward them to the CPU port. And if received from a CPU
 * port, forward to a single port. The software is responsible of making the
 * switch conform to the latter by setting a single port as destination port on
 * the special tag.
 *
 * This switch intellectual property cannot conform to this part of the standard
 * fully. Whilst the REV_UN frame tag covers the remaining :04-0D and :0F MAC
 * DAs, it also includes :22-FF which the scope of propagation is not supposed
 * to be restricted for these MAC DAs.
 */
static void
mt753x_trap_frames(struct mt7530_priv *priv)
{
	/* Trap 802.1X PAE frames and BPDUs to the CPU port(s) and egress them
	 * VLAN-untagged.
	 */
	mt7530_rmw(priv, MT753X_BPC, MT753X_PAE_EG_TAG_MASK |
		   MT753X_PAE_PORT_FW_MASK | MT753X_BPDU_EG_TAG_MASK |
		   MT753X_BPDU_PORT_FW_MASK,
		   MT753X_PAE_EG_TAG(MT7530_VLAN_EG_UNTAGGED) |
		   MT753X_PAE_PORT_FW(MT753X_BPDU_CPU_ONLY) |
		   MT753X_BPDU_EG_TAG(MT7530_VLAN_EG_UNTAGGED) |
		   MT753X_BPDU_CPU_ONLY);

	/* Trap frames with :01 and :02 MAC DAs to the CPU port(s) and egress
	 * them VLAN-untagged.
	 */
	mt7530_rmw(priv, MT753X_RGAC1, MT753X_R02_EG_TAG_MASK |
		   MT753X_R02_PORT_FW_MASK | MT753X_R01_EG_TAG_MASK |
		   MT753X_R01_PORT_FW_MASK,
		   MT753X_R02_EG_TAG(MT7530_VLAN_EG_UNTAGGED) |
		   MT753X_R02_PORT_FW(MT753X_BPDU_CPU_ONLY) |
		   MT753X_R01_EG_TAG(MT7530_VLAN_EG_UNTAGGED) |
		   MT753X_BPDU_CPU_ONLY);

	/* Trap frames with :03 and :0E MAC DAs to the CPU port(s) and egress
	 * them VLAN-untagged.
	 */
	mt7530_rmw(priv, MT753X_RGAC2, MT753X_R0E_EG_TAG_MASK |
		   MT753X_R0E_PORT_FW_MASK | MT753X_R03_EG_TAG_MASK |
		   MT753X_R03_PORT_FW_MASK,
		   MT753X_R0E_EG_TAG(MT7530_VLAN_EG_UNTAGGED) |
		   MT753X_R0E_PORT_FW(MT753X_BPDU_CPU_ONLY) |
		   MT753X_R03_EG_TAG(MT7530_VLAN_EG_UNTAGGED) |
		   MT753X_BPDU_CPU_ONLY);
}

static void
mt753x_cpu_port_enable(struct dsa_switch *ds, int port)
{
	struct mt7530_priv *priv = ds->priv;

	/* Enable Mediatek header mode on the cpu port */
	mt7530_write(priv, MT7530_PVC_P(port),
		     PORT_SPEC_TAG);

	/* Enable flooding on the CPU port */
	mt7530_set(priv, MT7530_MFC, BC_FFP(BIT(port)) | UNM_FFP(BIT(port)) |
		   UNU_FFP(BIT(port)));

	/* Add the CPU port to the CPU port bitmap for MT7531 and the switch on
	 * the MT7988 SoC. Trapped frames will be forwarded to the CPU port that
	 * is affine to the inbound user port.
	 */
	if (priv->id == ID_MT7531 || priv->id == ID_MT7988)
		mt7530_set(priv, MT7531_CFC, MT7531_CPU_PMAP(BIT(port)));

	/* CPU port gets connected to all user ports of
	 * the switch.
	 */
	mt7530_write(priv, MT7530_PCR_P(port),
		     PCR_MATRIX(dsa_user_ports(priv->ds)));

	/* Set to fallback mode for independent VLAN learning */
	mt7530_rmw(priv, MT7530_PCR_P(port), PCR_PORT_VLAN_MASK,
		   MT7530_PORT_FALLBACK_MODE);
}

static int
mt7530_port_enable(struct dsa_switch *ds, int port,
		   struct phy_device *phy)
{
	struct dsa_port *dp = dsa_to_port(ds, port);
	struct mt7530_priv *priv = ds->priv;

	mutex_lock(&priv->reg_mutex);

	/* Allow the user port gets connected to the cpu port and also
	 * restore the port matrix if the port is the member of a certain
	 * bridge.
	 */
	if (dsa_port_is_user(dp)) {
		struct dsa_port *cpu_dp = dp->cpu_dp;

		priv->ports[port].pm |= PCR_MATRIX(BIT(cpu_dp->index));
	}
	priv->ports[port].enable = true;
	mt7530_rmw(priv, MT7530_PCR_P(port), PCR_MATRIX_MASK,
		   priv->ports[port].pm);

	mutex_unlock(&priv->reg_mutex);

	return 0;
}

static void
mt7530_port_disable(struct dsa_switch *ds, int port)
{
	struct mt7530_priv *priv = ds->priv;

	mutex_lock(&priv->reg_mutex);

	/* Clear up all port matrix which could be restored in the next
	 * enablement for the port.
	 */
	priv->ports[port].enable = false;
	mt7530_rmw(priv, MT7530_PCR_P(port), PCR_MATRIX_MASK,
		   PCR_MATRIX_CLR);

	mutex_unlock(&priv->reg_mutex);
}

static int
mt7530_port_change_mtu(struct dsa_switch *ds, int port, int new_mtu)
{
	struct mt7530_priv *priv = ds->priv;
	int length;
	u32 val;

	/* When a new MTU is set, DSA always set the CPU port's MTU to the
	 * largest MTU of the user ports. Because the switch only has a global
	 * RX length register, only allowing CPU port here is enough.
	 */
	if (!dsa_is_cpu_port(ds, port))
		return 0;

	mt7530_mutex_lock(priv);

	val = mt7530_mii_read(priv, MT7530_GMACCR);
	val &= ~MAX_RX_PKT_LEN_MASK;

	/* RX length also includes Ethernet header, MTK tag, and FCS length */
	length = new_mtu + ETH_HLEN + MTK_HDR_LEN + ETH_FCS_LEN;
	if (length <= 1522) {
		val |= MAX_RX_PKT_LEN_1522;
	} else if (length <= 1536) {
		val |= MAX_RX_PKT_LEN_1536;
	} else if (length <= 1552) {
		val |= MAX_RX_PKT_LEN_1552;
	} else {
		val &= ~MAX_RX_JUMBO_MASK;
		val |= MAX_RX_JUMBO(DIV_ROUND_UP(length, 1024));
		val |= MAX_RX_PKT_LEN_JUMBO;
	}

	mt7530_mii_write(priv, MT7530_GMACCR, val);

	mt7530_mutex_unlock(priv);

	return 0;
}

static int
mt7530_port_max_mtu(struct dsa_switch *ds, int port)
{
	return MT7530_MAX_MTU;
}

static void
mt7530_stp_state_set(struct dsa_switch *ds, int port, u8 state)
{
	struct mt7530_priv *priv = ds->priv;
	u32 stp_state;

	switch (state) {
	case BR_STATE_DISABLED:
		stp_state = MT7530_STP_DISABLED;
		break;
	case BR_STATE_BLOCKING:
		stp_state = MT7530_STP_BLOCKING;
		break;
	case BR_STATE_LISTENING:
		stp_state = MT7530_STP_LISTENING;
		break;
	case BR_STATE_LEARNING:
		stp_state = MT7530_STP_LEARNING;
		break;
	case BR_STATE_FORWARDING:
	default:
		stp_state = MT7530_STP_FORWARDING;
		break;
	}

	mt7530_rmw(priv, MT7530_SSP_P(port), FID_PST_MASK(FID_BRIDGED),
		   FID_PST(FID_BRIDGED, stp_state));
}

static int
mt7530_port_pre_bridge_flags(struct dsa_switch *ds, int port,
			     struct switchdev_brport_flags flags,
			     struct netlink_ext_ack *extack)
{
	if (flags.mask & ~(BR_LEARNING | BR_FLOOD | BR_MCAST_FLOOD |
			   BR_BCAST_FLOOD))
		return -EINVAL;

	return 0;
}

static int
mt7530_port_bridge_flags(struct dsa_switch *ds, int port,
			 struct switchdev_brport_flags flags,
			 struct netlink_ext_ack *extack)
{
	struct mt7530_priv *priv = ds->priv;

	if (flags.mask & BR_LEARNING)
		mt7530_rmw(priv, MT7530_PSC_P(port), SA_DIS,
			   flags.val & BR_LEARNING ? 0 : SA_DIS);

	if (flags.mask & BR_FLOOD)
		mt7530_rmw(priv, MT7530_MFC, UNU_FFP(BIT(port)),
			   flags.val & BR_FLOOD ? UNU_FFP(BIT(port)) : 0);

	if (flags.mask & BR_MCAST_FLOOD)
		mt7530_rmw(priv, MT7530_MFC, UNM_FFP(BIT(port)),
			   flags.val & BR_MCAST_FLOOD ? UNM_FFP(BIT(port)) : 0);

	if (flags.mask & BR_BCAST_FLOOD)
		mt7530_rmw(priv, MT7530_MFC, BC_FFP(BIT(port)),
			   flags.val & BR_BCAST_FLOOD ? BC_FFP(BIT(port)) : 0);

	return 0;
}

static int
mt7530_port_bridge_join(struct dsa_switch *ds, int port,
			struct dsa_bridge bridge, bool *tx_fwd_offload,
			struct netlink_ext_ack *extack)
{
	struct dsa_port *dp = dsa_to_port(ds, port), *other_dp;
	struct dsa_port *cpu_dp = dp->cpu_dp;
	u32 port_bitmap = BIT(cpu_dp->index);
	struct mt7530_priv *priv = ds->priv;

	mutex_lock(&priv->reg_mutex);

	dsa_switch_for_each_user_port(other_dp, ds) {
		int other_port = other_dp->index;

		if (dp == other_dp)
			continue;

		/* Add this port to the port matrix of the other ports in the
		 * same bridge. If the port is disabled, port matrix is kept
		 * and not being setup until the port becomes enabled.
		 */
		if (!dsa_port_offloads_bridge(other_dp, &bridge))
			continue;

		if (priv->ports[other_port].enable)
			mt7530_set(priv, MT7530_PCR_P(other_port),
				   PCR_MATRIX(BIT(port)));
		priv->ports[other_port].pm |= PCR_MATRIX(BIT(port));

		port_bitmap |= BIT(other_port);
	}

	/* Add the all other ports to this port matrix. */
	if (priv->ports[port].enable)
		mt7530_rmw(priv, MT7530_PCR_P(port),
			   PCR_MATRIX_MASK, PCR_MATRIX(port_bitmap));
	priv->ports[port].pm |= PCR_MATRIX(port_bitmap);

	/* Set to fallback mode for independent VLAN learning */
	mt7530_rmw(priv, MT7530_PCR_P(port), PCR_PORT_VLAN_MASK,
		   MT7530_PORT_FALLBACK_MODE);

	mutex_unlock(&priv->reg_mutex);

	return 0;
}

static void
mt7530_port_set_vlan_unaware(struct dsa_switch *ds, int port)
{
	struct mt7530_priv *priv = ds->priv;
	bool all_user_ports_removed = true;
	int i;

	/* This is called after .port_bridge_leave when leaving a VLAN-aware
	 * bridge. Don't set standalone ports to fallback mode.
	 */
	if (dsa_port_bridge_dev_get(dsa_to_port(ds, port)))
		mt7530_rmw(priv, MT7530_PCR_P(port), PCR_PORT_VLAN_MASK,
			   MT7530_PORT_FALLBACK_MODE);

	mt7530_rmw(priv, MT7530_PVC_P(port),
		   VLAN_ATTR_MASK | PVC_EG_TAG_MASK | ACC_FRM_MASK,
		   VLAN_ATTR(MT7530_VLAN_TRANSPARENT) |
		   PVC_EG_TAG(MT7530_VLAN_EG_CONSISTENT) |
		   MT7530_VLAN_ACC_ALL);

	/* Set PVID to 0 */
	mt7530_rmw(priv, MT7530_PPBV1_P(port), G0_PORT_VID_MASK,
		   G0_PORT_VID_DEF);

	for (i = 0; i < MT7530_NUM_PORTS; i++) {
		if (dsa_is_user_port(ds, i) &&
		    dsa_port_is_vlan_filtering(dsa_to_port(ds, i))) {
			all_user_ports_removed = false;
			break;
		}
	}

	/* CPU port also does the same thing until all user ports belonging to
	 * the CPU port get out of VLAN filtering mode.
	 */
	if (all_user_ports_removed) {
		struct dsa_port *dp = dsa_to_port(ds, port);
		struct dsa_port *cpu_dp = dp->cpu_dp;

		mt7530_write(priv, MT7530_PCR_P(cpu_dp->index),
			     PCR_MATRIX(dsa_user_ports(priv->ds)));
		mt7530_write(priv, MT7530_PVC_P(cpu_dp->index), PORT_SPEC_TAG
			     | PVC_EG_TAG(MT7530_VLAN_EG_CONSISTENT));
	}
}

static void
mt7530_port_set_vlan_aware(struct dsa_switch *ds, int port)
{
	struct mt7530_priv *priv = ds->priv;

	/* Trapped into security mode allows packet forwarding through VLAN
	 * table lookup.
	 */
	if (dsa_is_user_port(ds, port)) {
		mt7530_rmw(priv, MT7530_PCR_P(port), PCR_PORT_VLAN_MASK,
			   MT7530_PORT_SECURITY_MODE);
		mt7530_rmw(priv, MT7530_PPBV1_P(port), G0_PORT_VID_MASK,
			   G0_PORT_VID(priv->ports[port].pvid));

		/* Only accept tagged frames if PVID is not set */
		if (!priv->ports[port].pvid)
			mt7530_rmw(priv, MT7530_PVC_P(port), ACC_FRM_MASK,
				   MT7530_VLAN_ACC_TAGGED);

		/* Set the port as a user port which is to be able to recognize
		 * VID from incoming packets before fetching entry within the
		 * VLAN table.
		 */
		mt7530_rmw(priv, MT7530_PVC_P(port),
			   VLAN_ATTR_MASK | PVC_EG_TAG_MASK,
			   VLAN_ATTR(MT7530_VLAN_USER) |
			   PVC_EG_TAG(MT7530_VLAN_EG_DISABLED));
	} else {
		/* Also set CPU ports to the "user" VLAN port attribute, to
		 * allow VLAN classification, but keep the EG_TAG attribute as
		 * "consistent" (i.o.w. don't change its value) for packets
		 * received by the switch from the CPU, so that tagged packets
		 * are forwarded to user ports as tagged, and untagged as
		 * untagged.
		 */
		mt7530_rmw(priv, MT7530_PVC_P(port), VLAN_ATTR_MASK,
			   VLAN_ATTR(MT7530_VLAN_USER));
	}
}

static void
mt7530_port_bridge_leave(struct dsa_switch *ds, int port,
			 struct dsa_bridge bridge)
{
	struct dsa_port *dp = dsa_to_port(ds, port), *other_dp;
	struct dsa_port *cpu_dp = dp->cpu_dp;
	struct mt7530_priv *priv = ds->priv;

	mutex_lock(&priv->reg_mutex);

	dsa_switch_for_each_user_port(other_dp, ds) {
		int other_port = other_dp->index;

		if (dp == other_dp)
			continue;

		/* Remove this port from the port matrix of the other ports
		 * in the same bridge. If the port is disabled, port matrix
		 * is kept and not being setup until the port becomes enabled.
		 */
		if (!dsa_port_offloads_bridge(other_dp, &bridge))
			continue;

		if (priv->ports[other_port].enable)
			mt7530_clear(priv, MT7530_PCR_P(other_port),
				     PCR_MATRIX(BIT(port)));
		priv->ports[other_port].pm &= ~PCR_MATRIX(BIT(port));
	}

	/* Set the cpu port to be the only one in the port matrix of
	 * this port.
	 */
	if (priv->ports[port].enable)
		mt7530_rmw(priv, MT7530_PCR_P(port), PCR_MATRIX_MASK,
			   PCR_MATRIX(BIT(cpu_dp->index)));
	priv->ports[port].pm = PCR_MATRIX(BIT(cpu_dp->index));

	/* When a port is removed from the bridge, the port would be set up
	 * back to the default as is at initial boot which is a VLAN-unaware
	 * port.
	 */
	mt7530_rmw(priv, MT7530_PCR_P(port), PCR_PORT_VLAN_MASK,
		   MT7530_PORT_MATRIX_MODE);

	mutex_unlock(&priv->reg_mutex);
}

static int
mt7530_port_fdb_add(struct dsa_switch *ds, int port,
		    const unsigned char *addr, u16 vid,
		    struct dsa_db db)
{
	struct mt7530_priv *priv = ds->priv;
	int ret;
	u8 port_mask = BIT(port);

	mutex_lock(&priv->reg_mutex);
	mt7530_fdb_write(priv, vid, port_mask, addr, -1, STATIC_ENT);
	ret = mt7530_fdb_cmd(priv, MT7530_FDB_WRITE, NULL);
	mutex_unlock(&priv->reg_mutex);

	return ret;
}

static int
mt7530_port_fdb_del(struct dsa_switch *ds, int port,
		    const unsigned char *addr, u16 vid,
		    struct dsa_db db)
{
	struct mt7530_priv *priv = ds->priv;
	int ret;
	u8 port_mask = BIT(port);

	mutex_lock(&priv->reg_mutex);
	mt7530_fdb_write(priv, vid, port_mask, addr, -1, STATIC_EMP);
	ret = mt7530_fdb_cmd(priv, MT7530_FDB_WRITE, NULL);
	mutex_unlock(&priv->reg_mutex);

	return ret;
}

static int
mt7530_port_fdb_dump(struct dsa_switch *ds, int port,
		     dsa_fdb_dump_cb_t *cb, void *data)
{
	struct mt7530_priv *priv = ds->priv;
	struct mt7530_fdb _fdb = { 0 };
	int cnt = MT7530_NUM_FDB_RECORDS;
	int ret = 0;
	u32 rsp = 0;

	mutex_lock(&priv->reg_mutex);

	ret = mt7530_fdb_cmd(priv, MT7530_FDB_START, &rsp);
	if (ret < 0)
		goto err;

	do {
		if (rsp & ATC_SRCH_HIT) {
			mt7530_fdb_read(priv, &_fdb);
			if (_fdb.port_mask & BIT(port)) {
				ret = cb(_fdb.mac, _fdb.vid, _fdb.noarp,
					 data);
				if (ret < 0)
					break;
			}
		}
	} while (--cnt &&
		 !(rsp & ATC_SRCH_END) &&
		 !mt7530_fdb_cmd(priv, MT7530_FDB_NEXT, &rsp));
err:
	mutex_unlock(&priv->reg_mutex);

	return 0;
}

static int
mt7530_port_mdb_add(struct dsa_switch *ds, int port,
		    const struct switchdev_obj_port_mdb *mdb,
		    struct dsa_db db)
{
	struct mt7530_priv *priv = ds->priv;
	const u8 *addr = mdb->addr;
	u16 vid = mdb->vid;
	u8 port_mask = 0;
	int ret;

	mutex_lock(&priv->reg_mutex);

	mt7530_fdb_write(priv, vid, 0, addr, 0, STATIC_EMP);
	if (!mt7530_fdb_cmd(priv, MT7530_FDB_READ, NULL))
		port_mask = (mt7530_read(priv, MT7530_ATRD) >> PORT_MAP)
			    & PORT_MAP_MASK;

	port_mask |= BIT(port);
	mt7530_fdb_write(priv, vid, port_mask, addr, -1, STATIC_ENT);
	ret = mt7530_fdb_cmd(priv, MT7530_FDB_WRITE, NULL);

	mutex_unlock(&priv->reg_mutex);

	return ret;
}

static int
mt7530_port_mdb_del(struct dsa_switch *ds, int port,
		    const struct switchdev_obj_port_mdb *mdb,
		    struct dsa_db db)
{
	struct mt7530_priv *priv = ds->priv;
	const u8 *addr = mdb->addr;
	u16 vid = mdb->vid;
	u8 port_mask = 0;
	int ret;

	mutex_lock(&priv->reg_mutex);

	mt7530_fdb_write(priv, vid, 0, addr, 0, STATIC_EMP);
	if (!mt7530_fdb_cmd(priv, MT7530_FDB_READ, NULL))
		port_mask = (mt7530_read(priv, MT7530_ATRD) >> PORT_MAP)
			    & PORT_MAP_MASK;

	port_mask &= ~BIT(port);
	mt7530_fdb_write(priv, vid, port_mask, addr, -1,
			 port_mask ? STATIC_ENT : STATIC_EMP);
	ret = mt7530_fdb_cmd(priv, MT7530_FDB_WRITE, NULL);

	mutex_unlock(&priv->reg_mutex);

	return ret;
}

static int
mt7530_vlan_cmd(struct mt7530_priv *priv, enum mt7530_vlan_cmd cmd, u16 vid)
{
	struct mt7530_dummy_poll p;
	u32 val;
	int ret;

	val = VTCR_BUSY | VTCR_FUNC(cmd) | vid;
	mt7530_write(priv, MT7530_VTCR, val);

	INIT_MT7530_DUMMY_POLL(&p, priv, MT7530_VTCR);
	ret = readx_poll_timeout(_mt7530_read, &p, val,
				 !(val & VTCR_BUSY), 20, 20000);
	if (ret < 0) {
		dev_err(priv->dev, "poll timeout\n");
		return ret;
	}

	val = mt7530_read(priv, MT7530_VTCR);
	if (val & VTCR_INVALID) {
		dev_err(priv->dev, "read VTCR invalid\n");
		return -EINVAL;
	}

	return 0;
}

static int
mt7530_port_vlan_filtering(struct dsa_switch *ds, int port, bool vlan_filtering,
			   struct netlink_ext_ack *extack)
{
	struct dsa_port *dp = dsa_to_port(ds, port);
	struct dsa_port *cpu_dp = dp->cpu_dp;

	if (vlan_filtering) {
		/* The port is being kept as VLAN-unaware port when bridge is
		 * set up with vlan_filtering not being set, Otherwise, the
		 * port and the corresponding CPU port is required the setup
		 * for becoming a VLAN-aware port.
		 */
		mt7530_port_set_vlan_aware(ds, port);
		mt7530_port_set_vlan_aware(ds, cpu_dp->index);
	} else {
		mt7530_port_set_vlan_unaware(ds, port);
	}

	return 0;
}

static void
mt7530_hw_vlan_add(struct mt7530_priv *priv,
		   struct mt7530_hw_vlan_entry *entry)
{
	struct dsa_port *dp = dsa_to_port(priv->ds, entry->port);
	u8 new_members;
	u32 val;

	new_members = entry->old_members | BIT(entry->port);

	/* Validate the entry with independent learning, create egress tag per
	 * VLAN and joining the port as one of the port members.
	 */
	val = IVL_MAC | VTAG_EN | PORT_MEM(new_members) | FID(FID_BRIDGED) |
	      VLAN_VALID;
	mt7530_write(priv, MT7530_VAWD1, val);

	/* Decide whether adding tag or not for those outgoing packets from the
	 * port inside the VLAN.
	 * CPU port is always taken as a tagged port for serving more than one
	 * VLANs across and also being applied with egress type stack mode for
	 * that VLAN tags would be appended after hardware special tag used as
	 * DSA tag.
	 */
	if (dsa_port_is_cpu(dp))
		val = MT7530_VLAN_EGRESS_STACK;
	else if (entry->untagged)
		val = MT7530_VLAN_EGRESS_UNTAG;
	else
		val = MT7530_VLAN_EGRESS_TAG;
	mt7530_rmw(priv, MT7530_VAWD2,
		   ETAG_CTRL_P_MASK(entry->port),
		   ETAG_CTRL_P(entry->port, val));
}

static void
mt7530_hw_vlan_del(struct mt7530_priv *priv,
		   struct mt7530_hw_vlan_entry *entry)
{
	u8 new_members;
	u32 val;

	new_members = entry->old_members & ~BIT(entry->port);

	val = mt7530_read(priv, MT7530_VAWD1);
	if (!(val & VLAN_VALID)) {
		dev_err(priv->dev,
			"Cannot be deleted due to invalid entry\n");
		return;
	}

	if (new_members) {
		val = IVL_MAC | VTAG_EN | PORT_MEM(new_members) |
		      VLAN_VALID;
		mt7530_write(priv, MT7530_VAWD1, val);
	} else {
		mt7530_write(priv, MT7530_VAWD1, 0);
		mt7530_write(priv, MT7530_VAWD2, 0);
	}
}

static void
mt7530_hw_vlan_update(struct mt7530_priv *priv, u16 vid,
		      struct mt7530_hw_vlan_entry *entry,
		      mt7530_vlan_op vlan_op)
{
	u32 val;

	/* Fetch entry */
	mt7530_vlan_cmd(priv, MT7530_VTCR_RD_VID, vid);

	val = mt7530_read(priv, MT7530_VAWD1);

	entry->old_members = (val >> PORT_MEM_SHFT) & PORT_MEM_MASK;

	/* Manipulate entry */
	vlan_op(priv, entry);

	/* Flush result to hardware */
	mt7530_vlan_cmd(priv, MT7530_VTCR_WR_VID, vid);
}

static int
mt7530_setup_vlan0(struct mt7530_priv *priv)
{
	u32 val;

	/* Validate the entry with independent learning, keep the original
	 * ingress tag attribute.
	 */
	val = IVL_MAC | EG_CON | PORT_MEM(MT7530_ALL_MEMBERS) | FID(FID_BRIDGED) |
	      VLAN_VALID;
	mt7530_write(priv, MT7530_VAWD1, val);

	return mt7530_vlan_cmd(priv, MT7530_VTCR_WR_VID, 0);
}

static int
mt7530_port_vlan_add(struct dsa_switch *ds, int port,
		     const struct switchdev_obj_port_vlan *vlan,
		     struct netlink_ext_ack *extack)
{
	bool untagged = vlan->flags & BRIDGE_VLAN_INFO_UNTAGGED;
	bool pvid = vlan->flags & BRIDGE_VLAN_INFO_PVID;
	struct mt7530_hw_vlan_entry new_entry;
	struct mt7530_priv *priv = ds->priv;

	mutex_lock(&priv->reg_mutex);

	mt7530_hw_vlan_entry_init(&new_entry, port, untagged);
	mt7530_hw_vlan_update(priv, vlan->vid, &new_entry, mt7530_hw_vlan_add);

	if (pvid) {
		priv->ports[port].pvid = vlan->vid;

		/* Accept all frames if PVID is set */
		mt7530_rmw(priv, MT7530_PVC_P(port), ACC_FRM_MASK,
			   MT7530_VLAN_ACC_ALL);

		/* Only configure PVID if VLAN filtering is enabled */
		if (dsa_port_is_vlan_filtering(dsa_to_port(ds, port)))
			mt7530_rmw(priv, MT7530_PPBV1_P(port),
				   G0_PORT_VID_MASK,
				   G0_PORT_VID(vlan->vid));
	} else if (vlan->vid && priv->ports[port].pvid == vlan->vid) {
		/* This VLAN is overwritten without PVID, so unset it */
		priv->ports[port].pvid = G0_PORT_VID_DEF;

		/* Only accept tagged frames if the port is VLAN-aware */
		if (dsa_port_is_vlan_filtering(dsa_to_port(ds, port)))
			mt7530_rmw(priv, MT7530_PVC_P(port), ACC_FRM_MASK,
				   MT7530_VLAN_ACC_TAGGED);

		mt7530_rmw(priv, MT7530_PPBV1_P(port), G0_PORT_VID_MASK,
			   G0_PORT_VID_DEF);
	}

	mutex_unlock(&priv->reg_mutex);

	return 0;
}

static int
mt7530_port_vlan_del(struct dsa_switch *ds, int port,
		     const struct switchdev_obj_port_vlan *vlan)
{
	struct mt7530_hw_vlan_entry target_entry;
	struct mt7530_priv *priv = ds->priv;

	mutex_lock(&priv->reg_mutex);

	mt7530_hw_vlan_entry_init(&target_entry, port, 0);
	mt7530_hw_vlan_update(priv, vlan->vid, &target_entry,
			      mt7530_hw_vlan_del);

	/* PVID is being restored to the default whenever the PVID port
	 * is being removed from the VLAN.
	 */
	if (priv->ports[port].pvid == vlan->vid) {
		priv->ports[port].pvid = G0_PORT_VID_DEF;

		/* Only accept tagged frames if the port is VLAN-aware */
		if (dsa_port_is_vlan_filtering(dsa_to_port(ds, port)))
			mt7530_rmw(priv, MT7530_PVC_P(port), ACC_FRM_MASK,
				   MT7530_VLAN_ACC_TAGGED);

		mt7530_rmw(priv, MT7530_PPBV1_P(port), G0_PORT_VID_MASK,
			   G0_PORT_VID_DEF);
	}


	mutex_unlock(&priv->reg_mutex);

	return 0;
}

static int mt753x_mirror_port_get(unsigned int id, u32 val)
{
	return (id == ID_MT7531) ? MT7531_MIRROR_PORT_GET(val) :
				   MIRROR_PORT(val);
}

static int mt753x_mirror_port_set(unsigned int id, u32 val)
{
	return (id == ID_MT7531) ? MT7531_MIRROR_PORT_SET(val) :
				   MIRROR_PORT(val);
}

static int mt753x_port_mirror_add(struct dsa_switch *ds, int port,
				  struct dsa_mall_mirror_tc_entry *mirror,
				  bool ingress, struct netlink_ext_ack *extack)
{
	struct mt7530_priv *priv = ds->priv;
	int monitor_port;
	u32 val;

	/* Check for existent entry */
	if ((ingress ? priv->mirror_rx : priv->mirror_tx) & BIT(port))
		return -EEXIST;

	val = mt7530_read(priv, MT753X_MIRROR_REG(priv->id));

	/* MT7530 only supports one monitor port */
	monitor_port = mt753x_mirror_port_get(priv->id, val);
	if (val & MT753X_MIRROR_EN(priv->id) &&
	    monitor_port != mirror->to_local_port)
		return -EEXIST;

	val |= MT753X_MIRROR_EN(priv->id);
	val &= ~MT753X_MIRROR_MASK(priv->id);
	val |= mt753x_mirror_port_set(priv->id, mirror->to_local_port);
	mt7530_write(priv, MT753X_MIRROR_REG(priv->id), val);

	val = mt7530_read(priv, MT7530_PCR_P(port));
	if (ingress) {
		val |= PORT_RX_MIR;
		priv->mirror_rx |= BIT(port);
	} else {
		val |= PORT_TX_MIR;
		priv->mirror_tx |= BIT(port);
	}
	mt7530_write(priv, MT7530_PCR_P(port), val);

	return 0;
}

static void mt753x_port_mirror_del(struct dsa_switch *ds, int port,
				   struct dsa_mall_mirror_tc_entry *mirror)
{
	struct mt7530_priv *priv = ds->priv;
	u32 val;

	val = mt7530_read(priv, MT7530_PCR_P(port));
	if (mirror->ingress) {
		val &= ~PORT_RX_MIR;
		priv->mirror_rx &= ~BIT(port);
	} else {
		val &= ~PORT_TX_MIR;
		priv->mirror_tx &= ~BIT(port);
	}
	mt7530_write(priv, MT7530_PCR_P(port), val);

	if (!priv->mirror_rx && !priv->mirror_tx) {
		val = mt7530_read(priv, MT753X_MIRROR_REG(priv->id));
		val &= ~MT753X_MIRROR_EN(priv->id);
		mt7530_write(priv, MT753X_MIRROR_REG(priv->id), val);
	}
}

static enum dsa_tag_protocol
mtk_get_tag_protocol(struct dsa_switch *ds, int port,
		     enum dsa_tag_protocol mp)
{
	return DSA_TAG_PROTO_MTK;
}

#ifdef CONFIG_GPIOLIB
static inline u32
mt7530_gpio_to_bit(unsigned int offset)
{
	/* Map GPIO offset to register bit
	 * [ 2: 0]  port 0 LED 0..2 as GPIO 0..2
	 * [ 6: 4]  port 1 LED 0..2 as GPIO 3..5
	 * [10: 8]  port 2 LED 0..2 as GPIO 6..8
	 * [14:12]  port 3 LED 0..2 as GPIO 9..11
	 * [18:16]  port 4 LED 0..2 as GPIO 12..14
	 */
	return BIT(offset + offset / 3);
}

static int
mt7530_gpio_get(struct gpio_chip *gc, unsigned int offset)
{
	struct mt7530_priv *priv = gpiochip_get_data(gc);
	u32 bit = mt7530_gpio_to_bit(offset);

	return !!(mt7530_read(priv, MT7530_LED_GPIO_DATA) & bit);
}

static void
mt7530_gpio_set(struct gpio_chip *gc, unsigned int offset, int value)
{
	struct mt7530_priv *priv = gpiochip_get_data(gc);
	u32 bit = mt7530_gpio_to_bit(offset);

	if (value)
		mt7530_set(priv, MT7530_LED_GPIO_DATA, bit);
	else
		mt7530_clear(priv, MT7530_LED_GPIO_DATA, bit);
}

static int
mt7530_gpio_get_direction(struct gpio_chip *gc, unsigned int offset)
{
	struct mt7530_priv *priv = gpiochip_get_data(gc);
	u32 bit = mt7530_gpio_to_bit(offset);

	return (mt7530_read(priv, MT7530_LED_GPIO_DIR) & bit) ?
		GPIO_LINE_DIRECTION_OUT : GPIO_LINE_DIRECTION_IN;
}

static int
mt7530_gpio_direction_input(struct gpio_chip *gc, unsigned int offset)
{
	struct mt7530_priv *priv = gpiochip_get_data(gc);
	u32 bit = mt7530_gpio_to_bit(offset);

	mt7530_clear(priv, MT7530_LED_GPIO_OE, bit);
	mt7530_clear(priv, MT7530_LED_GPIO_DIR, bit);

	return 0;
}

static int
mt7530_gpio_direction_output(struct gpio_chip *gc, unsigned int offset, int value)
{
	struct mt7530_priv *priv = gpiochip_get_data(gc);
	u32 bit = mt7530_gpio_to_bit(offset);

	mt7530_set(priv, MT7530_LED_GPIO_DIR, bit);

	if (value)
		mt7530_set(priv, MT7530_LED_GPIO_DATA, bit);
	else
		mt7530_clear(priv, MT7530_LED_GPIO_DATA, bit);

	mt7530_set(priv, MT7530_LED_GPIO_OE, bit);

	return 0;
}

static int
mt7530_setup_gpio(struct mt7530_priv *priv)
{
	struct device *dev = priv->dev;
	struct gpio_chip *gc;

	gc = devm_kzalloc(dev, sizeof(*gc), GFP_KERNEL);
	if (!gc)
		return -ENOMEM;

	mt7530_write(priv, MT7530_LED_GPIO_OE, 0);
	mt7530_write(priv, MT7530_LED_GPIO_DIR, 0);
	mt7530_write(priv, MT7530_LED_IO_MODE, 0);

	gc->label = "mt7530";
	gc->parent = dev;
	gc->owner = THIS_MODULE;
	gc->get_direction = mt7530_gpio_get_direction;
	gc->direction_input = mt7530_gpio_direction_input;
	gc->direction_output = mt7530_gpio_direction_output;
	gc->get = mt7530_gpio_get;
	gc->set = mt7530_gpio_set;
	gc->base = -1;
	gc->ngpio = 15;
	gc->can_sleep = true;

	return devm_gpiochip_add_data(dev, gc, priv);
}
#endif /* CONFIG_GPIOLIB */

static irqreturn_t
mt7530_irq_thread_fn(int irq, void *dev_id)
{
	struct mt7530_priv *priv = dev_id;
	bool handled = false;
	u32 val;
	int p;

	mt7530_mutex_lock(priv);
	val = mt7530_mii_read(priv, MT7530_SYS_INT_STS);
	mt7530_mii_write(priv, MT7530_SYS_INT_STS, val);
	mt7530_mutex_unlock(priv);

	for (p = 0; p < MT7530_NUM_PHYS; p++) {
		if (BIT(p) & val) {
			unsigned int irq;

			irq = irq_find_mapping(priv->irq_domain, p);
			handle_nested_irq(irq);
			handled = true;
		}
	}

	return IRQ_RETVAL(handled);
}

static void
mt7530_irq_mask(struct irq_data *d)
{
	struct mt7530_priv *priv = irq_data_get_irq_chip_data(d);

	priv->irq_enable &= ~BIT(d->hwirq);
}

static void
mt7530_irq_unmask(struct irq_data *d)
{
	struct mt7530_priv *priv = irq_data_get_irq_chip_data(d);

	priv->irq_enable |= BIT(d->hwirq);
}

static void
mt7530_irq_bus_lock(struct irq_data *d)
{
	struct mt7530_priv *priv = irq_data_get_irq_chip_data(d);

	mt7530_mutex_lock(priv);
}

static void
mt7530_irq_bus_sync_unlock(struct irq_data *d)
{
	struct mt7530_priv *priv = irq_data_get_irq_chip_data(d);

	mt7530_mii_write(priv, MT7530_SYS_INT_EN, priv->irq_enable);
	mt7530_mutex_unlock(priv);
}

static struct irq_chip mt7530_irq_chip = {
	.name = KBUILD_MODNAME,
	.irq_mask = mt7530_irq_mask,
	.irq_unmask = mt7530_irq_unmask,
	.irq_bus_lock = mt7530_irq_bus_lock,
	.irq_bus_sync_unlock = mt7530_irq_bus_sync_unlock,
};

static int
mt7530_irq_map(struct irq_domain *domain, unsigned int irq,
	       irq_hw_number_t hwirq)
{
	irq_set_chip_data(irq, domain->host_data);
	irq_set_chip_and_handler(irq, &mt7530_irq_chip, handle_simple_irq);
	irq_set_nested_thread(irq, true);
	irq_set_noprobe(irq);

	return 0;
}

static const struct irq_domain_ops mt7530_irq_domain_ops = {
	.map = mt7530_irq_map,
	.xlate = irq_domain_xlate_onecell,
};

static void
mt7988_irq_mask(struct irq_data *d)
{
	struct mt7530_priv *priv = irq_data_get_irq_chip_data(d);

	priv->irq_enable &= ~BIT(d->hwirq);
	mt7530_mii_write(priv, MT7530_SYS_INT_EN, priv->irq_enable);
}

static void
mt7988_irq_unmask(struct irq_data *d)
{
	struct mt7530_priv *priv = irq_data_get_irq_chip_data(d);

	priv->irq_enable |= BIT(d->hwirq);
	mt7530_mii_write(priv, MT7530_SYS_INT_EN, priv->irq_enable);
}

static struct irq_chip mt7988_irq_chip = {
	.name = KBUILD_MODNAME,
	.irq_mask = mt7988_irq_mask,
	.irq_unmask = mt7988_irq_unmask,
};

static int
mt7988_irq_map(struct irq_domain *domain, unsigned int irq,
	       irq_hw_number_t hwirq)
{
	irq_set_chip_data(irq, domain->host_data);
	irq_set_chip_and_handler(irq, &mt7988_irq_chip, handle_simple_irq);
	irq_set_nested_thread(irq, true);
	irq_set_noprobe(irq);

	return 0;
}

static const struct irq_domain_ops mt7988_irq_domain_ops = {
	.map = mt7988_irq_map,
	.xlate = irq_domain_xlate_onecell,
};

static void
mt7530_setup_mdio_irq(struct mt7530_priv *priv)
{
	struct dsa_switch *ds = priv->ds;
	int p;

	for (p = 0; p < MT7530_NUM_PHYS; p++) {
		if (BIT(p) & ds->phys_mii_mask) {
			unsigned int irq;

			irq = irq_create_mapping(priv->irq_domain, p);
			ds->user_mii_bus->irq[p] = irq;
		}
	}
}

static int
mt7530_setup_irq(struct mt7530_priv *priv)
{
	struct device *dev = priv->dev;
	struct device_node *np = dev->of_node;
	int ret;

	if (!of_property_read_bool(np, "interrupt-controller")) {
		dev_info(dev, "no interrupt support\n");
		return 0;
	}

	priv->irq = of_irq_get(np, 0);
	if (priv->irq <= 0) {
		dev_err(dev, "failed to get parent IRQ: %d\n", priv->irq);
		return priv->irq ? : -EINVAL;
	}

	if (priv->id == ID_MT7988)
		priv->irq_domain = irq_domain_add_linear(np, MT7530_NUM_PHYS,
							 &mt7988_irq_domain_ops,
							 priv);
	else
		priv->irq_domain = irq_domain_add_linear(np, MT7530_NUM_PHYS,
							 &mt7530_irq_domain_ops,
							 priv);

	if (!priv->irq_domain) {
		dev_err(dev, "failed to create IRQ domain\n");
		return -ENOMEM;
	}

	/* This register must be set for MT7530 to properly fire interrupts */
	if (priv->id == ID_MT7530 || priv->id == ID_MT7621)
		mt7530_set(priv, MT7530_TOP_SIG_CTRL, TOP_SIG_CTRL_NORMAL);

	ret = request_threaded_irq(priv->irq, NULL, mt7530_irq_thread_fn,
				   IRQF_ONESHOT, KBUILD_MODNAME, priv);
	if (ret) {
		irq_domain_remove(priv->irq_domain);
		dev_err(dev, "failed to request IRQ: %d\n", ret);
		return ret;
	}

	return 0;
}

static void
mt7530_free_mdio_irq(struct mt7530_priv *priv)
{
	int p;

	for (p = 0; p < MT7530_NUM_PHYS; p++) {
		if (BIT(p) & priv->ds->phys_mii_mask) {
			unsigned int irq;

			irq = irq_find_mapping(priv->irq_domain, p);
			irq_dispose_mapping(irq);
		}
	}
}

static void
mt7530_free_irq_common(struct mt7530_priv *priv)
{
	free_irq(priv->irq, priv);
	irq_domain_remove(priv->irq_domain);
}

static void
mt7530_free_irq(struct mt7530_priv *priv)
{
	struct device_node *mnp, *np = priv->dev->of_node;

	mnp = of_get_child_by_name(np, "mdio");
	if (!mnp)
		mt7530_free_mdio_irq(priv);
	of_node_put(mnp);

	mt7530_free_irq_common(priv);
}

static int
mt7530_setup_mdio(struct mt7530_priv *priv)
{
	struct device_node *mnp, *np = priv->dev->of_node;
	struct dsa_switch *ds = priv->ds;
	struct device *dev = priv->dev;
	struct mii_bus *bus;
	static int idx;
	int ret = 0;

	mnp = of_get_child_by_name(np, "mdio");

	if (mnp && !of_device_is_available(mnp))
		goto out;

	bus = devm_mdiobus_alloc(dev);
	if (!bus) {
		ret = -ENOMEM;
		goto out;
	}

	if (!mnp)
		ds->user_mii_bus = bus;

	bus->priv = priv;
	bus->name = KBUILD_MODNAME "-mii";
	snprintf(bus->id, MII_BUS_ID_SIZE, KBUILD_MODNAME "-%d", idx++);
	bus->read = mt753x_phy_read_c22;
	bus->write = mt753x_phy_write_c22;
	bus->read_c45 = mt753x_phy_read_c45;
	bus->write_c45 = mt753x_phy_write_c45;
	bus->parent = dev;
	bus->phy_mask = ~ds->phys_mii_mask;

	if (priv->irq && !mnp)
		mt7530_setup_mdio_irq(priv);

	ret = devm_of_mdiobus_register(dev, bus, mnp);
	if (ret) {
		dev_err(dev, "failed to register MDIO bus: %d\n", ret);
		if (priv->irq && !mnp)
			mt7530_free_mdio_irq(priv);
	}

out:
	of_node_put(mnp);
	return ret;
}

static int
mt7530_setup(struct dsa_switch *ds)
{
	struct mt7530_priv *priv = ds->priv;
	struct device_node *dn = NULL;
	struct device_node *phy_node;
	struct device_node *mac_np;
	struct mt7530_dummy_poll p;
	phy_interface_t interface;
	struct dsa_port *cpu_dp;
	u32 id, val;
	int ret, i;

	/* The parent node of conduit netdev which holds the common system
	 * controller also is the container for two GMACs nodes representing
	 * as two netdev instances.
	 */
	dsa_switch_for_each_cpu_port(cpu_dp, ds) {
		dn = cpu_dp->conduit->dev.of_node->parent;
		/* It doesn't matter which CPU port is found first,
		 * their conduits should share the same parent OF node
		 */
		break;
	}

	if (!dn) {
		dev_err(ds->dev, "parent OF node of DSA conduit not found");
		return -EINVAL;
	}

	ds->assisted_learning_on_cpu_port = true;
	ds->mtu_enforcement_ingress = true;

	if (priv->id == ID_MT7530) {
		regulator_set_voltage(priv->core_pwr, 1000000, 1000000);
		ret = regulator_enable(priv->core_pwr);
		if (ret < 0) {
			dev_err(priv->dev,
				"Failed to enable core power: %d\n", ret);
			return ret;
		}

		regulator_set_voltage(priv->io_pwr, 3300000, 3300000);
		ret = regulator_enable(priv->io_pwr);
		if (ret < 0) {
			dev_err(priv->dev, "Failed to enable io pwr: %d\n",
				ret);
			return ret;
		}
	}

	/* Reset whole chip through gpio pin or memory-mapped registers for
	 * different type of hardware
	 */
	if (priv->mcm) {
		reset_control_assert(priv->rstc);
		usleep_range(5000, 5100);
		reset_control_deassert(priv->rstc);
	} else {
		gpiod_set_value_cansleep(priv->reset, 0);
		usleep_range(5000, 5100);
		gpiod_set_value_cansleep(priv->reset, 1);
	}

	/* Waiting for MT7530 got to stable */
	INIT_MT7530_DUMMY_POLL(&p, priv, MT7530_HWTRAP);
	ret = readx_poll_timeout(_mt7530_read, &p, val, val != 0,
				 20, 1000000);
	if (ret < 0) {
		dev_err(priv->dev, "reset timeout\n");
		return ret;
	}

	id = mt7530_read(priv, MT7530_CREV);
	id >>= CHIP_NAME_SHIFT;
	if (id != MT7530_ID) {
		dev_err(priv->dev, "chip %x can't be supported\n", id);
		return -ENODEV;
	}

	if ((val & HWTRAP_XTAL_MASK) == HWTRAP_XTAL_20MHZ) {
		dev_err(priv->dev,
			"MT7530 with a 20MHz XTAL is not supported!\n");
		return -EINVAL;
	}

	/* Reset the switch through internal reset */
	mt7530_write(priv, MT7530_SYS_CTRL,
		     SYS_CTRL_PHY_RST | SYS_CTRL_SW_RST |
		     SYS_CTRL_REG_RST);

	/* Lower Tx driving for TRGMII path */
	for (i = 0; i < NUM_TRGMII_CTRL; i++)
		mt7530_write(priv, MT7530_TRGMII_TD_ODT(i),
			     TD_DM_DRVP(8) | TD_DM_DRVN(8));

	for (i = 0; i < NUM_TRGMII_CTRL; i++)
		mt7530_rmw(priv, MT7530_TRGMII_RD(i),
			   RD_TAP_MASK, RD_TAP(16));

	/* Enable port 6 */
	val = mt7530_read(priv, MT7530_MHWTRAP);
	val &= ~MHWTRAP_P6_DIS & ~MHWTRAP_PHY_ACCESS;
	val |= MHWTRAP_MANUAL;
	mt7530_write(priv, MT7530_MHWTRAP, val);

<<<<<<< HEAD
=======
	if ((val & HWTRAP_XTAL_MASK) == HWTRAP_XTAL_40MHZ)
		mt7530_pll_setup(priv);

>>>>>>> 7e0c4332
	mt753x_trap_frames(priv);

	/* Enable and reset MIB counters */
	mt7530_mib_reset(ds);

	for (i = 0; i < MT7530_NUM_PORTS; i++) {
		/* Clear link settings and enable force mode to force link down
		 * on all ports until they're enabled later.
		 */
		mt7530_rmw(priv, MT7530_PMCR_P(i), PMCR_LINK_SETTINGS_MASK |
			   PMCR_FORCE_MODE, PMCR_FORCE_MODE);

		/* Disable forwarding by default on all ports */
		mt7530_rmw(priv, MT7530_PCR_P(i), PCR_MATRIX_MASK,
			   PCR_MATRIX_CLR);

		/* Disable learning by default on all ports */
		mt7530_set(priv, MT7530_PSC_P(i), SA_DIS);

		if (dsa_is_cpu_port(ds, i)) {
			mt753x_cpu_port_enable(ds, i);
		} else {
			mt7530_port_disable(ds, i);

			/* Set default PVID to 0 on all user ports */
			mt7530_rmw(priv, MT7530_PPBV1_P(i), G0_PORT_VID_MASK,
				   G0_PORT_VID_DEF);
		}
		/* Enable consistent egress tag */
		mt7530_rmw(priv, MT7530_PVC_P(i), PVC_EG_TAG_MASK,
			   PVC_EG_TAG(MT7530_VLAN_EG_CONSISTENT));
	}

	/* Setup VLAN ID 0 for VLAN-unaware bridges */
	ret = mt7530_setup_vlan0(priv);
	if (ret)
		return ret;

	/* Setup port 5 */
	if (!dsa_is_unused_port(ds, 5)) {
		priv->p5_intf_sel = P5_INTF_SEL_GMAC5;
	} else {
		/* Scan the ethernet nodes. Look for GMAC1, lookup the used PHY.
		 * Set priv->p5_intf_sel to the appropriate value if PHY muxing
		 * is detected.
		 */
		for_each_child_of_node(dn, mac_np) {
			if (!of_device_is_compatible(mac_np,
						     "mediatek,eth-mac"))
				continue;

			ret = of_property_read_u32(mac_np, "reg", &id);
			if (ret < 0 || id != 1)
				continue;

			phy_node = of_parse_phandle(mac_np, "phy-handle", 0);
			if (!phy_node)
				continue;

			if (phy_node->parent == priv->dev->of_node->parent) {
				ret = of_get_phy_mode(mac_np, &interface);
				if (ret && ret != -ENODEV) {
					of_node_put(mac_np);
					of_node_put(phy_node);
					return ret;
				}
				id = of_mdio_parse_addr(ds->dev, phy_node);
				if (id == 0)
					priv->p5_intf_sel = P5_INTF_SEL_PHY_P0;
				if (id == 4)
					priv->p5_intf_sel = P5_INTF_SEL_PHY_P4;
			}
			of_node_put(mac_np);
			of_node_put(phy_node);
			break;
		}

		if (priv->p5_intf_sel == P5_INTF_SEL_PHY_P0 ||
		    priv->p5_intf_sel == P5_INTF_SEL_PHY_P4)
			mt7530_setup_port5(ds, interface);
	}

#ifdef CONFIG_GPIOLIB
	if (of_property_read_bool(priv->dev->of_node, "gpio-controller")) {
		ret = mt7530_setup_gpio(priv);
		if (ret)
			return ret;
	}
#endif /* CONFIG_GPIOLIB */

	/* Flush the FDB table */
	ret = mt7530_fdb_cmd(priv, MT7530_FDB_FLUSH, NULL);
	if (ret < 0)
		return ret;

	return 0;
}

static int
mt7531_setup_common(struct dsa_switch *ds)
{
	struct mt7530_priv *priv = ds->priv;
	int ret, i;

	mt753x_trap_frames(priv);

	/* Enable and reset MIB counters */
	mt7530_mib_reset(ds);

	/* Disable flooding on all ports */
	mt7530_clear(priv, MT7530_MFC, BC_FFP_MASK | UNM_FFP_MASK |
		     UNU_FFP_MASK);

	for (i = 0; i < MT7530_NUM_PORTS; i++) {
		/* Clear link settings and enable force mode to force link down
		 * on all ports until they're enabled later.
		 */
		mt7530_rmw(priv, MT7530_PMCR_P(i), PMCR_LINK_SETTINGS_MASK |
			   MT7531_FORCE_MODE, MT7531_FORCE_MODE);

		/* Disable forwarding by default on all ports */
		mt7530_rmw(priv, MT7530_PCR_P(i), PCR_MATRIX_MASK,
			   PCR_MATRIX_CLR);

		/* Disable learning by default on all ports */
		mt7530_set(priv, MT7530_PSC_P(i), SA_DIS);

		mt7530_set(priv, MT7531_DBG_CNT(i), MT7531_DIS_CLR);

		if (dsa_is_cpu_port(ds, i)) {
			mt753x_cpu_port_enable(ds, i);
		} else {
			mt7530_port_disable(ds, i);

			/* Set default PVID to 0 on all user ports */
			mt7530_rmw(priv, MT7530_PPBV1_P(i), G0_PORT_VID_MASK,
				   G0_PORT_VID_DEF);
		}

		/* Enable consistent egress tag */
		mt7530_rmw(priv, MT7530_PVC_P(i), PVC_EG_TAG_MASK,
			   PVC_EG_TAG(MT7530_VLAN_EG_CONSISTENT));
	}

	/* Flush the FDB table */
	ret = mt7530_fdb_cmd(priv, MT7530_FDB_FLUSH, NULL);
	if (ret < 0)
		return ret;

	return 0;
}

static int
mt7531_setup(struct dsa_switch *ds)
{
	struct mt7530_priv *priv = ds->priv;
	struct mt7530_dummy_poll p;
	u32 val, id;
	int ret, i;

	/* Reset whole chip through gpio pin or memory-mapped registers for
	 * different type of hardware
	 */
	if (priv->mcm) {
		reset_control_assert(priv->rstc);
		usleep_range(5000, 5100);
		reset_control_deassert(priv->rstc);
	} else {
		gpiod_set_value_cansleep(priv->reset, 0);
		usleep_range(5000, 5100);
		gpiod_set_value_cansleep(priv->reset, 1);
	}

	/* Waiting for MT7530 got to stable */
	INIT_MT7530_DUMMY_POLL(&p, priv, MT7530_HWTRAP);
	ret = readx_poll_timeout(_mt7530_read, &p, val, val != 0,
				 20, 1000000);
	if (ret < 0) {
		dev_err(priv->dev, "reset timeout\n");
		return ret;
	}

	id = mt7530_read(priv, MT7531_CREV);
	id >>= CHIP_NAME_SHIFT;

	if (id != MT7531_ID) {
		dev_err(priv->dev, "chip %x can't be supported\n", id);
		return -ENODEV;
	}

	/* MT7531AE has got two SGMII units. One for port 5, one for port 6.
	 * MT7531BE has got only one SGMII unit which is for port 6.
	 */
	val = mt7530_read(priv, MT7531_TOP_SIG_SR);
	priv->p5_sgmii = !!(val & PAD_DUAL_SGMII_EN);

	/* Force link down on all ports before internal reset */
	for (i = 0; i < MT7530_NUM_PORTS; i++)
		mt7530_write(priv, MT7530_PMCR_P(i), MT7531_FORCE_LNK);

	/* Reset the switch through internal reset */
	mt7530_write(priv, MT7530_SYS_CTRL, SYS_CTRL_SW_RST | SYS_CTRL_REG_RST);

	if (!priv->p5_sgmii) {
		mt7531_pll_setup(priv);
	} else {
		/* Let ds->user_mii_bus be able to access external phy. */
		mt7530_rmw(priv, MT7531_GPIO_MODE1, MT7531_GPIO11_RG_RXD2_MASK,
			   MT7531_EXT_P_MDC_11);
		mt7530_rmw(priv, MT7531_GPIO_MODE1, MT7531_GPIO12_RG_RXD3_MASK,
			   MT7531_EXT_P_MDIO_12);
	}

	if (!dsa_is_unused_port(ds, 5))
		priv->p5_intf_sel = P5_INTF_SEL_GMAC5;

	mt7530_rmw(priv, MT7531_GPIO_MODE0, MT7531_GPIO0_MASK,
		   MT7531_GPIO0_INTERRUPT);

	/* Enable PHY core PLL, since phy_device has not yet been created
	 * provided for phy_[read,write]_mmd_indirect is called, we provide
	 * our own mt7531_ind_mmd_phy_[read,write] to complete this
	 * function.
	 */
	val = mt7531_ind_c45_phy_read(priv, MT753X_CTRL_PHY_ADDR,
				      MDIO_MMD_VEND2, CORE_PLL_GROUP4);
	val |= MT7531_PHY_PLL_BYPASS_MODE;
	val &= ~MT7531_PHY_PLL_OFF;
	mt7531_ind_c45_phy_write(priv, MT753X_CTRL_PHY_ADDR, MDIO_MMD_VEND2,
				 CORE_PLL_GROUP4, val);

	mt7531_setup_common(ds);

	/* Setup VLAN ID 0 for VLAN-unaware bridges */
	ret = mt7530_setup_vlan0(priv);
	if (ret)
		return ret;

	ds->assisted_learning_on_cpu_port = true;
	ds->mtu_enforcement_ingress = true;

	return 0;
}

static void mt7530_mac_port_get_caps(struct dsa_switch *ds, int port,
				     struct phylink_config *config)
{
	switch (port) {
	/* Ports which are connected to switch PHYs. There is no MII pinout. */
	case 0 ... 4:
		__set_bit(PHY_INTERFACE_MODE_GMII,
			  config->supported_interfaces);
		break;

	/* Port 5 supports rgmii with delays, mii, and gmii. */
	case 5:
		phy_interface_set_rgmii(config->supported_interfaces);
		__set_bit(PHY_INTERFACE_MODE_MII,
			  config->supported_interfaces);
		__set_bit(PHY_INTERFACE_MODE_GMII,
			  config->supported_interfaces);
		break;

	/* Port 6 supports rgmii and trgmii. */
	case 6:
		__set_bit(PHY_INTERFACE_MODE_RGMII,
			  config->supported_interfaces);
		__set_bit(PHY_INTERFACE_MODE_TRGMII,
			  config->supported_interfaces);
		break;
	}
}

static void mt7531_mac_port_get_caps(struct dsa_switch *ds, int port,
				     struct phylink_config *config)
{
	struct mt7530_priv *priv = ds->priv;

	switch (port) {
	/* Ports which are connected to switch PHYs. There is no MII pinout. */
	case 0 ... 4:
		__set_bit(PHY_INTERFACE_MODE_GMII,
			  config->supported_interfaces);
		break;

	/* Port 5 supports rgmii with delays on MT7531BE, sgmii/802.3z on
	 * MT7531AE.
	 */
	case 5:
		if (!priv->p5_sgmii) {
			phy_interface_set_rgmii(config->supported_interfaces);
			break;
		}
		fallthrough;

	/* Port 6 supports sgmii/802.3z. */
	case 6:
		__set_bit(PHY_INTERFACE_MODE_SGMII,
			  config->supported_interfaces);
		__set_bit(PHY_INTERFACE_MODE_1000BASEX,
			  config->supported_interfaces);
		__set_bit(PHY_INTERFACE_MODE_2500BASEX,
			  config->supported_interfaces);

		config->mac_capabilities |= MAC_2500FD;
		break;
	}
}

static void mt7988_mac_port_get_caps(struct dsa_switch *ds, int port,
				     struct phylink_config *config)
{
	switch (port) {
	/* Ports which are connected to switch PHYs. There is no MII pinout. */
	case 0 ... 3:
		__set_bit(PHY_INTERFACE_MODE_INTERNAL,
			  config->supported_interfaces);
		break;

	/* Port 6 is connected to SoC's XGMII MAC. There is no MII pinout. */
	case 6:
		__set_bit(PHY_INTERFACE_MODE_INTERNAL,
			  config->supported_interfaces);
		config->mac_capabilities = MAC_ASYM_PAUSE | MAC_SYM_PAUSE |
					   MAC_10000FD;
	}
}

static void
mt7530_mac_config(struct dsa_switch *ds, int port, unsigned int mode,
		  phy_interface_t interface)
{
	struct mt7530_priv *priv = ds->priv;

	if (port == 5)
		mt7530_setup_port5(priv->ds, interface);
	else if (port == 6)
		mt7530_setup_port6(priv->ds, interface);
}

static void mt7531_rgmii_setup(struct mt7530_priv *priv, u32 port,
			       phy_interface_t interface,
			       struct phy_device *phydev)
{
	u32 val;

	val = mt7530_read(priv, MT7531_CLKGEN_CTRL);
	val |= GP_CLK_EN;
	val &= ~GP_MODE_MASK;
	val |= GP_MODE(MT7531_GP_MODE_RGMII);
	val &= ~CLK_SKEW_IN_MASK;
	val |= CLK_SKEW_IN(MT7531_CLK_SKEW_NO_CHG);
	val &= ~CLK_SKEW_OUT_MASK;
	val |= CLK_SKEW_OUT(MT7531_CLK_SKEW_NO_CHG);
	val |= TXCLK_NO_REVERSE | RXCLK_NO_DELAY;

	/* Do not adjust rgmii delay when vendor phy driver presents. */
	if (!phydev || phy_driver_is_genphy(phydev)) {
		val &= ~(TXCLK_NO_REVERSE | RXCLK_NO_DELAY);
		switch (interface) {
		case PHY_INTERFACE_MODE_RGMII:
			val |= TXCLK_NO_REVERSE;
			val |= RXCLK_NO_DELAY;
			break;
		case PHY_INTERFACE_MODE_RGMII_RXID:
			val |= TXCLK_NO_REVERSE;
			break;
		case PHY_INTERFACE_MODE_RGMII_TXID:
			val |= RXCLK_NO_DELAY;
			break;
		case PHY_INTERFACE_MODE_RGMII_ID:
			break;
		default:
			break;
		}
	}

	mt7530_write(priv, MT7531_CLKGEN_CTRL, val);
}

static void
mt7531_mac_config(struct dsa_switch *ds, int port, unsigned int mode,
		  phy_interface_t interface)
{
	struct mt7530_priv *priv = ds->priv;
	struct phy_device *phydev;
	struct dsa_port *dp;

	if (phy_interface_mode_is_rgmii(interface)) {
		dp = dsa_to_port(ds, port);
		phydev = dp->user->phydev;
		mt7531_rgmii_setup(priv, port, interface, phydev);
	}
}

static struct phylink_pcs *
mt753x_phylink_mac_select_pcs(struct dsa_switch *ds, int port,
			      phy_interface_t interface)
{
	struct mt7530_priv *priv = ds->priv;

	switch (interface) {
	case PHY_INTERFACE_MODE_TRGMII:
		return &priv->pcs[port].pcs;
	case PHY_INTERFACE_MODE_SGMII:
	case PHY_INTERFACE_MODE_1000BASEX:
	case PHY_INTERFACE_MODE_2500BASEX:
		return priv->ports[port].sgmii_pcs;
	default:
		return NULL;
	}
}

static void
mt753x_phylink_mac_config(struct dsa_switch *ds, int port, unsigned int mode,
			  const struct phylink_link_state *state)
{
	struct mt7530_priv *priv = ds->priv;

	if ((port == 5 || port == 6) && priv->info->mac_port_config)
		priv->info->mac_port_config(ds, port, mode, state->interface);

	/* Are we connected to external phy */
	if (port == 5 && dsa_is_user_port(ds, 5))
		mt7530_set(priv, MT7530_PMCR_P(port), PMCR_EXT_PHY);
}

static void mt753x_phylink_mac_link_down(struct dsa_switch *ds, int port,
					 unsigned int mode,
					 phy_interface_t interface)
{
	struct mt7530_priv *priv = ds->priv;

	mt7530_clear(priv, MT7530_PMCR_P(port), PMCR_LINK_SETTINGS_MASK);
}

static void mt753x_phylink_mac_link_up(struct dsa_switch *ds, int port,
				       unsigned int mode,
				       phy_interface_t interface,
				       struct phy_device *phydev,
				       int speed, int duplex,
				       bool tx_pause, bool rx_pause)
{
	struct mt7530_priv *priv = ds->priv;
	u32 mcr;

	mcr = PMCR_RX_EN | PMCR_TX_EN | PMCR_FORCE_LNK;

	switch (speed) {
	case SPEED_1000:
	case SPEED_2500:
	case SPEED_10000:
		mcr |= PMCR_FORCE_SPEED_1000;
		break;
	case SPEED_100:
		mcr |= PMCR_FORCE_SPEED_100;
		break;
	}
	if (duplex == DUPLEX_FULL) {
		mcr |= PMCR_FORCE_FDX;
		if (tx_pause)
			mcr |= PMCR_TX_FC_EN;
		if (rx_pause)
			mcr |= PMCR_RX_FC_EN;
	}

	if (mode == MLO_AN_PHY && phydev && phy_init_eee(phydev, false) >= 0) {
		switch (speed) {
		case SPEED_1000:
		case SPEED_2500:
			mcr |= PMCR_FORCE_EEE1G;
			break;
		case SPEED_100:
			mcr |= PMCR_FORCE_EEE100;
			break;
		}
	}

	mt7530_set(priv, MT7530_PMCR_P(port), mcr);
}

static void mt753x_phylink_get_caps(struct dsa_switch *ds, int port,
				    struct phylink_config *config)
{
	struct mt7530_priv *priv = ds->priv;

	/* This switch only supports full-duplex at 1Gbps */
	config->mac_capabilities = MAC_ASYM_PAUSE | MAC_SYM_PAUSE |
				   MAC_10 | MAC_100 | MAC_1000FD;

	priv->info->mac_port_get_caps(ds, port, config);
}

static int mt753x_pcs_validate(struct phylink_pcs *pcs,
			       unsigned long *supported,
			       const struct phylink_link_state *state)
{
	/* Autonegotiation is not supported in TRGMII nor 802.3z modes */
	if (state->interface == PHY_INTERFACE_MODE_TRGMII ||
	    phy_interface_mode_is_8023z(state->interface))
		phylink_clear(supported, Autoneg);

	return 0;
}

static void mt7530_pcs_get_state(struct phylink_pcs *pcs,
				 struct phylink_link_state *state)
{
	struct mt7530_priv *priv = pcs_to_mt753x_pcs(pcs)->priv;
	int port = pcs_to_mt753x_pcs(pcs)->port;
	u32 pmsr;

	pmsr = mt7530_read(priv, MT7530_PMSR_P(port));

	state->link = (pmsr & PMSR_LINK);
	state->an_complete = state->link;
	state->duplex = !!(pmsr & PMSR_DPX);

	switch (pmsr & PMSR_SPEED_MASK) {
	case PMSR_SPEED_10:
		state->speed = SPEED_10;
		break;
	case PMSR_SPEED_100:
		state->speed = SPEED_100;
		break;
	case PMSR_SPEED_1000:
		state->speed = SPEED_1000;
		break;
	default:
		state->speed = SPEED_UNKNOWN;
		break;
	}

	state->pause &= ~(MLO_PAUSE_RX | MLO_PAUSE_TX);
	if (pmsr & PMSR_RX_FC)
		state->pause |= MLO_PAUSE_RX;
	if (pmsr & PMSR_TX_FC)
		state->pause |= MLO_PAUSE_TX;
}

static int mt753x_pcs_config(struct phylink_pcs *pcs, unsigned int neg_mode,
			     phy_interface_t interface,
			     const unsigned long *advertising,
			     bool permit_pause_to_mac)
{
	return 0;
}

static void mt7530_pcs_an_restart(struct phylink_pcs *pcs)
{
}

static const struct phylink_pcs_ops mt7530_pcs_ops = {
	.pcs_validate = mt753x_pcs_validate,
	.pcs_get_state = mt7530_pcs_get_state,
	.pcs_config = mt753x_pcs_config,
	.pcs_an_restart = mt7530_pcs_an_restart,
};

static int
mt753x_setup(struct dsa_switch *ds)
{
	struct mt7530_priv *priv = ds->priv;
	int ret = priv->info->sw_setup(ds);
	int i;

	if (ret)
		return ret;

	ret = mt7530_setup_irq(priv);
	if (ret)
		return ret;

	ret = mt7530_setup_mdio(priv);
	if (ret && priv->irq)
		mt7530_free_irq_common(priv);

	/* Initialise the PCS devices */
	for (i = 0; i < priv->ds->num_ports; i++) {
		priv->pcs[i].pcs.ops = priv->info->pcs_ops;
		priv->pcs[i].pcs.neg_mode = true;
		priv->pcs[i].priv = priv;
		priv->pcs[i].port = i;
	}

	if (priv->create_sgmii) {
		ret = priv->create_sgmii(priv);
		if (ret && priv->irq)
			mt7530_free_irq(priv);
	}

	return ret;
}

static int mt753x_get_mac_eee(struct dsa_switch *ds, int port,
			      struct ethtool_keee *e)
{
	struct mt7530_priv *priv = ds->priv;
	u32 eeecr = mt7530_read(priv, MT7530_PMEEECR_P(port));

	e->tx_lpi_enabled = !(eeecr & LPI_MODE_EN);
	e->tx_lpi_timer = GET_LPI_THRESH(eeecr);

	return 0;
}

static int mt753x_set_mac_eee(struct dsa_switch *ds, int port,
			      struct ethtool_keee *e)
{
	struct mt7530_priv *priv = ds->priv;
	u32 set, mask = LPI_THRESH_MASK | LPI_MODE_EN;

	if (e->tx_lpi_timer > 0xFFF)
		return -EINVAL;

	set = SET_LPI_THRESH(e->tx_lpi_timer);
	if (!e->tx_lpi_enabled)
		/* Force LPI Mode without a delay */
		set |= LPI_MODE_EN;
	mt7530_rmw(priv, MT7530_PMEEECR_P(port), mask, set);

	return 0;
}

static void
mt753x_conduit_state_change(struct dsa_switch *ds,
			    const struct net_device *conduit,
			    bool operational)
{
	struct dsa_port *cpu_dp = conduit->dsa_ptr;
	struct mt7530_priv *priv = ds->priv;
	int val = 0;
	u8 mask;

	/* Set the CPU port to trap frames to for MT7530. Trapped frames will be
	 * forwarded to the numerically smallest CPU port whose conduit
	 * interface is up.
	 */
	if (priv->id != ID_MT7530 && priv->id != ID_MT7621)
		return;

	mask = BIT(cpu_dp->index);

	if (operational)
		priv->active_cpu_ports |= mask;
	else
		priv->active_cpu_ports &= ~mask;

	if (priv->active_cpu_ports)
		val = CPU_EN | CPU_PORT(__ffs(priv->active_cpu_ports));

	mt7530_rmw(priv, MT7530_MFC, CPU_EN | CPU_PORT_MASK, val);
}

static int mt7988_setup(struct dsa_switch *ds)
{
	struct mt7530_priv *priv = ds->priv;

	/* Reset the switch */
	reset_control_assert(priv->rstc);
	usleep_range(20, 50);
	reset_control_deassert(priv->rstc);
	usleep_range(20, 50);

	/* Reset the switch PHYs */
	mt7530_write(priv, MT7530_SYS_CTRL, SYS_CTRL_PHY_RST);

	return mt7531_setup_common(ds);
}

const struct dsa_switch_ops mt7530_switch_ops = {
	.get_tag_protocol	= mtk_get_tag_protocol,
	.setup			= mt753x_setup,
	.preferred_default_local_cpu_port = mt753x_preferred_default_local_cpu_port,
	.get_strings		= mt7530_get_strings,
	.get_ethtool_stats	= mt7530_get_ethtool_stats,
	.get_sset_count		= mt7530_get_sset_count,
	.set_ageing_time	= mt7530_set_ageing_time,
	.port_enable		= mt7530_port_enable,
	.port_disable		= mt7530_port_disable,
	.port_change_mtu	= mt7530_port_change_mtu,
	.port_max_mtu		= mt7530_port_max_mtu,
	.port_stp_state_set	= mt7530_stp_state_set,
	.port_pre_bridge_flags	= mt7530_port_pre_bridge_flags,
	.port_bridge_flags	= mt7530_port_bridge_flags,
	.port_bridge_join	= mt7530_port_bridge_join,
	.port_bridge_leave	= mt7530_port_bridge_leave,
	.port_fdb_add		= mt7530_port_fdb_add,
	.port_fdb_del		= mt7530_port_fdb_del,
	.port_fdb_dump		= mt7530_port_fdb_dump,
	.port_mdb_add		= mt7530_port_mdb_add,
	.port_mdb_del		= mt7530_port_mdb_del,
	.port_vlan_filtering	= mt7530_port_vlan_filtering,
	.port_vlan_add		= mt7530_port_vlan_add,
	.port_vlan_del		= mt7530_port_vlan_del,
	.port_mirror_add	= mt753x_port_mirror_add,
	.port_mirror_del	= mt753x_port_mirror_del,
	.phylink_get_caps	= mt753x_phylink_get_caps,
	.phylink_mac_select_pcs	= mt753x_phylink_mac_select_pcs,
	.phylink_mac_config	= mt753x_phylink_mac_config,
	.phylink_mac_link_down	= mt753x_phylink_mac_link_down,
	.phylink_mac_link_up	= mt753x_phylink_mac_link_up,
	.get_mac_eee		= mt753x_get_mac_eee,
	.set_mac_eee		= mt753x_set_mac_eee,
	.conduit_state_change	= mt753x_conduit_state_change,
};
EXPORT_SYMBOL_GPL(mt7530_switch_ops);

const struct mt753x_info mt753x_table[] = {
	[ID_MT7621] = {
		.id = ID_MT7621,
		.pcs_ops = &mt7530_pcs_ops,
		.sw_setup = mt7530_setup,
		.phy_read_c22 = mt7530_phy_read_c22,
		.phy_write_c22 = mt7530_phy_write_c22,
		.phy_read_c45 = mt7530_phy_read_c45,
		.phy_write_c45 = mt7530_phy_write_c45,
		.mac_port_get_caps = mt7530_mac_port_get_caps,
		.mac_port_config = mt7530_mac_config,
	},
	[ID_MT7530] = {
		.id = ID_MT7530,
		.pcs_ops = &mt7530_pcs_ops,
		.sw_setup = mt7530_setup,
		.phy_read_c22 = mt7530_phy_read_c22,
		.phy_write_c22 = mt7530_phy_write_c22,
		.phy_read_c45 = mt7530_phy_read_c45,
		.phy_write_c45 = mt7530_phy_write_c45,
		.mac_port_get_caps = mt7530_mac_port_get_caps,
		.mac_port_config = mt7530_mac_config,
	},
	[ID_MT7531] = {
		.id = ID_MT7531,
		.pcs_ops = &mt7530_pcs_ops,
		.sw_setup = mt7531_setup,
		.phy_read_c22 = mt7531_ind_c22_phy_read,
		.phy_write_c22 = mt7531_ind_c22_phy_write,
		.phy_read_c45 = mt7531_ind_c45_phy_read,
		.phy_write_c45 = mt7531_ind_c45_phy_write,
		.mac_port_get_caps = mt7531_mac_port_get_caps,
		.mac_port_config = mt7531_mac_config,
	},
	[ID_MT7988] = {
		.id = ID_MT7988,
		.pcs_ops = &mt7530_pcs_ops,
		.sw_setup = mt7988_setup,
		.phy_read_c22 = mt7531_ind_c22_phy_read,
		.phy_write_c22 = mt7531_ind_c22_phy_write,
		.phy_read_c45 = mt7531_ind_c45_phy_read,
		.phy_write_c45 = mt7531_ind_c45_phy_write,
		.mac_port_get_caps = mt7988_mac_port_get_caps,
	},
};
EXPORT_SYMBOL_GPL(mt753x_table);

int
mt7530_probe_common(struct mt7530_priv *priv)
{
	struct device *dev = priv->dev;

	priv->ds = devm_kzalloc(dev, sizeof(*priv->ds), GFP_KERNEL);
	if (!priv->ds)
		return -ENOMEM;

	priv->ds->dev = dev;
	priv->ds->num_ports = MT7530_NUM_PORTS;

	/* Get the hardware identifier from the devicetree node.
	 * We will need it for some of the clock and regulator setup.
	 */
	priv->info = of_device_get_match_data(dev);
	if (!priv->info)
		return -EINVAL;

	/* Sanity check if these required device operations are filled
	 * properly.
	 */
	if (!priv->info->sw_setup || !priv->info->phy_read_c22 ||
	    !priv->info->phy_write_c22 || !priv->info->mac_port_get_caps)
		return -EINVAL;

	priv->id = priv->info->id;
	priv->dev = dev;
	priv->ds->priv = priv;
	priv->ds->ops = &mt7530_switch_ops;
	mutex_init(&priv->reg_mutex);
	dev_set_drvdata(dev, priv);

	return 0;
}
EXPORT_SYMBOL_GPL(mt7530_probe_common);

void
mt7530_remove_common(struct mt7530_priv *priv)
{
	if (priv->irq)
		mt7530_free_irq(priv);

	dsa_unregister_switch(priv->ds);

	mutex_destroy(&priv->reg_mutex);
}
EXPORT_SYMBOL_GPL(mt7530_remove_common);

MODULE_AUTHOR("Sean Wang <sean.wang@mediatek.com>");
MODULE_DESCRIPTION("Driver for Mediatek MT7530 Switch");
MODULE_LICENSE("GPL");<|MERGE_RESOLUTION|>--- conflicted
+++ resolved
@@ -2283,12 +2283,9 @@
 	val |= MHWTRAP_MANUAL;
 	mt7530_write(priv, MT7530_MHWTRAP, val);
 
-<<<<<<< HEAD
-=======
 	if ((val & HWTRAP_XTAL_MASK) == HWTRAP_XTAL_40MHZ)
 		mt7530_pll_setup(priv);
 
->>>>>>> 7e0c4332
 	mt753x_trap_frames(priv);
 
 	/* Enable and reset MIB counters */
