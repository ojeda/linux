--- conflicted
+++ resolved
@@ -34,15 +34,6 @@
 #include "b53/b53_priv.h"
 #include "b53/b53_regs.h"
 
-<<<<<<< HEAD
-static enum dsa_tag_protocol bcm_sf2_sw_get_tag_protocol(struct dsa_switch *ds,
-							 int port)
-{
-	return DSA_TAG_PROTO_BRCM;
-}
-
-=======
->>>>>>> 661e50bc
 static void bcm_sf2_imp_setup(struct dsa_switch *ds, int port)
 {
 	struct bcm_sf2_priv *priv = bcm_sf2_to_priv(ds);
