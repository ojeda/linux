--- conflicted
+++ resolved
@@ -166,18 +166,12 @@
 static int mmp_tdma_disable_chan(struct dma_chan *chan)
 {
 	struct mmp_tdma_chan *tdmac = to_mmp_tdma_chan(chan);
-<<<<<<< HEAD
-
-	writel(readl(tdmac->reg_base + TDCR) & ~TDCR_CHANEN,
-					tdmac->reg_base + TDCR);
-=======
 	u32 tdcr;
 
 	tdcr = readl(tdmac->reg_base + TDCR);
 	tdcr |= TDCR_ABR;
 	tdcr &= ~TDCR_CHANEN;
 	writel(tdcr, tdmac->reg_base + TDCR);
->>>>>>> d525211f
 
 	tdmac->status = DMA_COMPLETE;
 
