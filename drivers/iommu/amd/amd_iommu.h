--- conflicted
+++ resolved
@@ -134,18 +134,6 @@
 	return PCI_SEG_DEVID_TO_SBDF(seg, devid);
 }
 
-<<<<<<< HEAD
-static inline void *alloc_pgtable_page_noprof(int nid, gfp_t gfp)
-{
-	struct page *page;
-
-	page = alloc_pages_node_noprof(nid, gfp | __GFP_ZERO, 0);
-	return page ? page_address(page) : NULL;
-}
-#define alloc_pgtable_page(...)	alloc_hooks(alloc_pgtable_page_noprof(__VA_ARGS__))
-
-=======
->>>>>>> d02a66d8
 /*
  * This must be called after device probe completes. During probe
  * use rlookup_amd_iommu() get the iommu.
