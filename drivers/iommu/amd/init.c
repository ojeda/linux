// SPDX-License-Identifier: GPL-2.0-only
/*
 * Copyright (C) 2007-2010 Advanced Micro Devices, Inc.
 * Author: Joerg Roedel <jroedel@suse.de>
 *         Leo Duran <leo.duran@amd.com>
 */

#define pr_fmt(fmt)     "AMD-Vi: " fmt
#define dev_fmt(fmt)    pr_fmt(fmt)

#include <linux/pci.h>
#include <linux/acpi.h>
#include <linux/list.h>
#include <linux/bitmap.h>
#include <linux/slab.h>
#include <linux/syscore_ops.h>
#include <linux/interrupt.h>
#include <linux/msi.h>
#include <linux/irq.h>
#include <linux/amd-iommu.h>
#include <linux/export.h>
#include <linux/kmemleak.h>
#include <linux/cc_platform.h>
#include <linux/iopoll.h>
#include <asm/pci-direct.h>
#include <asm/iommu.h>
#include <asm/apic.h>
#include <asm/gart.h>
#include <asm/x86_init.h>
#include <asm/io_apic.h>
#include <asm/irq_remapping.h>
#include <asm/set_memory.h>
#include <asm/sev.h>

#include <linux/crash_dump.h>

#include "amd_iommu.h"
#include "../irq_remapping.h"

/*
 * definitions for the ACPI scanning code
 */
#define IVRS_HEADER_LENGTH 48

#define ACPI_IVHD_TYPE_MAX_SUPPORTED	0x40
#define ACPI_IVMD_TYPE_ALL              0x20
#define ACPI_IVMD_TYPE                  0x21
#define ACPI_IVMD_TYPE_RANGE            0x22

#define IVHD_DEV_ALL                    0x01
#define IVHD_DEV_SELECT                 0x02
#define IVHD_DEV_SELECT_RANGE_START     0x03
#define IVHD_DEV_RANGE_END              0x04
#define IVHD_DEV_ALIAS                  0x42
#define IVHD_DEV_ALIAS_RANGE            0x43
#define IVHD_DEV_EXT_SELECT             0x46
#define IVHD_DEV_EXT_SELECT_RANGE       0x47
#define IVHD_DEV_SPECIAL		0x48
#define IVHD_DEV_ACPI_HID		0xf0

#define UID_NOT_PRESENT                 0
#define UID_IS_INTEGER                  1
#define UID_IS_CHARACTER                2

#define IVHD_SPECIAL_IOAPIC		1
#define IVHD_SPECIAL_HPET		2

#define IVHD_FLAG_HT_TUN_EN_MASK        0x01
#define IVHD_FLAG_PASSPW_EN_MASK        0x02
#define IVHD_FLAG_RESPASSPW_EN_MASK     0x04
#define IVHD_FLAG_ISOC_EN_MASK          0x08

#define IVMD_FLAG_EXCL_RANGE            0x08
#define IVMD_FLAG_IW                    0x04
#define IVMD_FLAG_IR                    0x02
#define IVMD_FLAG_UNITY_MAP             0x01

#define ACPI_DEVFLAG_INITPASS           0x01
#define ACPI_DEVFLAG_EXTINT             0x02
#define ACPI_DEVFLAG_NMI                0x04
#define ACPI_DEVFLAG_SYSMGT1            0x10
#define ACPI_DEVFLAG_SYSMGT2            0x20
#define ACPI_DEVFLAG_LINT0              0x40
#define ACPI_DEVFLAG_LINT1              0x80
#define ACPI_DEVFLAG_ATSDIS             0x10000000

#define IVRS_GET_SBDF_ID(seg, bus, dev, fn)	(((seg & 0xffff) << 16) | ((bus & 0xff) << 8) \
						 | ((dev & 0x1f) << 3) | (fn & 0x7))

/*
 * ACPI table definitions
 *
 * These data structures are laid over the table to parse the important values
 * out of it.
 */

/*
 * structure describing one IOMMU in the ACPI table. Typically followed by one
 * or more ivhd_entrys.
 */
struct ivhd_header {
	u8 type;
	u8 flags;
	u16 length;
	u16 devid;
	u16 cap_ptr;
	u64 mmio_phys;
	u16 pci_seg;
	u16 info;
	u32 efr_attr;

	/* Following only valid on IVHD type 11h and 40h */
	u64 efr_reg; /* Exact copy of MMIO_EXT_FEATURES */
	u64 efr_reg2;
} __attribute__((packed));

/*
 * A device entry describing which devices a specific IOMMU translates and
 * which requestor ids they use.
 */
struct ivhd_entry {
	u8 type;
	u16 devid;
	u8 flags;
	struct_group(ext_hid,
		u32 ext;
		u32 hidh;
	);
	u64 cid;
	u8 uidf;
	u8 uidl;
	u8 uid;
} __attribute__((packed));

/*
 * An AMD IOMMU memory definition structure. It defines things like exclusion
 * ranges for devices and regions that should be unity mapped.
 */
struct ivmd_header {
	u8 type;
	u8 flags;
	u16 length;
	u16 devid;
	u16 aux;
	u16 pci_seg;
	u8  resv[6];
	u64 range_start;
	u64 range_length;
} __attribute__((packed));

bool amd_iommu_dump;
bool amd_iommu_irq_remap __read_mostly;

enum io_pgtable_fmt amd_iommu_pgtable = AMD_IOMMU_V1;
/* Guest page table level */
int amd_iommu_gpt_level = PAGE_MODE_4_LEVEL;

int amd_iommu_guest_ir = AMD_IOMMU_GUEST_IR_VAPIC;
static int amd_iommu_xt_mode = IRQ_REMAP_XAPIC_MODE;

static bool amd_iommu_detected;
static bool amd_iommu_disabled __initdata;
static bool amd_iommu_force_enable __initdata;
static bool amd_iommu_irtcachedis;
static int amd_iommu_target_ivhd_type;

/* Global EFR and EFR2 registers */
u64 amd_iommu_efr;
u64 amd_iommu_efr2;

/* SNP is enabled on the system? */
bool amd_iommu_snp_en;
EXPORT_SYMBOL(amd_iommu_snp_en);

LIST_HEAD(amd_iommu_pci_seg_list);	/* list of all PCI segments */
LIST_HEAD(amd_iommu_list);		/* list of all AMD IOMMUs in the
					   system */

/* Array to assign indices to IOMMUs*/
struct amd_iommu *amd_iommus[MAX_IOMMUS];

/* Number of IOMMUs present in the system */
static int amd_iommus_present;

/* IOMMUs have a non-present cache? */
bool amd_iommu_np_cache __read_mostly;
bool amd_iommu_iotlb_sup __read_mostly = true;

static bool amd_iommu_pc_present __read_mostly;
bool amdr_ivrs_remap_support __read_mostly;

bool amd_iommu_force_isolation __read_mostly;

/*
 * AMD IOMMU allows up to 2^16 different protection domains. This is a bitmap
 * to know which ones are already in use.
 */
unsigned long *amd_iommu_pd_alloc_bitmap;

enum iommu_init_state {
	IOMMU_START_STATE,
	IOMMU_IVRS_DETECTED,
	IOMMU_ACPI_FINISHED,
	IOMMU_ENABLED,
	IOMMU_PCI_INIT,
	IOMMU_INTERRUPTS_EN,
	IOMMU_INITIALIZED,
	IOMMU_NOT_FOUND,
	IOMMU_INIT_ERROR,
	IOMMU_CMDLINE_DISABLED,
};

/* Early ioapic and hpet maps from kernel command line */
#define EARLY_MAP_SIZE		4
static struct devid_map __initdata early_ioapic_map[EARLY_MAP_SIZE];
static struct devid_map __initdata early_hpet_map[EARLY_MAP_SIZE];
static struct acpihid_map_entry __initdata early_acpihid_map[EARLY_MAP_SIZE];

static int __initdata early_ioapic_map_size;
static int __initdata early_hpet_map_size;
static int __initdata early_acpihid_map_size;

static bool __initdata cmdline_maps;

static enum iommu_init_state init_state = IOMMU_START_STATE;

static int amd_iommu_enable_interrupts(void);
static int __init iommu_go_to_state(enum iommu_init_state state);
static void init_device_table_dma(struct amd_iommu_pci_seg *pci_seg);

static bool amd_iommu_pre_enabled = true;

static u32 amd_iommu_ivinfo __initdata;

bool translation_pre_enabled(struct amd_iommu *iommu)
{
	return (iommu->flags & AMD_IOMMU_FLAG_TRANS_PRE_ENABLED);
}

static void clear_translation_pre_enabled(struct amd_iommu *iommu)
{
	iommu->flags &= ~AMD_IOMMU_FLAG_TRANS_PRE_ENABLED;
}

static void init_translation_status(struct amd_iommu *iommu)
{
	u64 ctrl;

	ctrl = readq(iommu->mmio_base + MMIO_CONTROL_OFFSET);
	if (ctrl & (1<<CONTROL_IOMMU_EN))
		iommu->flags |= AMD_IOMMU_FLAG_TRANS_PRE_ENABLED;
}

static inline unsigned long tbl_size(int entry_size, int last_bdf)
{
	unsigned shift = PAGE_SHIFT +
			 get_order((last_bdf + 1) * entry_size);

	return 1UL << shift;
}

int amd_iommu_get_num_iommus(void)
{
	return amd_iommus_present;
}

/*
 * Iterate through all the IOMMUs to get common EFR
 * masks among all IOMMUs and warn if found inconsistency.
 */
static __init void get_global_efr(void)
{
	struct amd_iommu *iommu;

	for_each_iommu(iommu) {
		u64 tmp = iommu->features;
		u64 tmp2 = iommu->features2;

		if (list_is_first(&iommu->list, &amd_iommu_list)) {
			amd_iommu_efr = tmp;
			amd_iommu_efr2 = tmp2;
			continue;
		}

		if (amd_iommu_efr == tmp &&
		    amd_iommu_efr2 == tmp2)
			continue;

		pr_err(FW_BUG
		       "Found inconsistent EFR/EFR2 %#llx,%#llx (global %#llx,%#llx) on iommu%d (%04x:%02x:%02x.%01x).\n",
		       tmp, tmp2, amd_iommu_efr, amd_iommu_efr2,
		       iommu->index, iommu->pci_seg->id,
		       PCI_BUS_NUM(iommu->devid), PCI_SLOT(iommu->devid),
		       PCI_FUNC(iommu->devid));

		amd_iommu_efr &= tmp;
		amd_iommu_efr2 &= tmp2;
	}

	pr_info("Using global IVHD EFR:%#llx, EFR2:%#llx\n", amd_iommu_efr, amd_iommu_efr2);
}

/*
 * For IVHD type 0x11/0x40, EFR is also available via IVHD.
 * Default to IVHD EFR since it is available sooner
 * (i.e. before PCI init).
 */
static void __init early_iommu_features_init(struct amd_iommu *iommu,
					     struct ivhd_header *h)
{
	if (amd_iommu_ivinfo & IOMMU_IVINFO_EFRSUP) {
		iommu->features = h->efr_reg;
		iommu->features2 = h->efr_reg2;
	}
	if (amd_iommu_ivinfo & IOMMU_IVINFO_DMA_REMAP)
		amdr_ivrs_remap_support = true;
}

/* Access to l1 and l2 indexed register spaces */

static u32 iommu_read_l1(struct amd_iommu *iommu, u16 l1, u8 address)
{
	u32 val;

	pci_write_config_dword(iommu->dev, 0xf8, (address | l1 << 16));
	pci_read_config_dword(iommu->dev, 0xfc, &val);
	return val;
}

static void iommu_write_l1(struct amd_iommu *iommu, u16 l1, u8 address, u32 val)
{
	pci_write_config_dword(iommu->dev, 0xf8, (address | l1 << 16 | 1 << 31));
	pci_write_config_dword(iommu->dev, 0xfc, val);
	pci_write_config_dword(iommu->dev, 0xf8, (address | l1 << 16));
}

static u32 iommu_read_l2(struct amd_iommu *iommu, u8 address)
{
	u32 val;

	pci_write_config_dword(iommu->dev, 0xf0, address);
	pci_read_config_dword(iommu->dev, 0xf4, &val);
	return val;
}

static void iommu_write_l2(struct amd_iommu *iommu, u8 address, u32 val)
{
	pci_write_config_dword(iommu->dev, 0xf0, (address | 1 << 8));
	pci_write_config_dword(iommu->dev, 0xf4, val);
}

/****************************************************************************
 *
 * AMD IOMMU MMIO register space handling functions
 *
 * These functions are used to program the IOMMU device registers in
 * MMIO space required for that driver.
 *
 ****************************************************************************/

/*
 * This function set the exclusion range in the IOMMU. DMA accesses to the
 * exclusion range are passed through untranslated
 */
static void iommu_set_exclusion_range(struct amd_iommu *iommu)
{
	u64 start = iommu->exclusion_start & PAGE_MASK;
	u64 limit = (start + iommu->exclusion_length - 1) & PAGE_MASK;
	u64 entry;

	if (!iommu->exclusion_start)
		return;

	entry = start | MMIO_EXCL_ENABLE_MASK;
	memcpy_toio(iommu->mmio_base + MMIO_EXCL_BASE_OFFSET,
			&entry, sizeof(entry));

	entry = limit;
	memcpy_toio(iommu->mmio_base + MMIO_EXCL_LIMIT_OFFSET,
			&entry, sizeof(entry));
}

static void iommu_set_cwwb_range(struct amd_iommu *iommu)
{
	u64 start = iommu_virt_to_phys((void *)iommu->cmd_sem);
	u64 entry = start & PM_ADDR_MASK;

	if (!check_feature(FEATURE_SNP))
		return;

	/* Note:
	 * Re-purpose Exclusion base/limit registers for Completion wait
	 * write-back base/limit.
	 */
	memcpy_toio(iommu->mmio_base + MMIO_EXCL_BASE_OFFSET,
		    &entry, sizeof(entry));

	/* Note:
	 * Default to 4 Kbytes, which can be specified by setting base
	 * address equal to the limit address.
	 */
	memcpy_toio(iommu->mmio_base + MMIO_EXCL_LIMIT_OFFSET,
		    &entry, sizeof(entry));
}

/* Programs the physical address of the device table into the IOMMU hardware */
static void iommu_set_device_table(struct amd_iommu *iommu)
{
	u64 entry;
	u32 dev_table_size = iommu->pci_seg->dev_table_size;
	void *dev_table = (void *)get_dev_table(iommu);

	BUG_ON(iommu->mmio_base == NULL);

	entry = iommu_virt_to_phys(dev_table);
	entry |= (dev_table_size >> 12) - 1;
	memcpy_toio(iommu->mmio_base + MMIO_DEV_TABLE_OFFSET,
			&entry, sizeof(entry));
}

/* Generic functions to enable/disable certain features of the IOMMU. */
static void iommu_feature_enable(struct amd_iommu *iommu, u8 bit)
{
	u64 ctrl;

	ctrl = readq(iommu->mmio_base +  MMIO_CONTROL_OFFSET);
	ctrl |= (1ULL << bit);
	writeq(ctrl, iommu->mmio_base +  MMIO_CONTROL_OFFSET);
}

static void iommu_feature_disable(struct amd_iommu *iommu, u8 bit)
{
	u64 ctrl;

	ctrl = readq(iommu->mmio_base + MMIO_CONTROL_OFFSET);
	ctrl &= ~(1ULL << bit);
	writeq(ctrl, iommu->mmio_base + MMIO_CONTROL_OFFSET);
}

static void iommu_set_inv_tlb_timeout(struct amd_iommu *iommu, int timeout)
{
	u64 ctrl;

	ctrl = readq(iommu->mmio_base + MMIO_CONTROL_OFFSET);
	ctrl &= ~CTRL_INV_TO_MASK;
	ctrl |= (timeout << CONTROL_INV_TIMEOUT) & CTRL_INV_TO_MASK;
	writeq(ctrl, iommu->mmio_base + MMIO_CONTROL_OFFSET);
}

/* Function to enable the hardware */
static void iommu_enable(struct amd_iommu *iommu)
{
	iommu_feature_enable(iommu, CONTROL_IOMMU_EN);
}

static void iommu_disable(struct amd_iommu *iommu)
{
	if (!iommu->mmio_base)
		return;

	/* Disable command buffer */
	iommu_feature_disable(iommu, CONTROL_CMDBUF_EN);

	/* Disable event logging and event interrupts */
	iommu_feature_disable(iommu, CONTROL_EVT_INT_EN);
	iommu_feature_disable(iommu, CONTROL_EVT_LOG_EN);

	/* Disable IOMMU GA_LOG */
	iommu_feature_disable(iommu, CONTROL_GALOG_EN);
	iommu_feature_disable(iommu, CONTROL_GAINT_EN);

	/* Disable IOMMU PPR logging */
	iommu_feature_disable(iommu, CONTROL_PPRLOG_EN);
	iommu_feature_disable(iommu, CONTROL_PPRINT_EN);

	/* Disable IOMMU hardware itself */
	iommu_feature_disable(iommu, CONTROL_IOMMU_EN);

	/* Clear IRTE cache disabling bit */
	iommu_feature_disable(iommu, CONTROL_IRTCACHEDIS);
}

/*
 * mapping and unmapping functions for the IOMMU MMIO space. Each AMD IOMMU in
 * the system has one.
 */
static u8 __iomem * __init iommu_map_mmio_space(u64 address, u64 end)
{
	if (!request_mem_region(address, end, "amd_iommu")) {
		pr_err("Can not reserve memory region %llx-%llx for mmio\n",
			address, end);
		pr_err("This is a BIOS bug. Please contact your hardware vendor\n");
		return NULL;
	}

	return (u8 __iomem *)ioremap(address, end);
}

static void __init iommu_unmap_mmio_space(struct amd_iommu *iommu)
{
	if (iommu->mmio_base)
		iounmap(iommu->mmio_base);
	release_mem_region(iommu->mmio_phys, iommu->mmio_phys_end);
}

static inline u32 get_ivhd_header_size(struct ivhd_header *h)
{
	u32 size = 0;

	switch (h->type) {
	case 0x10:
		size = 24;
		break;
	case 0x11:
	case 0x40:
		size = 40;
		break;
	}
	return size;
}

/****************************************************************************
 *
 * The functions below belong to the first pass of AMD IOMMU ACPI table
 * parsing. In this pass we try to find out the highest device id this
 * code has to handle. Upon this information the size of the shared data
 * structures is determined later.
 *
 ****************************************************************************/

/*
 * This function calculates the length of a given IVHD entry
 */
static inline int ivhd_entry_length(u8 *ivhd)
{
	u32 type = ((struct ivhd_entry *)ivhd)->type;

	if (type < 0x80) {
		return 0x04 << (*ivhd >> 6);
	} else if (type == IVHD_DEV_ACPI_HID) {
		/* For ACPI_HID, offset 21 is uid len */
		return *((u8 *)ivhd + 21) + 22;
	}
	return 0;
}

/*
 * After reading the highest device id from the IOMMU PCI capability header
 * this function looks if there is a higher device id defined in the ACPI table
 */
static int __init find_last_devid_from_ivhd(struct ivhd_header *h)
{
	u8 *p = (void *)h, *end = (void *)h;
	struct ivhd_entry *dev;
	int last_devid = -EINVAL;

	u32 ivhd_size = get_ivhd_header_size(h);

	if (!ivhd_size) {
		pr_err("Unsupported IVHD type %#x\n", h->type);
		return -EINVAL;
	}

	p += ivhd_size;
	end += h->length;

	while (p < end) {
		dev = (struct ivhd_entry *)p;
		switch (dev->type) {
		case IVHD_DEV_ALL:
			/* Use maximum BDF value for DEV_ALL */
			return 0xffff;
		case IVHD_DEV_SELECT:
		case IVHD_DEV_RANGE_END:
		case IVHD_DEV_ALIAS:
		case IVHD_DEV_EXT_SELECT:
			/* all the above subfield types refer to device ids */
			if (dev->devid > last_devid)
				last_devid = dev->devid;
			break;
		default:
			break;
		}
		p += ivhd_entry_length(p);
	}

	WARN_ON(p != end);

	return last_devid;
}

static int __init check_ivrs_checksum(struct acpi_table_header *table)
{
	int i;
	u8 checksum = 0, *p = (u8 *)table;

	for (i = 0; i < table->length; ++i)
		checksum += p[i];
	if (checksum != 0) {
		/* ACPI table corrupt */
		pr_err(FW_BUG "IVRS invalid checksum\n");
		return -ENODEV;
	}

	return 0;
}

/*
 * Iterate over all IVHD entries in the ACPI table and find the highest device
 * id which we need to handle. This is the first of three functions which parse
 * the ACPI table. So we check the checksum here.
 */
static int __init find_last_devid_acpi(struct acpi_table_header *table, u16 pci_seg)
{
	u8 *p = (u8 *)table, *end = (u8 *)table;
	struct ivhd_header *h;
	int last_devid, last_bdf = 0;

	p += IVRS_HEADER_LENGTH;

	end += table->length;
	while (p < end) {
		h = (struct ivhd_header *)p;
		if (h->pci_seg == pci_seg &&
		    h->type == amd_iommu_target_ivhd_type) {
			last_devid = find_last_devid_from_ivhd(h);

			if (last_devid < 0)
				return -EINVAL;
			if (last_devid > last_bdf)
				last_bdf = last_devid;
		}
		p += h->length;
	}
	WARN_ON(p != end);

	return last_bdf;
}

/****************************************************************************
 *
 * The following functions belong to the code path which parses the ACPI table
 * the second time. In this ACPI parsing iteration we allocate IOMMU specific
 * data structures, initialize the per PCI segment device/alias/rlookup table
 * and also basically initialize the hardware.
 *
 ****************************************************************************/

/* Allocate per PCI segment device table */
static inline int __init alloc_dev_table(struct amd_iommu_pci_seg *pci_seg)
{
	pci_seg->dev_table = (void *)__get_free_pages(GFP_KERNEL | __GFP_ZERO | GFP_DMA32,
						      get_order(pci_seg->dev_table_size));
	if (!pci_seg->dev_table)
		return -ENOMEM;

	return 0;
}

static inline void free_dev_table(struct amd_iommu_pci_seg *pci_seg)
{
	free_pages((unsigned long)pci_seg->dev_table,
		    get_order(pci_seg->dev_table_size));
	pci_seg->dev_table = NULL;
}

/* Allocate per PCI segment IOMMU rlookup table. */
static inline int __init alloc_rlookup_table(struct amd_iommu_pci_seg *pci_seg)
{
	pci_seg->rlookup_table = (void *)__get_free_pages(
						GFP_KERNEL | __GFP_ZERO,
						get_order(pci_seg->rlookup_table_size));
	if (pci_seg->rlookup_table == NULL)
		return -ENOMEM;

	return 0;
}

static inline void free_rlookup_table(struct amd_iommu_pci_seg *pci_seg)
{
	free_pages((unsigned long)pci_seg->rlookup_table,
		   get_order(pci_seg->rlookup_table_size));
	pci_seg->rlookup_table = NULL;
}

static inline int __init alloc_irq_lookup_table(struct amd_iommu_pci_seg *pci_seg)
{
	pci_seg->irq_lookup_table = (void *)__get_free_pages(
					     GFP_KERNEL | __GFP_ZERO,
					     get_order(pci_seg->rlookup_table_size));
	kmemleak_alloc(pci_seg->irq_lookup_table,
		       pci_seg->rlookup_table_size, 1, GFP_KERNEL);
	if (pci_seg->irq_lookup_table == NULL)
		return -ENOMEM;

	return 0;
}

static inline void free_irq_lookup_table(struct amd_iommu_pci_seg *pci_seg)
{
	kmemleak_free(pci_seg->irq_lookup_table);
	free_pages((unsigned long)pci_seg->irq_lookup_table,
		   get_order(pci_seg->rlookup_table_size));
	pci_seg->irq_lookup_table = NULL;
}

static int __init alloc_alias_table(struct amd_iommu_pci_seg *pci_seg)
{
	int i;

	pci_seg->alias_table = (void *)__get_free_pages(GFP_KERNEL,
					get_order(pci_seg->alias_table_size));
	if (!pci_seg->alias_table)
		return -ENOMEM;

	/*
	 * let all alias entries point to itself
	 */
	for (i = 0; i <= pci_seg->last_bdf; ++i)
		pci_seg->alias_table[i] = i;

	return 0;
}

static void __init free_alias_table(struct amd_iommu_pci_seg *pci_seg)
{
	free_pages((unsigned long)pci_seg->alias_table,
		   get_order(pci_seg->alias_table_size));
	pci_seg->alias_table = NULL;
}

/*
 * Allocates the command buffer. This buffer is per AMD IOMMU. We can
 * write commands to that buffer later and the IOMMU will execute them
 * asynchronously
 */
static int __init alloc_command_buffer(struct amd_iommu *iommu)
{
	iommu->cmd_buf = (void *)__get_free_pages(GFP_KERNEL | __GFP_ZERO,
						  get_order(CMD_BUFFER_SIZE));

	return iommu->cmd_buf ? 0 : -ENOMEM;
}

/*
 * Interrupt handler has processed all pending events and adjusted head
 * and tail pointer. Reset overflow mask and restart logging again.
 */
static void amd_iommu_restart_log(struct amd_iommu *iommu, const char *evt_type,
				  u8 cntrl_intr, u8 cntrl_log,
				  u32 status_run_mask, u32 status_overflow_mask)
{
	u32 status;

	status = readl(iommu->mmio_base + MMIO_STATUS_OFFSET);
	if (status & status_run_mask)
		return;

	pr_info_ratelimited("IOMMU %s log restarting\n", evt_type);

	iommu_feature_disable(iommu, cntrl_log);
	iommu_feature_disable(iommu, cntrl_intr);

	writel(status_overflow_mask, iommu->mmio_base + MMIO_STATUS_OFFSET);

	iommu_feature_enable(iommu, cntrl_intr);
	iommu_feature_enable(iommu, cntrl_log);
}

/*
 * This function restarts event logging in case the IOMMU experienced
 * an event log buffer overflow.
 */
void amd_iommu_restart_event_logging(struct amd_iommu *iommu)
{
	amd_iommu_restart_log(iommu, "Event", CONTROL_EVT_INT_EN,
			      CONTROL_EVT_LOG_EN, MMIO_STATUS_EVT_RUN_MASK,
			      MMIO_STATUS_EVT_OVERFLOW_MASK);
}

/*
 * This function restarts event logging in case the IOMMU experienced
 * GA log overflow.
 */
void amd_iommu_restart_ga_log(struct amd_iommu *iommu)
{
	amd_iommu_restart_log(iommu, "GA", CONTROL_GAINT_EN,
			      CONTROL_GALOG_EN, MMIO_STATUS_GALOG_RUN_MASK,
			      MMIO_STATUS_GALOG_OVERFLOW_MASK);
}

/*
 * This function restarts ppr logging in case the IOMMU experienced
 * PPR log overflow.
 */
void amd_iommu_restart_ppr_log(struct amd_iommu *iommu)
{
	amd_iommu_restart_log(iommu, "PPR", CONTROL_PPRINT_EN,
			      CONTROL_PPRLOG_EN, MMIO_STATUS_PPR_RUN_MASK,
			      MMIO_STATUS_PPR_OVERFLOW_MASK);
}

/*
 * This function resets the command buffer if the IOMMU stopped fetching
 * commands from it.
 */
static void amd_iommu_reset_cmd_buffer(struct amd_iommu *iommu)
{
	iommu_feature_disable(iommu, CONTROL_CMDBUF_EN);

	writel(0x00, iommu->mmio_base + MMIO_CMD_HEAD_OFFSET);
	writel(0x00, iommu->mmio_base + MMIO_CMD_TAIL_OFFSET);
	iommu->cmd_buf_head = 0;
	iommu->cmd_buf_tail = 0;

	iommu_feature_enable(iommu, CONTROL_CMDBUF_EN);
}

/*
 * This function writes the command buffer address to the hardware and
 * enables it.
 */
static void iommu_enable_command_buffer(struct amd_iommu *iommu)
{
	u64 entry;

	BUG_ON(iommu->cmd_buf == NULL);

	entry = iommu_virt_to_phys(iommu->cmd_buf);
	entry |= MMIO_CMD_SIZE_512;

	memcpy_toio(iommu->mmio_base + MMIO_CMD_BUF_OFFSET,
		    &entry, sizeof(entry));

	amd_iommu_reset_cmd_buffer(iommu);
}

/*
 * This function disables the command buffer
 */
static void iommu_disable_command_buffer(struct amd_iommu *iommu)
{
	iommu_feature_disable(iommu, CONTROL_CMDBUF_EN);
}

static void __init free_command_buffer(struct amd_iommu *iommu)
{
	free_pages((unsigned long)iommu->cmd_buf, get_order(CMD_BUFFER_SIZE));
}

static void *__init iommu_alloc_4k_pages(struct amd_iommu *iommu,
					 gfp_t gfp, size_t size)
{
	int order = get_order(size);
	void *buf = (void *)__get_free_pages(gfp, order);

	if (buf &&
	    check_feature(FEATURE_SNP) &&
	    set_memory_4k((unsigned long)buf, (1 << order))) {
		free_pages((unsigned long)buf, order);
		buf = NULL;
	}

	return buf;
}

/* allocates the memory where the IOMMU will log its events to */
static int __init alloc_event_buffer(struct amd_iommu *iommu)
{
	iommu->evt_buf = iommu_alloc_4k_pages(iommu, GFP_KERNEL | __GFP_ZERO,
					      EVT_BUFFER_SIZE);

	return iommu->evt_buf ? 0 : -ENOMEM;
}

static void iommu_enable_event_buffer(struct amd_iommu *iommu)
{
	u64 entry;

	BUG_ON(iommu->evt_buf == NULL);

	entry = iommu_virt_to_phys(iommu->evt_buf) | EVT_LEN_MASK;

	memcpy_toio(iommu->mmio_base + MMIO_EVT_BUF_OFFSET,
		    &entry, sizeof(entry));

	/* set head and tail to zero manually */
	writel(0x00, iommu->mmio_base + MMIO_EVT_HEAD_OFFSET);
	writel(0x00, iommu->mmio_base + MMIO_EVT_TAIL_OFFSET);

	iommu_feature_enable(iommu, CONTROL_EVT_LOG_EN);
}

/*
 * This function disables the event log buffer
 */
static void iommu_disable_event_buffer(struct amd_iommu *iommu)
{
	iommu_feature_disable(iommu, CONTROL_EVT_LOG_EN);
}

static void __init free_event_buffer(struct amd_iommu *iommu)
{
	free_pages((unsigned long)iommu->evt_buf, get_order(EVT_BUFFER_SIZE));
}

/* allocates the memory where the IOMMU will log its events to */
static int __init alloc_ppr_log(struct amd_iommu *iommu)
{
	iommu->ppr_log = iommu_alloc_4k_pages(iommu, GFP_KERNEL | __GFP_ZERO,
					      PPR_LOG_SIZE);

	return iommu->ppr_log ? 0 : -ENOMEM;
}

static void iommu_enable_ppr_log(struct amd_iommu *iommu)
{
	u64 entry;

	if (iommu->ppr_log == NULL)
		return;

	iommu_feature_enable(iommu, CONTROL_PPR_EN);

	entry = iommu_virt_to_phys(iommu->ppr_log) | PPR_LOG_SIZE_512;

	memcpy_toio(iommu->mmio_base + MMIO_PPR_LOG_OFFSET,
		    &entry, sizeof(entry));

	/* set head and tail to zero manually */
	writel(0x00, iommu->mmio_base + MMIO_PPR_HEAD_OFFSET);
	writel(0x00, iommu->mmio_base + MMIO_PPR_TAIL_OFFSET);

	iommu_feature_enable(iommu, CONTROL_PPRLOG_EN);
	iommu_feature_enable(iommu, CONTROL_PPRINT_EN);
}

static void __init free_ppr_log(struct amd_iommu *iommu)
{
	free_pages((unsigned long)iommu->ppr_log, get_order(PPR_LOG_SIZE));
}

static void free_ga_log(struct amd_iommu *iommu)
{
#ifdef CONFIG_IRQ_REMAP
	free_pages((unsigned long)iommu->ga_log, get_order(GA_LOG_SIZE));
	free_pages((unsigned long)iommu->ga_log_tail, get_order(8));
#endif
}

#ifdef CONFIG_IRQ_REMAP
static int iommu_ga_log_enable(struct amd_iommu *iommu)
{
	u32 status, i;
	u64 entry;

	if (!iommu->ga_log)
		return -EINVAL;

	entry = iommu_virt_to_phys(iommu->ga_log) | GA_LOG_SIZE_512;
	memcpy_toio(iommu->mmio_base + MMIO_GA_LOG_BASE_OFFSET,
		    &entry, sizeof(entry));
	entry = (iommu_virt_to_phys(iommu->ga_log_tail) &
		 (BIT_ULL(52)-1)) & ~7ULL;
	memcpy_toio(iommu->mmio_base + MMIO_GA_LOG_TAIL_OFFSET,
		    &entry, sizeof(entry));
	writel(0x00, iommu->mmio_base + MMIO_GA_HEAD_OFFSET);
	writel(0x00, iommu->mmio_base + MMIO_GA_TAIL_OFFSET);


	iommu_feature_enable(iommu, CONTROL_GAINT_EN);
	iommu_feature_enable(iommu, CONTROL_GALOG_EN);

	for (i = 0; i < MMIO_STATUS_TIMEOUT; ++i) {
		status = readl(iommu->mmio_base + MMIO_STATUS_OFFSET);
		if (status & (MMIO_STATUS_GALOG_RUN_MASK))
			break;
		udelay(10);
	}

	if (WARN_ON(i >= MMIO_STATUS_TIMEOUT))
		return -EINVAL;

	return 0;
}

static int iommu_init_ga_log(struct amd_iommu *iommu)
{
	if (!AMD_IOMMU_GUEST_IR_VAPIC(amd_iommu_guest_ir))
		return 0;

	iommu->ga_log = (u8 *)__get_free_pages(GFP_KERNEL | __GFP_ZERO,
					get_order(GA_LOG_SIZE));
	if (!iommu->ga_log)
		goto err_out;

	iommu->ga_log_tail = (u8 *)__get_free_pages(GFP_KERNEL | __GFP_ZERO,
					get_order(8));
	if (!iommu->ga_log_tail)
		goto err_out;

	return 0;
err_out:
	free_ga_log(iommu);
	return -EINVAL;
}
#endif /* CONFIG_IRQ_REMAP */

static int __init alloc_cwwb_sem(struct amd_iommu *iommu)
{
	iommu->cmd_sem = iommu_alloc_4k_pages(iommu, GFP_KERNEL | __GFP_ZERO, 1);

	return iommu->cmd_sem ? 0 : -ENOMEM;
}

static void __init free_cwwb_sem(struct amd_iommu *iommu)
{
	if (iommu->cmd_sem)
		free_page((unsigned long)iommu->cmd_sem);
}

static void iommu_enable_xt(struct amd_iommu *iommu)
{
#ifdef CONFIG_IRQ_REMAP
	/*
	 * XT mode (32-bit APIC destination ID) requires
	 * GA mode (128-bit IRTE support) as a prerequisite.
	 */
	if (AMD_IOMMU_GUEST_IR_GA(amd_iommu_guest_ir) &&
	    amd_iommu_xt_mode == IRQ_REMAP_X2APIC_MODE)
		iommu_feature_enable(iommu, CONTROL_XT_EN);
#endif /* CONFIG_IRQ_REMAP */
}

static void iommu_enable_gt(struct amd_iommu *iommu)
{
	if (!check_feature(FEATURE_GT))
		return;

	iommu_feature_enable(iommu, CONTROL_GT_EN);
}

/* sets a specific bit in the device table entry. */
static void __set_dev_entry_bit(struct dev_table_entry *dev_table,
				u16 devid, u8 bit)
{
	int i = (bit >> 6) & 0x03;
	int _bit = bit & 0x3f;

	dev_table[devid].data[i] |= (1UL << _bit);
}

static void set_dev_entry_bit(struct amd_iommu *iommu, u16 devid, u8 bit)
{
	struct dev_table_entry *dev_table = get_dev_table(iommu);

	return __set_dev_entry_bit(dev_table, devid, bit);
}

static int __get_dev_entry_bit(struct dev_table_entry *dev_table,
			       u16 devid, u8 bit)
{
	int i = (bit >> 6) & 0x03;
	int _bit = bit & 0x3f;

	return (dev_table[devid].data[i] & (1UL << _bit)) >> _bit;
}

static int get_dev_entry_bit(struct amd_iommu *iommu, u16 devid, u8 bit)
{
	struct dev_table_entry *dev_table = get_dev_table(iommu);

	return __get_dev_entry_bit(dev_table, devid, bit);
}

static bool __copy_device_table(struct amd_iommu *iommu)
{
	u64 int_ctl, int_tab_len, entry = 0;
	struct amd_iommu_pci_seg *pci_seg = iommu->pci_seg;
	struct dev_table_entry *old_devtb = NULL;
	u32 lo, hi, devid, old_devtb_size;
	phys_addr_t old_devtb_phys;
	u16 dom_id, dte_v, irq_v;
	gfp_t gfp_flag;
	u64 tmp;

	/* Each IOMMU use separate device table with the same size */
	lo = readl(iommu->mmio_base + MMIO_DEV_TABLE_OFFSET);
	hi = readl(iommu->mmio_base + MMIO_DEV_TABLE_OFFSET + 4);
	entry = (((u64) hi) << 32) + lo;

	old_devtb_size = ((entry & ~PAGE_MASK) + 1) << 12;
	if (old_devtb_size != pci_seg->dev_table_size) {
		pr_err("The device table size of IOMMU:%d is not expected!\n",
			iommu->index);
		return false;
	}

	/*
	 * When SME is enabled in the first kernel, the entry includes the
	 * memory encryption mask(sme_me_mask), we must remove the memory
	 * encryption mask to obtain the true physical address in kdump kernel.
	 */
	old_devtb_phys = __sme_clr(entry) & PAGE_MASK;

	if (old_devtb_phys >= 0x100000000ULL) {
		pr_err("The address of old device table is above 4G, not trustworthy!\n");
		return false;
	}
	old_devtb = (cc_platform_has(CC_ATTR_HOST_MEM_ENCRYPT) && is_kdump_kernel())
		    ? (__force void *)ioremap_encrypted(old_devtb_phys,
							pci_seg->dev_table_size)
		    : memremap(old_devtb_phys, pci_seg->dev_table_size, MEMREMAP_WB);

	if (!old_devtb)
		return false;

	gfp_flag = GFP_KERNEL | __GFP_ZERO | GFP_DMA32;
	pci_seg->old_dev_tbl_cpy = (void *)__get_free_pages(gfp_flag,
						    get_order(pci_seg->dev_table_size));
	if (pci_seg->old_dev_tbl_cpy == NULL) {
		pr_err("Failed to allocate memory for copying old device table!\n");
		memunmap(old_devtb);
		return false;
	}

	for (devid = 0; devid <= pci_seg->last_bdf; ++devid) {
		pci_seg->old_dev_tbl_cpy[devid] = old_devtb[devid];
		dom_id = old_devtb[devid].data[1] & DEV_DOMID_MASK;
		dte_v = old_devtb[devid].data[0] & DTE_FLAG_V;

		if (dte_v && dom_id) {
			pci_seg->old_dev_tbl_cpy[devid].data[0] = old_devtb[devid].data[0];
			pci_seg->old_dev_tbl_cpy[devid].data[1] = old_devtb[devid].data[1];
			__set_bit(dom_id, amd_iommu_pd_alloc_bitmap);
			/* If gcr3 table existed, mask it out */
			if (old_devtb[devid].data[0] & DTE_FLAG_GV) {
				tmp = DTE_GCR3_VAL_B(~0ULL) << DTE_GCR3_SHIFT_B;
				tmp |= DTE_GCR3_VAL_C(~0ULL) << DTE_GCR3_SHIFT_C;
				pci_seg->old_dev_tbl_cpy[devid].data[1] &= ~tmp;
				tmp = DTE_GCR3_VAL_A(~0ULL) << DTE_GCR3_SHIFT_A;
				tmp |= DTE_FLAG_GV;
				pci_seg->old_dev_tbl_cpy[devid].data[0] &= ~tmp;
			}
		}

		irq_v = old_devtb[devid].data[2] & DTE_IRQ_REMAP_ENABLE;
		int_ctl = old_devtb[devid].data[2] & DTE_IRQ_REMAP_INTCTL_MASK;
		int_tab_len = old_devtb[devid].data[2] & DTE_INTTABLEN_MASK;
		if (irq_v && (int_ctl || int_tab_len)) {
			if ((int_ctl != DTE_IRQ_REMAP_INTCTL) ||
			    (int_tab_len != DTE_INTTABLEN)) {
				pr_err("Wrong old irq remapping flag: %#x\n", devid);
				memunmap(old_devtb);
				return false;
			}

			pci_seg->old_dev_tbl_cpy[devid].data[2] = old_devtb[devid].data[2];
		}
	}
	memunmap(old_devtb);

	return true;
}

static bool copy_device_table(void)
{
	struct amd_iommu *iommu;
	struct amd_iommu_pci_seg *pci_seg;

	if (!amd_iommu_pre_enabled)
		return false;

	pr_warn("Translation is already enabled - trying to copy translation structures\n");

	/*
	 * All IOMMUs within PCI segment shares common device table.
	 * Hence copy device table only once per PCI segment.
	 */
	for_each_pci_segment(pci_seg) {
		for_each_iommu(iommu) {
			if (pci_seg->id != iommu->pci_seg->id)
				continue;
			if (!__copy_device_table(iommu))
				return false;
			break;
		}
	}

	return true;
}

void amd_iommu_apply_erratum_63(struct amd_iommu *iommu, u16 devid)
{
	int sysmgt;

	sysmgt = get_dev_entry_bit(iommu, devid, DEV_ENTRY_SYSMGT1) |
		 (get_dev_entry_bit(iommu, devid, DEV_ENTRY_SYSMGT2) << 1);

	if (sysmgt == 0x01)
		set_dev_entry_bit(iommu, devid, DEV_ENTRY_IW);
}

/*
 * This function takes the device specific flags read from the ACPI
 * table and sets up the device table entry with that information
 */
static void __init set_dev_entry_from_acpi(struct amd_iommu *iommu,
					   u16 devid, u32 flags, u32 ext_flags)
{
	if (flags & ACPI_DEVFLAG_INITPASS)
		set_dev_entry_bit(iommu, devid, DEV_ENTRY_INIT_PASS);
	if (flags & ACPI_DEVFLAG_EXTINT)
		set_dev_entry_bit(iommu, devid, DEV_ENTRY_EINT_PASS);
	if (flags & ACPI_DEVFLAG_NMI)
		set_dev_entry_bit(iommu, devid, DEV_ENTRY_NMI_PASS);
	if (flags & ACPI_DEVFLAG_SYSMGT1)
		set_dev_entry_bit(iommu, devid, DEV_ENTRY_SYSMGT1);
	if (flags & ACPI_DEVFLAG_SYSMGT2)
		set_dev_entry_bit(iommu, devid, DEV_ENTRY_SYSMGT2);
	if (flags & ACPI_DEVFLAG_LINT0)
		set_dev_entry_bit(iommu, devid, DEV_ENTRY_LINT0_PASS);
	if (flags & ACPI_DEVFLAG_LINT1)
		set_dev_entry_bit(iommu, devid, DEV_ENTRY_LINT1_PASS);

	amd_iommu_apply_erratum_63(iommu, devid);

	amd_iommu_set_rlookup_table(iommu, devid);
}

int __init add_special_device(u8 type, u8 id, u32 *devid, bool cmd_line)
{
	struct devid_map *entry;
	struct list_head *list;

	if (type == IVHD_SPECIAL_IOAPIC)
		list = &ioapic_map;
	else if (type == IVHD_SPECIAL_HPET)
		list = &hpet_map;
	else
		return -EINVAL;

	list_for_each_entry(entry, list, list) {
		if (!(entry->id == id && entry->cmd_line))
			continue;

		pr_info("Command-line override present for %s id %d - ignoring\n",
			type == IVHD_SPECIAL_IOAPIC ? "IOAPIC" : "HPET", id);

		*devid = entry->devid;

		return 0;
	}

	entry = kzalloc(sizeof(*entry), GFP_KERNEL);
	if (!entry)
		return -ENOMEM;

	entry->id	= id;
	entry->devid	= *devid;
	entry->cmd_line	= cmd_line;

	list_add_tail(&entry->list, list);

	return 0;
}

static int __init add_acpi_hid_device(u8 *hid, u8 *uid, u32 *devid,
				      bool cmd_line)
{
	struct acpihid_map_entry *entry;
	struct list_head *list = &acpihid_map;

	list_for_each_entry(entry, list, list) {
		if (strcmp(entry->hid, hid) ||
		    (*uid && *entry->uid && strcmp(entry->uid, uid)) ||
		    !entry->cmd_line)
			continue;

		pr_info("Command-line override for hid:%s uid:%s\n",
			hid, uid);
		*devid = entry->devid;
		return 0;
	}

	entry = kzalloc(sizeof(*entry), GFP_KERNEL);
	if (!entry)
		return -ENOMEM;

	memcpy(entry->uid, uid, strlen(uid));
	memcpy(entry->hid, hid, strlen(hid));
	entry->devid = *devid;
	entry->cmd_line	= cmd_line;
	entry->root_devid = (entry->devid & (~0x7));

	pr_info("%s, add hid:%s, uid:%s, rdevid:%d\n",
		entry->cmd_line ? "cmd" : "ivrs",
		entry->hid, entry->uid, entry->root_devid);

	list_add_tail(&entry->list, list);
	return 0;
}

static int __init add_early_maps(void)
{
	int i, ret;

	for (i = 0; i < early_ioapic_map_size; ++i) {
		ret = add_special_device(IVHD_SPECIAL_IOAPIC,
					 early_ioapic_map[i].id,
					 &early_ioapic_map[i].devid,
					 early_ioapic_map[i].cmd_line);
		if (ret)
			return ret;
	}

	for (i = 0; i < early_hpet_map_size; ++i) {
		ret = add_special_device(IVHD_SPECIAL_HPET,
					 early_hpet_map[i].id,
					 &early_hpet_map[i].devid,
					 early_hpet_map[i].cmd_line);
		if (ret)
			return ret;
	}

	for (i = 0; i < early_acpihid_map_size; ++i) {
		ret = add_acpi_hid_device(early_acpihid_map[i].hid,
					  early_acpihid_map[i].uid,
					  &early_acpihid_map[i].devid,
					  early_acpihid_map[i].cmd_line);
		if (ret)
			return ret;
	}

	return 0;
}

/*
 * Takes a pointer to an AMD IOMMU entry in the ACPI table and
 * initializes the hardware and our data structures with it.
 */
static int __init init_iommu_from_acpi(struct amd_iommu *iommu,
					struct ivhd_header *h)
{
	u8 *p = (u8 *)h;
	u8 *end = p, flags = 0;
	u16 devid = 0, devid_start = 0, devid_to = 0, seg_id;
	u32 dev_i, ext_flags = 0;
	bool alias = false;
	struct ivhd_entry *e;
	struct amd_iommu_pci_seg *pci_seg = iommu->pci_seg;
	u32 ivhd_size;
	int ret;


	ret = add_early_maps();
	if (ret)
		return ret;

	amd_iommu_apply_ivrs_quirks();

	/*
	 * First save the recommended feature enable bits from ACPI
	 */
	iommu->acpi_flags = h->flags;

	/*
	 * Done. Now parse the device entries
	 */
	ivhd_size = get_ivhd_header_size(h);
	if (!ivhd_size) {
		pr_err("Unsupported IVHD type %#x\n", h->type);
		return -EINVAL;
	}

	p += ivhd_size;

	end += h->length;


	while (p < end) {
		e = (struct ivhd_entry *)p;
		seg_id = pci_seg->id;

		switch (e->type) {
		case IVHD_DEV_ALL:

			DUMP_printk("  DEV_ALL\t\t\tflags: %02x\n", e->flags);

			for (dev_i = 0; dev_i <= pci_seg->last_bdf; ++dev_i)
				set_dev_entry_from_acpi(iommu, dev_i, e->flags, 0);
			break;
		case IVHD_DEV_SELECT:

			DUMP_printk("  DEV_SELECT\t\t\t devid: %04x:%02x:%02x.%x "
				    "flags: %02x\n",
				    seg_id, PCI_BUS_NUM(e->devid),
				    PCI_SLOT(e->devid),
				    PCI_FUNC(e->devid),
				    e->flags);

			devid = e->devid;
			set_dev_entry_from_acpi(iommu, devid, e->flags, 0);
			break;
		case IVHD_DEV_SELECT_RANGE_START:

			DUMP_printk("  DEV_SELECT_RANGE_START\t "
				    "devid: %04x:%02x:%02x.%x flags: %02x\n",
				    seg_id, PCI_BUS_NUM(e->devid),
				    PCI_SLOT(e->devid),
				    PCI_FUNC(e->devid),
				    e->flags);

			devid_start = e->devid;
			flags = e->flags;
			ext_flags = 0;
			alias = false;
			break;
		case IVHD_DEV_ALIAS:

			DUMP_printk("  DEV_ALIAS\t\t\t devid: %04x:%02x:%02x.%x "
				    "flags: %02x devid_to: %02x:%02x.%x\n",
				    seg_id, PCI_BUS_NUM(e->devid),
				    PCI_SLOT(e->devid),
				    PCI_FUNC(e->devid),
				    e->flags,
				    PCI_BUS_NUM(e->ext >> 8),
				    PCI_SLOT(e->ext >> 8),
				    PCI_FUNC(e->ext >> 8));

			devid = e->devid;
			devid_to = e->ext >> 8;
			set_dev_entry_from_acpi(iommu, devid   , e->flags, 0);
			set_dev_entry_from_acpi(iommu, devid_to, e->flags, 0);
			pci_seg->alias_table[devid] = devid_to;
			break;
		case IVHD_DEV_ALIAS_RANGE:

			DUMP_printk("  DEV_ALIAS_RANGE\t\t "
				    "devid: %04x:%02x:%02x.%x flags: %02x "
				    "devid_to: %04x:%02x:%02x.%x\n",
				    seg_id, PCI_BUS_NUM(e->devid),
				    PCI_SLOT(e->devid),
				    PCI_FUNC(e->devid),
				    e->flags,
				    seg_id, PCI_BUS_NUM(e->ext >> 8),
				    PCI_SLOT(e->ext >> 8),
				    PCI_FUNC(e->ext >> 8));

			devid_start = e->devid;
			flags = e->flags;
			devid_to = e->ext >> 8;
			ext_flags = 0;
			alias = true;
			break;
		case IVHD_DEV_EXT_SELECT:

			DUMP_printk("  DEV_EXT_SELECT\t\t devid: %04x:%02x:%02x.%x "
				    "flags: %02x ext: %08x\n",
				    seg_id, PCI_BUS_NUM(e->devid),
				    PCI_SLOT(e->devid),
				    PCI_FUNC(e->devid),
				    e->flags, e->ext);

			devid = e->devid;
			set_dev_entry_from_acpi(iommu, devid, e->flags,
						e->ext);
			break;
		case IVHD_DEV_EXT_SELECT_RANGE:

			DUMP_printk("  DEV_EXT_SELECT_RANGE\t devid: "
				    "%04x:%02x:%02x.%x flags: %02x ext: %08x\n",
				    seg_id, PCI_BUS_NUM(e->devid),
				    PCI_SLOT(e->devid),
				    PCI_FUNC(e->devid),
				    e->flags, e->ext);

			devid_start = e->devid;
			flags = e->flags;
			ext_flags = e->ext;
			alias = false;
			break;
		case IVHD_DEV_RANGE_END:

			DUMP_printk("  DEV_RANGE_END\t\t devid: %04x:%02x:%02x.%x\n",
				    seg_id, PCI_BUS_NUM(e->devid),
				    PCI_SLOT(e->devid),
				    PCI_FUNC(e->devid));

			devid = e->devid;
			for (dev_i = devid_start; dev_i <= devid; ++dev_i) {
				if (alias) {
					pci_seg->alias_table[dev_i] = devid_to;
					set_dev_entry_from_acpi(iommu,
						devid_to, flags, ext_flags);
				}
				set_dev_entry_from_acpi(iommu, dev_i,
							flags, ext_flags);
			}
			break;
		case IVHD_DEV_SPECIAL: {
			u8 handle, type;
			const char *var;
			u32 devid;
			int ret;

			handle = e->ext & 0xff;
			devid = PCI_SEG_DEVID_TO_SBDF(seg_id, (e->ext >> 8));
			type   = (e->ext >> 24) & 0xff;

			if (type == IVHD_SPECIAL_IOAPIC)
				var = "IOAPIC";
			else if (type == IVHD_SPECIAL_HPET)
				var = "HPET";
			else
				var = "UNKNOWN";

			DUMP_printk("  DEV_SPECIAL(%s[%d])\t\tdevid: %04x:%02x:%02x.%x\n",
				    var, (int)handle,
				    seg_id, PCI_BUS_NUM(devid),
				    PCI_SLOT(devid),
				    PCI_FUNC(devid));

			ret = add_special_device(type, handle, &devid, false);
			if (ret)
				return ret;

			/*
			 * add_special_device might update the devid in case a
			 * command-line override is present. So call
			 * set_dev_entry_from_acpi after add_special_device.
			 */
			set_dev_entry_from_acpi(iommu, devid, e->flags, 0);

			break;
		}
		case IVHD_DEV_ACPI_HID: {
			u32 devid;
			u8 hid[ACPIHID_HID_LEN];
			u8 uid[ACPIHID_UID_LEN];
			int ret;

			if (h->type != 0x40) {
				pr_err(FW_BUG "Invalid IVHD device type %#x\n",
				       e->type);
				break;
			}

			BUILD_BUG_ON(sizeof(e->ext_hid) != ACPIHID_HID_LEN - 1);
			memcpy(hid, &e->ext_hid, ACPIHID_HID_LEN - 1);
			hid[ACPIHID_HID_LEN - 1] = '\0';

			if (!(*hid)) {
				pr_err(FW_BUG "Invalid HID.\n");
				break;
			}

			uid[0] = '\0';
			switch (e->uidf) {
			case UID_NOT_PRESENT:

				if (e->uidl != 0)
					pr_warn(FW_BUG "Invalid UID length.\n");

				break;
			case UID_IS_INTEGER:

				sprintf(uid, "%d", e->uid);

				break;
			case UID_IS_CHARACTER:

				memcpy(uid, &e->uid, e->uidl);
				uid[e->uidl] = '\0';

				break;
			default:
				break;
			}

			devid = PCI_SEG_DEVID_TO_SBDF(seg_id, e->devid);
			DUMP_printk("  DEV_ACPI_HID(%s[%s])\t\tdevid: %04x:%02x:%02x.%x\n",
				    hid, uid, seg_id,
				    PCI_BUS_NUM(devid),
				    PCI_SLOT(devid),
				    PCI_FUNC(devid));

			flags = e->flags;

			ret = add_acpi_hid_device(hid, uid, &devid, false);
			if (ret)
				return ret;

			/*
			 * add_special_device might update the devid in case a
			 * command-line override is present. So call
			 * set_dev_entry_from_acpi after add_special_device.
			 */
			set_dev_entry_from_acpi(iommu, devid, e->flags, 0);

			break;
		}
		default:
			break;
		}

		p += ivhd_entry_length(p);
	}

	return 0;
}

/* Allocate PCI segment data structure */
static struct amd_iommu_pci_seg *__init alloc_pci_segment(u16 id,
					  struct acpi_table_header *ivrs_base)
{
	struct amd_iommu_pci_seg *pci_seg;
	int last_bdf;

	/*
	 * First parse ACPI tables to find the largest Bus/Dev/Func we need to
	 * handle in this PCI segment. Upon this information the shared data
	 * structures for the PCI segments in the system will be allocated.
	 */
	last_bdf = find_last_devid_acpi(ivrs_base, id);
	if (last_bdf < 0)
		return NULL;

	pci_seg = kzalloc(sizeof(struct amd_iommu_pci_seg), GFP_KERNEL);
	if (pci_seg == NULL)
		return NULL;

	pci_seg->last_bdf = last_bdf;
	DUMP_printk("PCI segment : 0x%0x, last bdf : 0x%04x\n", id, last_bdf);
	pci_seg->dev_table_size     = tbl_size(DEV_TABLE_ENTRY_SIZE, last_bdf);
	pci_seg->alias_table_size   = tbl_size(ALIAS_TABLE_ENTRY_SIZE, last_bdf);
	pci_seg->rlookup_table_size = tbl_size(RLOOKUP_TABLE_ENTRY_SIZE, last_bdf);

	pci_seg->id = id;
	init_llist_head(&pci_seg->dev_data_list);
	INIT_LIST_HEAD(&pci_seg->unity_map);
	list_add_tail(&pci_seg->list, &amd_iommu_pci_seg_list);

	if (alloc_dev_table(pci_seg))
		return NULL;
	if (alloc_alias_table(pci_seg))
		return NULL;
	if (alloc_rlookup_table(pci_seg))
		return NULL;

	return pci_seg;
}

static struct amd_iommu_pci_seg *__init get_pci_segment(u16 id,
					struct acpi_table_header *ivrs_base)
{
	struct amd_iommu_pci_seg *pci_seg;

	for_each_pci_segment(pci_seg) {
		if (pci_seg->id == id)
			return pci_seg;
	}

	return alloc_pci_segment(id, ivrs_base);
}

static void __init free_pci_segments(void)
{
	struct amd_iommu_pci_seg *pci_seg, *next;

	for_each_pci_segment_safe(pci_seg, next) {
		list_del(&pci_seg->list);
		free_irq_lookup_table(pci_seg);
		free_rlookup_table(pci_seg);
		free_alias_table(pci_seg);
		free_dev_table(pci_seg);
		kfree(pci_seg);
	}
}

static void __init free_iommu_one(struct amd_iommu *iommu)
{
	free_cwwb_sem(iommu);
	free_command_buffer(iommu);
	free_event_buffer(iommu);
	free_ppr_log(iommu);
	free_ga_log(iommu);
	iommu_unmap_mmio_space(iommu);
}

static void __init free_iommu_all(void)
{
	struct amd_iommu *iommu, *next;

	for_each_iommu_safe(iommu, next) {
		list_del(&iommu->list);
		free_iommu_one(iommu);
		kfree(iommu);
	}
}

/*
 * Family15h Model 10h-1fh erratum 746 (IOMMU Logging May Stall Translations)
 * Workaround:
 *     BIOS should disable L2B micellaneous clock gating by setting
 *     L2_L2B_CK_GATE_CONTROL[CKGateL2BMiscDisable](D0F2xF4_x90[2]) = 1b
 */
static void amd_iommu_erratum_746_workaround(struct amd_iommu *iommu)
{
	u32 value;

	if ((boot_cpu_data.x86 != 0x15) ||
	    (boot_cpu_data.x86_model < 0x10) ||
	    (boot_cpu_data.x86_model > 0x1f))
		return;

	pci_write_config_dword(iommu->dev, 0xf0, 0x90);
	pci_read_config_dword(iommu->dev, 0xf4, &value);

	if (value & BIT(2))
		return;

	/* Select NB indirect register 0x90 and enable writing */
	pci_write_config_dword(iommu->dev, 0xf0, 0x90 | (1 << 8));

	pci_write_config_dword(iommu->dev, 0xf4, value | 0x4);
	pci_info(iommu->dev, "Applying erratum 746 workaround\n");

	/* Clear the enable writing bit */
	pci_write_config_dword(iommu->dev, 0xf0, 0x90);
}

/*
 * Family15h Model 30h-3fh (IOMMU Mishandles ATS Write Permission)
 * Workaround:
 *     BIOS should enable ATS write permission check by setting
 *     L2_DEBUG_3[AtsIgnoreIWDis](D0F2xF4_x47[0]) = 1b
 */
static void amd_iommu_ats_write_check_workaround(struct amd_iommu *iommu)
{
	u32 value;

	if ((boot_cpu_data.x86 != 0x15) ||
	    (boot_cpu_data.x86_model < 0x30) ||
	    (boot_cpu_data.x86_model > 0x3f))
		return;

	/* Test L2_DEBUG_3[AtsIgnoreIWDis] == 1 */
	value = iommu_read_l2(iommu, 0x47);

	if (value & BIT(0))
		return;

	/* Set L2_DEBUG_3[AtsIgnoreIWDis] = 1 */
	iommu_write_l2(iommu, 0x47, value | BIT(0));

	pci_info(iommu->dev, "Applying ATS write check workaround\n");
}

/*
 * This function glues the initialization function for one IOMMU
 * together and also allocates the command buffer and programs the
 * hardware. It does NOT enable the IOMMU. This is done afterwards.
 */
static int __init init_iommu_one(struct amd_iommu *iommu, struct ivhd_header *h,
				 struct acpi_table_header *ivrs_base)
{
	struct amd_iommu_pci_seg *pci_seg;

	pci_seg = get_pci_segment(h->pci_seg, ivrs_base);
	if (pci_seg == NULL)
		return -ENOMEM;
	iommu->pci_seg = pci_seg;

	raw_spin_lock_init(&iommu->lock);
	atomic64_set(&iommu->cmd_sem_val, 0);

	/* Add IOMMU to internal data structures */
	list_add_tail(&iommu->list, &amd_iommu_list);
	iommu->index = amd_iommus_present++;

	if (unlikely(iommu->index >= MAX_IOMMUS)) {
		WARN(1, "System has more IOMMUs than supported by this driver\n");
		return -ENOSYS;
	}

	/* Index is fine - add IOMMU to the array */
	amd_iommus[iommu->index] = iommu;

	/*
	 * Copy data from ACPI table entry to the iommu struct
	 */
	iommu->devid   = h->devid;
	iommu->cap_ptr = h->cap_ptr;
	iommu->mmio_phys = h->mmio_phys;

	switch (h->type) {
	case 0x10:
		/* Check if IVHD EFR contains proper max banks/counters */
		if ((h->efr_attr != 0) &&
		    ((h->efr_attr & (0xF << 13)) != 0) &&
		    ((h->efr_attr & (0x3F << 17)) != 0))
			iommu->mmio_phys_end = MMIO_REG_END_OFFSET;
		else
			iommu->mmio_phys_end = MMIO_CNTR_CONF_OFFSET;

		/*
		 * Note: GA (128-bit IRTE) mode requires cmpxchg16b supports.
		 * GAM also requires GA mode. Therefore, we need to
		 * check cmpxchg16b support before enabling it.
		 */
		if (!boot_cpu_has(X86_FEATURE_CX16) ||
		    ((h->efr_attr & (0x1 << IOMMU_FEAT_GASUP_SHIFT)) == 0))
			amd_iommu_guest_ir = AMD_IOMMU_GUEST_IR_LEGACY;
		break;
	case 0x11:
	case 0x40:
		if (h->efr_reg & (1 << 9))
			iommu->mmio_phys_end = MMIO_REG_END_OFFSET;
		else
			iommu->mmio_phys_end = MMIO_CNTR_CONF_OFFSET;

		/*
		 * Note: GA (128-bit IRTE) mode requires cmpxchg16b supports.
		 * XT, GAM also requires GA mode. Therefore, we need to
		 * check cmpxchg16b support before enabling them.
		 */
		if (!boot_cpu_has(X86_FEATURE_CX16) ||
		    ((h->efr_reg & (0x1 << IOMMU_EFR_GASUP_SHIFT)) == 0)) {
			amd_iommu_guest_ir = AMD_IOMMU_GUEST_IR_LEGACY;
			break;
		}

		if (h->efr_reg & BIT(IOMMU_EFR_XTSUP_SHIFT))
			amd_iommu_xt_mode = IRQ_REMAP_X2APIC_MODE;

		early_iommu_features_init(iommu, h);

		break;
	default:
		return -EINVAL;
	}

	iommu->mmio_base = iommu_map_mmio_space(iommu->mmio_phys,
						iommu->mmio_phys_end);
	if (!iommu->mmio_base)
		return -ENOMEM;

	return init_iommu_from_acpi(iommu, h);
}

static int __init init_iommu_one_late(struct amd_iommu *iommu)
{
	int ret;

	if (alloc_cwwb_sem(iommu))
		return -ENOMEM;

	if (alloc_command_buffer(iommu))
		return -ENOMEM;

	if (alloc_event_buffer(iommu))
		return -ENOMEM;

	iommu->int_enabled = false;

	init_translation_status(iommu);
	if (translation_pre_enabled(iommu) && !is_kdump_kernel()) {
		iommu_disable(iommu);
		clear_translation_pre_enabled(iommu);
		pr_warn("Translation was enabled for IOMMU:%d but we are not in kdump mode\n",
			iommu->index);
	}
	if (amd_iommu_pre_enabled)
		amd_iommu_pre_enabled = translation_pre_enabled(iommu);

	if (amd_iommu_irq_remap) {
		ret = amd_iommu_create_irq_domain(iommu);
		if (ret)
			return ret;
	}

	/*
	 * Make sure IOMMU is not considered to translate itself. The IVRS
	 * table tells us so, but this is a lie!
	 */
	iommu->pci_seg->rlookup_table[iommu->devid] = NULL;

	return 0;
}

/**
 * get_highest_supported_ivhd_type - Look up the appropriate IVHD type
 * @ivrs: Pointer to the IVRS header
 *
 * This function search through all IVDB of the maximum supported IVHD
 */
static u8 get_highest_supported_ivhd_type(struct acpi_table_header *ivrs)
{
	u8 *base = (u8 *)ivrs;
	struct ivhd_header *ivhd = (struct ivhd_header *)
					(base + IVRS_HEADER_LENGTH);
	u8 last_type = ivhd->type;
	u16 devid = ivhd->devid;

	while (((u8 *)ivhd - base < ivrs->length) &&
	       (ivhd->type <= ACPI_IVHD_TYPE_MAX_SUPPORTED)) {
		u8 *p = (u8 *) ivhd;

		if (ivhd->devid == devid)
			last_type = ivhd->type;
		ivhd = (struct ivhd_header *)(p + ivhd->length);
	}

	return last_type;
}

/*
 * Iterates over all IOMMU entries in the ACPI table, allocates the
 * IOMMU structure and initializes it with init_iommu_one()
 */
static int __init init_iommu_all(struct acpi_table_header *table)
{
	u8 *p = (u8 *)table, *end = (u8 *)table;
	struct ivhd_header *h;
	struct amd_iommu *iommu;
	int ret;

	end += table->length;
	p += IVRS_HEADER_LENGTH;

	/* Phase 1: Process all IVHD blocks */
	while (p < end) {
		h = (struct ivhd_header *)p;
		if (*p == amd_iommu_target_ivhd_type) {

			DUMP_printk("device: %04x:%02x:%02x.%01x cap: %04x "
				    "flags: %01x info %04x\n",
				    h->pci_seg, PCI_BUS_NUM(h->devid),
				    PCI_SLOT(h->devid), PCI_FUNC(h->devid),
				    h->cap_ptr, h->flags, h->info);
			DUMP_printk("       mmio-addr: %016llx\n",
				    h->mmio_phys);

			iommu = kzalloc(sizeof(struct amd_iommu), GFP_KERNEL);
			if (iommu == NULL)
				return -ENOMEM;

			ret = init_iommu_one(iommu, h, table);
			if (ret)
				return ret;
		}
		p += h->length;

	}
	WARN_ON(p != end);

	/* Phase 2 : Early feature support check */
	get_global_efr();

	/* Phase 3 : Enabling IOMMU features */
	for_each_iommu(iommu) {
		ret = init_iommu_one_late(iommu);
		if (ret)
			return ret;
	}

	return 0;
}

static void init_iommu_perf_ctr(struct amd_iommu *iommu)
{
	u64 val;
	struct pci_dev *pdev = iommu->dev;

	if (!check_feature(FEATURE_PC))
		return;

	amd_iommu_pc_present = true;

	pci_info(pdev, "IOMMU performance counters supported\n");

	val = readl(iommu->mmio_base + MMIO_CNTR_CONF_OFFSET);
	iommu->max_banks = (u8) ((val >> 12) & 0x3f);
	iommu->max_counters = (u8) ((val >> 7) & 0xf);

	return;
}

static ssize_t amd_iommu_show_cap(struct device *dev,
				  struct device_attribute *attr,
				  char *buf)
{
	struct amd_iommu *iommu = dev_to_amd_iommu(dev);
	return sysfs_emit(buf, "%x\n", iommu->cap);
}
static DEVICE_ATTR(cap, S_IRUGO, amd_iommu_show_cap, NULL);

static ssize_t amd_iommu_show_features(struct device *dev,
				       struct device_attribute *attr,
				       char *buf)
{
	return sysfs_emit(buf, "%llx:%llx\n", amd_iommu_efr, amd_iommu_efr2);
}
static DEVICE_ATTR(features, S_IRUGO, amd_iommu_show_features, NULL);

static struct attribute *amd_iommu_attrs[] = {
	&dev_attr_cap.attr,
	&dev_attr_features.attr,
	NULL,
};

static struct attribute_group amd_iommu_group = {
	.name = "amd-iommu",
	.attrs = amd_iommu_attrs,
};

static const struct attribute_group *amd_iommu_groups[] = {
	&amd_iommu_group,
	NULL,
};

/*
 * Note: IVHD 0x11 and 0x40 also contains exact copy
 * of the IOMMU Extended Feature Register [MMIO Offset 0030h].
 * Default to EFR in IVHD since it is available sooner (i.e. before PCI init).
 */
static void __init late_iommu_features_init(struct amd_iommu *iommu)
{
	u64 features, features2;

	if (!(iommu->cap & (1 << IOMMU_CAP_EFR)))
		return;

	/* read extended feature bits */
	features = readq(iommu->mmio_base + MMIO_EXT_FEATURES);
	features2 = readq(iommu->mmio_base + MMIO_EXT_FEATURES2);

	if (!amd_iommu_efr) {
		amd_iommu_efr = features;
		amd_iommu_efr2 = features2;
		return;
	}

	/*
	 * Sanity check and warn if EFR values from
	 * IVHD and MMIO conflict.
	 */
	if (features != amd_iommu_efr ||
	    features2 != amd_iommu_efr2) {
		pr_warn(FW_WARN
			"EFR mismatch. Use IVHD EFR (%#llx : %#llx), EFR2 (%#llx : %#llx).\n",
			features, amd_iommu_efr,
			features2, amd_iommu_efr2);
	}
}

static int __init iommu_init_pci(struct amd_iommu *iommu)
{
	int cap_ptr = iommu->cap_ptr;
	int ret;

	iommu->dev = pci_get_domain_bus_and_slot(iommu->pci_seg->id,
						 PCI_BUS_NUM(iommu->devid),
						 iommu->devid & 0xff);
	if (!iommu->dev)
		return -ENODEV;

	/* Prevent binding other PCI device drivers to IOMMU devices */
	iommu->dev->match_driver = false;

	/* ACPI _PRT won't have an IRQ for IOMMU */
	iommu->dev->irq_managed = 1;

	pci_read_config_dword(iommu->dev, cap_ptr + MMIO_CAP_HDR_OFFSET,
			      &iommu->cap);

	if (!(iommu->cap & (1 << IOMMU_CAP_IOTLB)))
		amd_iommu_iotlb_sup = false;

	late_iommu_features_init(iommu);

	if (check_feature(FEATURE_GT)) {
		int glxval;
		u64 pasmax;

		pasmax = amd_iommu_efr & FEATURE_PASID_MASK;
		pasmax >>= FEATURE_PASID_SHIFT;
		iommu->iommu.max_pasids = (1 << (pasmax + 1)) - 1;

		BUG_ON(iommu->iommu.max_pasids & ~PASID_MASK);

		glxval   = amd_iommu_efr & FEATURE_GLXVAL_MASK;
		glxval >>= FEATURE_GLXVAL_SHIFT;

		if (amd_iommu_max_glx_val == -1)
			amd_iommu_max_glx_val = glxval;
		else
			amd_iommu_max_glx_val = min(amd_iommu_max_glx_val, glxval);
	}

	if (check_feature(FEATURE_PPR) && alloc_ppr_log(iommu))
		return -ENOMEM;

	if (iommu->cap & (1UL << IOMMU_CAP_NPCACHE)) {
		pr_info("Using strict mode due to virtualization\n");
		iommu_set_dma_strict();
		amd_iommu_np_cache = true;
	}

	init_iommu_perf_ctr(iommu);

	if (amd_iommu_pgtable == AMD_IOMMU_V2) {
		if (!check_feature(FEATURE_GIOSUP) ||
		    !check_feature(FEATURE_GT)) {
			pr_warn("Cannot enable v2 page table for DMA-API. Fallback to v1.\n");
			amd_iommu_pgtable = AMD_IOMMU_V1;
		}
	}

	if (is_rd890_iommu(iommu->dev)) {
		int i, j;

		iommu->root_pdev =
			pci_get_domain_bus_and_slot(iommu->pci_seg->id,
						    iommu->dev->bus->number,
						    PCI_DEVFN(0, 0));

		/*
		 * Some rd890 systems may not be fully reconfigured by the
		 * BIOS, so it's necessary for us to store this information so
		 * it can be reprogrammed on resume
		 */
		pci_read_config_dword(iommu->dev, iommu->cap_ptr + 4,
				&iommu->stored_addr_lo);
		pci_read_config_dword(iommu->dev, iommu->cap_ptr + 8,
				&iommu->stored_addr_hi);

		/* Low bit locks writes to configuration space */
		iommu->stored_addr_lo &= ~1;

		for (i = 0; i < 6; i++)
			for (j = 0; j < 0x12; j++)
				iommu->stored_l1[i][j] = iommu_read_l1(iommu, i, j);

		for (i = 0; i < 0x83; i++)
			iommu->stored_l2[i] = iommu_read_l2(iommu, i);
	}

	amd_iommu_erratum_746_workaround(iommu);
	amd_iommu_ats_write_check_workaround(iommu);

	ret = iommu_device_sysfs_add(&iommu->iommu, &iommu->dev->dev,
			       amd_iommu_groups, "ivhd%d", iommu->index);
	if (ret)
		return ret;

	iommu_device_register(&iommu->iommu, &amd_iommu_ops, NULL);

	return pci_enable_device(iommu->dev);
}

static void print_iommu_info(void)
{
	int i;
	static const char * const feat_str[] = {
		"PreF", "PPR", "X2APIC", "NX", "GT", "[5]",
		"IA", "GA", "HE", "PC"
	};

	if (amd_iommu_efr) {
		pr_info("Extended features (%#llx, %#llx):", amd_iommu_efr, amd_iommu_efr2);

		for (i = 0; i < ARRAY_SIZE(feat_str); ++i) {
			if (check_feature(1ULL << i))
				pr_cont(" %s", feat_str[i]);
		}

		if (check_feature(FEATURE_GAM_VAPIC))
			pr_cont(" GA_vAPIC");

		if (check_feature(FEATURE_SNP))
			pr_cont(" SNP");

		pr_cont("\n");
	}

	if (irq_remapping_enabled) {
		pr_info("Interrupt remapping enabled\n");
		if (amd_iommu_xt_mode == IRQ_REMAP_X2APIC_MODE)
			pr_info("X2APIC enabled\n");
	}
	if (amd_iommu_pgtable == AMD_IOMMU_V2) {
		pr_info("V2 page table enabled (Paging mode : %d level)\n",
			amd_iommu_gpt_level);
	}
}

static int __init amd_iommu_init_pci(void)
{
	struct amd_iommu *iommu;
	struct amd_iommu_pci_seg *pci_seg;
	int ret;

	for_each_iommu(iommu) {
		ret = iommu_init_pci(iommu);
		if (ret) {
			pr_err("IOMMU%d: Failed to initialize IOMMU Hardware (error=%d)!\n",
			       iommu->index, ret);
			goto out;
		}
		/* Need to setup range after PCI init */
		iommu_set_cwwb_range(iommu);
	}

	/*
	 * Order is important here to make sure any unity map requirements are
	 * fulfilled. The unity mappings are created and written to the device
	 * table during the iommu_init_pci() call.
	 *
	 * After that we call init_device_table_dma() to make sure any
	 * uninitialized DTE will block DMA, and in the end we flush the caches
	 * of all IOMMUs to make sure the changes to the device table are
	 * active.
	 */
	for_each_pci_segment(pci_seg)
		init_device_table_dma(pci_seg);

	for_each_iommu(iommu)
		amd_iommu_flush_all_caches(iommu);

	print_iommu_info();

out:
	return ret;
}

/****************************************************************************
 *
 * The following functions initialize the MSI interrupts for all IOMMUs
 * in the system. It's a bit challenging because there could be multiple
 * IOMMUs per PCI BDF but we can call pci_enable_msi(x) only once per
 * pci_dev.
 *
 ****************************************************************************/

static int iommu_setup_msi(struct amd_iommu *iommu)
{
	int r;

	r = pci_enable_msi(iommu->dev);
	if (r)
		return r;

	r = request_threaded_irq(iommu->dev->irq,
				 amd_iommu_int_handler,
				 amd_iommu_int_thread,
				 0, "AMD-Vi",
				 iommu);

	if (r) {
		pci_disable_msi(iommu->dev);
		return r;
	}

	return 0;
}

union intcapxt {
	u64	capxt;
	struct {
		u64	reserved_0		:  2,
			dest_mode_logical	:  1,
			reserved_1		:  5,
			destid_0_23		: 24,
			vector			:  8,
			reserved_2		: 16,
			destid_24_31		:  8;
	};
} __attribute__ ((packed));


static struct irq_chip intcapxt_controller;

static int intcapxt_irqdomain_activate(struct irq_domain *domain,
				       struct irq_data *irqd, bool reserve)
{
	return 0;
}

static void intcapxt_irqdomain_deactivate(struct irq_domain *domain,
					  struct irq_data *irqd)
{
}


static int intcapxt_irqdomain_alloc(struct irq_domain *domain, unsigned int virq,
				    unsigned int nr_irqs, void *arg)
{
	struct irq_alloc_info *info = arg;
	int i, ret;

	if (!info || info->type != X86_IRQ_ALLOC_TYPE_AMDVI)
		return -EINVAL;

	ret = irq_domain_alloc_irqs_parent(domain, virq, nr_irqs, arg);
	if (ret < 0)
		return ret;

	for (i = virq; i < virq + nr_irqs; i++) {
		struct irq_data *irqd = irq_domain_get_irq_data(domain, i);

		irqd->chip = &intcapxt_controller;
		irqd->hwirq = info->hwirq;
		irqd->chip_data = info->data;
		__irq_set_handler(i, handle_edge_irq, 0, "edge");
	}

	return ret;
}

static void intcapxt_irqdomain_free(struct irq_domain *domain, unsigned int virq,
				    unsigned int nr_irqs)
{
	irq_domain_free_irqs_top(domain, virq, nr_irqs);
}


static void intcapxt_unmask_irq(struct irq_data *irqd)
{
	struct amd_iommu *iommu = irqd->chip_data;
	struct irq_cfg *cfg = irqd_cfg(irqd);
	union intcapxt xt;

	xt.capxt = 0ULL;
	xt.dest_mode_logical = apic->dest_mode_logical;
	xt.vector = cfg->vector;
	xt.destid_0_23 = cfg->dest_apicid & GENMASK(23, 0);
	xt.destid_24_31 = cfg->dest_apicid >> 24;

	writeq(xt.capxt, iommu->mmio_base + irqd->hwirq);
}

static void intcapxt_mask_irq(struct irq_data *irqd)
{
	struct amd_iommu *iommu = irqd->chip_data;

	writeq(0, iommu->mmio_base + irqd->hwirq);
}


static int intcapxt_set_affinity(struct irq_data *irqd,
				 const struct cpumask *mask, bool force)
{
	struct irq_data *parent = irqd->parent_data;
	int ret;

	ret = parent->chip->irq_set_affinity(parent, mask, force);
	if (ret < 0 || ret == IRQ_SET_MASK_OK_DONE)
		return ret;
	return 0;
}

static int intcapxt_set_wake(struct irq_data *irqd, unsigned int on)
{
	return on ? -EOPNOTSUPP : 0;
}

static struct irq_chip intcapxt_controller = {
	.name			= "IOMMU-MSI",
	.irq_unmask		= intcapxt_unmask_irq,
	.irq_mask		= intcapxt_mask_irq,
	.irq_ack		= irq_chip_ack_parent,
	.irq_retrigger		= irq_chip_retrigger_hierarchy,
	.irq_set_affinity       = intcapxt_set_affinity,
	.irq_set_wake		= intcapxt_set_wake,
	.flags			= IRQCHIP_MASK_ON_SUSPEND,
};

static const struct irq_domain_ops intcapxt_domain_ops = {
	.alloc			= intcapxt_irqdomain_alloc,
	.free			= intcapxt_irqdomain_free,
	.activate		= intcapxt_irqdomain_activate,
	.deactivate		= intcapxt_irqdomain_deactivate,
};


static struct irq_domain *iommu_irqdomain;

static struct irq_domain *iommu_get_irqdomain(void)
{
	struct fwnode_handle *fn;

	/* No need for locking here (yet) as the init is single-threaded */
	if (iommu_irqdomain)
		return iommu_irqdomain;

	fn = irq_domain_alloc_named_fwnode("AMD-Vi-MSI");
	if (!fn)
		return NULL;

	iommu_irqdomain = irq_domain_create_hierarchy(x86_vector_domain, 0, 0,
						      fn, &intcapxt_domain_ops,
						      NULL);
	if (!iommu_irqdomain)
		irq_domain_free_fwnode(fn);

	return iommu_irqdomain;
}

static int __iommu_setup_intcapxt(struct amd_iommu *iommu, const char *devname,
				  int hwirq, irq_handler_t thread_fn)
{
	struct irq_domain *domain;
	struct irq_alloc_info info;
	int irq, ret;
	int node = dev_to_node(&iommu->dev->dev);

	domain = iommu_get_irqdomain();
	if (!domain)
		return -ENXIO;

	init_irq_alloc_info(&info, NULL);
	info.type = X86_IRQ_ALLOC_TYPE_AMDVI;
	info.data = iommu;
	info.hwirq = hwirq;

	irq = irq_domain_alloc_irqs(domain, 1, node, &info);
	if (irq < 0) {
		irq_domain_remove(domain);
		return irq;
	}

	ret = request_threaded_irq(irq, amd_iommu_int_handler,
				   thread_fn, 0, devname, iommu);
	if (ret) {
		irq_domain_free_irqs(irq, 1);
		irq_domain_remove(domain);
		return ret;
	}

	return 0;
}

static int iommu_setup_intcapxt(struct amd_iommu *iommu)
{
	int ret;

	snprintf(iommu->evt_irq_name, sizeof(iommu->evt_irq_name),
		 "AMD-Vi%d-Evt", iommu->index);
	ret = __iommu_setup_intcapxt(iommu, iommu->evt_irq_name,
				     MMIO_INTCAPXT_EVT_OFFSET,
				     amd_iommu_int_thread_evtlog);
	if (ret)
		return ret;

	snprintf(iommu->ppr_irq_name, sizeof(iommu->ppr_irq_name),
		 "AMD-Vi%d-PPR", iommu->index);
	ret = __iommu_setup_intcapxt(iommu, iommu->ppr_irq_name,
				     MMIO_INTCAPXT_PPR_OFFSET,
				     amd_iommu_int_thread_pprlog);
	if (ret)
		return ret;

#ifdef CONFIG_IRQ_REMAP
	snprintf(iommu->ga_irq_name, sizeof(iommu->ga_irq_name),
		 "AMD-Vi%d-GA", iommu->index);
	ret = __iommu_setup_intcapxt(iommu, iommu->ga_irq_name,
				     MMIO_INTCAPXT_GALOG_OFFSET,
				     amd_iommu_int_thread_galog);
#endif

	return ret;
}

static int iommu_init_irq(struct amd_iommu *iommu)
{
	int ret;

	if (iommu->int_enabled)
		goto enable_faults;

	if (amd_iommu_xt_mode == IRQ_REMAP_X2APIC_MODE)
		ret = iommu_setup_intcapxt(iommu);
	else if (iommu->dev->msi_cap)
		ret = iommu_setup_msi(iommu);
	else
		ret = -ENODEV;

	if (ret)
		return ret;

	iommu->int_enabled = true;
enable_faults:

	if (amd_iommu_xt_mode == IRQ_REMAP_X2APIC_MODE)
		iommu_feature_enable(iommu, CONTROL_INTCAPXT_EN);

	iommu_feature_enable(iommu, CONTROL_EVT_INT_EN);

	return 0;
}

/****************************************************************************
 *
 * The next functions belong to the third pass of parsing the ACPI
 * table. In this last pass the memory mapping requirements are
 * gathered (like exclusion and unity mapping ranges).
 *
 ****************************************************************************/

static void __init free_unity_maps(void)
{
	struct unity_map_entry *entry, *next;
	struct amd_iommu_pci_seg *p, *pci_seg;

	for_each_pci_segment_safe(pci_seg, p) {
		list_for_each_entry_safe(entry, next, &pci_seg->unity_map, list) {
			list_del(&entry->list);
			kfree(entry);
		}
	}
}

/* called for unity map ACPI definition */
static int __init init_unity_map_range(struct ivmd_header *m,
				       struct acpi_table_header *ivrs_base)
{
	struct unity_map_entry *e = NULL;
	struct amd_iommu_pci_seg *pci_seg;
	char *s;

	pci_seg = get_pci_segment(m->pci_seg, ivrs_base);
	if (pci_seg == NULL)
		return -ENOMEM;

	e = kzalloc(sizeof(*e), GFP_KERNEL);
	if (e == NULL)
		return -ENOMEM;

	switch (m->type) {
	default:
		kfree(e);
		return 0;
	case ACPI_IVMD_TYPE:
		s = "IVMD_TYPEi\t\t\t";
		e->devid_start = e->devid_end = m->devid;
		break;
	case ACPI_IVMD_TYPE_ALL:
		s = "IVMD_TYPE_ALL\t\t";
		e->devid_start = 0;
		e->devid_end = pci_seg->last_bdf;
		break;
	case ACPI_IVMD_TYPE_RANGE:
		s = "IVMD_TYPE_RANGE\t\t";
		e->devid_start = m->devid;
		e->devid_end = m->aux;
		break;
	}
	e->address_start = PAGE_ALIGN(m->range_start);
	e->address_end = e->address_start + PAGE_ALIGN(m->range_length);
	e->prot = m->flags >> 1;

	/*
	 * Treat per-device exclusion ranges as r/w unity-mapped regions
	 * since some buggy BIOSes might lead to the overwritten exclusion
	 * range (exclusion_start and exclusion_length members). This
	 * happens when there are multiple exclusion ranges (IVMD entries)
	 * defined in ACPI table.
	 */
	if (m->flags & IVMD_FLAG_EXCL_RANGE)
		e->prot = (IVMD_FLAG_IW | IVMD_FLAG_IR) >> 1;

	DUMP_printk("%s devid_start: %04x:%02x:%02x.%x devid_end: "
		    "%04x:%02x:%02x.%x range_start: %016llx range_end: %016llx"
		    " flags: %x\n", s, m->pci_seg,
		    PCI_BUS_NUM(e->devid_start), PCI_SLOT(e->devid_start),
		    PCI_FUNC(e->devid_start), m->pci_seg,
		    PCI_BUS_NUM(e->devid_end),
		    PCI_SLOT(e->devid_end), PCI_FUNC(e->devid_end),
		    e->address_start, e->address_end, m->flags);

	list_add_tail(&e->list, &pci_seg->unity_map);

	return 0;
}

/* iterates over all memory definitions we find in the ACPI table */
static int __init init_memory_definitions(struct acpi_table_header *table)
{
	u8 *p = (u8 *)table, *end = (u8 *)table;
	struct ivmd_header *m;

	end += table->length;
	p += IVRS_HEADER_LENGTH;

	while (p < end) {
		m = (struct ivmd_header *)p;
		if (m->flags & (IVMD_FLAG_UNITY_MAP | IVMD_FLAG_EXCL_RANGE))
			init_unity_map_range(m, table);

		p += m->length;
	}

	return 0;
}

/*
 * Init the device table to not allow DMA access for devices
 */
static void init_device_table_dma(struct amd_iommu_pci_seg *pci_seg)
{
	u32 devid;
	struct dev_table_entry *dev_table = pci_seg->dev_table;

	if (dev_table == NULL)
		return;

	for (devid = 0; devid <= pci_seg->last_bdf; ++devid) {
		__set_dev_entry_bit(dev_table, devid, DEV_ENTRY_VALID);
		if (!amd_iommu_snp_en)
			__set_dev_entry_bit(dev_table, devid, DEV_ENTRY_TRANSLATION);
	}
}

static void __init uninit_device_table_dma(struct amd_iommu_pci_seg *pci_seg)
{
	u32 devid;
	struct dev_table_entry *dev_table = pci_seg->dev_table;

	if (dev_table == NULL)
		return;

	for (devid = 0; devid <= pci_seg->last_bdf; ++devid) {
		dev_table[devid].data[0] = 0ULL;
		dev_table[devid].data[1] = 0ULL;
	}
}

static void init_device_table(void)
{
	struct amd_iommu_pci_seg *pci_seg;
	u32 devid;

	if (!amd_iommu_irq_remap)
		return;

	for_each_pci_segment(pci_seg) {
		for (devid = 0; devid <= pci_seg->last_bdf; ++devid)
			__set_dev_entry_bit(pci_seg->dev_table,
					    devid, DEV_ENTRY_IRQ_TBL_EN);
	}
}

static void iommu_init_flags(struct amd_iommu *iommu)
{
	iommu->acpi_flags & IVHD_FLAG_HT_TUN_EN_MASK ?
		iommu_feature_enable(iommu, CONTROL_HT_TUN_EN) :
		iommu_feature_disable(iommu, CONTROL_HT_TUN_EN);

	iommu->acpi_flags & IVHD_FLAG_PASSPW_EN_MASK ?
		iommu_feature_enable(iommu, CONTROL_PASSPW_EN) :
		iommu_feature_disable(iommu, CONTROL_PASSPW_EN);

	iommu->acpi_flags & IVHD_FLAG_RESPASSPW_EN_MASK ?
		iommu_feature_enable(iommu, CONTROL_RESPASSPW_EN) :
		iommu_feature_disable(iommu, CONTROL_RESPASSPW_EN);

	iommu->acpi_flags & IVHD_FLAG_ISOC_EN_MASK ?
		iommu_feature_enable(iommu, CONTROL_ISOC_EN) :
		iommu_feature_disable(iommu, CONTROL_ISOC_EN);

	/*
	 * make IOMMU memory accesses cache coherent
	 */
	iommu_feature_enable(iommu, CONTROL_COHERENT_EN);

	/* Set IOTLB invalidation timeout to 1s */
	iommu_set_inv_tlb_timeout(iommu, CTRL_INV_TO_1S);
}

static void iommu_apply_resume_quirks(struct amd_iommu *iommu)
{
	int i, j;
	u32 ioc_feature_control;
	struct pci_dev *pdev = iommu->root_pdev;

	/* RD890 BIOSes may not have completely reconfigured the iommu */
	if (!is_rd890_iommu(iommu->dev) || !pdev)
		return;

	/*
	 * First, we need to ensure that the iommu is enabled. This is
	 * controlled by a register in the northbridge
	 */

	/* Select Northbridge indirect register 0x75 and enable writing */
	pci_write_config_dword(pdev, 0x60, 0x75 | (1 << 7));
	pci_read_config_dword(pdev, 0x64, &ioc_feature_control);

	/* Enable the iommu */
	if (!(ioc_feature_control & 0x1))
		pci_write_config_dword(pdev, 0x64, ioc_feature_control | 1);

	/* Restore the iommu BAR */
	pci_write_config_dword(iommu->dev, iommu->cap_ptr + 4,
			       iommu->stored_addr_lo);
	pci_write_config_dword(iommu->dev, iommu->cap_ptr + 8,
			       iommu->stored_addr_hi);

	/* Restore the l1 indirect regs for each of the 6 l1s */
	for (i = 0; i < 6; i++)
		for (j = 0; j < 0x12; j++)
			iommu_write_l1(iommu, i, j, iommu->stored_l1[i][j]);

	/* Restore the l2 indirect regs */
	for (i = 0; i < 0x83; i++)
		iommu_write_l2(iommu, i, iommu->stored_l2[i]);

	/* Lock PCI setup registers */
	pci_write_config_dword(iommu->dev, iommu->cap_ptr + 4,
			       iommu->stored_addr_lo | 1);
}

static void iommu_enable_ga(struct amd_iommu *iommu)
{
#ifdef CONFIG_IRQ_REMAP
	switch (amd_iommu_guest_ir) {
	case AMD_IOMMU_GUEST_IR_VAPIC:
	case AMD_IOMMU_GUEST_IR_LEGACY_GA:
		iommu_feature_enable(iommu, CONTROL_GA_EN);
		iommu->irte_ops = &irte_128_ops;
		break;
	default:
		iommu->irte_ops = &irte_32_ops;
		break;
	}
#endif
}

static void iommu_disable_irtcachedis(struct amd_iommu *iommu)
{
	iommu_feature_disable(iommu, CONTROL_IRTCACHEDIS);
}

static void iommu_enable_irtcachedis(struct amd_iommu *iommu)
{
	u64 ctrl;

	if (!amd_iommu_irtcachedis)
		return;

	/*
	 * Note:
	 * The support for IRTCacheDis feature is dertermined by
	 * checking if the bit is writable.
	 */
	iommu_feature_enable(iommu, CONTROL_IRTCACHEDIS);
	ctrl = readq(iommu->mmio_base +  MMIO_CONTROL_OFFSET);
	ctrl &= (1ULL << CONTROL_IRTCACHEDIS);
	if (ctrl)
		iommu->irtcachedis_enabled = true;
	pr_info("iommu%d (%#06x) : IRT cache is %s\n",
		iommu->index, iommu->devid,
		iommu->irtcachedis_enabled ? "disabled" : "enabled");
}

static void early_enable_iommu(struct amd_iommu *iommu)
{
	iommu_disable(iommu);
	iommu_init_flags(iommu);
	iommu_set_device_table(iommu);
	iommu_enable_command_buffer(iommu);
	iommu_enable_event_buffer(iommu);
	iommu_set_exclusion_range(iommu);
	iommu_enable_gt(iommu);
	iommu_enable_ga(iommu);
	iommu_enable_xt(iommu);
	iommu_enable_irtcachedis(iommu);
	iommu_enable(iommu);
	amd_iommu_flush_all_caches(iommu);
}

/*
 * This function finally enables all IOMMUs found in the system after
 * they have been initialized.
 *
 * Or if in kdump kernel and IOMMUs are all pre-enabled, try to copy
 * the old content of device table entries. Not this case or copy failed,
 * just continue as normal kernel does.
 */
static void early_enable_iommus(void)
{
	struct amd_iommu *iommu;
	struct amd_iommu_pci_seg *pci_seg;

	if (!copy_device_table()) {
		/*
		 * If come here because of failure in copying device table from old
		 * kernel with all IOMMUs enabled, print error message and try to
		 * free allocated old_dev_tbl_cpy.
		 */
		if (amd_iommu_pre_enabled)
			pr_err("Failed to copy DEV table from previous kernel.\n");

		for_each_pci_segment(pci_seg) {
			if (pci_seg->old_dev_tbl_cpy != NULL) {
				free_pages((unsigned long)pci_seg->old_dev_tbl_cpy,
						get_order(pci_seg->dev_table_size));
				pci_seg->old_dev_tbl_cpy = NULL;
			}
		}

		for_each_iommu(iommu) {
			clear_translation_pre_enabled(iommu);
			early_enable_iommu(iommu);
		}
	} else {
		pr_info("Copied DEV table from previous kernel.\n");

		for_each_pci_segment(pci_seg) {
			free_pages((unsigned long)pci_seg->dev_table,
				   get_order(pci_seg->dev_table_size));
			pci_seg->dev_table = pci_seg->old_dev_tbl_cpy;
		}

		for_each_iommu(iommu) {
			iommu_disable_command_buffer(iommu);
			iommu_disable_event_buffer(iommu);
			iommu_disable_irtcachedis(iommu);
			iommu_enable_command_buffer(iommu);
			iommu_enable_event_buffer(iommu);
			iommu_enable_gt(iommu);
			iommu_enable_ga(iommu);
			iommu_enable_xt(iommu);
			iommu_enable_irtcachedis(iommu);
			iommu_set_device_table(iommu);
			amd_iommu_flush_all_caches(iommu);
		}
	}
}

static void enable_iommus_v2(void)
{
	struct amd_iommu *iommu;

	for_each_iommu(iommu)
		iommu_enable_ppr_log(iommu);
}

static void enable_iommus_vapic(void)
{
#ifdef CONFIG_IRQ_REMAP
	u32 status, i;
	struct amd_iommu *iommu;

	for_each_iommu(iommu) {
		/*
		 * Disable GALog if already running. It could have been enabled
		 * in the previous boot before kdump.
		 */
		status = readl(iommu->mmio_base + MMIO_STATUS_OFFSET);
		if (!(status & MMIO_STATUS_GALOG_RUN_MASK))
			continue;

		iommu_feature_disable(iommu, CONTROL_GALOG_EN);
		iommu_feature_disable(iommu, CONTROL_GAINT_EN);

		/*
		 * Need to set and poll check the GALOGRun bit to zero before
		 * we can set/ modify GA Log registers safely.
		 */
		for (i = 0; i < MMIO_STATUS_TIMEOUT; ++i) {
			status = readl(iommu->mmio_base + MMIO_STATUS_OFFSET);
			if (!(status & MMIO_STATUS_GALOG_RUN_MASK))
				break;
			udelay(10);
		}

		if (WARN_ON(i >= MMIO_STATUS_TIMEOUT))
			return;
	}

	if (AMD_IOMMU_GUEST_IR_VAPIC(amd_iommu_guest_ir) &&
	    !check_feature(FEATURE_GAM_VAPIC)) {
		amd_iommu_guest_ir = AMD_IOMMU_GUEST_IR_LEGACY_GA;
		return;
	}

	if (amd_iommu_snp_en &&
	    !FEATURE_SNPAVICSUP_GAM(amd_iommu_efr2)) {
		pr_warn("Force to disable Virtual APIC due to SNP\n");
		amd_iommu_guest_ir = AMD_IOMMU_GUEST_IR_LEGACY_GA;
		return;
	}

	/* Enabling GAM and SNPAVIC support */
	for_each_iommu(iommu) {
		if (iommu_init_ga_log(iommu) ||
		    iommu_ga_log_enable(iommu))
			return;

		iommu_feature_enable(iommu, CONTROL_GAM_EN);
		if (amd_iommu_snp_en)
			iommu_feature_enable(iommu, CONTROL_SNPAVIC_EN);
	}

	amd_iommu_irq_ops.capability |= (1 << IRQ_POSTING_CAP);
	pr_info("Virtual APIC enabled\n");
#endif
}

static void enable_iommus(void)
{
	early_enable_iommus();
}

static void disable_iommus(void)
{
	struct amd_iommu *iommu;

	for_each_iommu(iommu)
		iommu_disable(iommu);

#ifdef CONFIG_IRQ_REMAP
	if (AMD_IOMMU_GUEST_IR_VAPIC(amd_iommu_guest_ir))
		amd_iommu_irq_ops.capability &= ~(1 << IRQ_POSTING_CAP);
#endif
}

/*
 * Suspend/Resume support
 * disable suspend until real resume implemented
 */

static void amd_iommu_resume(void)
{
	struct amd_iommu *iommu;

	for_each_iommu(iommu)
		iommu_apply_resume_quirks(iommu);

	/* re-load the hardware */
	enable_iommus();

	amd_iommu_enable_interrupts();
}

static int amd_iommu_suspend(void)
{
	/* disable IOMMUs to go out of the way for BIOS */
	disable_iommus();

	return 0;
}

static struct syscore_ops amd_iommu_syscore_ops = {
	.suspend = amd_iommu_suspend,
	.resume = amd_iommu_resume,
};

static void __init free_iommu_resources(void)
{
	kmem_cache_destroy(amd_iommu_irq_cache);
	amd_iommu_irq_cache = NULL;

	free_iommu_all();
	free_pci_segments();
}

/* SB IOAPIC is always on this device in AMD systems */
#define IOAPIC_SB_DEVID		((0x00 << 8) | PCI_DEVFN(0x14, 0))

static bool __init check_ioapic_information(void)
{
	const char *fw_bug = FW_BUG;
	bool ret, has_sb_ioapic;
	int idx;

	has_sb_ioapic = false;
	ret           = false;

	/*
	 * If we have map overrides on the kernel command line the
	 * messages in this function might not describe firmware bugs
	 * anymore - so be careful
	 */
	if (cmdline_maps)
		fw_bug = "";

	for (idx = 0; idx < nr_ioapics; idx++) {
		int devid, id = mpc_ioapic_id(idx);

		devid = get_ioapic_devid(id);
		if (devid < 0) {
			pr_err("%s: IOAPIC[%d] not in IVRS table\n",
				fw_bug, id);
			ret = false;
		} else if (devid == IOAPIC_SB_DEVID) {
			has_sb_ioapic = true;
			ret           = true;
		}
	}

	if (!has_sb_ioapic) {
		/*
		 * We expect the SB IOAPIC to be listed in the IVRS
		 * table. The system timer is connected to the SB IOAPIC
		 * and if we don't have it in the list the system will
		 * panic at boot time.  This situation usually happens
		 * when the BIOS is buggy and provides us the wrong
		 * device id for the IOAPIC in the system.
		 */
		pr_err("%s: No southbridge IOAPIC found\n", fw_bug);
	}

	if (!ret)
		pr_err("Disabling interrupt remapping\n");

	return ret;
}

static void __init free_dma_resources(void)
{
	free_pages((unsigned long)amd_iommu_pd_alloc_bitmap,
		   get_order(MAX_DOMAIN_ID/8));
	amd_iommu_pd_alloc_bitmap = NULL;

	free_unity_maps();
}

static void __init ivinfo_init(void *ivrs)
{
	amd_iommu_ivinfo = *((u32 *)(ivrs + IOMMU_IVINFO_OFFSET));
}

/*
 * This is the hardware init function for AMD IOMMU in the system.
 * This function is called either from amd_iommu_init or from the interrupt
 * remapping setup code.
 *
 * This function basically parses the ACPI table for AMD IOMMU (IVRS)
 * four times:
 *
 *	1 pass) Discover the most comprehensive IVHD type to use.
 *
 *	2 pass) Find the highest PCI device id the driver has to handle.
 *		Upon this information the size of the data structures is
 *		determined that needs to be allocated.
 *
 *	3 pass) Initialize the data structures just allocated with the
 *		information in the ACPI table about available AMD IOMMUs
 *		in the system. It also maps the PCI devices in the
 *		system to specific IOMMUs
 *
 *	4 pass) After the basic data structures are allocated and
 *		initialized we update them with information about memory
 *		remapping requirements parsed out of the ACPI table in
 *		this last pass.
 *
 * After everything is set up the IOMMUs are enabled and the necessary
 * hotplug and suspend notifiers are registered.
 */
static int __init early_amd_iommu_init(void)
{
	struct acpi_table_header *ivrs_base;
	int remap_cache_sz, ret;
	acpi_status status;

	if (!amd_iommu_detected)
		return -ENODEV;

	status = acpi_get_table("IVRS", 0, &ivrs_base);
	if (status == AE_NOT_FOUND)
		return -ENODEV;
	else if (ACPI_FAILURE(status)) {
		const char *err = acpi_format_exception(status);
		pr_err("IVRS table error: %s\n", err);
		return -EINVAL;
	}

	/*
	 * Validate checksum here so we don't need to do it when
	 * we actually parse the table
	 */
	ret = check_ivrs_checksum(ivrs_base);
	if (ret)
		goto out;

	ivinfo_init(ivrs_base);

	amd_iommu_target_ivhd_type = get_highest_supported_ivhd_type(ivrs_base);
	DUMP_printk("Using IVHD type %#x\n", amd_iommu_target_ivhd_type);

	/* Device table - directly used by all IOMMUs */
	ret = -ENOMEM;

	amd_iommu_pd_alloc_bitmap = (void *)__get_free_pages(
					    GFP_KERNEL | __GFP_ZERO,
					    get_order(MAX_DOMAIN_ID/8));
	if (amd_iommu_pd_alloc_bitmap == NULL)
		goto out;

	/*
	 * never allocate domain 0 because its used as the non-allocated and
	 * error value placeholder
	 */
	__set_bit(0, amd_iommu_pd_alloc_bitmap);

	/*
	 * now the data structures are allocated and basically initialized
	 * start the real acpi table scan
	 */
	ret = init_iommu_all(ivrs_base);
	if (ret)
		goto out;

	/* 5 level guest page table */
	if (cpu_feature_enabled(X86_FEATURE_LA57) &&
	    check_feature_gpt_level() == GUEST_PGTABLE_5_LEVEL)
		amd_iommu_gpt_level = PAGE_MODE_5_LEVEL;

	/* Disable any previously enabled IOMMUs */
	if (!is_kdump_kernel() || amd_iommu_disabled)
		disable_iommus();

	if (amd_iommu_irq_remap)
		amd_iommu_irq_remap = check_ioapic_information();

	if (amd_iommu_irq_remap) {
		struct amd_iommu_pci_seg *pci_seg;
		/*
		 * Interrupt remapping enabled, create kmem_cache for the
		 * remapping tables.
		 */
		ret = -ENOMEM;
		if (!AMD_IOMMU_GUEST_IR_GA(amd_iommu_guest_ir))
			remap_cache_sz = MAX_IRQS_PER_TABLE * sizeof(u32);
		else
			remap_cache_sz = MAX_IRQS_PER_TABLE * (sizeof(u64) * 2);
		amd_iommu_irq_cache = kmem_cache_create("irq_remap_cache",
							remap_cache_sz,
							DTE_INTTAB_ALIGNMENT,
							0, NULL);
		if (!amd_iommu_irq_cache)
			goto out;

		for_each_pci_segment(pci_seg) {
			if (alloc_irq_lookup_table(pci_seg))
				goto out;
		}
	}

	ret = init_memory_definitions(ivrs_base);
	if (ret)
		goto out;

	/* init the device table */
	init_device_table();

out:
	/* Don't leak any ACPI memory */
	acpi_put_table(ivrs_base);

	return ret;
}

static int amd_iommu_enable_interrupts(void)
{
	struct amd_iommu *iommu;
	int ret = 0;

	for_each_iommu(iommu) {
		ret = iommu_init_irq(iommu);
		if (ret)
			goto out;
	}

	/*
	 * Interrupt handler is ready to process interrupts. Enable
	 * PPR and GA log interrupt for all IOMMUs.
	 */
	enable_iommus_vapic();
	enable_iommus_v2();

out:
	return ret;
}

static bool __init detect_ivrs(void)
{
	struct acpi_table_header *ivrs_base;
	acpi_status status;
	int i;

	status = acpi_get_table("IVRS", 0, &ivrs_base);
	if (status == AE_NOT_FOUND)
		return false;
	else if (ACPI_FAILURE(status)) {
		const char *err = acpi_format_exception(status);
		pr_err("IVRS table error: %s\n", err);
		return false;
	}

	acpi_put_table(ivrs_base);

	if (amd_iommu_force_enable)
		goto out;

	/* Don't use IOMMU if there is Stoney Ridge graphics */
	for (i = 0; i < 32; i++) {
		u32 pci_id;

		pci_id = read_pci_config(0, i, 0, 0);
		if ((pci_id & 0xffff) == 0x1002 && (pci_id >> 16) == 0x98e4) {
			pr_info("Disable IOMMU on Stoney Ridge\n");
			return false;
		}
	}

out:
	/* Make sure ACS will be enabled during PCI probe */
	pci_request_acs();

	return true;
}

static void iommu_snp_enable(void)
{
#ifdef CONFIG_KVM_AMD_SEV
<<<<<<< HEAD
	if (!cpu_feature_enabled(X86_FEATURE_SEV_SNP))
=======
	if (!cc_platform_has(CC_ATTR_HOST_SEV_SNP))
>>>>>>> 7e0c4332
		return;
	/*
	 * The SNP support requires that IOMMU must be enabled, and is
	 * not configured in the passthrough mode.
	 */
	if (no_iommu || iommu_default_passthrough()) {
		pr_err("SNP: IOMMU disabled or configured in passthrough mode, SNP cannot be supported.\n");
<<<<<<< HEAD
=======
		cc_platform_clear(CC_ATTR_HOST_SEV_SNP);
>>>>>>> 7e0c4332
		return;
	}

	amd_iommu_snp_en = check_feature(FEATURE_SNP);
	if (!amd_iommu_snp_en) {
		pr_err("SNP: IOMMU SNP feature not enabled, SNP cannot be supported.\n");
<<<<<<< HEAD
=======
		cc_platform_clear(CC_ATTR_HOST_SEV_SNP);
>>>>>>> 7e0c4332
		return;
	}

	pr_info("IOMMU SNP support enabled.\n");

	/* Enforce IOMMU v1 pagetable when SNP is enabled. */
	if (amd_iommu_pgtable != AMD_IOMMU_V1) {
		pr_warn("Forcing use of AMD IOMMU v1 page table due to SNP.\n");
		amd_iommu_pgtable = AMD_IOMMU_V1;
	}
#endif
}

/****************************************************************************
 *
 * AMD IOMMU Initialization State Machine
 *
 ****************************************************************************/

static int __init state_next(void)
{
	int ret = 0;

	switch (init_state) {
	case IOMMU_START_STATE:
		if (!detect_ivrs()) {
			init_state	= IOMMU_NOT_FOUND;
			ret		= -ENODEV;
		} else {
			init_state	= IOMMU_IVRS_DETECTED;
		}
		break;
	case IOMMU_IVRS_DETECTED:
		if (amd_iommu_disabled) {
			init_state = IOMMU_CMDLINE_DISABLED;
			ret = -EINVAL;
		} else {
			ret = early_amd_iommu_init();
			init_state = ret ? IOMMU_INIT_ERROR : IOMMU_ACPI_FINISHED;
		}
		break;
	case IOMMU_ACPI_FINISHED:
		early_enable_iommus();
		x86_platform.iommu_shutdown = disable_iommus;
		init_state = IOMMU_ENABLED;
		break;
	case IOMMU_ENABLED:
		register_syscore_ops(&amd_iommu_syscore_ops);
		iommu_snp_enable();
		ret = amd_iommu_init_pci();
		init_state = ret ? IOMMU_INIT_ERROR : IOMMU_PCI_INIT;
		break;
	case IOMMU_PCI_INIT:
		ret = amd_iommu_enable_interrupts();
		init_state = ret ? IOMMU_INIT_ERROR : IOMMU_INTERRUPTS_EN;
		break;
	case IOMMU_INTERRUPTS_EN:
		init_state = IOMMU_INITIALIZED;
		break;
	case IOMMU_INITIALIZED:
		/* Nothing to do */
		break;
	case IOMMU_NOT_FOUND:
	case IOMMU_INIT_ERROR:
	case IOMMU_CMDLINE_DISABLED:
		/* Error states => do nothing */
		ret = -EINVAL;
		break;
	default:
		/* Unknown state */
		BUG();
	}

	if (ret) {
		free_dma_resources();
		if (!irq_remapping_enabled) {
			disable_iommus();
			free_iommu_resources();
		} else {
			struct amd_iommu *iommu;
			struct amd_iommu_pci_seg *pci_seg;

			for_each_pci_segment(pci_seg)
				uninit_device_table_dma(pci_seg);

			for_each_iommu(iommu)
				amd_iommu_flush_all_caches(iommu);
		}
	}
	return ret;
}

static int __init iommu_go_to_state(enum iommu_init_state state)
{
	int ret = -EINVAL;

	while (init_state != state) {
		if (init_state == IOMMU_NOT_FOUND         ||
		    init_state == IOMMU_INIT_ERROR        ||
		    init_state == IOMMU_CMDLINE_DISABLED)
			break;
		ret = state_next();
	}

	return ret;
}

#ifdef CONFIG_IRQ_REMAP
int __init amd_iommu_prepare(void)
{
	int ret;

	amd_iommu_irq_remap = true;

	ret = iommu_go_to_state(IOMMU_ACPI_FINISHED);
	if (ret) {
		amd_iommu_irq_remap = false;
		return ret;
	}

	return amd_iommu_irq_remap ? 0 : -ENODEV;
}

int __init amd_iommu_enable(void)
{
	int ret;

	ret = iommu_go_to_state(IOMMU_ENABLED);
	if (ret)
		return ret;

	irq_remapping_enabled = 1;
	return amd_iommu_xt_mode;
}

void amd_iommu_disable(void)
{
	amd_iommu_suspend();
}

int amd_iommu_reenable(int mode)
{
	amd_iommu_resume();

	return 0;
}

int __init amd_iommu_enable_faulting(void)
{
	/* We enable MSI later when PCI is initialized */
	return 0;
}
#endif

/*
 * This is the core init function for AMD IOMMU hardware in the system.
 * This function is called from the generic x86 DMA layer initialization
 * code.
 */
static int __init amd_iommu_init(void)
{
	struct amd_iommu *iommu;
	int ret;

	ret = iommu_go_to_state(IOMMU_INITIALIZED);
#ifdef CONFIG_GART_IOMMU
	if (ret && list_empty(&amd_iommu_list)) {
		/*
		 * We failed to initialize the AMD IOMMU - try fallback
		 * to GART if possible.
		 */
		gart_iommu_init();
	}
#endif

	for_each_iommu(iommu)
		amd_iommu_debugfs_setup(iommu);

	return ret;
}

static bool amd_iommu_sme_check(void)
{
	if (!cc_platform_has(CC_ATTR_HOST_MEM_ENCRYPT) ||
	    (boot_cpu_data.x86 != 0x17))
		return true;

	/* For Fam17h, a specific level of support is required */
	if (boot_cpu_data.microcode >= 0x08001205)
		return true;

	if ((boot_cpu_data.microcode >= 0x08001126) &&
	    (boot_cpu_data.microcode <= 0x080011ff))
		return true;

	pr_notice("IOMMU not currently supported when SME is active\n");

	return false;
}

/****************************************************************************
 *
 * Early detect code. This code runs at IOMMU detection time in the DMA
 * layer. It just looks if there is an IVRS ACPI table to detect AMD
 * IOMMUs
 *
 ****************************************************************************/
int __init amd_iommu_detect(void)
{
	int ret;

	if (no_iommu || (iommu_detected && !gart_iommu_aperture))
		return -ENODEV;

	if (!amd_iommu_sme_check())
		return -ENODEV;

	ret = iommu_go_to_state(IOMMU_IVRS_DETECTED);
	if (ret)
		return ret;

	amd_iommu_detected = true;
	iommu_detected = 1;
	x86_init.iommu.iommu_init = amd_iommu_init;

	return 1;
}

/****************************************************************************
 *
 * Parsing functions for the AMD IOMMU specific kernel command line
 * options.
 *
 ****************************************************************************/

static int __init parse_amd_iommu_dump(char *str)
{
	amd_iommu_dump = true;

	return 1;
}

static int __init parse_amd_iommu_intr(char *str)
{
	for (; *str; ++str) {
		if (strncmp(str, "legacy", 6) == 0) {
			amd_iommu_guest_ir = AMD_IOMMU_GUEST_IR_LEGACY_GA;
			break;
		}
		if (strncmp(str, "vapic", 5) == 0) {
			amd_iommu_guest_ir = AMD_IOMMU_GUEST_IR_VAPIC;
			break;
		}
	}
	return 1;
}

static int __init parse_amd_iommu_options(char *str)
{
	if (!str)
		return -EINVAL;

	while (*str) {
		if (strncmp(str, "fullflush", 9) == 0) {
			pr_warn("amd_iommu=fullflush deprecated; use iommu.strict=1 instead\n");
			iommu_set_dma_strict();
		} else if (strncmp(str, "force_enable", 12) == 0) {
			amd_iommu_force_enable = true;
		} else if (strncmp(str, "off", 3) == 0) {
			amd_iommu_disabled = true;
		} else if (strncmp(str, "force_isolation", 15) == 0) {
			amd_iommu_force_isolation = true;
		} else if (strncmp(str, "pgtbl_v1", 8) == 0) {
			amd_iommu_pgtable = AMD_IOMMU_V1;
		} else if (strncmp(str, "pgtbl_v2", 8) == 0) {
			amd_iommu_pgtable = AMD_IOMMU_V2;
		} else if (strncmp(str, "irtcachedis", 11) == 0) {
			amd_iommu_irtcachedis = true;
		} else {
			pr_notice("Unknown option - '%s'\n", str);
		}

		str += strcspn(str, ",");
		while (*str == ',')
			str++;
	}

	return 1;
}

static int __init parse_ivrs_ioapic(char *str)
{
	u32 seg = 0, bus, dev, fn;
	int id, i;
	u32 devid;

	if (sscanf(str, "=%d@%x:%x.%x", &id, &bus, &dev, &fn) == 4 ||
	    sscanf(str, "=%d@%x:%x:%x.%x", &id, &seg, &bus, &dev, &fn) == 5)
		goto found;

	if (sscanf(str, "[%d]=%x:%x.%x", &id, &bus, &dev, &fn) == 4 ||
	    sscanf(str, "[%d]=%x:%x:%x.%x", &id, &seg, &bus, &dev, &fn) == 5) {
		pr_warn("ivrs_ioapic%s option format deprecated; use ivrs_ioapic=%d@%04x:%02x:%02x.%d instead\n",
			str, id, seg, bus, dev, fn);
		goto found;
	}

	pr_err("Invalid command line: ivrs_ioapic%s\n", str);
	return 1;

found:
	if (early_ioapic_map_size == EARLY_MAP_SIZE) {
		pr_err("Early IOAPIC map overflow - ignoring ivrs_ioapic%s\n",
			str);
		return 1;
	}

	devid = IVRS_GET_SBDF_ID(seg, bus, dev, fn);

	cmdline_maps			= true;
	i				= early_ioapic_map_size++;
	early_ioapic_map[i].id		= id;
	early_ioapic_map[i].devid	= devid;
	early_ioapic_map[i].cmd_line	= true;

	return 1;
}

static int __init parse_ivrs_hpet(char *str)
{
	u32 seg = 0, bus, dev, fn;
	int id, i;
	u32 devid;

	if (sscanf(str, "=%d@%x:%x.%x", &id, &bus, &dev, &fn) == 4 ||
	    sscanf(str, "=%d@%x:%x:%x.%x", &id, &seg, &bus, &dev, &fn) == 5)
		goto found;

	if (sscanf(str, "[%d]=%x:%x.%x", &id, &bus, &dev, &fn) == 4 ||
	    sscanf(str, "[%d]=%x:%x:%x.%x", &id, &seg, &bus, &dev, &fn) == 5) {
		pr_warn("ivrs_hpet%s option format deprecated; use ivrs_hpet=%d@%04x:%02x:%02x.%d instead\n",
			str, id, seg, bus, dev, fn);
		goto found;
	}

	pr_err("Invalid command line: ivrs_hpet%s\n", str);
	return 1;

found:
	if (early_hpet_map_size == EARLY_MAP_SIZE) {
		pr_err("Early HPET map overflow - ignoring ivrs_hpet%s\n",
			str);
		return 1;
	}

	devid = IVRS_GET_SBDF_ID(seg, bus, dev, fn);

	cmdline_maps			= true;
	i				= early_hpet_map_size++;
	early_hpet_map[i].id		= id;
	early_hpet_map[i].devid		= devid;
	early_hpet_map[i].cmd_line	= true;

	return 1;
}

#define ACPIID_LEN (ACPIHID_UID_LEN + ACPIHID_HID_LEN)

static int __init parse_ivrs_acpihid(char *str)
{
	u32 seg = 0, bus, dev, fn;
	char *hid, *uid, *p, *addr;
	char acpiid[ACPIID_LEN] = {0};
	int i;

	addr = strchr(str, '@');
	if (!addr) {
		addr = strchr(str, '=');
		if (!addr)
			goto not_found;

		++addr;

		if (strlen(addr) > ACPIID_LEN)
			goto not_found;

		if (sscanf(str, "[%x:%x.%x]=%s", &bus, &dev, &fn, acpiid) == 4 ||
		    sscanf(str, "[%x:%x:%x.%x]=%s", &seg, &bus, &dev, &fn, acpiid) == 5) {
			pr_warn("ivrs_acpihid%s option format deprecated; use ivrs_acpihid=%s@%04x:%02x:%02x.%d instead\n",
				str, acpiid, seg, bus, dev, fn);
			goto found;
		}
		goto not_found;
	}

	/* We have the '@', make it the terminator to get just the acpiid */
	*addr++ = 0;

	if (strlen(str) > ACPIID_LEN + 1)
		goto not_found;

	if (sscanf(str, "=%s", acpiid) != 1)
		goto not_found;

	if (sscanf(addr, "%x:%x.%x", &bus, &dev, &fn) == 3 ||
	    sscanf(addr, "%x:%x:%x.%x", &seg, &bus, &dev, &fn) == 4)
		goto found;

not_found:
	pr_err("Invalid command line: ivrs_acpihid%s\n", str);
	return 1;

found:
	p = acpiid;
	hid = strsep(&p, ":");
	uid = p;

	if (!hid || !(*hid) || !uid) {
		pr_err("Invalid command line: hid or uid\n");
		return 1;
	}

	/*
	 * Ignore leading zeroes after ':', so e.g., AMDI0095:00
	 * will match AMDI0095:0 in the second strcmp in acpi_dev_hid_uid_match
	 */
	while (*uid == '0' && *(uid + 1))
		uid++;

	i = early_acpihid_map_size++;
	memcpy(early_acpihid_map[i].hid, hid, strlen(hid));
	memcpy(early_acpihid_map[i].uid, uid, strlen(uid));
	early_acpihid_map[i].devid = IVRS_GET_SBDF_ID(seg, bus, dev, fn);
	early_acpihid_map[i].cmd_line	= true;

	return 1;
}

__setup("amd_iommu_dump",	parse_amd_iommu_dump);
__setup("amd_iommu=",		parse_amd_iommu_options);
__setup("amd_iommu_intr=",	parse_amd_iommu_intr);
__setup("ivrs_ioapic",		parse_ivrs_ioapic);
__setup("ivrs_hpet",		parse_ivrs_hpet);
__setup("ivrs_acpihid",		parse_ivrs_acpihid);

bool amd_iommu_v2_supported(void)
{
	/* CPU page table size should match IOMMU guest page table size */
	if (cpu_feature_enabled(X86_FEATURE_LA57) &&
	    amd_iommu_gpt_level != PAGE_MODE_5_LEVEL)
		return false;

	/*
	 * Since DTE[Mode]=0 is prohibited on SNP-enabled system
	 * (i.e. EFR[SNPSup]=1), IOMMUv2 page table cannot be used without
	 * setting up IOMMUv1 page table.
	 */
	return amd_iommu_gt_ppr_supported() && !amd_iommu_snp_en;
}

struct amd_iommu *get_amd_iommu(unsigned int idx)
{
	unsigned int i = 0;
	struct amd_iommu *iommu;

	for_each_iommu(iommu)
		if (i++ == idx)
			return iommu;
	return NULL;
}

/****************************************************************************
 *
 * IOMMU EFR Performance Counter support functionality. This code allows
 * access to the IOMMU PC functionality.
 *
 ****************************************************************************/

u8 amd_iommu_pc_get_max_banks(unsigned int idx)
{
	struct amd_iommu *iommu = get_amd_iommu(idx);

	if (iommu)
		return iommu->max_banks;

	return 0;
}

bool amd_iommu_pc_supported(void)
{
	return amd_iommu_pc_present;
}

u8 amd_iommu_pc_get_max_counters(unsigned int idx)
{
	struct amd_iommu *iommu = get_amd_iommu(idx);

	if (iommu)
		return iommu->max_counters;

	return 0;
}

static int iommu_pc_get_set_reg(struct amd_iommu *iommu, u8 bank, u8 cntr,
				u8 fxn, u64 *value, bool is_write)
{
	u32 offset;
	u32 max_offset_lim;

	/* Make sure the IOMMU PC resource is available */
	if (!amd_iommu_pc_present)
		return -ENODEV;

	/* Check for valid iommu and pc register indexing */
	if (WARN_ON(!iommu || (fxn > 0x28) || (fxn & 7)))
		return -ENODEV;

	offset = (u32)(((0x40 | bank) << 12) | (cntr << 8) | fxn);

	/* Limit the offset to the hw defined mmio region aperture */
	max_offset_lim = (u32)(((0x40 | iommu->max_banks) << 12) |
				(iommu->max_counters << 8) | 0x28);
	if ((offset < MMIO_CNTR_REG_OFFSET) ||
	    (offset > max_offset_lim))
		return -EINVAL;

	if (is_write) {
		u64 val = *value & GENMASK_ULL(47, 0);

		writel((u32)val, iommu->mmio_base + offset);
		writel((val >> 32), iommu->mmio_base + offset + 4);
	} else {
		*value = readl(iommu->mmio_base + offset + 4);
		*value <<= 32;
		*value |= readl(iommu->mmio_base + offset);
		*value &= GENMASK_ULL(47, 0);
	}

	return 0;
}

int amd_iommu_pc_get_reg(struct amd_iommu *iommu, u8 bank, u8 cntr, u8 fxn, u64 *value)
{
	if (!iommu)
		return -EINVAL;

	return iommu_pc_get_set_reg(iommu, bank, cntr, fxn, value, false);
}

int amd_iommu_pc_set_reg(struct amd_iommu *iommu, u8 bank, u8 cntr, u8 fxn, u64 *value)
{
	if (!iommu)
		return -EINVAL;

	return iommu_pc_get_set_reg(iommu, bank, cntr, fxn, value, true);
}

#ifdef CONFIG_KVM_AMD_SEV
static int iommu_page_make_shared(void *page)
{
	unsigned long paddr, pfn;

	paddr = iommu_virt_to_phys(page);
	/* Cbit maybe set in the paddr */
	pfn = __sme_clr(paddr) >> PAGE_SHIFT;

	if (!(pfn % PTRS_PER_PMD)) {
		int ret, level;
		bool assigned;

		ret = snp_lookup_rmpentry(pfn, &assigned, &level);
		if (ret) {
			pr_warn("IOMMU PFN %lx RMP lookup failed, ret %d\n", pfn, ret);
			return ret;
		}

		if (!assigned) {
			pr_warn("IOMMU PFN %lx not assigned in RMP table\n", pfn);
			return -EINVAL;
		}

		if (level > PG_LEVEL_4K) {
			ret = psmash(pfn);
			if (!ret)
				goto done;

			pr_warn("PSMASH failed for IOMMU PFN %lx huge RMP entry, ret: %d, level: %d\n",
				pfn, ret, level);
			return ret;
		}
	}

done:
	return rmp_make_shared(pfn, PG_LEVEL_4K);
}

static int iommu_make_shared(void *va, size_t size)
{
	void *page;
	int ret;

	if (!va)
		return 0;

	for (page = va; page < (va + size); page += PAGE_SIZE) {
		ret = iommu_page_make_shared(page);
		if (ret)
			return ret;
	}

	return 0;
}

int amd_iommu_snp_disable(void)
{
	struct amd_iommu *iommu;
	int ret;

	if (!amd_iommu_snp_en)
		return 0;

	for_each_iommu(iommu) {
		ret = iommu_make_shared(iommu->evt_buf, EVT_BUFFER_SIZE);
		if (ret)
			return ret;

		ret = iommu_make_shared(iommu->ppr_log, PPR_LOG_SIZE);
		if (ret)
			return ret;

		ret = iommu_make_shared((void *)iommu->cmd_sem, PAGE_SIZE);
		if (ret)
			return ret;
	}

	return 0;
}
EXPORT_SYMBOL_GPL(amd_iommu_snp_disable);
#endif<|MERGE_RESOLUTION|>--- conflicted
+++ resolved
@@ -3228,11 +3228,7 @@
 static void iommu_snp_enable(void)
 {
 #ifdef CONFIG_KVM_AMD_SEV
-<<<<<<< HEAD
-	if (!cpu_feature_enabled(X86_FEATURE_SEV_SNP))
-=======
 	if (!cc_platform_has(CC_ATTR_HOST_SEV_SNP))
->>>>>>> 7e0c4332
 		return;
 	/*
 	 * The SNP support requires that IOMMU must be enabled, and is
@@ -3240,20 +3236,14 @@
 	 */
 	if (no_iommu || iommu_default_passthrough()) {
 		pr_err("SNP: IOMMU disabled or configured in passthrough mode, SNP cannot be supported.\n");
-<<<<<<< HEAD
-=======
 		cc_platform_clear(CC_ATTR_HOST_SEV_SNP);
->>>>>>> 7e0c4332
 		return;
 	}
 
 	amd_iommu_snp_en = check_feature(FEATURE_SNP);
 	if (!amd_iommu_snp_en) {
 		pr_err("SNP: IOMMU SNP feature not enabled, SNP cannot be supported.\n");
-<<<<<<< HEAD
-=======
 		cc_platform_clear(CC_ATTR_HOST_SEV_SNP);
->>>>>>> 7e0c4332
 		return;
 	}
 
