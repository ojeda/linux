// SPDX-License-Identifier: GPL-2.0
/*
 * drivers/usb/core/sysfs.c
 *
 * (C) Copyright 2002 David Brownell
 * (C) Copyright 2002,2004 Greg Kroah-Hartman
 * (C) Copyright 2002,2004 IBM Corp.
 *
 * All of the sysfs file attributes for usb devices and interfaces.
 *
 * Released under the GPLv2 only.
 */


#include <linux/kernel.h>
#include <linux/kstrtox.h>
#include <linux/string.h>
#include <linux/usb.h>
#include <linux/usb/hcd.h>
#include <linux/usb/quirks.h>
#include <linux/of.h>
#include "usb.h"

/* Active configuration fields */
#define usb_actconfig_show(field, format_string)			\
static ssize_t field##_show(struct device *dev,				\
			    struct device_attribute *attr, char *buf)	\
{									\
	struct usb_device *udev;					\
	struct usb_host_config *actconfig;				\
	ssize_t rc;							\
									\
	udev = to_usb_device(dev);					\
	rc = usb_lock_device_interruptible(udev);			\
	if (rc < 0)							\
		return -EINTR;						\
	actconfig = udev->actconfig;					\
	if (actconfig)							\
		rc = sysfs_emit(buf, format_string,			\
				actconfig->desc.field);			\
	usb_unlock_device(udev);					\
	return rc;							\
}									\

#define usb_actconfig_attr(field, format_string)		\
	usb_actconfig_show(field, format_string)		\
	static DEVICE_ATTR_RO(field)

usb_actconfig_attr(bNumInterfaces, "%2d\n");
usb_actconfig_attr(bmAttributes, "%2x\n");

static ssize_t bMaxPower_show(struct device *dev,
		struct device_attribute *attr, char *buf)
{
	struct usb_device *udev;
	struct usb_host_config *actconfig;
	ssize_t rc;

	udev = to_usb_device(dev);
	rc = usb_lock_device_interruptible(udev);
	if (rc < 0)
		return -EINTR;
	actconfig = udev->actconfig;
	if (actconfig)
		rc = sysfs_emit(buf, "%dmA\n", usb_get_max_power(udev, actconfig));
	usb_unlock_device(udev);
	return rc;
}
static DEVICE_ATTR_RO(bMaxPower);

static ssize_t configuration_show(struct device *dev,
		struct device_attribute *attr, char *buf)
{
	struct usb_device *udev;
	struct usb_host_config *actconfig;
	ssize_t rc;

	udev = to_usb_device(dev);
	rc = usb_lock_device_interruptible(udev);
	if (rc < 0)
		return -EINTR;
	actconfig = udev->actconfig;
	if (actconfig && actconfig->string)
		rc = sysfs_emit(buf, "%s\n", actconfig->string);
	usb_unlock_device(udev);
	return rc;
}
static DEVICE_ATTR_RO(configuration);

/* configuration value is always present, and r/w */
usb_actconfig_show(bConfigurationValue, "%u\n");

static ssize_t bConfigurationValue_store(struct device *dev,
					 struct device_attribute *attr,
					 const char *buf, size_t count)
{
	struct usb_device	*udev = to_usb_device(dev);
	int			config, value, rc;

	if (sscanf(buf, "%d", &config) != 1 || config < -1 || config > 255)
		return -EINVAL;
	rc = usb_lock_device_interruptible(udev);
	if (rc < 0)
		return -EINTR;
	value = usb_set_configuration(udev, config);
	usb_unlock_device(udev);
	return (value < 0) ? value : count;
}
static DEVICE_ATTR_IGNORE_LOCKDEP(bConfigurationValue, S_IRUGO | S_IWUSR,
		bConfigurationValue_show, bConfigurationValue_store);

#ifdef CONFIG_OF
static ssize_t devspec_show(struct device *dev, struct device_attribute *attr,
			    char *buf)
{
	struct device_node *of_node = dev->of_node;

	return sysfs_emit(buf, "%pOF\n", of_node);
}
static DEVICE_ATTR_RO(devspec);
#endif

/* String fields */
#define usb_string_attr(name)						\
static ssize_t  name##_show(struct device *dev,				\
		struct device_attribute *attr, char *buf)		\
{									\
	struct usb_device *udev;					\
	int retval;							\
									\
	udev = to_usb_device(dev);					\
	retval = usb_lock_device_interruptible(udev);			\
	if (retval < 0)							\
		return -EINTR;						\
	retval = sysfs_emit(buf, "%s\n", udev->name);			\
	usb_unlock_device(udev);					\
	return retval;							\
}									\
static DEVICE_ATTR_RO(name)

usb_string_attr(product);
usb_string_attr(manufacturer);
usb_string_attr(serial);

static ssize_t speed_show(struct device *dev, struct device_attribute *attr,
			  char *buf)
{
	struct usb_device *udev;
	char *speed;

	udev = to_usb_device(dev);

	switch (udev->speed) {
	case USB_SPEED_LOW:
		speed = "1.5";
		break;
	case USB_SPEED_UNKNOWN:
	case USB_SPEED_FULL:
		speed = "12";
		break;
	case USB_SPEED_HIGH:
		speed = "480";
		break;
	case USB_SPEED_SUPER:
		speed = "5000";
		break;
	case USB_SPEED_SUPER_PLUS:
		if (udev->ssp_rate == USB_SSP_GEN_2x2)
			speed = "20000";
		else
			speed = "10000";
		break;
	default:
		speed = "unknown";
	}
	return sysfs_emit(buf, "%s\n", speed);
}
static DEVICE_ATTR_RO(speed);

static ssize_t rx_lanes_show(struct device *dev, struct device_attribute *attr,
			  char *buf)
{
	struct usb_device *udev;

	udev = to_usb_device(dev);
	return sysfs_emit(buf, "%d\n", udev->rx_lanes);
}
static DEVICE_ATTR_RO(rx_lanes);

static ssize_t tx_lanes_show(struct device *dev, struct device_attribute *attr,
			  char *buf)
{
	struct usb_device *udev;

	udev = to_usb_device(dev);
	return sysfs_emit(buf, "%d\n", udev->tx_lanes);
}
static DEVICE_ATTR_RO(tx_lanes);

static ssize_t busnum_show(struct device *dev, struct device_attribute *attr,
			   char *buf)
{
	struct usb_device *udev;

	udev = to_usb_device(dev);
	return sysfs_emit(buf, "%d\n", udev->bus->busnum);
}
static DEVICE_ATTR_RO(busnum);

static ssize_t devnum_show(struct device *dev, struct device_attribute *attr,
			   char *buf)
{
	struct usb_device *udev;

	udev = to_usb_device(dev);
	return sysfs_emit(buf, "%d\n", udev->devnum);
}
static DEVICE_ATTR_RO(devnum);

static ssize_t devpath_show(struct device *dev, struct device_attribute *attr,
			    char *buf)
{
	struct usb_device *udev;

	udev = to_usb_device(dev);
	return sysfs_emit(buf, "%s\n", udev->devpath);
}
static DEVICE_ATTR_RO(devpath);

static ssize_t version_show(struct device *dev, struct device_attribute *attr,
			    char *buf)
{
	struct usb_device *udev;
	u16 bcdUSB;

	udev = to_usb_device(dev);
	bcdUSB = le16_to_cpu(udev->descriptor.bcdUSB);
	return sysfs_emit(buf, "%2x.%02x\n", bcdUSB >> 8, bcdUSB & 0xff);
}
static DEVICE_ATTR_RO(version);

static ssize_t maxchild_show(struct device *dev, struct device_attribute *attr,
			     char *buf)
{
	struct usb_device *udev;

	udev = to_usb_device(dev);
	return sysfs_emit(buf, "%d\n", udev->maxchild);
}
static DEVICE_ATTR_RO(maxchild);

static ssize_t quirks_show(struct device *dev, struct device_attribute *attr,
			   char *buf)
{
	struct usb_device *udev;

	udev = to_usb_device(dev);
	return sysfs_emit(buf, "0x%x\n", udev->quirks);
}
static DEVICE_ATTR_RO(quirks);

static ssize_t avoid_reset_quirk_show(struct device *dev,
				      struct device_attribute *attr, char *buf)
{
	struct usb_device *udev;

	udev = to_usb_device(dev);
	return sysfs_emit(buf, "%d\n", !!(udev->quirks & USB_QUIRK_RESET));
}

static ssize_t avoid_reset_quirk_store(struct device *dev,
				      struct device_attribute *attr,
				      const char *buf, size_t count)
{
	struct usb_device	*udev = to_usb_device(dev);
	bool			val;
	int			rc;

	if (kstrtobool(buf, &val) != 0)
		return -EINVAL;
	rc = usb_lock_device_interruptible(udev);
	if (rc < 0)
		return -EINTR;
	if (val)
		udev->quirks |= USB_QUIRK_RESET;
	else
		udev->quirks &= ~USB_QUIRK_RESET;
	usb_unlock_device(udev);
	return count;
}
static DEVICE_ATTR_RW(avoid_reset_quirk);

static ssize_t urbnum_show(struct device *dev, struct device_attribute *attr,
			   char *buf)
{
	struct usb_device *udev;

	udev = to_usb_device(dev);
	return sysfs_emit(buf, "%d\n", atomic_read(&udev->urbnum));
}
static DEVICE_ATTR_RO(urbnum);

static ssize_t ltm_capable_show(struct device *dev,
				struct device_attribute *attr, char *buf)
{
	if (usb_device_supports_ltm(to_usb_device(dev)))
		return sysfs_emit(buf, "%s\n", "yes");
	return sysfs_emit(buf, "%s\n", "no");
}
static DEVICE_ATTR_RO(ltm_capable);

#ifdef	CONFIG_PM

static ssize_t persist_show(struct device *dev, struct device_attribute *attr,
			    char *buf)
{
	struct usb_device *udev = to_usb_device(dev);

	return sysfs_emit(buf, "%d\n", udev->persist_enabled);
}

static ssize_t persist_store(struct device *dev, struct device_attribute *attr,
			     const char *buf, size_t count)
{
	struct usb_device *udev = to_usb_device(dev);
	bool value;
	int rc;

	/* Hubs are always enabled for USB_PERSIST */
	if (udev->descriptor.bDeviceClass == USB_CLASS_HUB)
		return -EPERM;

	if (kstrtobool(buf, &value) != 0)
		return -EINVAL;

	rc = usb_lock_device_interruptible(udev);
	if (rc < 0)
		return -EINTR;
	udev->persist_enabled = !!value;
	usb_unlock_device(udev);
	return count;
}
static DEVICE_ATTR_RW(persist);

static int add_persist_attributes(struct device *dev)
{
	int rc = 0;

	if (is_usb_device(dev)) {
		struct usb_device *udev = to_usb_device(dev);

		/* Hubs are automatically enabled for USB_PERSIST,
		 * no point in creating the attribute file.
		 */
		if (udev->descriptor.bDeviceClass != USB_CLASS_HUB)
			rc = sysfs_add_file_to_group(&dev->kobj,
					&dev_attr_persist.attr,
					power_group_name);
	}
	return rc;
}

static void remove_persist_attributes(struct device *dev)
{
	sysfs_remove_file_from_group(&dev->kobj,
			&dev_attr_persist.attr,
			power_group_name);
}

static ssize_t connected_duration_show(struct device *dev,
				       struct device_attribute *attr, char *buf)
{
	struct usb_device *udev = to_usb_device(dev);

	return sysfs_emit(buf, "%u\n",
			jiffies_to_msecs(jiffies - udev->connect_time));
}
static DEVICE_ATTR_RO(connected_duration);

/*
 * If the device is resumed, the last time the device was suspended has
 * been pre-subtracted from active_duration.  We add the current time to
 * get the duration that the device was actually active.
 *
 * If the device is suspended, the active_duration is up-to-date.
 */
static ssize_t active_duration_show(struct device *dev,
				    struct device_attribute *attr, char *buf)
{
	struct usb_device *udev = to_usb_device(dev);
	int duration;

	if (udev->state != USB_STATE_SUSPENDED)
		duration = jiffies_to_msecs(jiffies + udev->active_duration);
	else
		duration = jiffies_to_msecs(udev->active_duration);
	return sysfs_emit(buf, "%u\n", duration);
}
static DEVICE_ATTR_RO(active_duration);

static ssize_t autosuspend_show(struct device *dev,
				struct device_attribute *attr, char *buf)
{
	return sysfs_emit(buf, "%d\n", dev->power.autosuspend_delay / 1000);
}

static ssize_t autosuspend_store(struct device *dev,
				 struct device_attribute *attr, const char *buf,
				 size_t count)
{
	int value;

	if (sscanf(buf, "%d", &value) != 1 || value >= INT_MAX/1000 ||
			value <= -INT_MAX/1000)
		return -EINVAL;

	pm_runtime_set_autosuspend_delay(dev, value * 1000);
	return count;
}
static DEVICE_ATTR_RW(autosuspend);

static const char on_string[] = "on";
static const char auto_string[] = "auto";

static void warn_level(void)
{
	static int level_warned;

	if (!level_warned) {
		level_warned = 1;
		printk(KERN_WARNING "WARNING! power/level is deprecated; "
				"use power/control instead\n");
	}
}

static ssize_t level_show(struct device *dev, struct device_attribute *attr,
			  char *buf)
{
	struct usb_device *udev = to_usb_device(dev);
	const char *p = auto_string;

	warn_level();
	if (udev->state != USB_STATE_SUSPENDED && !udev->dev.power.runtime_auto)
		p = on_string;
	return sysfs_emit(buf, "%s\n", p);
}

static ssize_t level_store(struct device *dev, struct device_attribute *attr,
			   const char *buf, size_t count)
{
	struct usb_device *udev = to_usb_device(dev);
	int len = count;
	char *cp;
	int rc = count;
	int rv;

	warn_level();
	cp = memchr(buf, '\n', count);
	if (cp)
		len = cp - buf;

	rv = usb_lock_device_interruptible(udev);
	if (rv < 0)
		return -EINTR;

	if (len == sizeof on_string - 1 &&
			strncmp(buf, on_string, len) == 0)
		usb_disable_autosuspend(udev);

	else if (len == sizeof auto_string - 1 &&
			strncmp(buf, auto_string, len) == 0)
		usb_enable_autosuspend(udev);

	else
		rc = -EINVAL;

	usb_unlock_device(udev);
	return rc;
}
static DEVICE_ATTR_RW(level);

static ssize_t usb2_hardware_lpm_show(struct device *dev,
				      struct device_attribute *attr, char *buf)
{
	struct usb_device *udev = to_usb_device(dev);
	const char *p;

	if (udev->usb2_hw_lpm_allowed == 1)
		p = "enabled";
	else
		p = "disabled";

	return sysfs_emit(buf, "%s\n", p);
}

static ssize_t usb2_hardware_lpm_store(struct device *dev,
				       struct device_attribute *attr,
				       const char *buf, size_t count)
{
	struct usb_device *udev = to_usb_device(dev);
	bool value;
	int ret;

	ret = usb_lock_device_interruptible(udev);
	if (ret < 0)
		return -EINTR;

	ret = kstrtobool(buf, &value);

	if (!ret) {
		udev->usb2_hw_lpm_allowed = value;
		if (value)
			ret = usb_enable_usb2_hardware_lpm(udev);
		else
			ret = usb_disable_usb2_hardware_lpm(udev);
	}

	usb_unlock_device(udev);

	if (!ret)
		return count;

	return ret;
}
static DEVICE_ATTR_RW(usb2_hardware_lpm);

static ssize_t usb2_lpm_l1_timeout_show(struct device *dev,
					struct device_attribute *attr,
					char *buf)
{
	struct usb_device *udev = to_usb_device(dev);
	return sysfs_emit(buf, "%d\n", udev->l1_params.timeout);
}

static ssize_t usb2_lpm_l1_timeout_store(struct device *dev,
					 struct device_attribute *attr,
					 const char *buf, size_t count)
{
	struct usb_device *udev = to_usb_device(dev);
	u16 timeout;

	if (kstrtou16(buf, 0, &timeout))
		return -EINVAL;

	udev->l1_params.timeout = timeout;

	return count;
}
static DEVICE_ATTR_RW(usb2_lpm_l1_timeout);

static ssize_t usb2_lpm_besl_show(struct device *dev,
				  struct device_attribute *attr, char *buf)
{
	struct usb_device *udev = to_usb_device(dev);
	return sysfs_emit(buf, "%d\n", udev->l1_params.besl);
}

static ssize_t usb2_lpm_besl_store(struct device *dev,
				   struct device_attribute *attr,
				   const char *buf, size_t count)
{
	struct usb_device *udev = to_usb_device(dev);
	u8 besl;

	if (kstrtou8(buf, 0, &besl) || besl > 15)
		return -EINVAL;

	udev->l1_params.besl = besl;

	return count;
}
static DEVICE_ATTR_RW(usb2_lpm_besl);

static ssize_t usb3_hardware_lpm_u1_show(struct device *dev,
				      struct device_attribute *attr, char *buf)
{
	struct usb_device *udev = to_usb_device(dev);
	const char *p;
	int rc;

	rc = usb_lock_device_interruptible(udev);
	if (rc < 0)
		return -EINTR;

	if (udev->usb3_lpm_u1_enabled)
		p = "enabled";
	else
		p = "disabled";

	usb_unlock_device(udev);

	return sysfs_emit(buf, "%s\n", p);
}
static DEVICE_ATTR_RO(usb3_hardware_lpm_u1);

static ssize_t usb3_hardware_lpm_u2_show(struct device *dev,
				      struct device_attribute *attr, char *buf)
{
	struct usb_device *udev = to_usb_device(dev);
	const char *p;
	int rc;

	rc = usb_lock_device_interruptible(udev);
	if (rc < 0)
		return -EINTR;

	if (udev->usb3_lpm_u2_enabled)
		p = "enabled";
	else
		p = "disabled";

	usb_unlock_device(udev);

	return sysfs_emit(buf, "%s\n", p);
}
static DEVICE_ATTR_RO(usb3_hardware_lpm_u2);

static struct attribute *usb2_hardware_lpm_attr[] = {
	&dev_attr_usb2_hardware_lpm.attr,
	&dev_attr_usb2_lpm_l1_timeout.attr,
	&dev_attr_usb2_lpm_besl.attr,
	NULL,
};
static const struct attribute_group usb2_hardware_lpm_attr_group = {
	.name	= power_group_name,
	.attrs	= usb2_hardware_lpm_attr,
};

static struct attribute *usb3_hardware_lpm_attr[] = {
	&dev_attr_usb3_hardware_lpm_u1.attr,
	&dev_attr_usb3_hardware_lpm_u2.attr,
	NULL,
};
static const struct attribute_group usb3_hardware_lpm_attr_group = {
	.name	= power_group_name,
	.attrs	= usb3_hardware_lpm_attr,
};

static struct attribute *power_attrs[] = {
	&dev_attr_autosuspend.attr,
	&dev_attr_level.attr,
	&dev_attr_connected_duration.attr,
	&dev_attr_active_duration.attr,
	NULL,
};
static const struct attribute_group power_attr_group = {
	.name	= power_group_name,
	.attrs	= power_attrs,
};

static int add_power_attributes(struct device *dev)
{
	int rc = 0;

	if (is_usb_device(dev)) {
		struct usb_device *udev = to_usb_device(dev);
		rc = sysfs_merge_group(&dev->kobj, &power_attr_group);
		if (udev->usb2_hw_lpm_capable == 1)
			rc = sysfs_merge_group(&dev->kobj,
					&usb2_hardware_lpm_attr_group);
		if ((udev->speed == USB_SPEED_SUPER ||
		     udev->speed == USB_SPEED_SUPER_PLUS) &&
				udev->lpm_capable == 1)
			rc = sysfs_merge_group(&dev->kobj,
					&usb3_hardware_lpm_attr_group);
	}

	return rc;
}

static void remove_power_attributes(struct device *dev)
{
	sysfs_unmerge_group(&dev->kobj, &usb2_hardware_lpm_attr_group);
	sysfs_unmerge_group(&dev->kobj, &power_attr_group);
}

#else

#define add_persist_attributes(dev)	0
#define remove_persist_attributes(dev)	do {} while (0)

#define add_power_attributes(dev)	0
#define remove_power_attributes(dev)	do {} while (0)

#endif	/* CONFIG_PM */


/* Descriptor fields */
#define usb_descriptor_attr_le16(field, format_string)			\
static ssize_t								\
field##_show(struct device *dev, struct device_attribute *attr,	\
		char *buf)						\
{									\
	struct usb_device *udev;					\
									\
	udev = to_usb_device(dev);					\
	return sysfs_emit(buf, format_string,				\
			le16_to_cpu(udev->descriptor.field));		\
}									\
static DEVICE_ATTR_RO(field)

usb_descriptor_attr_le16(idVendor, "%04x\n");
usb_descriptor_attr_le16(idProduct, "%04x\n");
usb_descriptor_attr_le16(bcdDevice, "%04x\n");

#define usb_descriptor_attr(field, format_string)			\
static ssize_t								\
field##_show(struct device *dev, struct device_attribute *attr,	\
		char *buf)						\
{									\
	struct usb_device *udev;					\
									\
	udev = to_usb_device(dev);					\
	return sysfs_emit(buf, format_string, udev->descriptor.field);	\
}									\
static DEVICE_ATTR_RO(field)

usb_descriptor_attr(bDeviceClass, "%02x\n");
usb_descriptor_attr(bDeviceSubClass, "%02x\n");
usb_descriptor_attr(bDeviceProtocol, "%02x\n");
usb_descriptor_attr(bNumConfigurations, "%d\n");
usb_descriptor_attr(bMaxPacketSize0, "%d\n");


/* show if the device is authorized (1) or not (0) */
static ssize_t authorized_show(struct device *dev,
			       struct device_attribute *attr, char *buf)
{
	struct usb_device *usb_dev = to_usb_device(dev);
	return sysfs_emit(buf, "%u\n", usb_dev->authorized);
}

/*
 * Authorize a device to be used in the system
 *
 * Writing a 0 deauthorizes the device, writing a 1 authorizes it.
 */
static ssize_t authorized_store(struct device *dev,
				struct device_attribute *attr, const char *buf,
				size_t size)
{
	ssize_t result;
	struct usb_device *usb_dev = to_usb_device(dev);
	bool val;

	if (kstrtobool(buf, &val) != 0)
		result = -EINVAL;
	else if (val)
		result = usb_authorize_device(usb_dev);
	else
		result = usb_deauthorize_device(usb_dev);
	return result < 0 ? result : size;
}
static DEVICE_ATTR_IGNORE_LOCKDEP(authorized, S_IRUGO | S_IWUSR,
				  authorized_show, authorized_store);

/* "Safely remove a device" */
static ssize_t remove_store(struct device *dev, struct device_attribute *attr,
			    const char *buf, size_t count)
{
	struct usb_device *udev = to_usb_device(dev);
	int rc = 0;

	usb_lock_device(udev);
	if (udev->state != USB_STATE_NOTATTACHED) {

		/* To avoid races, first unconfigure and then remove */
		usb_set_configuration(udev, -1);
		rc = usb_remove_device(udev);
	}
	if (rc == 0)
		rc = count;
	usb_unlock_device(udev);
	return rc;
}
static DEVICE_ATTR_IGNORE_LOCKDEP(remove, S_IWUSR, NULL, remove_store);


static struct attribute *dev_attrs[] = {
	/* current configuration's attributes */
	&dev_attr_configuration.attr,
	&dev_attr_bNumInterfaces.attr,
	&dev_attr_bConfigurationValue.attr,
	&dev_attr_bmAttributes.attr,
	&dev_attr_bMaxPower.attr,
	/* device attributes */
	&dev_attr_urbnum.attr,
	&dev_attr_idVendor.attr,
	&dev_attr_idProduct.attr,
	&dev_attr_bcdDevice.attr,
	&dev_attr_bDeviceClass.attr,
	&dev_attr_bDeviceSubClass.attr,
	&dev_attr_bDeviceProtocol.attr,
	&dev_attr_bNumConfigurations.attr,
	&dev_attr_bMaxPacketSize0.attr,
	&dev_attr_speed.attr,
	&dev_attr_rx_lanes.attr,
	&dev_attr_tx_lanes.attr,
	&dev_attr_busnum.attr,
	&dev_attr_devnum.attr,
	&dev_attr_devpath.attr,
	&dev_attr_version.attr,
	&dev_attr_maxchild.attr,
	&dev_attr_quirks.attr,
	&dev_attr_avoid_reset_quirk.attr,
	&dev_attr_authorized.attr,
	&dev_attr_remove.attr,
	&dev_attr_ltm_capable.attr,
#ifdef CONFIG_OF
	&dev_attr_devspec.attr,
#endif
	NULL,
};
static const struct attribute_group dev_attr_grp = {
	.attrs = dev_attrs,
};

/* When modifying this list, be sure to modify dev_string_attrs_are_visible()
 * accordingly.
 */
static struct attribute *dev_string_attrs[] = {
	&dev_attr_manufacturer.attr,
	&dev_attr_product.attr,
	&dev_attr_serial.attr,
	NULL
};

static umode_t dev_string_attrs_are_visible(struct kobject *kobj,
		struct attribute *a, int n)
{
	struct device *dev = kobj_to_dev(kobj);
	struct usb_device *udev = to_usb_device(dev);

	if (a == &dev_attr_manufacturer.attr) {
		if (udev->manufacturer == NULL)
			return 0;
	} else if (a == &dev_attr_product.attr) {
		if (udev->product == NULL)
			return 0;
	} else if (a == &dev_attr_serial.attr) {
		if (udev->serial == NULL)
			return 0;
	}
	return a->mode;
}

static const struct attribute_group dev_string_attr_grp = {
	.attrs =	dev_string_attrs,
	.is_visible =	dev_string_attrs_are_visible,
};

/* Binary descriptors */

static ssize_t
descriptors_read(struct file *filp, struct kobject *kobj,
		struct bin_attribute *attr,
		char *buf, loff_t off, size_t count)
{
	struct device *dev = kobj_to_dev(kobj);
	struct usb_device *udev = to_usb_device(dev);
	size_t nleft = count;
	size_t srclen, n;
	int cfgno;
	void *src;

	/* The binary attribute begins with the device descriptor.
	 * Following that are the raw descriptor entries for all the
	 * configurations (config plus subsidiary descriptors).
	 */
	for (cfgno = -1; cfgno < udev->descriptor.bNumConfigurations &&
			nleft > 0; ++cfgno) {
		if (cfgno < 0) {
			src = &udev->descriptor;
			srclen = sizeof(struct usb_device_descriptor);
		} else {
			src = udev->rawdescriptors[cfgno];
			srclen = le16_to_cpu(udev->config[cfgno].desc.
					wTotalLength);
		}
		if (off < srclen) {
			n = min(nleft, srclen - (size_t) off);
			memcpy(buf, src + off, n);
			nleft -= n;
			buf += n;
			off = 0;
		} else {
			off -= srclen;
		}
	}
	return count - nleft;
}
static BIN_ATTR_RO(descriptors, 18 + 65535); /* dev descr + max-size raw descriptor */

static ssize_t
bos_descriptors_read(struct file *filp, struct kobject *kobj,
		struct bin_attribute *attr,
		char *buf, loff_t off, size_t count)
{
	struct device *dev = kobj_to_dev(kobj);
	struct usb_device *udev = to_usb_device(dev);
	struct usb_host_bos *bos = udev->bos;
	struct usb_bos_descriptor *desc;
	size_t desclen, n = 0;

	if (bos) {
		desc = bos->desc;
		desclen = le16_to_cpu(desc->wTotalLength);
		if (off < desclen) {
			n = min(count, desclen - (size_t) off);
			memcpy(buf, (void *) desc + off, n);
		}
	}
	return n;
}
static BIN_ATTR_RO(bos_descriptors, 65535); /* max-size BOS */
<<<<<<< HEAD

/* When modifying this list, be sure to modify dev_bin_attrs_are_visible()
 * accordingly.
 */
static struct bin_attribute *dev_bin_attrs[] = {
	&bin_attr_descriptors,
	&bin_attr_bos_descriptors,
	NULL
};

static umode_t dev_bin_attrs_are_visible(struct kobject *kobj,
		struct bin_attribute *a, int n)
{
	struct device *dev = kobj_to_dev(kobj);
	struct usb_device *udev = to_usb_device(dev);

	/*
	 * There's no need to check if the descriptors attribute should
	 * be visible because all devices have a device descriptor. The
	 * bos_descriptors attribute should be visible if and only if
	 * the device has a BOS, so check if it exists here.
	 */
	if (a == &bin_attr_bos_descriptors) {
		if (udev->bos == NULL)
			return 0;
	}
	return a->attr.mode;
}

static const struct attribute_group dev_bin_attr_grp = {
	.bin_attrs =		dev_bin_attrs,
	.is_bin_visible =	dev_bin_attrs_are_visible,
};

=======

/* When modifying this list, be sure to modify dev_bin_attrs_are_visible()
 * accordingly.
 */
static struct bin_attribute *dev_bin_attrs[] = {
	&bin_attr_descriptors,
	&bin_attr_bos_descriptors,
	NULL
};

static umode_t dev_bin_attrs_are_visible(struct kobject *kobj,
		struct bin_attribute *a, int n)
{
	struct device *dev = kobj_to_dev(kobj);
	struct usb_device *udev = to_usb_device(dev);

	/*
	 * There's no need to check if the descriptors attribute should
	 * be visible because all devices have a device descriptor. The
	 * bos_descriptors attribute should be visible if and only if
	 * the device has a BOS, so check if it exists here.
	 */
	if (a == &bin_attr_bos_descriptors) {
		if (udev->bos == NULL)
			return 0;
	}
	return a->attr.mode;
}

static const struct attribute_group dev_bin_attr_grp = {
	.bin_attrs =		dev_bin_attrs,
	.is_bin_visible =	dev_bin_attrs_are_visible,
};

>>>>>>> 7e0c4332
const struct attribute_group *usb_device_groups[] = {
	&dev_attr_grp,
	&dev_string_attr_grp,
	&dev_bin_attr_grp,
	NULL
};

/*
 * Show & store the current value of authorized_default
 */
static ssize_t authorized_default_show(struct device *dev,
				       struct device_attribute *attr, char *buf)
{
	struct usb_device *rh_usb_dev = to_usb_device(dev);
	struct usb_bus *usb_bus = rh_usb_dev->bus;
	struct usb_hcd *hcd;

	hcd = bus_to_hcd(usb_bus);
	return sysfs_emit(buf, "%u\n", hcd->dev_policy);
}

static ssize_t authorized_default_store(struct device *dev,
					struct device_attribute *attr,
					const char *buf, size_t size)
{
	ssize_t result;
	unsigned int val;
	struct usb_device *rh_usb_dev = to_usb_device(dev);
	struct usb_bus *usb_bus = rh_usb_dev->bus;
	struct usb_hcd *hcd;

	hcd = bus_to_hcd(usb_bus);
	result = sscanf(buf, "%u\n", &val);
	if (result == 1) {
		hcd->dev_policy = val <= USB_DEVICE_AUTHORIZE_INTERNAL ?
			val : USB_DEVICE_AUTHORIZE_ALL;
		result = size;
	} else {
		result = -EINVAL;
	}
	return result;
}
static DEVICE_ATTR_RW(authorized_default);

/*
 * interface_authorized_default_show - show default authorization status
 * for USB interfaces
 *
 * note: interface_authorized_default is the default value
 *       for initializing the authorized attribute of interfaces
 */
static ssize_t interface_authorized_default_show(struct device *dev,
		struct device_attribute *attr, char *buf)
{
	struct usb_device *usb_dev = to_usb_device(dev);
	struct usb_hcd *hcd = bus_to_hcd(usb_dev->bus);

	return sysfs_emit(buf, "%u\n", !!HCD_INTF_AUTHORIZED(hcd));
}

/*
 * interface_authorized_default_store - store default authorization status
 * for USB interfaces
 *
 * note: interface_authorized_default is the default value
 *       for initializing the authorized attribute of interfaces
 */
static ssize_t interface_authorized_default_store(struct device *dev,
		struct device_attribute *attr, const char *buf, size_t count)
{
	struct usb_device *usb_dev = to_usb_device(dev);
	struct usb_hcd *hcd = bus_to_hcd(usb_dev->bus);
	int rc = count;
	bool val;

	if (kstrtobool(buf, &val) != 0)
		return -EINVAL;

	if (val)
		set_bit(HCD_FLAG_INTF_AUTHORIZED, &hcd->flags);
	else
		clear_bit(HCD_FLAG_INTF_AUTHORIZED, &hcd->flags);

	return rc;
}
static DEVICE_ATTR_RW(interface_authorized_default);

/* Group all the USB bus attributes */
static struct attribute *usb_bus_attrs[] = {
		&dev_attr_authorized_default.attr,
		&dev_attr_interface_authorized_default.attr,
		NULL,
};

static const struct attribute_group usb_bus_attr_group = {
	.name = NULL,	/* we want them in the same directory */
	.attrs = usb_bus_attrs,
};


static int add_default_authorized_attributes(struct device *dev)
{
	int rc = 0;

	if (is_usb_device(dev))
		rc = sysfs_create_group(&dev->kobj, &usb_bus_attr_group);

	return rc;
}

static void remove_default_authorized_attributes(struct device *dev)
{
	if (is_usb_device(dev)) {
		sysfs_remove_group(&dev->kobj, &usb_bus_attr_group);
	}
}

int usb_create_sysfs_dev_files(struct usb_device *udev)
{
	struct device *dev = &udev->dev;
	int retval;

	retval = add_persist_attributes(dev);
	if (retval)
		goto error;

	retval = add_power_attributes(dev);
	if (retval)
		goto error;

	if (is_root_hub(udev)) {
		retval = add_default_authorized_attributes(dev);
		if (retval)
			goto error;
	}
	return retval;

error:
	usb_remove_sysfs_dev_files(udev);
	return retval;
}

void usb_remove_sysfs_dev_files(struct usb_device *udev)
{
	struct device *dev = &udev->dev;

	if (is_root_hub(udev))
		remove_default_authorized_attributes(dev);

	remove_power_attributes(dev);
	remove_persist_attributes(dev);
}

/* Interface Association Descriptor fields */
#define usb_intf_assoc_attr(field, format_string)			\
static ssize_t								\
iad_##field##_show(struct device *dev, struct device_attribute *attr,	\
		char *buf)						\
{									\
	struct usb_interface *intf = to_usb_interface(dev);		\
									\
	return sysfs_emit(buf, format_string,				\
			intf->intf_assoc->field); 			\
}									\
static DEVICE_ATTR_RO(iad_##field)

usb_intf_assoc_attr(bFirstInterface, "%02x\n");
usb_intf_assoc_attr(bInterfaceCount, "%02d\n");
usb_intf_assoc_attr(bFunctionClass, "%02x\n");
usb_intf_assoc_attr(bFunctionSubClass, "%02x\n");
usb_intf_assoc_attr(bFunctionProtocol, "%02x\n");

/* Interface fields */
#define usb_intf_attr(field, format_string)				\
static ssize_t								\
field##_show(struct device *dev, struct device_attribute *attr,		\
		char *buf)						\
{									\
	struct usb_interface *intf = to_usb_interface(dev);		\
									\
	return sysfs_emit(buf, format_string,				\
			intf->cur_altsetting->desc.field); 		\
}									\
static DEVICE_ATTR_RO(field)

usb_intf_attr(bInterfaceNumber, "%02x\n");
usb_intf_attr(bAlternateSetting, "%2d\n");
usb_intf_attr(bNumEndpoints, "%02x\n");
usb_intf_attr(bInterfaceClass, "%02x\n");
usb_intf_attr(bInterfaceSubClass, "%02x\n");
usb_intf_attr(bInterfaceProtocol, "%02x\n");

static ssize_t interface_show(struct device *dev, struct device_attribute *attr,
			      char *buf)
{
	struct usb_interface *intf;
	char *string;

	intf = to_usb_interface(dev);
	string = READ_ONCE(intf->cur_altsetting->string);
	if (!string)
		return 0;
	return sysfs_emit(buf, "%s\n", string);
}
static DEVICE_ATTR_RO(interface);

static ssize_t modalias_show(struct device *dev, struct device_attribute *attr,
			     char *buf)
{
	struct usb_interface *intf;
	struct usb_device *udev;
	struct usb_host_interface *alt;

	intf = to_usb_interface(dev);
	udev = interface_to_usbdev(intf);
	alt = READ_ONCE(intf->cur_altsetting);

	return sysfs_emit(buf,
			"usb:v%04Xp%04Xd%04Xdc%02Xdsc%02Xdp%02X"
			"ic%02Xisc%02Xip%02Xin%02X\n",
			le16_to_cpu(udev->descriptor.idVendor),
			le16_to_cpu(udev->descriptor.idProduct),
			le16_to_cpu(udev->descriptor.bcdDevice),
			udev->descriptor.bDeviceClass,
			udev->descriptor.bDeviceSubClass,
			udev->descriptor.bDeviceProtocol,
			alt->desc.bInterfaceClass,
			alt->desc.bInterfaceSubClass,
			alt->desc.bInterfaceProtocol,
			alt->desc.bInterfaceNumber);
}
static DEVICE_ATTR_RO(modalias);

static ssize_t supports_autosuspend_show(struct device *dev,
					 struct device_attribute *attr,
					 char *buf)
{
	int s;

	s = device_lock_interruptible(dev);
	if (s < 0)
		return -EINTR;
	/* Devices will be autosuspended even when an interface isn't claimed */
	s = (!dev->driver || to_usb_driver(dev->driver)->supports_autosuspend);
	device_unlock(dev);

	return sysfs_emit(buf, "%u\n", s);
}
static DEVICE_ATTR_RO(supports_autosuspend);

/*
 * interface_authorized_show - show authorization status of an USB interface
 * 1 is authorized, 0 is deauthorized
 */
static ssize_t interface_authorized_show(struct device *dev,
		struct device_attribute *attr, char *buf)
{
	struct usb_interface *intf = to_usb_interface(dev);

	return sysfs_emit(buf, "%u\n", intf->authorized);
}

/*
 * interface_authorized_store - authorize or deauthorize an USB interface
 */
static ssize_t interface_authorized_store(struct device *dev,
		struct device_attribute *attr, const char *buf, size_t count)
{
	struct usb_interface *intf = to_usb_interface(dev);
	bool val;
	struct kernfs_node *kn;

	if (kstrtobool(buf, &val) != 0)
		return -EINVAL;

	if (val) {
		usb_authorize_interface(intf);
	} else {
		/*
		 * Prevent deadlock if another process is concurrently
		 * trying to unregister intf.
		 */
		kn = sysfs_break_active_protection(&dev->kobj, &attr->attr);
		if (kn) {
			usb_deauthorize_interface(intf);
			sysfs_unbreak_active_protection(kn);
		}
	}

	return count;
}
static struct device_attribute dev_attr_interface_authorized =
		__ATTR(authorized, S_IRUGO | S_IWUSR,
		interface_authorized_show, interface_authorized_store);

static struct attribute *intf_attrs[] = {
	&dev_attr_bInterfaceNumber.attr,
	&dev_attr_bAlternateSetting.attr,
	&dev_attr_bNumEndpoints.attr,
	&dev_attr_bInterfaceClass.attr,
	&dev_attr_bInterfaceSubClass.attr,
	&dev_attr_bInterfaceProtocol.attr,
	&dev_attr_modalias.attr,
	&dev_attr_supports_autosuspend.attr,
	&dev_attr_interface_authorized.attr,
	NULL,
};
static const struct attribute_group intf_attr_grp = {
	.attrs = intf_attrs,
};

static struct attribute *intf_assoc_attrs[] = {
	&dev_attr_iad_bFirstInterface.attr,
	&dev_attr_iad_bInterfaceCount.attr,
	&dev_attr_iad_bFunctionClass.attr,
	&dev_attr_iad_bFunctionSubClass.attr,
	&dev_attr_iad_bFunctionProtocol.attr,
	NULL,
};

static umode_t intf_assoc_attrs_are_visible(struct kobject *kobj,
		struct attribute *a, int n)
{
	struct device *dev = kobj_to_dev(kobj);
	struct usb_interface *intf = to_usb_interface(dev);

	if (intf->intf_assoc == NULL)
		return 0;
	return a->mode;
}

static const struct attribute_group intf_assoc_attr_grp = {
	.attrs =	intf_assoc_attrs,
	.is_visible =	intf_assoc_attrs_are_visible,
};

static ssize_t wireless_status_show(struct device *dev,
				    struct device_attribute *attr, char *buf)
{
	struct usb_interface *intf;

	intf = to_usb_interface(dev);
	if (intf->wireless_status == USB_WIRELESS_STATUS_DISCONNECTED)
		return sysfs_emit(buf, "%s\n", "disconnected");
	return sysfs_emit(buf, "%s\n", "connected");
}
static DEVICE_ATTR_RO(wireless_status);

static struct attribute *intf_wireless_status_attrs[] = {
	&dev_attr_wireless_status.attr,
	NULL
};

static umode_t intf_wireless_status_attr_is_visible(struct kobject *kobj,
		struct attribute *a, int n)
{
	struct device *dev = kobj_to_dev(kobj);
	struct usb_interface *intf = to_usb_interface(dev);

	if (a != &dev_attr_wireless_status.attr ||
	    intf->wireless_status != USB_WIRELESS_STATUS_NA)
		return a->mode;
	return 0;
}

static const struct attribute_group intf_wireless_status_attr_grp = {
	.attrs =	intf_wireless_status_attrs,
	.is_visible =	intf_wireless_status_attr_is_visible,
};

int usb_update_wireless_status_attr(struct usb_interface *intf)
{
	struct device *dev = &intf->dev;
	int ret;

	ret = sysfs_update_group(&dev->kobj, &intf_wireless_status_attr_grp);
	if (ret < 0)
		return ret;

	sysfs_notify(&dev->kobj, NULL, "wireless_status");
	kobject_uevent(&dev->kobj, KOBJ_CHANGE);

	return 0;
}

const struct attribute_group *usb_interface_groups[] = {
	&intf_attr_grp,
	&intf_assoc_attr_grp,
	&intf_wireless_status_attr_grp,
	NULL
};

void usb_create_sysfs_intf_files(struct usb_interface *intf)
{
	struct usb_device *udev = interface_to_usbdev(intf);
	struct usb_host_interface *alt = intf->cur_altsetting;

	if (intf->sysfs_files_created || intf->unregistering)
		return;

	if (!alt->string && !(udev->quirks & USB_QUIRK_CONFIG_INTF_STRINGS))
		alt->string = usb_cache_string(udev, alt->desc.iInterface);
	if (alt->string && device_create_file(&intf->dev, &dev_attr_interface)) {
		/* This is not a serious error */
		dev_dbg(&intf->dev, "interface string descriptor file not created\n");
	}
	intf->sysfs_files_created = 1;
}

void usb_remove_sysfs_intf_files(struct usb_interface *intf)
{
	if (!intf->sysfs_files_created)
		return;

	device_remove_file(&intf->dev, &dev_attr_interface);
	intf->sysfs_files_created = 0;
}<|MERGE_RESOLUTION|>--- conflicted
+++ resolved
@@ -913,7 +913,6 @@
 	return n;
 }
 static BIN_ATTR_RO(bos_descriptors, 65535); /* max-size BOS */
-<<<<<<< HEAD
 
 /* When modifying this list, be sure to modify dev_bin_attrs_are_visible()
  * accordingly.
@@ -948,42 +947,6 @@
 	.is_bin_visible =	dev_bin_attrs_are_visible,
 };
 
-=======
-
-/* When modifying this list, be sure to modify dev_bin_attrs_are_visible()
- * accordingly.
- */
-static struct bin_attribute *dev_bin_attrs[] = {
-	&bin_attr_descriptors,
-	&bin_attr_bos_descriptors,
-	NULL
-};
-
-static umode_t dev_bin_attrs_are_visible(struct kobject *kobj,
-		struct bin_attribute *a, int n)
-{
-	struct device *dev = kobj_to_dev(kobj);
-	struct usb_device *udev = to_usb_device(dev);
-
-	/*
-	 * There's no need to check if the descriptors attribute should
-	 * be visible because all devices have a device descriptor. The
-	 * bos_descriptors attribute should be visible if and only if
-	 * the device has a BOS, so check if it exists here.
-	 */
-	if (a == &bin_attr_bos_descriptors) {
-		if (udev->bos == NULL)
-			return 0;
-	}
-	return a->attr.mode;
-}
-
-static const struct attribute_group dev_bin_attr_grp = {
-	.bin_attrs =		dev_bin_attrs,
-	.is_bin_visible =	dev_bin_attrs_are_visible,
-};
-
->>>>>>> 7e0c4332
 const struct attribute_group *usb_device_groups[] = {
 	&dev_attr_grp,
 	&dev_string_attr_grp,
