// SPDX-License-Identifier: GPL-2.0
/*
 * USB Type-C Connector System Software Interface driver
 *
 * Copyright (C) 2017, Intel Corporation
 * Author: Heikki Krogerus <heikki.krogerus@linux.intel.com>
 */

#include <linux/completion.h>
#include <linux/property.h>
#include <linux/device.h>
#include <linux/module.h>
#include <linux/delay.h>
#include <linux/slab.h>
#include <linux/usb/typec_dp.h>

#include "ucsi.h"
#include "trace.h"

/*
 * UCSI_TIMEOUT_MS - PPM communication timeout
 *
 * Ideally we could use MIN_TIME_TO_RESPOND_WITH_BUSY (which is defined in UCSI
 * specification) here as reference, but unfortunately we can't. It is very
 * difficult to estimate the time it takes for the system to process the command
 * before it is actually passed to the PPM.
 */
#define UCSI_TIMEOUT_MS		5000

/*
 * UCSI_SWAP_TIMEOUT_MS - Timeout for role swap requests
 *
 * 5 seconds is close to the time it takes for CapsCounter to reach 0, so even
 * if the PPM does not generate Connector Change events before that with
 * partners that do not support USB Power Delivery, this should still work.
 */
#define UCSI_SWAP_TIMEOUT_MS	5000

static int ucsi_read_message_in(struct ucsi *ucsi, void *buf,
					  size_t buf_size)
{
	/*
	 * Below UCSI 2.0, MESSAGE_IN was limited to 16 bytes. Truncate the
	 * reads here.
	 */
	if (ucsi->version <= UCSI_VERSION_1_2)
		buf_size = clamp(buf_size, 0, 16);

	return ucsi->ops->read(ucsi, UCSI_MESSAGE_IN, buf, buf_size);
}

static int ucsi_acknowledge_command(struct ucsi *ucsi)
{
	u64 ctrl;

	ctrl = UCSI_ACK_CC_CI;
	ctrl |= UCSI_ACK_COMMAND_COMPLETE;

	return ucsi->ops->sync_write(ucsi, UCSI_CONTROL, &ctrl, sizeof(ctrl));
}

static int ucsi_acknowledge_connector_change(struct ucsi *ucsi)
{
	u64 ctrl;

	ctrl = UCSI_ACK_CC_CI;
	ctrl |= UCSI_ACK_CONNECTOR_CHANGE;

	return ucsi->ops->sync_write(ucsi, UCSI_CONTROL, &ctrl, sizeof(ctrl));
}

static int ucsi_exec_command(struct ucsi *ucsi, u64 command);

static int ucsi_read_error(struct ucsi *ucsi)
{
	u16 error;
	int ret;

	/* Acknowledge the command that failed */
	ret = ucsi_acknowledge_command(ucsi);
	if (ret)
		return ret;

	ret = ucsi_exec_command(ucsi, UCSI_GET_ERROR_STATUS);
	if (ret < 0)
		return ret;

	ret = ucsi_read_message_in(ucsi, &error, sizeof(error));
	if (ret)
		return ret;

	ret = ucsi_acknowledge_command(ucsi);
	if (ret)
		return ret;

	switch (error) {
	case UCSI_ERROR_INCOMPATIBLE_PARTNER:
		return -EOPNOTSUPP;
	case UCSI_ERROR_CC_COMMUNICATION_ERR:
		return -ECOMM;
	case UCSI_ERROR_CONTRACT_NEGOTIATION_FAIL:
		return -EPROTO;
	case UCSI_ERROR_DEAD_BATTERY:
		dev_warn(ucsi->dev, "Dead battery condition!\n");
		return -EPERM;
	case UCSI_ERROR_INVALID_CON_NUM:
	case UCSI_ERROR_UNREGONIZED_CMD:
	case UCSI_ERROR_INVALID_CMD_ARGUMENT:
		dev_err(ucsi->dev, "possible UCSI driver bug %u\n", error);
		return -EINVAL;
	case UCSI_ERROR_OVERCURRENT:
		dev_warn(ucsi->dev, "Overcurrent condition\n");
		break;
	case UCSI_ERROR_PARTNER_REJECTED_SWAP:
		dev_warn(ucsi->dev, "Partner rejected swap\n");
		break;
	case UCSI_ERROR_HARD_RESET:
		dev_warn(ucsi->dev, "Hard reset occurred\n");
		break;
	case UCSI_ERROR_PPM_POLICY_CONFLICT:
		dev_warn(ucsi->dev, "PPM Policy conflict\n");
		break;
	case UCSI_ERROR_SWAP_REJECTED:
		dev_warn(ucsi->dev, "Swap rejected\n");
		break;
	case UCSI_ERROR_UNDEFINED:
	default:
		dev_err(ucsi->dev, "unknown error %u\n", error);
		break;
	}

	return -EIO;
}

static int ucsi_exec_command(struct ucsi *ucsi, u64 cmd)
{
	u32 cci;
	int ret;

	ret = ucsi->ops->sync_write(ucsi, UCSI_CONTROL, &cmd, sizeof(cmd));
	if (ret)
		return ret;

	ret = ucsi->ops->read(ucsi, UCSI_CCI, &cci, sizeof(cci));
	if (ret)
		return ret;

	if (cmd != UCSI_CANCEL && cci & UCSI_CCI_BUSY)
		return ucsi_exec_command(ucsi, UCSI_CANCEL);

	if (!(cci & UCSI_CCI_COMMAND_COMPLETE))
		return -EIO;

	if (cci & UCSI_CCI_NOT_SUPPORTED) {
		if (ucsi_acknowledge_command(ucsi) < 0)
			dev_err(ucsi->dev,
				"ACK of unsupported command failed\n");
		return -EOPNOTSUPP;
	}

	if (cci & UCSI_CCI_ERROR) {
		if (cmd == UCSI_GET_ERROR_STATUS)
			return -EIO;
		return ucsi_read_error(ucsi);
	}

	if (cmd == UCSI_CANCEL && cci & UCSI_CCI_CANCEL_COMPLETE) {
		ret = ucsi_acknowledge_command(ucsi);
		return ret ? ret : -EBUSY;
	}

	return UCSI_CCI_LENGTH(cci);
}

int ucsi_send_command(struct ucsi *ucsi, u64 command,
		      void *data, size_t size)
{
	u8 length;
	int ret;

	mutex_lock(&ucsi->ppm_lock);

	ret = ucsi_exec_command(ucsi, command);
	if (ret < 0)
		goto out;

	length = ret;

	if (data) {
		ret = ucsi_read_message_in(ucsi, data, size);
		if (ret)
			goto out;
	}

	ret = ucsi_acknowledge_command(ucsi);
	if (ret)
		goto out;

	ret = length;
out:
	mutex_unlock(&ucsi->ppm_lock);
	return ret;
}
EXPORT_SYMBOL_GPL(ucsi_send_command);

/* -------------------------------------------------------------------------- */

struct ucsi_work {
	struct delayed_work work;
	struct list_head node;
	unsigned long delay;
	unsigned int count;
	struct ucsi_connector *con;
	int (*cb)(struct ucsi_connector *);
};

static void ucsi_poll_worker(struct work_struct *work)
{
	struct ucsi_work *uwork = container_of(work, struct ucsi_work, work.work);
	struct ucsi_connector *con = uwork->con;
	int ret;

	mutex_lock(&con->lock);

	if (!con->partner) {
		list_del(&uwork->node);
		mutex_unlock(&con->lock);
		kfree(uwork);
		return;
	}

	ret = uwork->cb(con);

	if (uwork->count-- && (ret == -EBUSY || ret == -ETIMEDOUT)) {
		queue_delayed_work(con->wq, &uwork->work, uwork->delay);
	} else {
		list_del(&uwork->node);
		kfree(uwork);
	}

	mutex_unlock(&con->lock);
}

static int ucsi_partner_task(struct ucsi_connector *con,
			     int (*cb)(struct ucsi_connector *),
			     int retries, unsigned long delay)
{
	struct ucsi_work *uwork;

	if (!con->partner)
		return 0;

	uwork = kzalloc(sizeof(*uwork), GFP_KERNEL);
	if (!uwork)
		return -ENOMEM;

	INIT_DELAYED_WORK(&uwork->work, ucsi_poll_worker);
	uwork->count = retries;
	uwork->delay = delay;
	uwork->con = con;
	uwork->cb = cb;

	list_add_tail(&uwork->node, &con->partner_tasks);
	queue_delayed_work(con->wq, &uwork->work, delay);

	return 0;
}

/* -------------------------------------------------------------------------- */

void ucsi_altmode_update_active(struct ucsi_connector *con)
{
	const struct typec_altmode *altmode = NULL;
	u64 command;
	int ret;
	u8 cur;
	int i;

	command = UCSI_GET_CURRENT_CAM | UCSI_CONNECTOR_NUMBER(con->num);
	ret = ucsi_send_command(con->ucsi, command, &cur, sizeof(cur));
	if (ret < 0) {
		if (con->ucsi->version > 0x0100) {
			dev_err(con->ucsi->dev,
				"GET_CURRENT_CAM command failed\n");
			return;
		}
		cur = 0xff;
	}

	if (cur < UCSI_MAX_ALTMODES)
		altmode = typec_altmode_get_partner(con->port_altmode[cur]);

	for (i = 0; con->partner_altmode[i]; i++)
		typec_altmode_update_active(con->partner_altmode[i],
					    con->partner_altmode[i] == altmode);
}

static int ucsi_altmode_next_mode(struct typec_altmode **alt, u16 svid)
{
	u8 mode = 1;
	int i;

	for (i = 0; alt[i]; i++) {
		if (i > MODE_DISCOVERY_MAX)
			return -ERANGE;

		if (alt[i]->svid == svid)
			mode++;
	}

	return mode;
}

static int ucsi_next_altmode(struct typec_altmode **alt)
{
	int i = 0;

	for (i = 0; i < UCSI_MAX_ALTMODES; i++)
		if (!alt[i])
			return i;

	return -ENOENT;
}

static int ucsi_get_num_altmode(struct typec_altmode **alt)
{
	int i;

	for (i = 0; i < UCSI_MAX_ALTMODES; i++)
		if (!alt[i])
			break;

	return i;
}

static int ucsi_register_altmode(struct ucsi_connector *con,
				 struct typec_altmode_desc *desc,
				 u8 recipient)
{
	struct typec_altmode *alt;
	bool override;
	int ret;
	int i;

	override = !!(con->ucsi->cap.features & UCSI_CAP_ALT_MODE_OVERRIDE);

	switch (recipient) {
	case UCSI_RECIPIENT_CON:
		i = ucsi_next_altmode(con->port_altmode);
		if (i < 0) {
			ret = i;
			goto err;
		}

		ret = ucsi_altmode_next_mode(con->port_altmode, desc->svid);
		if (ret < 0)
			return ret;

		desc->mode = ret;

		switch (desc->svid) {
		case USB_TYPEC_DP_SID:
			alt = ucsi_register_displayport(con, override, i, desc);
			break;
		case USB_TYPEC_NVIDIA_VLINK_SID:
			if (desc->vdo == USB_TYPEC_NVIDIA_VLINK_DBG_VDO)
				alt = typec_port_register_altmode(con->port,
								  desc);
			else
				alt = ucsi_register_displayport(con, override,
								i, desc);
			break;
		default:
			alt = typec_port_register_altmode(con->port, desc);
			break;
		}

		if (IS_ERR(alt)) {
			ret = PTR_ERR(alt);
			goto err;
		}

		con->port_altmode[i] = alt;
		break;
	case UCSI_RECIPIENT_SOP:
		i = ucsi_next_altmode(con->partner_altmode);
		if (i < 0) {
			ret = i;
			goto err;
		}

		ret = ucsi_altmode_next_mode(con->partner_altmode, desc->svid);
		if (ret < 0)
			return ret;

		desc->mode = ret;

		alt = typec_partner_register_altmode(con->partner, desc);
		if (IS_ERR(alt)) {
			ret = PTR_ERR(alt);
			goto err;
		}

		con->partner_altmode[i] = alt;
		break;
	case UCSI_RECIPIENT_SOP_P:
		i = ucsi_next_altmode(con->plug_altmode);
		if (i < 0) {
			ret = i;
			goto err;
		}

		ret = ucsi_altmode_next_mode(con->plug_altmode, desc->svid);
		if (ret < 0)
			return ret;

		desc->mode = ret;

		alt = typec_plug_register_altmode(con->plug, desc);
		if (IS_ERR(alt)) {
			ret = PTR_ERR(alt);
			goto err;
		}

		con->plug_altmode[i] = alt;
		break;
	default:
		return -EINVAL;
	}

	trace_ucsi_register_altmode(recipient, alt);

	return 0;

err:
	dev_err(con->ucsi->dev, "failed to registers svid 0x%04x mode %d\n",
		desc->svid, desc->mode);

	return ret;
}

static int
ucsi_register_altmodes_nvidia(struct ucsi_connector *con, u8 recipient)
{
	int max_altmodes = UCSI_MAX_ALTMODES;
	struct typec_altmode_desc desc;
	struct ucsi_altmode alt;
	struct ucsi_altmode orig[UCSI_MAX_ALTMODES];
	struct ucsi_altmode updated[UCSI_MAX_ALTMODES];
	struct ucsi *ucsi = con->ucsi;
	bool multi_dp = false;
	u64 command;
	int ret;
	int len;
	int i;
	int k = 0;

	if (recipient == UCSI_RECIPIENT_CON)
		max_altmodes = con->ucsi->cap.num_alt_modes;

	memset(orig, 0, sizeof(orig));
	memset(updated, 0, sizeof(updated));

	/* First get all the alternate modes */
	for (i = 0; i < max_altmodes; i++) {
		memset(&alt, 0, sizeof(alt));
		command = UCSI_GET_ALTERNATE_MODES;
		command |= UCSI_GET_ALTMODE_RECIPIENT(recipient);
		command |= UCSI_GET_ALTMODE_CONNECTOR_NUMBER(con->num);
		command |= UCSI_GET_ALTMODE_OFFSET(i);
		len = ucsi_send_command(con->ucsi, command, &alt, sizeof(alt));
		/*
		 * We are collecting all altmodes first and then registering.
		 * Some type-C device will return zero length data beyond last
		 * alternate modes. We should not return if length is zero.
		 */
		if (len < 0)
			return len;

		/* We got all altmodes, now break out and register them */
		if (!len || !alt.svid)
			break;

		orig[k].mid = alt.mid;
		orig[k].svid = alt.svid;
		k++;
	}
	/*
	 * Update the original altmode table as some ppms may report
	 * multiple DP altmodes.
	 */
	if (recipient == UCSI_RECIPIENT_CON)
		multi_dp = ucsi->ops->update_altmodes(ucsi, orig, updated);

	/* now register altmodes */
	for (i = 0; i < max_altmodes; i++) {
		memset(&desc, 0, sizeof(desc));
		if (multi_dp && recipient == UCSI_RECIPIENT_CON) {
			desc.svid = updated[i].svid;
			desc.vdo = updated[i].mid;
		} else {
			desc.svid = orig[i].svid;
			desc.vdo = orig[i].mid;
		}
		desc.roles = TYPEC_PORT_DRD;

		if (!desc.svid)
			return 0;

		ret = ucsi_register_altmode(con, &desc, recipient);
		if (ret)
			return ret;
	}

	return 0;
}

static int ucsi_register_altmodes(struct ucsi_connector *con, u8 recipient)
{
	int max_altmodes = UCSI_MAX_ALTMODES;
	struct typec_altmode_desc desc;
	struct ucsi_altmode alt[2];
	u64 command;
	int num;
	int ret;
	int len;
	int j;
	int i;

	if (!(con->ucsi->cap.features & UCSI_CAP_ALT_MODE_DETAILS))
		return 0;

	if (recipient == UCSI_RECIPIENT_SOP && con->partner_altmode[0])
		return 0;

	if (con->ucsi->ops->update_altmodes)
		return ucsi_register_altmodes_nvidia(con, recipient);

	if (recipient == UCSI_RECIPIENT_CON)
		max_altmodes = con->ucsi->cap.num_alt_modes;

	for (i = 0; i < max_altmodes;) {
		memset(alt, 0, sizeof(alt));
		command = UCSI_GET_ALTERNATE_MODES;
		command |= UCSI_GET_ALTMODE_RECIPIENT(recipient);
		command |= UCSI_GET_ALTMODE_CONNECTOR_NUMBER(con->num);
		command |= UCSI_GET_ALTMODE_OFFSET(i);
		len = ucsi_send_command(con->ucsi, command, alt, sizeof(alt));
		if (len == -EBUSY)
			continue;
		if (len <= 0)
			return len;

		/*
		 * This code is requesting one alt mode at a time, but some PPMs
		 * may still return two. If that happens both alt modes need be
		 * registered and the offset for the next alt mode has to be
		 * incremented.
		 */
		num = len / sizeof(alt[0]);
		i += num;

		for (j = 0; j < num; j++) {
			if (!alt[j].svid)
				return 0;

			memset(&desc, 0, sizeof(desc));
			desc.vdo = alt[j].mid;
			desc.svid = alt[j].svid;
			desc.roles = TYPEC_PORT_DRD;

			ret = ucsi_register_altmode(con, &desc, recipient);
			if (ret)
				return ret;
		}
	}

	return 0;
}

static void ucsi_unregister_altmodes(struct ucsi_connector *con, u8 recipient)
{
	const struct typec_altmode *pdev;
	struct typec_altmode **adev;
	int i = 0;

	switch (recipient) {
	case UCSI_RECIPIENT_CON:
		adev = con->port_altmode;
		break;
	case UCSI_RECIPIENT_SOP:
		adev = con->partner_altmode;
		break;
	case UCSI_RECIPIENT_SOP_P:
		adev = con->plug_altmode;
		break;
	default:
		return;
	}

	while (adev[i]) {
		if (recipient == UCSI_RECIPIENT_SOP &&
		    (adev[i]->svid == USB_TYPEC_DP_SID ||
			(adev[i]->svid == USB_TYPEC_NVIDIA_VLINK_SID &&
			adev[i]->vdo != USB_TYPEC_NVIDIA_VLINK_DBG_VDO))) {
			pdev = typec_altmode_get_partner(adev[i]);
			ucsi_displayport_remove_partner((void *)pdev);
		}
		typec_unregister_altmode(adev[i]);
		adev[i++] = NULL;
	}
}

static int ucsi_read_pdos(struct ucsi_connector *con,
			  enum typec_role role, int is_partner,
			  u32 *pdos, int offset, int num_pdos)
{
	struct ucsi *ucsi = con->ucsi;
	u64 command;
	int ret;

	if (ucsi->quirks & UCSI_NO_PARTNER_PDOS)
		return 0;

	command = UCSI_COMMAND(UCSI_GET_PDOS) | UCSI_CONNECTOR_NUMBER(con->num);
	command |= UCSI_GET_PDOS_PARTNER_PDO(is_partner);
	command |= UCSI_GET_PDOS_PDO_OFFSET(offset);
	command |= UCSI_GET_PDOS_NUM_PDOS(num_pdos - 1);
	command |= is_source(role) ? UCSI_GET_PDOS_SRC_PDOS : 0;
	ret = ucsi_send_command(ucsi, command, pdos + offset,
				num_pdos * sizeof(u32));
	if (ret < 0 && ret != -ETIMEDOUT)
		dev_err(ucsi->dev, "UCSI_GET_PDOS failed (%d)\n", ret);

	return ret;
}

static int ucsi_get_pdos(struct ucsi_connector *con, enum typec_role role,
			 int is_partner, u32 *pdos)
{
	u8 num_pdos;
	int ret;

	/* UCSI max payload means only getting at most 4 PDOs at a time */
	ret = ucsi_read_pdos(con, role, is_partner, pdos, 0, UCSI_MAX_PDOS);
	if (ret < 0)
		return ret;

	num_pdos = ret / sizeof(u32); /* number of bytes to 32-bit PDOs */
	if (num_pdos < UCSI_MAX_PDOS)
		return num_pdos;

	/* get the remaining PDOs, if any */
	ret = ucsi_read_pdos(con, role, is_partner, pdos, UCSI_MAX_PDOS,
			     PDO_MAX_OBJECTS - UCSI_MAX_PDOS);
	if (ret < 0)
		return ret;

	return ret / sizeof(u32) + num_pdos;
}

static int ucsi_get_src_pdos(struct ucsi_connector *con)
{
	int ret;

	ret = ucsi_get_pdos(con, TYPEC_SOURCE, 1, con->src_pdos);
	if (ret < 0)
		return ret;

	con->num_pdos = ret;

	ucsi_port_psy_changed(con);

	return ret;
}

static int ucsi_read_identity(struct ucsi_connector *con, u8 recipient,
			      u8 offset, u8 bytes, void *resp)
{
	struct ucsi *ucsi = con->ucsi;
	u64 command;
	int ret;

	command = UCSI_COMMAND(UCSI_GET_PD_MESSAGE) |
	    UCSI_CONNECTOR_NUMBER(con->num);
	command |= UCSI_GET_PD_MESSAGE_RECIPIENT(recipient);
	command |= UCSI_GET_PD_MESSAGE_OFFSET(offset);
	command |= UCSI_GET_PD_MESSAGE_BYTES(bytes);
	command |= UCSI_GET_PD_MESSAGE_TYPE(UCSI_GET_PD_MESSAGE_TYPE_IDENTITY);

	ret = ucsi_send_command(ucsi, command, resp, bytes);
	if (ret < 0)
		dev_err(ucsi->dev, "UCSI_GET_PD_MESSAGE failed (%d)\n", ret);

	return ret;
}

static int ucsi_get_identity(struct ucsi_connector *con, u8 recipient,
			      struct usb_pd_identity *id)
{
	struct ucsi *ucsi = con->ucsi;
	struct ucsi_pd_message_disc_id resp = {};
	int ret;

	if (ucsi->version < UCSI_VERSION_2_0) {
		/*
		 * Before UCSI v2.0, MESSAGE_IN is 16 bytes which cannot fit
		 * the 28 byte identity response including the VDM header.
		 * First request the VDM header, ID Header VDO, Cert Stat VDO
		 * and Product VDO.
		 */
		ret = ucsi_read_identity(con, recipient, 0, 0x10, &resp);
		if (ret < 0)
			return ret;


		/* Then request Product Type VDO1 through Product Type VDO3. */
		ret = ucsi_read_identity(con, recipient, 0x10, 0xc,
					 &resp.vdo[0]);
		if (ret < 0)
			return ret;

	} else {
		/*
		 * In UCSI v2.0 and after, MESSAGE_IN is large enough to request
		 * the large enough to request the full Discover Identity
		 * response at once.
		 */
		ret = ucsi_read_identity(con, recipient, 0x0, 0x1c, &resp);
		if (ret < 0)
			return ret;
	}

	id->id_header = resp.id_header;
	id->cert_stat = resp.cert_stat;
	id->product = resp.product;
	id->vdo[0] = resp.vdo[0];
	id->vdo[1] = resp.vdo[1];
	id->vdo[2] = resp.vdo[2];
	return 0;
}

static int ucsi_get_partner_identity(struct ucsi_connector *con)
{
	int ret;

	ret = ucsi_get_identity(con, UCSI_RECIPIENT_SOP,
				 &con->partner_identity);
	if (ret < 0)
		return ret;

	ret = typec_partner_set_identity(con->partner);
	if (ret < 0) {
		dev_err(con->ucsi->dev, "Failed to set partner identity (%d)\n",
			ret);
	}

	return ret;
}

static int ucsi_get_cable_identity(struct ucsi_connector *con)
{
	int ret;

	ret = ucsi_get_identity(con, UCSI_RECIPIENT_SOP_P,
				 &con->cable_identity);
	if (ret < 0)
		return ret;

	ret = typec_cable_set_identity(con->cable);
	if (ret < 0) {
		dev_err(con->ucsi->dev, "Failed to set cable identity (%d)\n",
			ret);
	}

	return ret;
}

static int ucsi_check_altmodes(struct ucsi_connector *con)
{
	int ret, num_partner_am;

	ret = ucsi_register_altmodes(con, UCSI_RECIPIENT_SOP);
	if (ret && ret != -ETIMEDOUT)
		dev_err(con->ucsi->dev,
			"con%d: failed to register partner alt modes (%d)\n",
			con->num, ret);

	/* Ignoring the errors in this case. */
	if (con->partner_altmode[0]) {
		num_partner_am = ucsi_get_num_altmode(con->partner_altmode);
		if (num_partner_am > 0)
			typec_partner_set_num_altmodes(con->partner, num_partner_am);
		ucsi_altmode_update_active(con);
		return 0;
	}

	return ret;
}

static int ucsi_register_partner_pdos(struct ucsi_connector *con)
{
	struct usb_power_delivery_desc desc = { con->ucsi->cap.pd_version };
	struct usb_power_delivery_capabilities_desc caps;
	struct usb_power_delivery_capabilities *cap;
	int ret;

	if (con->partner_pd)
		return 0;

	con->partner_pd = usb_power_delivery_register(NULL, &desc);
	if (IS_ERR(con->partner_pd))
		return PTR_ERR(con->partner_pd);

	ret = ucsi_get_pdos(con, TYPEC_SOURCE, 1, caps.pdo);
	if (ret > 0) {
		if (ret < PDO_MAX_OBJECTS)
			caps.pdo[ret] = 0;

		caps.role = TYPEC_SOURCE;
		cap = usb_power_delivery_register_capabilities(con->partner_pd, &caps);
		if (IS_ERR(cap))
			return PTR_ERR(cap);

		con->partner_source_caps = cap;

		ret = typec_partner_set_usb_power_delivery(con->partner, con->partner_pd);
		if (ret) {
			usb_power_delivery_unregister_capabilities(con->partner_source_caps);
			return ret;
		}
	}

	ret = ucsi_get_pdos(con, TYPEC_SINK, 1, caps.pdo);
	if (ret > 0) {
		if (ret < PDO_MAX_OBJECTS)
			caps.pdo[ret] = 0;

		caps.role = TYPEC_SINK;

		cap = usb_power_delivery_register_capabilities(con->partner_pd, &caps);
		if (IS_ERR(cap))
			return PTR_ERR(cap);

		con->partner_sink_caps = cap;

		ret = typec_partner_set_usb_power_delivery(con->partner, con->partner_pd);
		if (ret) {
			usb_power_delivery_unregister_capabilities(con->partner_sink_caps);
			return ret;
		}
	}

	return 0;
}

static void ucsi_unregister_partner_pdos(struct ucsi_connector *con)
{
	usb_power_delivery_unregister_capabilities(con->partner_sink_caps);
	con->partner_sink_caps = NULL;
	usb_power_delivery_unregister_capabilities(con->partner_source_caps);
	con->partner_source_caps = NULL;
	usb_power_delivery_unregister(con->partner_pd);
	con->partner_pd = NULL;
}

static int ucsi_register_plug(struct ucsi_connector *con)
{
	struct typec_plug *plug;
	struct typec_plug_desc desc = {.index = TYPEC_PLUG_SOP_P};

	plug = typec_register_plug(con->cable, &desc);
	if (IS_ERR(plug)) {
		dev_err(con->ucsi->dev,
			"con%d: failed to register plug (%ld)\n", con->num,
			PTR_ERR(plug));
		return PTR_ERR(plug);
	}

	con->plug = plug;
	return 0;
}

static void ucsi_unregister_plug(struct ucsi_connector *con)
{
	if (!con->plug)
		return;

	ucsi_unregister_altmodes(con, UCSI_RECIPIENT_SOP_P);
	typec_unregister_plug(con->plug);
	con->plug = NULL;
}

static int ucsi_register_cable(struct ucsi_connector *con)
{
	struct typec_cable *cable;
	struct typec_cable_desc desc = {};

	switch (UCSI_CABLE_PROP_FLAG_PLUG_TYPE(con->cable_prop.flags)) {
	case UCSI_CABLE_PROPERTY_PLUG_TYPE_A:
		desc.type = USB_PLUG_TYPE_A;
		break;
	case UCSI_CABLE_PROPERTY_PLUG_TYPE_B:
		desc.type = USB_PLUG_TYPE_B;
		break;
	case UCSI_CABLE_PROPERTY_PLUG_TYPE_C:
		desc.type = USB_PLUG_TYPE_C;
		break;
	default:
		desc.type = USB_PLUG_NONE;
		break;
	}

	desc.identity = &con->cable_identity;
	desc.active = !!(UCSI_CABLE_PROP_FLAG_ACTIVE_CABLE &
			 con->cable_prop.flags);
	desc.pd_revision = UCSI_CABLE_PROP_FLAG_PD_MAJOR_REV_AS_BCD(
	    con->cable_prop.flags);

	cable = typec_register_cable(con->port, &desc);
	if (IS_ERR(cable)) {
		dev_err(con->ucsi->dev,
			"con%d: failed to register cable (%ld)\n", con->num,
			PTR_ERR(cable));
		return PTR_ERR(cable);
	}

	con->cable = cable;
	return 0;
}

static void ucsi_unregister_cable(struct ucsi_connector *con)
{
	if (!con->cable)
		return;

	ucsi_unregister_plug(con);
	typec_unregister_cable(con->cable);
	memset(&con->cable_identity, 0, sizeof(con->cable_identity));
	con->cable = NULL;
}

static void ucsi_pwr_opmode_change(struct ucsi_connector *con)
{
	switch (UCSI_CONSTAT_PWR_OPMODE(con->status.flags)) {
	case UCSI_CONSTAT_PWR_OPMODE_PD:
		con->rdo = con->status.request_data_obj;
		typec_set_pwr_opmode(con->port, TYPEC_PWR_MODE_PD);
		ucsi_partner_task(con, ucsi_get_src_pdos, 30, 0);
		ucsi_partner_task(con, ucsi_check_altmodes, 30, 0);
		ucsi_partner_task(con, ucsi_register_partner_pdos, 1, HZ);
		break;
	case UCSI_CONSTAT_PWR_OPMODE_TYPEC1_5:
		con->rdo = 0;
		typec_set_pwr_opmode(con->port, TYPEC_PWR_MODE_1_5A);
		break;
	case UCSI_CONSTAT_PWR_OPMODE_TYPEC3_0:
		con->rdo = 0;
		typec_set_pwr_opmode(con->port, TYPEC_PWR_MODE_3_0A);
		break;
	default:
		con->rdo = 0;
		typec_set_pwr_opmode(con->port, TYPEC_PWR_MODE_USB);
		break;
	}
}

static int ucsi_register_partner(struct ucsi_connector *con)
{
	u8 pwr_opmode = UCSI_CONSTAT_PWR_OPMODE(con->status.flags);
	struct typec_partner_desc desc;
	struct typec_partner *partner;

	if (con->partner)
		return 0;

	memset(&desc, 0, sizeof(desc));

	switch (UCSI_CONSTAT_PARTNER_TYPE(con->status.flags)) {
	case UCSI_CONSTAT_PARTNER_TYPE_DEBUG:
		desc.accessory = TYPEC_ACCESSORY_DEBUG;
		break;
	case UCSI_CONSTAT_PARTNER_TYPE_AUDIO:
		desc.accessory = TYPEC_ACCESSORY_AUDIO;
		break;
	default:
		break;
	}

	desc.identity = &con->partner_identity;
	desc.usb_pd = pwr_opmode == UCSI_CONSTAT_PWR_OPMODE_PD;
	desc.pd_revision = UCSI_CONCAP_FLAG_PARTNER_PD_MAJOR_REV_AS_BCD(con->cap.flags);

	partner = typec_register_partner(con->port, &desc);
	if (IS_ERR(partner)) {
		dev_err(con->ucsi->dev,
			"con%d: failed to register partner (%ld)\n", con->num,
			PTR_ERR(partner));
		return PTR_ERR(partner);
	}

	con->partner = partner;

	return 0;
}

static void ucsi_unregister_partner(struct ucsi_connector *con)
{
	if (!con->partner)
		return;

	typec_set_mode(con->port, TYPEC_STATE_SAFE);

	typec_partner_set_usb_power_delivery(con->partner, NULL);
	ucsi_unregister_partner_pdos(con);
	ucsi_unregister_altmodes(con, UCSI_RECIPIENT_SOP);
	ucsi_unregister_cable(con);
	typec_unregister_partner(con->partner);
	memset(&con->partner_identity, 0, sizeof(con->partner_identity));
	con->partner = NULL;
}

static void ucsi_partner_change(struct ucsi_connector *con)
{
	enum usb_role u_role = USB_ROLE_NONE;
	int ret;

	switch (UCSI_CONSTAT_PARTNER_TYPE(con->status.flags)) {
	case UCSI_CONSTAT_PARTNER_TYPE_UFP:
	case UCSI_CONSTAT_PARTNER_TYPE_CABLE_AND_UFP:
		u_role = USB_ROLE_HOST;
		fallthrough;
	case UCSI_CONSTAT_PARTNER_TYPE_CABLE:
		typec_set_data_role(con->port, TYPEC_HOST);
		break;
	case UCSI_CONSTAT_PARTNER_TYPE_DFP:
		u_role = USB_ROLE_DEVICE;
		typec_set_data_role(con->port, TYPEC_DEVICE);
		break;
	default:
		break;
	}

	if (con->status.flags & UCSI_CONSTAT_CONNECTED) {
		switch (UCSI_CONSTAT_PARTNER_TYPE(con->status.flags)) {
		case UCSI_CONSTAT_PARTNER_TYPE_DEBUG:
			typec_set_mode(con->port, TYPEC_MODE_DEBUG);
			break;
		case UCSI_CONSTAT_PARTNER_TYPE_AUDIO:
			typec_set_mode(con->port, TYPEC_MODE_AUDIO);
			break;
		default:
			if (UCSI_CONSTAT_PARTNER_FLAGS(con->status.flags) ==
					UCSI_CONSTAT_PARTNER_FLAG_USB)
				typec_set_mode(con->port, TYPEC_STATE_USB);
		}
	}

	/* Only notify USB controller if partner supports USB data */
	if (!(UCSI_CONSTAT_PARTNER_FLAGS(con->status.flags) & UCSI_CONSTAT_PARTNER_FLAG_USB))
		u_role = USB_ROLE_NONE;

	ret = usb_role_switch_set_role(con->usb_role_sw, u_role);
	if (ret)
		dev_err(con->ucsi->dev, "con:%d: failed to set usb role:%d\n",
			con->num, u_role);
}

static int ucsi_check_connector_capability(struct ucsi_connector *con)
{
	u64 command;
	int ret;

	if (!con->partner || con->ucsi->version < UCSI_VERSION_2_0)
		return 0;

	command = UCSI_GET_CONNECTOR_CAPABILITY | UCSI_CONNECTOR_NUMBER(con->num);
	ret = ucsi_send_command(con->ucsi, command, &con->cap, sizeof(con->cap));
	if (ret < 0) {
		dev_err(con->ucsi->dev, "GET_CONNECTOR_CAPABILITY failed (%d)\n", ret);
		return ret;
	}

	typec_partner_set_pd_revision(con->partner,
		UCSI_CONCAP_FLAG_PARTNER_PD_MAJOR_REV_AS_BCD(con->cap.flags));

	return ret;
}

static int ucsi_check_connection(struct ucsi_connector *con)
{
	u8 prev_flags = con->status.flags;
	u64 command;
	int ret;

	command = UCSI_GET_CONNECTOR_STATUS | UCSI_CONNECTOR_NUMBER(con->num);
	ret = ucsi_send_command(con->ucsi, command, &con->status, sizeof(con->status));
	if (ret < 0) {
		dev_err(con->ucsi->dev, "GET_CONNECTOR_STATUS failed (%d)\n", ret);
		return ret;
	}

	if (con->status.flags == prev_flags)
		return 0;

	if (con->status.flags & UCSI_CONSTAT_CONNECTED) {
		ucsi_register_partner(con);
		ucsi_pwr_opmode_change(con);
		ucsi_partner_change(con);
	} else {
		ucsi_partner_change(con);
		ucsi_port_psy_changed(con);
		ucsi_unregister_partner(con);
	}

	return 0;
}

static int ucsi_check_cable(struct ucsi_connector *con)
{
	u64 command;
	int ret;

	if (con->cable)
		return 0;

	command = UCSI_GET_CABLE_PROPERTY | UCSI_CONNECTOR_NUMBER(con->num);
	ret = ucsi_send_command(con->ucsi, command, &con->cable_prop,
				sizeof(con->cable_prop));
	if (ret < 0) {
		dev_err(con->ucsi->dev, "GET_CABLE_PROPERTY failed (%d)\n",
			ret);
		return ret;
	}

	ret = ucsi_register_cable(con);
	if (ret < 0)
		return ret;

<<<<<<< HEAD
	ret = ucsi_get_cable_identity(con);
	if (ret < 0)
		return ret;

	ret = ucsi_register_plug(con);
	if (ret < 0)
		return ret;

	ret = ucsi_register_altmodes(con, UCSI_RECIPIENT_SOP_P);
	if (ret < 0)
		return ret;
=======
	if (con->ucsi->cap.features & UCSI_CAP_GET_PD_MESSAGE) {
		ret = ucsi_get_cable_identity(con);
		if (ret < 0)
			return ret;
	}

	if (con->ucsi->cap.features & UCSI_CAP_ALT_MODE_DETAILS) {
		ret = ucsi_register_plug(con);
		if (ret < 0)
			return ret;

		ret = ucsi_register_altmodes(con, UCSI_RECIPIENT_SOP_P);
		if (ret < 0)
			return ret;
	}
>>>>>>> 7e0c4332

	return 0;
}

static void ucsi_handle_connector_change(struct work_struct *work)
{
	struct ucsi_connector *con = container_of(work, struct ucsi_connector,
						  work);
	struct ucsi *ucsi = con->ucsi;
	enum typec_role role;
	u64 command;
	int ret;

	mutex_lock(&con->lock);

	command = UCSI_GET_CONNECTOR_STATUS | UCSI_CONNECTOR_NUMBER(con->num);
	ret = ucsi_send_command(ucsi, command, &con->status, sizeof(con->status));
	if (ret < 0) {
		dev_err(ucsi->dev, "%s: GET_CONNECTOR_STATUS failed (%d)\n",
			__func__, ret);
		clear_bit(EVENT_PENDING, &con->ucsi->flags);
		goto out_unlock;
	}

	trace_ucsi_connector_change(con->num, &con->status);

	role = !!(con->status.flags & UCSI_CONSTAT_PWR_DIR);

	if (con->status.change & UCSI_CONSTAT_POWER_DIR_CHANGE) {
		typec_set_pwr_role(con->port, role);

		/* Complete pending power role swap */
		if (!completion_done(&con->complete))
			complete(&con->complete);
	}

	if (con->status.change & UCSI_CONSTAT_CONNECT_CHANGE) {
		typec_set_pwr_role(con->port, role);
		ucsi_port_psy_changed(con);
		ucsi_partner_change(con);

		if (con->status.flags & UCSI_CONSTAT_CONNECTED) {
			ucsi_register_partner(con);
			ucsi_partner_task(con, ucsi_check_connection, 1, HZ);
			ucsi_partner_task(con, ucsi_check_connector_capability, 1, HZ);
<<<<<<< HEAD
			ucsi_partner_task(con, ucsi_get_partner_identity, 1, HZ);
			ucsi_partner_task(con, ucsi_check_cable, 1, HZ);
=======
			if (con->ucsi->cap.features & UCSI_CAP_GET_PD_MESSAGE)
				ucsi_partner_task(con, ucsi_get_partner_identity, 1, HZ);
			if (con->ucsi->cap.features & UCSI_CAP_CABLE_DETAILS)
				ucsi_partner_task(con, ucsi_check_cable, 1, HZ);
>>>>>>> 7e0c4332

			if (UCSI_CONSTAT_PWR_OPMODE(con->status.flags) ==
			    UCSI_CONSTAT_PWR_OPMODE_PD)
				ucsi_partner_task(con, ucsi_register_partner_pdos, 1, HZ);
		} else {
			ucsi_unregister_partner(con);
		}
	}

	if (con->status.change & UCSI_CONSTAT_POWER_OPMODE_CHANGE ||
	    con->status.change & UCSI_CONSTAT_POWER_LEVEL_CHANGE)
		ucsi_pwr_opmode_change(con);

	if (con->partner && con->status.change & UCSI_CONSTAT_PARTNER_CHANGE) {
		ucsi_partner_change(con);

		/* Complete pending data role swap */
		if (!completion_done(&con->complete))
			complete(&con->complete);
	}

	if (con->status.change & UCSI_CONSTAT_CAM_CHANGE)
		ucsi_partner_task(con, ucsi_check_altmodes, 1, 0);

	mutex_lock(&ucsi->ppm_lock);
	clear_bit(EVENT_PENDING, &con->ucsi->flags);
	ret = ucsi_acknowledge_connector_change(ucsi);
	mutex_unlock(&ucsi->ppm_lock);

	if (ret)
		dev_err(ucsi->dev, "%s: ACK failed (%d)", __func__, ret);

out_unlock:
	mutex_unlock(&con->lock);
}

/**
 * ucsi_connector_change - Process Connector Change Event
 * @ucsi: UCSI Interface
 * @num: Connector number
 */
void ucsi_connector_change(struct ucsi *ucsi, u8 num)
{
	struct ucsi_connector *con = &ucsi->connector[num - 1];

	if (!(ucsi->ntfy & UCSI_ENABLE_NTFY_CONNECTOR_CHANGE)) {
		dev_dbg(ucsi->dev, "Early connector change event\n");
		return;
	}

	if (!test_and_set_bit(EVENT_PENDING, &ucsi->flags))
		schedule_work(&con->work);
}
EXPORT_SYMBOL_GPL(ucsi_connector_change);

/* -------------------------------------------------------------------------- */

static int ucsi_reset_connector(struct ucsi_connector *con, bool hard)
{
	u64 command;

	command = UCSI_CONNECTOR_RESET | UCSI_CONNECTOR_NUMBER(con->num);
	command |= hard ? UCSI_CONNECTOR_RESET_HARD : 0;

	return ucsi_send_command(con->ucsi, command, NULL, 0);
}

static int ucsi_reset_ppm(struct ucsi *ucsi)
{
	u64 command;
	unsigned long tmo;
	u32 cci;
	int ret;

	mutex_lock(&ucsi->ppm_lock);

	ret = ucsi->ops->read(ucsi, UCSI_CCI, &cci, sizeof(cci));
	if (ret < 0)
		goto out;

	/*
	 * If UCSI_CCI_RESET_COMPLETE is already set we must clear
	 * the flag before we start another reset. Send a
	 * UCSI_SET_NOTIFICATION_ENABLE command to achieve this.
	 * Ignore a timeout and try the reset anyway if this fails.
	 */
	if (cci & UCSI_CCI_RESET_COMPLETE) {
		command = UCSI_SET_NOTIFICATION_ENABLE;
		ret = ucsi->ops->async_write(ucsi, UCSI_CONTROL, &command,
					     sizeof(command));
		if (ret < 0)
			goto out;

		tmo = jiffies + msecs_to_jiffies(UCSI_TIMEOUT_MS);
		do {
			ret = ucsi->ops->read(ucsi, UCSI_CCI,
					      &cci, sizeof(cci));
			if (ret < 0)
				goto out;
			if (cci & UCSI_CCI_COMMAND_COMPLETE)
				break;
			if (time_is_before_jiffies(tmo))
				break;
			msleep(20);
		} while (1);

		WARN_ON(cci & UCSI_CCI_RESET_COMPLETE);
	}

	command = UCSI_PPM_RESET;
	ret = ucsi->ops->async_write(ucsi, UCSI_CONTROL, &command,
				     sizeof(command));
	if (ret < 0)
		goto out;

	tmo = jiffies + msecs_to_jiffies(UCSI_TIMEOUT_MS);

	do {
		if (time_is_before_jiffies(tmo)) {
			ret = -ETIMEDOUT;
			goto out;
		}

		ret = ucsi->ops->read(ucsi, UCSI_CCI, &cci, sizeof(cci));
		if (ret)
			goto out;

		/* If the PPM is still doing something else, reset it again. */
		if (cci & ~UCSI_CCI_RESET_COMPLETE) {
			ret = ucsi->ops->async_write(ucsi, UCSI_CONTROL,
						     &command,
						     sizeof(command));
			if (ret < 0)
				goto out;
		}

		msleep(20);
	} while (!(cci & UCSI_CCI_RESET_COMPLETE));

out:
	mutex_unlock(&ucsi->ppm_lock);
	return ret;
}

static int ucsi_role_cmd(struct ucsi_connector *con, u64 command)
{
	int ret;

	ret = ucsi_send_command(con->ucsi, command, NULL, 0);
	if (ret == -ETIMEDOUT) {
		u64 c;

		/* PPM most likely stopped responding. Resetting everything. */
		ucsi_reset_ppm(con->ucsi);

		c = UCSI_SET_NOTIFICATION_ENABLE | con->ucsi->ntfy;
		ucsi_send_command(con->ucsi, c, NULL, 0);

		ucsi_reset_connector(con, true);
	}

	return ret;
}

static int ucsi_dr_swap(struct typec_port *port, enum typec_data_role role)
{
	struct ucsi_connector *con = typec_get_drvdata(port);
	u8 partner_type;
	u64 command;
	int ret = 0;

	mutex_lock(&con->lock);

	if (!con->partner) {
		ret = -ENOTCONN;
		goto out_unlock;
	}

	partner_type = UCSI_CONSTAT_PARTNER_TYPE(con->status.flags);
	if ((partner_type == UCSI_CONSTAT_PARTNER_TYPE_DFP &&
	     role == TYPEC_DEVICE) ||
	    (partner_type == UCSI_CONSTAT_PARTNER_TYPE_UFP &&
	     role == TYPEC_HOST))
		goto out_unlock;

	reinit_completion(&con->complete);

	command = UCSI_SET_UOR | UCSI_CONNECTOR_NUMBER(con->num);
	command |= UCSI_SET_UOR_ROLE(role);
	command |= UCSI_SET_UOR_ACCEPT_ROLE_SWAPS;
	ret = ucsi_role_cmd(con, command);
	if (ret < 0)
		goto out_unlock;

	mutex_unlock(&con->lock);

	if (!wait_for_completion_timeout(&con->complete,
					 msecs_to_jiffies(UCSI_SWAP_TIMEOUT_MS)))
		return -ETIMEDOUT;

	return 0;

out_unlock:
	mutex_unlock(&con->lock);

	return ret;
}

static int ucsi_pr_swap(struct typec_port *port, enum typec_role role)
{
	struct ucsi_connector *con = typec_get_drvdata(port);
	enum typec_role cur_role;
	u64 command;
	int ret = 0;

	mutex_lock(&con->lock);

	if (!con->partner) {
		ret = -ENOTCONN;
		goto out_unlock;
	}

	cur_role = !!(con->status.flags & UCSI_CONSTAT_PWR_DIR);

	if (cur_role == role)
		goto out_unlock;

	reinit_completion(&con->complete);

	command = UCSI_SET_PDR | UCSI_CONNECTOR_NUMBER(con->num);
	command |= UCSI_SET_PDR_ROLE(role);
	command |= UCSI_SET_PDR_ACCEPT_ROLE_SWAPS;
	ret = ucsi_role_cmd(con, command);
	if (ret < 0)
		goto out_unlock;

	mutex_unlock(&con->lock);

	if (!wait_for_completion_timeout(&con->complete,
					 msecs_to_jiffies(UCSI_SWAP_TIMEOUT_MS)))
		return -ETIMEDOUT;

	mutex_lock(&con->lock);

	/* Something has gone wrong while swapping the role */
	if (UCSI_CONSTAT_PWR_OPMODE(con->status.flags) !=
	    UCSI_CONSTAT_PWR_OPMODE_PD) {
		ucsi_reset_connector(con, true);
		ret = -EPROTO;
	}

out_unlock:
	mutex_unlock(&con->lock);

	return ret;
}

static const struct typec_operations ucsi_ops = {
	.dr_set = ucsi_dr_swap,
	.pr_set = ucsi_pr_swap
};

/* Caller must call fwnode_handle_put() after use */
static struct fwnode_handle *ucsi_find_fwnode(struct ucsi_connector *con)
{
	struct fwnode_handle *fwnode;
	int i = 1;

	device_for_each_child_node(con->ucsi->dev, fwnode)
		if (i++ == con->num)
			return fwnode;
	return NULL;
}

static int ucsi_register_port(struct ucsi *ucsi, struct ucsi_connector *con)
{
	struct usb_power_delivery_desc desc = { ucsi->cap.pd_version};
	struct usb_power_delivery_capabilities_desc pd_caps;
	struct usb_power_delivery_capabilities *pd_cap;
	struct typec_capability *cap = &con->typec_cap;
	enum typec_accessory *accessory = cap->accessory;
	enum usb_role u_role = USB_ROLE_NONE;
	u64 command;
	char *name;
	int ret;

	name = kasprintf(GFP_KERNEL, "%s-con%d", dev_name(ucsi->dev), con->num);
	if (!name)
		return -ENOMEM;

	con->wq = create_singlethread_workqueue(name);
	kfree(name);
	if (!con->wq)
		return -ENOMEM;

	INIT_WORK(&con->work, ucsi_handle_connector_change);
	init_completion(&con->complete);
	mutex_init(&con->lock);
	INIT_LIST_HEAD(&con->partner_tasks);
	con->ucsi = ucsi;

	cap->fwnode = ucsi_find_fwnode(con);
	con->usb_role_sw = fwnode_usb_role_switch_get(cap->fwnode);
	if (IS_ERR(con->usb_role_sw))
		return dev_err_probe(ucsi->dev, PTR_ERR(con->usb_role_sw),
			"con%d: failed to get usb role switch\n", con->num);

	/* Delay other interactions with the con until registration is complete */
	mutex_lock(&con->lock);

	/* Get connector capability */
	command = UCSI_GET_CONNECTOR_CAPABILITY;
	command |= UCSI_CONNECTOR_NUMBER(con->num);
	ret = ucsi_send_command(ucsi, command, &con->cap, sizeof(con->cap));
	if (ret < 0)
		goto out_unlock;

	if (con->cap.op_mode & UCSI_CONCAP_OPMODE_DRP)
		cap->data = TYPEC_PORT_DRD;
	else if (con->cap.op_mode & UCSI_CONCAP_OPMODE_DFP)
		cap->data = TYPEC_PORT_DFP;
	else if (con->cap.op_mode & UCSI_CONCAP_OPMODE_UFP)
		cap->data = TYPEC_PORT_UFP;

	if ((con->cap.flags & UCSI_CONCAP_FLAG_PROVIDER) &&
	    (con->cap.flags & UCSI_CONCAP_FLAG_CONSUMER))
		cap->type = TYPEC_PORT_DRP;
	else if (con->cap.flags & UCSI_CONCAP_FLAG_PROVIDER)
		cap->type = TYPEC_PORT_SRC;
	else if (con->cap.flags & UCSI_CONCAP_FLAG_CONSUMER)
		cap->type = TYPEC_PORT_SNK;

	cap->revision = ucsi->cap.typec_version;
	cap->pd_revision = ucsi->cap.pd_version;
	cap->svdm_version = SVDM_VER_2_0;
	cap->prefer_role = TYPEC_NO_PREFERRED_ROLE;

	if (con->cap.op_mode & UCSI_CONCAP_OPMODE_AUDIO_ACCESSORY)
		*accessory++ = TYPEC_ACCESSORY_AUDIO;
	if (con->cap.op_mode & UCSI_CONCAP_OPMODE_DEBUG_ACCESSORY)
		*accessory = TYPEC_ACCESSORY_DEBUG;

	cap->driver_data = con;
	cap->ops = &ucsi_ops;

	ret = ucsi_register_port_psy(con);
	if (ret)
		goto out;

	/* Register the connector */
	con->port = typec_register_port(ucsi->dev, cap);
	if (IS_ERR(con->port)) {
		ret = PTR_ERR(con->port);
		goto out;
	}

	con->pd = usb_power_delivery_register(ucsi->dev, &desc);

	ret = ucsi_get_pdos(con, TYPEC_SOURCE, 0, pd_caps.pdo);
	if (ret > 0) {
		if (ret < PDO_MAX_OBJECTS)
			pd_caps.pdo[ret] = 0;

		pd_caps.role = TYPEC_SOURCE;
		pd_cap = usb_power_delivery_register_capabilities(con->pd, &pd_caps);
		if (IS_ERR(pd_cap)) {
			ret = PTR_ERR(pd_cap);
			goto out;
		}

		con->port_source_caps = pd_cap;
		typec_port_set_usb_power_delivery(con->port, con->pd);
	}

	memset(&pd_caps, 0, sizeof(pd_caps));
	ret = ucsi_get_pdos(con, TYPEC_SINK, 0, pd_caps.pdo);
	if (ret > 0) {
		if (ret < PDO_MAX_OBJECTS)
			pd_caps.pdo[ret] = 0;

		pd_caps.role = TYPEC_SINK;
		pd_cap = usb_power_delivery_register_capabilities(con->pd, &pd_caps);
		if (IS_ERR(pd_cap)) {
			ret = PTR_ERR(pd_cap);
			goto out;
		}

		con->port_sink_caps = pd_cap;
		typec_port_set_usb_power_delivery(con->port, con->pd);
	}

	/* Alternate modes */
	ret = ucsi_register_altmodes(con, UCSI_RECIPIENT_CON);
	if (ret) {
		dev_err(ucsi->dev, "con%d: failed to register alt modes\n",
			con->num);
		goto out;
	}

	/* Get the status */
	command = UCSI_GET_CONNECTOR_STATUS | UCSI_CONNECTOR_NUMBER(con->num);
	ret = ucsi_send_command(ucsi, command, &con->status, sizeof(con->status));
	if (ret < 0) {
		dev_err(ucsi->dev, "con%d: failed to get status\n", con->num);
		ret = 0;
		goto out;
	}
	ret = 0; /* ucsi_send_command() returns length on success */

	switch (UCSI_CONSTAT_PARTNER_TYPE(con->status.flags)) {
	case UCSI_CONSTAT_PARTNER_TYPE_UFP:
	case UCSI_CONSTAT_PARTNER_TYPE_CABLE_AND_UFP:
		u_role = USB_ROLE_HOST;
		fallthrough;
	case UCSI_CONSTAT_PARTNER_TYPE_CABLE:
		typec_set_data_role(con->port, TYPEC_HOST);
		break;
	case UCSI_CONSTAT_PARTNER_TYPE_DFP:
		u_role = USB_ROLE_DEVICE;
		typec_set_data_role(con->port, TYPEC_DEVICE);
		break;
	default:
		break;
	}

	/* Check if there is already something connected */
	if (con->status.flags & UCSI_CONSTAT_CONNECTED) {
		typec_set_pwr_role(con->port,
				  !!(con->status.flags & UCSI_CONSTAT_PWR_DIR));
		ucsi_register_partner(con);
		ucsi_pwr_opmode_change(con);
		ucsi_port_psy_changed(con);
<<<<<<< HEAD
		ucsi_get_partner_identity(con);
		ucsi_check_cable(con);
=======
		if (con->ucsi->cap.features & UCSI_CAP_GET_PD_MESSAGE)
			ucsi_get_partner_identity(con);
		if (con->ucsi->cap.features & UCSI_CAP_CABLE_DETAILS)
			ucsi_check_cable(con);
>>>>>>> 7e0c4332
	}

	/* Only notify USB controller if partner supports USB data */
	if (!(UCSI_CONSTAT_PARTNER_FLAGS(con->status.flags) & UCSI_CONSTAT_PARTNER_FLAG_USB))
		u_role = USB_ROLE_NONE;

	ret = usb_role_switch_set_role(con->usb_role_sw, u_role);
	if (ret) {
		dev_err(ucsi->dev, "con:%d: failed to set usb role:%d\n",
			con->num, u_role);
		ret = 0;
	}

	if (con->partner &&
	    UCSI_CONSTAT_PWR_OPMODE(con->status.flags) ==
	    UCSI_CONSTAT_PWR_OPMODE_PD) {
		ucsi_get_src_pdos(con);
		ucsi_check_altmodes(con);
	}

	trace_ucsi_register_port(con->num, &con->status);

out:
	fwnode_handle_put(cap->fwnode);
out_unlock:
	mutex_unlock(&con->lock);

	if (ret && con->wq) {
		destroy_workqueue(con->wq);
		con->wq = NULL;
	}

	return ret;
}

/**
 * ucsi_init - Initialize UCSI interface
 * @ucsi: UCSI to be initialized
 *
 * Registers all ports @ucsi has and enables all notification events.
 */
static int ucsi_init(struct ucsi *ucsi)
{
	struct ucsi_connector *con, *connector;
	u64 command, ntfy;
	u32 cci;
	int ret;
	int i;

	/* Reset the PPM */
	ret = ucsi_reset_ppm(ucsi);
	if (ret) {
		dev_err(ucsi->dev, "failed to reset PPM!\n");
		goto err;
	}

	/* Enable basic notifications */
	ntfy = UCSI_ENABLE_NTFY_CMD_COMPLETE | UCSI_ENABLE_NTFY_ERROR;
	command = UCSI_SET_NOTIFICATION_ENABLE | ntfy;
	ret = ucsi_send_command(ucsi, command, NULL, 0);
	if (ret < 0)
		goto err_reset;

	/* Get PPM capabilities */
	command = UCSI_GET_CAPABILITY;
	ret = ucsi_send_command(ucsi, command, &ucsi->cap, sizeof(ucsi->cap));
	if (ret < 0)
		goto err_reset;

	if (!ucsi->cap.num_connectors) {
		ret = -ENODEV;
		goto err_reset;
	}

	/* Allocate the connectors. Released in ucsi_unregister() */
	connector = kcalloc(ucsi->cap.num_connectors + 1, sizeof(*connector), GFP_KERNEL);
	if (!connector) {
		ret = -ENOMEM;
		goto err_reset;
	}

	/* Register all connectors */
	for (i = 0; i < ucsi->cap.num_connectors; i++) {
		connector[i].num = i + 1;
		ret = ucsi_register_port(ucsi, &connector[i]);
		if (ret)
			goto err_unregister;
	}

	/* Enable all notifications */
	ntfy = UCSI_ENABLE_NTFY_ALL;
	command = UCSI_SET_NOTIFICATION_ENABLE | ntfy;
	ret = ucsi_send_command(ucsi, command, NULL, 0);
	if (ret < 0)
		goto err_unregister;

	ucsi->connector = connector;
	ucsi->ntfy = ntfy;

	ret = ucsi->ops->read(ucsi, UCSI_CCI, &cci, sizeof(cci));
	if (ret)
		return ret;
	if (UCSI_CCI_CONNECTOR(READ_ONCE(cci)))
		ucsi_connector_change(ucsi, cci);

	return 0;

err_unregister:
	for (con = connector; con->port; con++) {
		ucsi_unregister_partner(con);
		ucsi_unregister_altmodes(con, UCSI_RECIPIENT_CON);
		ucsi_unregister_port_psy(con);
		if (con->wq)
			destroy_workqueue(con->wq);

		usb_power_delivery_unregister_capabilities(con->port_sink_caps);
		con->port_sink_caps = NULL;
		usb_power_delivery_unregister_capabilities(con->port_source_caps);
		con->port_source_caps = NULL;
		usb_power_delivery_unregister(con->pd);
		con->pd = NULL;
		typec_unregister_port(con->port);
		con->port = NULL;
	}
	kfree(connector);
err_reset:
	memset(&ucsi->cap, 0, sizeof(ucsi->cap));
	ucsi_reset_ppm(ucsi);
err:
	return ret;
}

static void ucsi_resume_work(struct work_struct *work)
{
	struct ucsi *ucsi = container_of(work, struct ucsi, resume_work);
	struct ucsi_connector *con;
	u64 command;
	int ret;

	/* Restore UCSI notification enable mask after system resume */
	command = UCSI_SET_NOTIFICATION_ENABLE | ucsi->ntfy;
	ret = ucsi_send_command(ucsi, command, NULL, 0);
	if (ret < 0) {
		dev_err(ucsi->dev, "failed to re-enable notifications (%d)\n", ret);
		return;
	}

	for (con = ucsi->connector; con->port; con++) {
		mutex_lock(&con->lock);
		ucsi_partner_task(con, ucsi_check_connection, 1, 0);
		mutex_unlock(&con->lock);
	}
}

int ucsi_resume(struct ucsi *ucsi)
{
	if (ucsi->connector)
		queue_work(system_long_wq, &ucsi->resume_work);
	return 0;
}
EXPORT_SYMBOL_GPL(ucsi_resume);

static void ucsi_init_work(struct work_struct *work)
{
	struct ucsi *ucsi = container_of(work, struct ucsi, work.work);
	int ret;

	ret = ucsi_init(ucsi);
	if (ret)
		dev_err_probe(ucsi->dev, ret, "PPM init failed\n");

	if (ret == -EPROBE_DEFER) {
		if (ucsi->work_count++ > UCSI_ROLE_SWITCH_WAIT_COUNT) {
			dev_err(ucsi->dev, "PPM init failed, stop trying\n");
			return;
		}

		queue_delayed_work(system_long_wq, &ucsi->work,
				   UCSI_ROLE_SWITCH_INTERVAL);
	}
}

/**
 * ucsi_get_drvdata - Return private driver data pointer
 * @ucsi: UCSI interface
 */
void *ucsi_get_drvdata(struct ucsi *ucsi)
{
	return ucsi->driver_data;
}
EXPORT_SYMBOL_GPL(ucsi_get_drvdata);

/**
 * ucsi_set_drvdata - Assign private driver data pointer
 * @ucsi: UCSI interface
 * @data: Private data pointer
 */
void ucsi_set_drvdata(struct ucsi *ucsi, void *data)
{
	ucsi->driver_data = data;
}
EXPORT_SYMBOL_GPL(ucsi_set_drvdata);

/**
 * ucsi_create - Allocate UCSI instance
 * @dev: Device interface to the PPM (Platform Policy Manager)
 * @ops: I/O routines
 */
struct ucsi *ucsi_create(struct device *dev, const struct ucsi_operations *ops)
{
	struct ucsi *ucsi;

	if (!ops || !ops->read || !ops->sync_write || !ops->async_write)
		return ERR_PTR(-EINVAL);

	ucsi = kzalloc(sizeof(*ucsi), GFP_KERNEL);
	if (!ucsi)
		return ERR_PTR(-ENOMEM);

	INIT_WORK(&ucsi->resume_work, ucsi_resume_work);
	INIT_DELAYED_WORK(&ucsi->work, ucsi_init_work);
	mutex_init(&ucsi->ppm_lock);
	ucsi->dev = dev;
	ucsi->ops = ops;

	return ucsi;
}
EXPORT_SYMBOL_GPL(ucsi_create);

/**
 * ucsi_destroy - Free UCSI instance
 * @ucsi: UCSI instance to be freed
 */
void ucsi_destroy(struct ucsi *ucsi)
{
	ucsi_debugfs_unregister(ucsi);
	kfree(ucsi);
}
EXPORT_SYMBOL_GPL(ucsi_destroy);

/**
 * ucsi_register - Register UCSI interface
 * @ucsi: UCSI instance
 */
int ucsi_register(struct ucsi *ucsi)
{
	int ret;

	ret = ucsi->ops->read(ucsi, UCSI_VERSION, &ucsi->version,
			      sizeof(ucsi->version));
	if (ret)
		return ret;

	if (!ucsi->version)
		return -ENODEV;

	/*
	 * Version format is JJ.M.N (JJ = Major version, M = Minor version,
	 * N = sub-minor version).
	 */
	dev_dbg(ucsi->dev, "Registered UCSI interface with version %x.%x.%x",
		UCSI_BCD_GET_MAJOR(ucsi->version),
		UCSI_BCD_GET_MINOR(ucsi->version),
		UCSI_BCD_GET_SUBMINOR(ucsi->version));

	queue_delayed_work(system_long_wq, &ucsi->work, 0);

	ucsi_debugfs_register(ucsi);
	return 0;
}
EXPORT_SYMBOL_GPL(ucsi_register);

/**
 * ucsi_unregister - Unregister UCSI interface
 * @ucsi: UCSI interface to be unregistered
 *
 * Unregister UCSI interface that was created with ucsi_register().
 */
void ucsi_unregister(struct ucsi *ucsi)
{
	u64 cmd = UCSI_SET_NOTIFICATION_ENABLE;
	int i;

	/* Make sure that we are not in the middle of driver initialization */
	cancel_delayed_work_sync(&ucsi->work);
	cancel_work_sync(&ucsi->resume_work);

	/* Disable notifications */
	ucsi->ops->async_write(ucsi, UCSI_CONTROL, &cmd, sizeof(cmd));

	if (!ucsi->connector)
		return;

	for (i = 0; i < ucsi->cap.num_connectors; i++) {
		cancel_work_sync(&ucsi->connector[i].work);
		ucsi_unregister_partner(&ucsi->connector[i]);
		ucsi_unregister_altmodes(&ucsi->connector[i],
					 UCSI_RECIPIENT_CON);
		ucsi_unregister_port_psy(&ucsi->connector[i]);

		if (ucsi->connector[i].wq) {
			struct ucsi_work *uwork;

			mutex_lock(&ucsi->connector[i].lock);
			/*
			 * queue delayed items immediately so they can execute
			 * and free themselves before the wq is destroyed
			 */
			list_for_each_entry(uwork, &ucsi->connector[i].partner_tasks, node)
				mod_delayed_work(ucsi->connector[i].wq, &uwork->work, 0);
			mutex_unlock(&ucsi->connector[i].lock);
			destroy_workqueue(ucsi->connector[i].wq);
		}

		usb_power_delivery_unregister_capabilities(ucsi->connector[i].port_sink_caps);
		ucsi->connector[i].port_sink_caps = NULL;
		usb_power_delivery_unregister_capabilities(ucsi->connector[i].port_source_caps);
		ucsi->connector[i].port_source_caps = NULL;
		usb_power_delivery_unregister(ucsi->connector[i].pd);
		ucsi->connector[i].pd = NULL;
		typec_unregister_port(ucsi->connector[i].port);
	}

	kfree(ucsi->connector);
}
EXPORT_SYMBOL_GPL(ucsi_unregister);

static int __init ucsi_module_init(void)
{
	ucsi_debugfs_init();
	return 0;
}
module_init(ucsi_module_init);

static void __exit ucsi_module_exit(void)
{
	ucsi_debugfs_exit();
}
module_exit(ucsi_module_exit);

MODULE_AUTHOR("Heikki Krogerus <heikki.krogerus@linux.intel.com>");
MODULE_LICENSE("GPL v2");
MODULE_DESCRIPTION("USB Type-C Connector System Software Interface driver");<|MERGE_RESOLUTION|>--- conflicted
+++ resolved
@@ -1137,19 +1137,6 @@
 	if (ret < 0)
 		return ret;
 
-<<<<<<< HEAD
-	ret = ucsi_get_cable_identity(con);
-	if (ret < 0)
-		return ret;
-
-	ret = ucsi_register_plug(con);
-	if (ret < 0)
-		return ret;
-
-	ret = ucsi_register_altmodes(con, UCSI_RECIPIENT_SOP_P);
-	if (ret < 0)
-		return ret;
-=======
 	if (con->ucsi->cap.features & UCSI_CAP_GET_PD_MESSAGE) {
 		ret = ucsi_get_cable_identity(con);
 		if (ret < 0)
@@ -1165,7 +1152,6 @@
 		if (ret < 0)
 			return ret;
 	}
->>>>>>> 7e0c4332
 
 	return 0;
 }
@@ -1211,15 +1197,10 @@
 			ucsi_register_partner(con);
 			ucsi_partner_task(con, ucsi_check_connection, 1, HZ);
 			ucsi_partner_task(con, ucsi_check_connector_capability, 1, HZ);
-<<<<<<< HEAD
-			ucsi_partner_task(con, ucsi_get_partner_identity, 1, HZ);
-			ucsi_partner_task(con, ucsi_check_cable, 1, HZ);
-=======
 			if (con->ucsi->cap.features & UCSI_CAP_GET_PD_MESSAGE)
 				ucsi_partner_task(con, ucsi_get_partner_identity, 1, HZ);
 			if (con->ucsi->cap.features & UCSI_CAP_CABLE_DETAILS)
 				ucsi_partner_task(con, ucsi_check_cable, 1, HZ);
->>>>>>> 7e0c4332
 
 			if (UCSI_CONSTAT_PWR_OPMODE(con->status.flags) ==
 			    UCSI_CONSTAT_PWR_OPMODE_PD)
@@ -1652,15 +1633,10 @@
 		ucsi_register_partner(con);
 		ucsi_pwr_opmode_change(con);
 		ucsi_port_psy_changed(con);
-<<<<<<< HEAD
-		ucsi_get_partner_identity(con);
-		ucsi_check_cable(con);
-=======
 		if (con->ucsi->cap.features & UCSI_CAP_GET_PD_MESSAGE)
 			ucsi_get_partner_identity(con);
 		if (con->ucsi->cap.features & UCSI_CAP_CABLE_DETAILS)
 			ucsi_check_cable(con);
->>>>>>> 7e0c4332
 	}
 
 	/* Only notify USB controller if partner supports USB data */
