/*
 * Tegra host1x driver
 *
 * Copyright (c) 2010-2013, NVIDIA Corporation.
 *
 * This program is free software; you can redistribute it and/or modify it
 * under the terms and conditions of the GNU General Public License,
 * version 2, as published by the Free Software Foundation.
 *
 * This program is distributed in the hope it will be useful, but WITHOUT
 * ANY WARRANTY; without even the implied warranty of MERCHANTABILITY or
 * FITNESS FOR A PARTICULAR PURPOSE.  See the GNU General Public License for
 * more details.
 *
 * You should have received a copy of the GNU General Public License
 * along with this program.  If not, see <http://www.gnu.org/licenses/>.
 */

#include <linux/clk.h>
#include <linux/dma-mapping.h>
#include <linux/io.h>
#include <linux/list.h>
#include <linux/module.h>
#include <linux/of_device.h>
#include <linux/of.h>
#include <linux/slab.h>

#define CREATE_TRACE_POINTS
#include <trace/events/host1x.h>
#undef CREATE_TRACE_POINTS

#include "bus.h"
#include "channel.h"
#include "debug.h"
#include "dev.h"
#include "intr.h"

#include "hw/host1x01.h"
#include "hw/host1x02.h"
#include "hw/host1x04.h"
#include "hw/host1x05.h"
#include "hw/host1x06.h"

void host1x_hypervisor_writel(struct host1x *host1x, u32 v, u32 r)
{
	writel(v, host1x->hv_regs + r);
}

u32 host1x_hypervisor_readl(struct host1x *host1x, u32 r)
{
	return readl(host1x->hv_regs + r);
}

void host1x_sync_writel(struct host1x *host1x, u32 v, u32 r)
{
	void __iomem *sync_regs = host1x->regs + host1x->info->sync_offset;

	writel(v, sync_regs + r);
}

u32 host1x_sync_readl(struct host1x *host1x, u32 r)
{
	void __iomem *sync_regs = host1x->regs + host1x->info->sync_offset;

	return readl(sync_regs + r);
}

void host1x_ch_writel(struct host1x_channel *ch, u32 v, u32 r)
{
	writel(v, ch->regs + r);
}

u32 host1x_ch_readl(struct host1x_channel *ch, u32 r)
{
	return readl(ch->regs + r);
}

static const struct host1x_info host1x01_info = {
	.nb_channels = 8,
	.nb_pts = 32,
	.nb_mlocks = 16,
	.nb_bases = 8,
	.init = host1x01_init,
	.sync_offset = 0x3000,
	.dma_mask = DMA_BIT_MASK(32),
};

static const struct host1x_info host1x02_info = {
	.nb_channels = 9,
	.nb_pts = 32,
	.nb_mlocks = 16,
	.nb_bases = 12,
	.init = host1x02_init,
	.sync_offset = 0x3000,
	.dma_mask = DMA_BIT_MASK(32),
};

static const struct host1x_info host1x04_info = {
	.nb_channels = 12,
	.nb_pts = 192,
	.nb_mlocks = 16,
	.nb_bases = 64,
	.init = host1x04_init,
	.sync_offset = 0x2100,
	.dma_mask = DMA_BIT_MASK(34),
};

static const struct host1x_info host1x05_info = {
	.nb_channels = 14,
	.nb_pts = 192,
	.nb_mlocks = 16,
	.nb_bases = 64,
	.init = host1x05_init,
	.sync_offset = 0x2100,
	.dma_mask = DMA_BIT_MASK(34),
};

static const struct host1x_info host1x06_info = {
	.nb_channels = 63,
	.nb_pts = 576,
	.nb_mlocks = 24,
	.nb_bases = 16,
	.init = host1x06_init,
	.sync_offset = 0x0,
	.dma_mask = DMA_BIT_MASK(34),
	.has_hypervisor = true,
};

static const struct of_device_id host1x_of_match[] = {
	{ .compatible = "nvidia,tegra186-host1x", .data = &host1x06_info, },
	{ .compatible = "nvidia,tegra210-host1x", .data = &host1x05_info, },
	{ .compatible = "nvidia,tegra124-host1x", .data = &host1x04_info, },
	{ .compatible = "nvidia,tegra114-host1x", .data = &host1x02_info, },
	{ .compatible = "nvidia,tegra30-host1x", .data = &host1x01_info, },
	{ .compatible = "nvidia,tegra20-host1x", .data = &host1x01_info, },
	{ },
};
MODULE_DEVICE_TABLE(of, host1x_of_match);

static int host1x_probe(struct platform_device *pdev)
{
	struct host1x *host;
	struct resource *regs, *hv_regs = NULL;
	int syncpt_irq;
	int err;

	host = devm_kzalloc(&pdev->dev, sizeof(*host), GFP_KERNEL);
	if (!host)
		return -ENOMEM;
<<<<<<< HEAD

	host->info = of_device_get_match_data(&pdev->dev);

=======

	host->info = of_device_get_match_data(&pdev->dev);

>>>>>>> 661e50bc
	if (host->info->has_hypervisor) {
		regs = platform_get_resource_byname(pdev, IORESOURCE_MEM, "vm");
		if (!regs) {
			dev_err(&pdev->dev, "failed to get vm registers\n");
			return -ENXIO;
		}

		hv_regs = platform_get_resource_byname(pdev, IORESOURCE_MEM,
						       "hypervisor");
		if (!hv_regs) {
			dev_err(&pdev->dev,
				"failed to get hypervisor registers\n");
			return -ENXIO;
		}
	} else {
		regs = platform_get_resource(pdev, IORESOURCE_MEM, 0);
		if (!regs) {
			dev_err(&pdev->dev, "failed to get registers\n");
			return -ENXIO;
		}
	}

	syncpt_irq = platform_get_irq(pdev, 0);
	if (syncpt_irq < 0) {
		dev_err(&pdev->dev, "failed to get IRQ: %d\n", syncpt_irq);
		return syncpt_irq;
	}

	mutex_init(&host->devices_lock);
	INIT_LIST_HEAD(&host->devices);
	INIT_LIST_HEAD(&host->list);
	host->dev = &pdev->dev;

	/* set common host1x device data */
	platform_set_drvdata(pdev, host);

	host->regs = devm_ioremap_resource(&pdev->dev, regs);
	if (IS_ERR(host->regs))
		return PTR_ERR(host->regs);

	if (host->info->has_hypervisor) {
		host->hv_regs = devm_ioremap_resource(&pdev->dev, hv_regs);
		if (IS_ERR(host->hv_regs))
			return PTR_ERR(host->hv_regs);
	}

	dma_set_mask_and_coherent(host->dev, host->info->dma_mask);

	if (host->info->init) {
		err = host->info->init(host);
		if (err)
			return err;
	}

	host->clk = devm_clk_get(&pdev->dev, NULL);
	if (IS_ERR(host->clk)) {
		dev_err(&pdev->dev, "failed to get clock\n");
		err = PTR_ERR(host->clk);
		return err;
	}

	host->rst = devm_reset_control_get(&pdev->dev, "host1x");
	if (IS_ERR(host->rst)) {
		err = PTR_ERR(host->rst);
		dev_err(&pdev->dev, "failed to get reset: %d\n", err);
		return err;
	}

	host->group = iommu_group_get(&pdev->dev);
	if (host->group) {
		struct iommu_domain_geometry *geometry;
		unsigned long order;

		host->domain = iommu_domain_alloc(&platform_bus_type);
		if (!host->domain) {
			err = -ENOMEM;
			goto put_group;
		}

		err = iommu_attach_group(host->domain, host->group);
		if (err) {
			if (err == -ENODEV) {
				iommu_domain_free(host->domain);
				host->domain = NULL;
				iommu_group_put(host->group);
				host->group = NULL;
				goto skip_iommu;
			}

			goto fail_free_domain;
		}

		geometry = &host->domain->geometry;

		order = __ffs(host->domain->pgsize_bitmap);
		init_iova_domain(&host->iova, 1UL << order,
				 geometry->aperture_start >> order);
		host->iova_end = geometry->aperture_end;
	}

skip_iommu:
	err = host1x_channel_list_init(&host->channel_list,
				       host->info->nb_channels);
	if (err) {
		dev_err(&pdev->dev, "failed to initialize channel list\n");
		goto fail_detach_device;
	}

	err = clk_prepare_enable(host->clk);
	if (err < 0) {
		dev_err(&pdev->dev, "failed to enable clock\n");
		goto fail_free_channels;
	}

	err = reset_control_deassert(host->rst);
	if (err < 0) {
		dev_err(&pdev->dev, "failed to deassert reset: %d\n", err);
		goto fail_unprepare_disable;
	}

	err = host1x_syncpt_init(host);
	if (err) {
		dev_err(&pdev->dev, "failed to initialize syncpts\n");
		goto fail_reset_assert;
	}

	err = host1x_intr_init(host, syncpt_irq);
	if (err) {
		dev_err(&pdev->dev, "failed to initialize interrupts\n");
		goto fail_deinit_syncpt;
	}

	host1x_debug_init(host);

	err = host1x_register(host);
	if (err < 0)
		goto fail_deinit_intr;

	return 0;

fail_deinit_intr:
	host1x_intr_deinit(host);
fail_deinit_syncpt:
	host1x_syncpt_deinit(host);
fail_reset_assert:
	reset_control_assert(host->rst);
fail_unprepare_disable:
	clk_disable_unprepare(host->clk);
fail_free_channels:
	host1x_channel_list_free(&host->channel_list);
fail_detach_device:
	if (host->group && host->domain) {
		put_iova_domain(&host->iova);
		iommu_detach_group(host->domain, host->group);
	}
fail_free_domain:
	if (host->domain)
		iommu_domain_free(host->domain);
put_group:
	iommu_group_put(host->group);

	return err;
}

static int host1x_remove(struct platform_device *pdev)
{
	struct host1x *host = platform_get_drvdata(pdev);

	host1x_unregister(host);
	host1x_intr_deinit(host);
	host1x_syncpt_deinit(host);
	reset_control_assert(host->rst);
	clk_disable_unprepare(host->clk);

	if (host->domain) {
		put_iova_domain(&host->iova);
		iommu_detach_group(host->domain, host->group);
		iommu_domain_free(host->domain);
		iommu_group_put(host->group);
	}

	return 0;
}

static struct platform_driver tegra_host1x_driver = {
	.driver = {
		.name = "tegra-host1x",
		.of_match_table = host1x_of_match,
	},
	.probe = host1x_probe,
	.remove = host1x_remove,
};

static struct platform_driver * const drivers[] = {
	&tegra_host1x_driver,
	&tegra_mipi_driver,
};

static int __init tegra_host1x_init(void)
{
	int err;

	err = bus_register(&host1x_bus_type);
	if (err < 0)
		return err;

	err = platform_register_drivers(drivers, ARRAY_SIZE(drivers));
	if (err < 0)
		bus_unregister(&host1x_bus_type);

	return err;
}
module_init(tegra_host1x_init);

static void __exit tegra_host1x_exit(void)
{
	platform_unregister_drivers(drivers, ARRAY_SIZE(drivers));
	bus_unregister(&host1x_bus_type);
}
module_exit(tegra_host1x_exit);

MODULE_AUTHOR("Thierry Reding <thierry.reding@avionic-design.de>");
MODULE_AUTHOR("Terje Bergstrom <tbergstrom@nvidia.com>");
MODULE_DESCRIPTION("Host1x driver for Tegra products");
MODULE_LICENSE("GPL");<|MERGE_RESOLUTION|>--- conflicted
+++ resolved
@@ -147,15 +147,9 @@
 	host = devm_kzalloc(&pdev->dev, sizeof(*host), GFP_KERNEL);
 	if (!host)
 		return -ENOMEM;
-<<<<<<< HEAD
 
 	host->info = of_device_get_match_data(&pdev->dev);
 
-=======
-
-	host->info = of_device_get_match_data(&pdev->dev);
-
->>>>>>> 661e50bc
 	if (host->info->has_hypervisor) {
 		regs = platform_get_resource_byname(pdev, IORESOURCE_MEM, "vm");
 		if (!regs) {
