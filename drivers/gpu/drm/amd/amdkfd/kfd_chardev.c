// SPDX-License-Identifier: GPL-2.0 OR MIT
/*
 * Copyright 2014-2022 Advanced Micro Devices, Inc.
 *
 * Permission is hereby granted, free of charge, to any person obtaining a
 * copy of this software and associated documentation files (the "Software"),
 * to deal in the Software without restriction, including without limitation
 * the rights to use, copy, modify, merge, publish, distribute, sublicense,
 * and/or sell copies of the Software, and to permit persons to whom the
 * Software is furnished to do so, subject to the following conditions:
 *
 * The above copyright notice and this permission notice shall be included in
 * all copies or substantial portions of the Software.
 *
 * THE SOFTWARE IS PROVIDED "AS IS", WITHOUT WARRANTY OF ANY KIND, EXPRESS OR
 * IMPLIED, INCLUDING BUT NOT LIMITED TO THE WARRANTIES OF MERCHANTABILITY,
 * FITNESS FOR A PARTICULAR PURPOSE AND NONINFRINGEMENT.  IN NO EVENT SHALL
 * THE COPYRIGHT HOLDER(S) OR AUTHOR(S) BE LIABLE FOR ANY CLAIM, DAMAGES OR
 * OTHER LIABILITY, WHETHER IN AN ACTION OF CONTRACT, TORT OR OTHERWISE,
 * ARISING FROM, OUT OF OR IN CONNECTION WITH THE SOFTWARE OR THE USE OR
 * OTHER DEALINGS IN THE SOFTWARE.
 */

#include <linux/device.h>
#include <linux/export.h>
#include <linux/err.h>
#include <linux/fs.h>
#include <linux/file.h>
#include <linux/sched.h>
#include <linux/slab.h>
#include <linux/uaccess.h>
#include <linux/compat.h>
#include <uapi/linux/kfd_ioctl.h>
#include <linux/time.h>
#include <linux/mm.h>
#include <linux/mman.h>
#include <linux/ptrace.h>
#include <linux/dma-buf.h>
#include <linux/fdtable.h>
#include <linux/processor.h>
#include "kfd_priv.h"
#include "kfd_device_queue_manager.h"
#include "kfd_svm.h"
#include "amdgpu_amdkfd.h"
#include "kfd_smi_events.h"
#include "amdgpu_dma_buf.h"

static long kfd_ioctl(struct file *, unsigned int, unsigned long);
static int kfd_open(struct inode *, struct file *);
static int kfd_release(struct inode *, struct file *);
static int kfd_mmap(struct file *, struct vm_area_struct *);

static const char kfd_dev_name[] = "kfd";

static const struct file_operations kfd_fops = {
	.owner = THIS_MODULE,
	.unlocked_ioctl = kfd_ioctl,
	.compat_ioctl = compat_ptr_ioctl,
	.open = kfd_open,
	.release = kfd_release,
	.mmap = kfd_mmap,
};

static int kfd_char_dev_major = -1;
static struct class *kfd_class;
struct device *kfd_device;

static inline struct kfd_process_device *kfd_lock_pdd_by_id(struct kfd_process *p, __u32 gpu_id)
{
	struct kfd_process_device *pdd;

	mutex_lock(&p->mutex);
	pdd = kfd_process_device_data_by_id(p, gpu_id);

	if (pdd)
		return pdd;

	mutex_unlock(&p->mutex);
	return NULL;
}

static inline void kfd_unlock_pdd(struct kfd_process_device *pdd)
{
	mutex_unlock(&pdd->process->mutex);
}

int kfd_chardev_init(void)
{
	int err = 0;

	kfd_char_dev_major = register_chrdev(0, kfd_dev_name, &kfd_fops);
	err = kfd_char_dev_major;
	if (err < 0)
		goto err_register_chrdev;

	kfd_class = class_create(THIS_MODULE, kfd_dev_name);
	err = PTR_ERR(kfd_class);
	if (IS_ERR(kfd_class))
		goto err_class_create;

	kfd_device = device_create(kfd_class, NULL,
					MKDEV(kfd_char_dev_major, 0),
					NULL, kfd_dev_name);
	err = PTR_ERR(kfd_device);
	if (IS_ERR(kfd_device))
		goto err_device_create;

	return 0;

err_device_create:
	class_destroy(kfd_class);
err_class_create:
	unregister_chrdev(kfd_char_dev_major, kfd_dev_name);
err_register_chrdev:
	return err;
}

void kfd_chardev_exit(void)
{
	device_destroy(kfd_class, MKDEV(kfd_char_dev_major, 0));
	class_destroy(kfd_class);
	unregister_chrdev(kfd_char_dev_major, kfd_dev_name);
	kfd_device = NULL;
}


static int kfd_open(struct inode *inode, struct file *filep)
{
	struct kfd_process *process;
	bool is_32bit_user_mode;

	if (iminor(inode) != 0)
		return -ENODEV;

	is_32bit_user_mode = in_compat_syscall();

	if (is_32bit_user_mode) {
		dev_warn(kfd_device,
			"Process %d (32-bit) failed to open /dev/kfd\n"
			"32-bit processes are not supported by amdkfd\n",
			current->pid);
		return -EPERM;
	}

	process = kfd_create_process(filep);
	if (IS_ERR(process))
		return PTR_ERR(process);

	if (kfd_is_locked()) {
		dev_dbg(kfd_device, "kfd is locked!\n"
				"process %d unreferenced", process->pasid);
		kfd_unref_process(process);
		return -EAGAIN;
	}

	/* filep now owns the reference returned by kfd_create_process */
	filep->private_data = process;

	dev_dbg(kfd_device, "process %d opened, compat mode (32 bit) - %d\n",
		process->pasid, process->is_32bit_user_mode);

	return 0;
}

static int kfd_release(struct inode *inode, struct file *filep)
{
	struct kfd_process *process = filep->private_data;

	if (process)
		kfd_unref_process(process);

	return 0;
}

static int kfd_ioctl_get_version(struct file *filep, struct kfd_process *p,
					void *data)
{
	struct kfd_ioctl_get_version_args *args = data;

	args->major_version = KFD_IOCTL_MAJOR_VERSION;
	args->minor_version = KFD_IOCTL_MINOR_VERSION;

	return 0;
}

static int set_queue_properties_from_user(struct queue_properties *q_properties,
				struct kfd_ioctl_create_queue_args *args)
{
	if (args->queue_percentage > KFD_MAX_QUEUE_PERCENTAGE) {
		pr_err("Queue percentage must be between 0 to KFD_MAX_QUEUE_PERCENTAGE\n");
		return -EINVAL;
	}

	if (args->queue_priority > KFD_MAX_QUEUE_PRIORITY) {
		pr_err("Queue priority must be between 0 to KFD_MAX_QUEUE_PRIORITY\n");
		return -EINVAL;
	}

	if ((args->ring_base_address) &&
		(!access_ok((const void __user *) args->ring_base_address,
			sizeof(uint64_t)))) {
		pr_err("Can't access ring base address\n");
		return -EFAULT;
	}

	if (!is_power_of_2(args->ring_size) && (args->ring_size != 0)) {
		pr_err("Ring size must be a power of 2 or 0\n");
		return -EINVAL;
	}

	if (!access_ok((const void __user *) args->read_pointer_address,
			sizeof(uint32_t))) {
		pr_err("Can't access read pointer\n");
		return -EFAULT;
	}

	if (!access_ok((const void __user *) args->write_pointer_address,
			sizeof(uint32_t))) {
		pr_err("Can't access write pointer\n");
		return -EFAULT;
	}

	if (args->eop_buffer_address &&
		!access_ok((const void __user *) args->eop_buffer_address,
			sizeof(uint32_t))) {
		pr_debug("Can't access eop buffer");
		return -EFAULT;
	}

	if (args->ctx_save_restore_address &&
		!access_ok((const void __user *) args->ctx_save_restore_address,
			sizeof(uint32_t))) {
		pr_debug("Can't access ctx save restore buffer");
		return -EFAULT;
	}

	q_properties->is_interop = false;
	q_properties->is_gws = false;
	q_properties->queue_percent = args->queue_percentage;
	q_properties->priority = args->queue_priority;
	q_properties->queue_address = args->ring_base_address;
	q_properties->queue_size = args->ring_size;
	q_properties->read_ptr = (uint32_t *) args->read_pointer_address;
	q_properties->write_ptr = (uint32_t *) args->write_pointer_address;
	q_properties->eop_ring_buffer_address = args->eop_buffer_address;
	q_properties->eop_ring_buffer_size = args->eop_buffer_size;
	q_properties->ctx_save_restore_area_address =
			args->ctx_save_restore_address;
	q_properties->ctx_save_restore_area_size = args->ctx_save_restore_size;
	q_properties->ctl_stack_size = args->ctl_stack_size;
	if (args->queue_type == KFD_IOC_QUEUE_TYPE_COMPUTE ||
		args->queue_type == KFD_IOC_QUEUE_TYPE_COMPUTE_AQL)
		q_properties->type = KFD_QUEUE_TYPE_COMPUTE;
	else if (args->queue_type == KFD_IOC_QUEUE_TYPE_SDMA)
		q_properties->type = KFD_QUEUE_TYPE_SDMA;
	else if (args->queue_type == KFD_IOC_QUEUE_TYPE_SDMA_XGMI)
		q_properties->type = KFD_QUEUE_TYPE_SDMA_XGMI;
	else
		return -ENOTSUPP;

	if (args->queue_type == KFD_IOC_QUEUE_TYPE_COMPUTE_AQL)
		q_properties->format = KFD_QUEUE_FORMAT_AQL;
	else
		q_properties->format = KFD_QUEUE_FORMAT_PM4;

	pr_debug("Queue Percentage: %d, %d\n",
			q_properties->queue_percent, args->queue_percentage);

	pr_debug("Queue Priority: %d, %d\n",
			q_properties->priority, args->queue_priority);

	pr_debug("Queue Address: 0x%llX, 0x%llX\n",
			q_properties->queue_address, args->ring_base_address);

	pr_debug("Queue Size: 0x%llX, %u\n",
			q_properties->queue_size, args->ring_size);

	pr_debug("Queue r/w Pointers: %px, %px\n",
			q_properties->read_ptr,
			q_properties->write_ptr);

	pr_debug("Queue Format: %d\n", q_properties->format);

	pr_debug("Queue EOP: 0x%llX\n", q_properties->eop_ring_buffer_address);

	pr_debug("Queue CTX save area: 0x%llX\n",
			q_properties->ctx_save_restore_area_address);

	return 0;
}

static int kfd_ioctl_create_queue(struct file *filep, struct kfd_process *p,
					void *data)
{
	struct kfd_ioctl_create_queue_args *args = data;
	struct kfd_dev *dev;
	int err = 0;
	unsigned int queue_id;
	struct kfd_process_device *pdd;
	struct queue_properties q_properties;
	uint32_t doorbell_offset_in_process = 0;
	struct amdgpu_bo *wptr_bo = NULL;

	memset(&q_properties, 0, sizeof(struct queue_properties));

	pr_debug("Creating queue ioctl\n");

	err = set_queue_properties_from_user(&q_properties, args);
	if (err)
		return err;

	pr_debug("Looking for gpu id 0x%x\n", args->gpu_id);

	mutex_lock(&p->mutex);

	pdd = kfd_process_device_data_by_id(p, args->gpu_id);
	if (!pdd) {
		pr_debug("Could not find gpu id 0x%x\n", args->gpu_id);
		err = -EINVAL;
		goto err_pdd;
	}
	dev = pdd->dev;

	pdd = kfd_bind_process_to_device(dev, p);
	if (IS_ERR(pdd)) {
		err = -ESRCH;
		goto err_bind_process;
	}

<<<<<<< HEAD
=======
	if (!pdd->doorbell_index &&
	    kfd_alloc_process_doorbells(dev, &pdd->doorbell_index) < 0) {
		err = -ENOMEM;
		goto err_alloc_doorbells;
	}

>>>>>>> 7365df19
	/* Starting with GFX11, wptr BOs must be mapped to GART for MES to determine work
	 * on unmapped queues for usermode queue oversubscription (no aggregated doorbell)
	 */
	if (dev->shared_resources.enable_mes &&
			((dev->adev->mes.sched_version & AMDGPU_MES_API_VERSION_MASK)
			>> AMDGPU_MES_API_VERSION_SHIFT) >= 2) {
		struct amdgpu_bo_va_mapping *wptr_mapping;
		struct amdgpu_vm *wptr_vm;

		wptr_vm = drm_priv_to_vm(pdd->drm_priv);
		err = amdgpu_bo_reserve(wptr_vm->root.bo, false);
		if (err)
			goto err_wptr_map_gart;

		wptr_mapping = amdgpu_vm_bo_lookup_mapping(
				wptr_vm, args->write_pointer_address >> PAGE_SHIFT);
		amdgpu_bo_unreserve(wptr_vm->root.bo);
		if (!wptr_mapping) {
			pr_err("Failed to lookup wptr bo\n");
			err = -EINVAL;
			goto err_wptr_map_gart;
		}

		wptr_bo = wptr_mapping->bo_va->base.bo;
		if (wptr_bo->tbo.base.size > PAGE_SIZE) {
			pr_err("Requested GART mapping for wptr bo larger than one page\n");
			err = -EINVAL;
			goto err_wptr_map_gart;
		}

		err = amdgpu_amdkfd_map_gtt_bo_to_gart(dev->adev, wptr_bo);
		if (err) {
			pr_err("Failed to map wptr bo to GART\n");
			goto err_wptr_map_gart;
		}
	}

	pr_debug("Creating queue for PASID 0x%x on gpu 0x%x\n",
			p->pasid,
			dev->id);

	err = pqm_create_queue(&p->pqm, dev, filep, &q_properties, &queue_id, wptr_bo,
			NULL, NULL, NULL, &doorbell_offset_in_process);
	if (err != 0)
		goto err_create_queue;

	args->queue_id = queue_id;


	/* Return gpu_id as doorbell offset for mmap usage */
	args->doorbell_offset = KFD_MMAP_TYPE_DOORBELL;
	args->doorbell_offset |= KFD_MMAP_GPU_ID(args->gpu_id);
	if (KFD_IS_SOC15(dev))
		/* On SOC15 ASICs, include the doorbell offset within the
		 * process doorbell frame, which is 2 pages.
		 */
		args->doorbell_offset |= doorbell_offset_in_process;

	mutex_unlock(&p->mutex);

	pr_debug("Queue id %d was created successfully\n", args->queue_id);

	pr_debug("Ring buffer address == 0x%016llX\n",
			args->ring_base_address);

	pr_debug("Read ptr address    == 0x%016llX\n",
			args->read_pointer_address);

	pr_debug("Write ptr address   == 0x%016llX\n",
			args->write_pointer_address);

	return 0;

err_create_queue:
	if (wptr_bo)
		amdgpu_amdkfd_free_gtt_mem(dev->adev, wptr_bo);
err_wptr_map_gart:
<<<<<<< HEAD
=======
err_alloc_doorbells:
>>>>>>> 7365df19
err_bind_process:
err_pdd:
	mutex_unlock(&p->mutex);
	return err;
}

static int kfd_ioctl_destroy_queue(struct file *filp, struct kfd_process *p,
					void *data)
{
	int retval;
	struct kfd_ioctl_destroy_queue_args *args = data;

	pr_debug("Destroying queue id %d for pasid 0x%x\n",
				args->queue_id,
				p->pasid);

	mutex_lock(&p->mutex);

	retval = pqm_destroy_queue(&p->pqm, args->queue_id);

	mutex_unlock(&p->mutex);
	return retval;
}

static int kfd_ioctl_update_queue(struct file *filp, struct kfd_process *p,
					void *data)
{
	int retval;
	struct kfd_ioctl_update_queue_args *args = data;
	struct queue_properties properties;

	if (args->queue_percentage > KFD_MAX_QUEUE_PERCENTAGE) {
		pr_err("Queue percentage must be between 0 to KFD_MAX_QUEUE_PERCENTAGE\n");
		return -EINVAL;
	}

	if (args->queue_priority > KFD_MAX_QUEUE_PRIORITY) {
		pr_err("Queue priority must be between 0 to KFD_MAX_QUEUE_PRIORITY\n");
		return -EINVAL;
	}

	if ((args->ring_base_address) &&
		(!access_ok((const void __user *) args->ring_base_address,
			sizeof(uint64_t)))) {
		pr_err("Can't access ring base address\n");
		return -EFAULT;
	}

	if (!is_power_of_2(args->ring_size) && (args->ring_size != 0)) {
		pr_err("Ring size must be a power of 2 or 0\n");
		return -EINVAL;
	}

	properties.queue_address = args->ring_base_address;
	properties.queue_size = args->ring_size;
	properties.queue_percent = args->queue_percentage;
	properties.priority = args->queue_priority;

	pr_debug("Updating queue id %d for pasid 0x%x\n",
			args->queue_id, p->pasid);

	mutex_lock(&p->mutex);

	retval = pqm_update_queue_properties(&p->pqm, args->queue_id, &properties);

	mutex_unlock(&p->mutex);

	return retval;
}

static int kfd_ioctl_set_cu_mask(struct file *filp, struct kfd_process *p,
					void *data)
{
	int retval;
	const int max_num_cus = 1024;
	struct kfd_ioctl_set_cu_mask_args *args = data;
	struct mqd_update_info minfo = {0};
	uint32_t __user *cu_mask_ptr = (uint32_t __user *)args->cu_mask_ptr;
	size_t cu_mask_size = sizeof(uint32_t) * (args->num_cu_mask / 32);

	if ((args->num_cu_mask % 32) != 0) {
		pr_debug("num_cu_mask 0x%x must be a multiple of 32",
				args->num_cu_mask);
		return -EINVAL;
	}

	minfo.cu_mask.count = args->num_cu_mask;
	if (minfo.cu_mask.count == 0) {
		pr_debug("CU mask cannot be 0");
		return -EINVAL;
	}

	/* To prevent an unreasonably large CU mask size, set an arbitrary
	 * limit of max_num_cus bits.  We can then just drop any CU mask bits
	 * past max_num_cus bits and just use the first max_num_cus bits.
	 */
	if (minfo.cu_mask.count > max_num_cus) {
		pr_debug("CU mask cannot be greater than 1024 bits");
		minfo.cu_mask.count = max_num_cus;
		cu_mask_size = sizeof(uint32_t) * (max_num_cus/32);
	}

	minfo.cu_mask.ptr = kzalloc(cu_mask_size, GFP_KERNEL);
	if (!minfo.cu_mask.ptr)
		return -ENOMEM;

	retval = copy_from_user(minfo.cu_mask.ptr, cu_mask_ptr, cu_mask_size);
	if (retval) {
		pr_debug("Could not copy CU mask from userspace");
		retval = -EFAULT;
		goto out;
	}

	minfo.update_flag = UPDATE_FLAG_CU_MASK;

	mutex_lock(&p->mutex);

	retval = pqm_update_mqd(&p->pqm, args->queue_id, &minfo);

	mutex_unlock(&p->mutex);

out:
	kfree(minfo.cu_mask.ptr);
	return retval;
}

static int kfd_ioctl_get_queue_wave_state(struct file *filep,
					  struct kfd_process *p, void *data)
{
	struct kfd_ioctl_get_queue_wave_state_args *args = data;
	int r;

	mutex_lock(&p->mutex);

	r = pqm_get_wave_state(&p->pqm, args->queue_id,
			       (void __user *)args->ctl_stack_address,
			       &args->ctl_stack_used_size,
			       &args->save_area_used_size);

	mutex_unlock(&p->mutex);

	return r;
}

static int kfd_ioctl_set_memory_policy(struct file *filep,
					struct kfd_process *p, void *data)
{
	struct kfd_ioctl_set_memory_policy_args *args = data;
	int err = 0;
	struct kfd_process_device *pdd;
	enum cache_policy default_policy, alternate_policy;

	if (args->default_policy != KFD_IOC_CACHE_POLICY_COHERENT
	    && args->default_policy != KFD_IOC_CACHE_POLICY_NONCOHERENT) {
		return -EINVAL;
	}

	if (args->alternate_policy != KFD_IOC_CACHE_POLICY_COHERENT
	    && args->alternate_policy != KFD_IOC_CACHE_POLICY_NONCOHERENT) {
		return -EINVAL;
	}

	mutex_lock(&p->mutex);
	pdd = kfd_process_device_data_by_id(p, args->gpu_id);
	if (!pdd) {
		pr_debug("Could not find gpu id 0x%x\n", args->gpu_id);
		err = -EINVAL;
		goto err_pdd;
	}

	pdd = kfd_bind_process_to_device(pdd->dev, p);
	if (IS_ERR(pdd)) {
		err = -ESRCH;
		goto out;
	}

	default_policy = (args->default_policy == KFD_IOC_CACHE_POLICY_COHERENT)
			 ? cache_policy_coherent : cache_policy_noncoherent;

	alternate_policy =
		(args->alternate_policy == KFD_IOC_CACHE_POLICY_COHERENT)
		   ? cache_policy_coherent : cache_policy_noncoherent;

	if (!pdd->dev->dqm->ops.set_cache_memory_policy(pdd->dev->dqm,
				&pdd->qpd,
				default_policy,
				alternate_policy,
				(void __user *)args->alternate_aperture_base,
				args->alternate_aperture_size))
		err = -EINVAL;

out:
err_pdd:
	mutex_unlock(&p->mutex);

	return err;
}

static int kfd_ioctl_set_trap_handler(struct file *filep,
					struct kfd_process *p, void *data)
{
	struct kfd_ioctl_set_trap_handler_args *args = data;
	int err = 0;
	struct kfd_process_device *pdd;

	mutex_lock(&p->mutex);

	pdd = kfd_process_device_data_by_id(p, args->gpu_id);
	if (!pdd) {
		err = -EINVAL;
		goto err_pdd;
	}

	pdd = kfd_bind_process_to_device(pdd->dev, p);
	if (IS_ERR(pdd)) {
		err = -ESRCH;
		goto out;
	}

	kfd_process_set_trap_handler(&pdd->qpd, args->tba_addr, args->tma_addr);

out:
err_pdd:
	mutex_unlock(&p->mutex);

	return err;
}

static int kfd_ioctl_dbg_register(struct file *filep,
				struct kfd_process *p, void *data)
{
	return -EPERM;
}

static int kfd_ioctl_dbg_unregister(struct file *filep,
				struct kfd_process *p, void *data)
{
	return -EPERM;
}

static int kfd_ioctl_dbg_address_watch(struct file *filep,
					struct kfd_process *p, void *data)
{
	return -EPERM;
}

/* Parse and generate fixed size data structure for wave control */
static int kfd_ioctl_dbg_wave_control(struct file *filep,
					struct kfd_process *p, void *data)
{
	return -EPERM;
}

static int kfd_ioctl_get_clock_counters(struct file *filep,
				struct kfd_process *p, void *data)
{
	struct kfd_ioctl_get_clock_counters_args *args = data;
	struct kfd_process_device *pdd;

	mutex_lock(&p->mutex);
	pdd = kfd_process_device_data_by_id(p, args->gpu_id);
	mutex_unlock(&p->mutex);
	if (pdd)
		/* Reading GPU clock counter from KGD */
		args->gpu_clock_counter = amdgpu_amdkfd_get_gpu_clock_counter(pdd->dev->adev);
	else
		/* Node without GPU resource */
		args->gpu_clock_counter = 0;

	/* No access to rdtsc. Using raw monotonic time */
	args->cpu_clock_counter = ktime_get_raw_ns();
	args->system_clock_counter = ktime_get_boottime_ns();

	/* Since the counter is in nano-seconds we use 1GHz frequency */
	args->system_clock_freq = 1000000000;

	return 0;
}


static int kfd_ioctl_get_process_apertures(struct file *filp,
				struct kfd_process *p, void *data)
{
	struct kfd_ioctl_get_process_apertures_args *args = data;
	struct kfd_process_device_apertures *pAperture;
	int i;

	dev_dbg(kfd_device, "get apertures for PASID 0x%x", p->pasid);

	args->num_of_nodes = 0;

	mutex_lock(&p->mutex);
	/* Run over all pdd of the process */
	for (i = 0; i < p->n_pdds; i++) {
		struct kfd_process_device *pdd = p->pdds[i];

		pAperture =
			&args->process_apertures[args->num_of_nodes];
		pAperture->gpu_id = pdd->dev->id;
		pAperture->lds_base = pdd->lds_base;
		pAperture->lds_limit = pdd->lds_limit;
		pAperture->gpuvm_base = pdd->gpuvm_base;
		pAperture->gpuvm_limit = pdd->gpuvm_limit;
		pAperture->scratch_base = pdd->scratch_base;
		pAperture->scratch_limit = pdd->scratch_limit;

		dev_dbg(kfd_device,
			"node id %u\n", args->num_of_nodes);
		dev_dbg(kfd_device,
			"gpu id %u\n", pdd->dev->id);
		dev_dbg(kfd_device,
			"lds_base %llX\n", pdd->lds_base);
		dev_dbg(kfd_device,
			"lds_limit %llX\n", pdd->lds_limit);
		dev_dbg(kfd_device,
			"gpuvm_base %llX\n", pdd->gpuvm_base);
		dev_dbg(kfd_device,
			"gpuvm_limit %llX\n", pdd->gpuvm_limit);
		dev_dbg(kfd_device,
			"scratch_base %llX\n", pdd->scratch_base);
		dev_dbg(kfd_device,
			"scratch_limit %llX\n", pdd->scratch_limit);

		if (++args->num_of_nodes >= NUM_OF_SUPPORTED_GPUS)
			break;
	}
	mutex_unlock(&p->mutex);

	return 0;
}

static int kfd_ioctl_get_process_apertures_new(struct file *filp,
				struct kfd_process *p, void *data)
{
	struct kfd_ioctl_get_process_apertures_new_args *args = data;
	struct kfd_process_device_apertures *pa;
	int ret;
	int i;

	dev_dbg(kfd_device, "get apertures for PASID 0x%x", p->pasid);

	if (args->num_of_nodes == 0) {
		/* Return number of nodes, so that user space can alloacate
		 * sufficient memory
		 */
		mutex_lock(&p->mutex);
		args->num_of_nodes = p->n_pdds;
		goto out_unlock;
	}

	/* Fill in process-aperture information for all available
	 * nodes, but not more than args->num_of_nodes as that is
	 * the amount of memory allocated by user
	 */
	pa = kzalloc((sizeof(struct kfd_process_device_apertures) *
				args->num_of_nodes), GFP_KERNEL);
	if (!pa)
		return -ENOMEM;

	mutex_lock(&p->mutex);

	if (!p->n_pdds) {
		args->num_of_nodes = 0;
		kfree(pa);
		goto out_unlock;
	}

	/* Run over all pdd of the process */
	for (i = 0; i < min(p->n_pdds, args->num_of_nodes); i++) {
		struct kfd_process_device *pdd = p->pdds[i];

		pa[i].gpu_id = pdd->dev->id;
		pa[i].lds_base = pdd->lds_base;
		pa[i].lds_limit = pdd->lds_limit;
		pa[i].gpuvm_base = pdd->gpuvm_base;
		pa[i].gpuvm_limit = pdd->gpuvm_limit;
		pa[i].scratch_base = pdd->scratch_base;
		pa[i].scratch_limit = pdd->scratch_limit;

		dev_dbg(kfd_device,
			"gpu id %u\n", pdd->dev->id);
		dev_dbg(kfd_device,
			"lds_base %llX\n", pdd->lds_base);
		dev_dbg(kfd_device,
			"lds_limit %llX\n", pdd->lds_limit);
		dev_dbg(kfd_device,
			"gpuvm_base %llX\n", pdd->gpuvm_base);
		dev_dbg(kfd_device,
			"gpuvm_limit %llX\n", pdd->gpuvm_limit);
		dev_dbg(kfd_device,
			"scratch_base %llX\n", pdd->scratch_base);
		dev_dbg(kfd_device,
			"scratch_limit %llX\n", pdd->scratch_limit);
	}
	mutex_unlock(&p->mutex);

	args->num_of_nodes = i;
	ret = copy_to_user(
			(void __user *)args->kfd_process_device_apertures_ptr,
			pa,
			(i * sizeof(struct kfd_process_device_apertures)));
	kfree(pa);
	return ret ? -EFAULT : 0;

out_unlock:
	mutex_unlock(&p->mutex);
	return 0;
}

static int kfd_ioctl_create_event(struct file *filp, struct kfd_process *p,
					void *data)
{
	struct kfd_ioctl_create_event_args *args = data;
	int err;

	/* For dGPUs the event page is allocated in user mode. The
	 * handle is passed to KFD with the first call to this IOCTL
	 * through the event_page_offset field.
	 */
	if (args->event_page_offset) {
		mutex_lock(&p->mutex);
		err = kfd_kmap_event_page(p, args->event_page_offset);
		mutex_unlock(&p->mutex);
		if (err)
			return err;
	}

	err = kfd_event_create(filp, p, args->event_type,
				args->auto_reset != 0, args->node_id,
				&args->event_id, &args->event_trigger_data,
				&args->event_page_offset,
				&args->event_slot_index);

	pr_debug("Created event (id:0x%08x) (%s)\n", args->event_id, __func__);
	return err;
}

static int kfd_ioctl_destroy_event(struct file *filp, struct kfd_process *p,
					void *data)
{
	struct kfd_ioctl_destroy_event_args *args = data;

	return kfd_event_destroy(p, args->event_id);
}

static int kfd_ioctl_set_event(struct file *filp, struct kfd_process *p,
				void *data)
{
	struct kfd_ioctl_set_event_args *args = data;

	return kfd_set_event(p, args->event_id);
}

static int kfd_ioctl_reset_event(struct file *filp, struct kfd_process *p,
				void *data)
{
	struct kfd_ioctl_reset_event_args *args = data;

	return kfd_reset_event(p, args->event_id);
}

static int kfd_ioctl_wait_events(struct file *filp, struct kfd_process *p,
				void *data)
{
	struct kfd_ioctl_wait_events_args *args = data;

	return kfd_wait_on_events(p, args->num_events,
			(void __user *)args->events_ptr,
			(args->wait_for_all != 0),
			&args->timeout, &args->wait_result);
}
static int kfd_ioctl_set_scratch_backing_va(struct file *filep,
					struct kfd_process *p, void *data)
{
	struct kfd_ioctl_set_scratch_backing_va_args *args = data;
	struct kfd_process_device *pdd;
	struct kfd_dev *dev;
	long err;

	mutex_lock(&p->mutex);
	pdd = kfd_process_device_data_by_id(p, args->gpu_id);
	if (!pdd) {
		err = -EINVAL;
		goto err_pdd;
	}
	dev = pdd->dev;

	pdd = kfd_bind_process_to_device(dev, p);
	if (IS_ERR(pdd)) {
		err = PTR_ERR(pdd);
		goto bind_process_to_device_fail;
	}

	pdd->qpd.sh_hidden_private_base = args->va_addr;

	mutex_unlock(&p->mutex);

	if (dev->dqm->sched_policy == KFD_SCHED_POLICY_NO_HWS &&
	    pdd->qpd.vmid != 0 && dev->kfd2kgd->set_scratch_backing_va)
		dev->kfd2kgd->set_scratch_backing_va(
			dev->adev, args->va_addr, pdd->qpd.vmid);

	return 0;

bind_process_to_device_fail:
err_pdd:
	mutex_unlock(&p->mutex);
	return err;
}

static int kfd_ioctl_get_tile_config(struct file *filep,
		struct kfd_process *p, void *data)
{
	struct kfd_ioctl_get_tile_config_args *args = data;
	struct kfd_process_device *pdd;
	struct tile_config config;
	int err = 0;

	mutex_lock(&p->mutex);
	pdd = kfd_process_device_data_by_id(p, args->gpu_id);
	mutex_unlock(&p->mutex);
	if (!pdd)
		return -EINVAL;

	amdgpu_amdkfd_get_tile_config(pdd->dev->adev, &config);

	args->gb_addr_config = config.gb_addr_config;
	args->num_banks = config.num_banks;
	args->num_ranks = config.num_ranks;

	if (args->num_tile_configs > config.num_tile_configs)
		args->num_tile_configs = config.num_tile_configs;
	err = copy_to_user((void __user *)args->tile_config_ptr,
			config.tile_config_ptr,
			args->num_tile_configs * sizeof(uint32_t));
	if (err) {
		args->num_tile_configs = 0;
		return -EFAULT;
	}

	if (args->num_macro_tile_configs > config.num_macro_tile_configs)
		args->num_macro_tile_configs =
				config.num_macro_tile_configs;
	err = copy_to_user((void __user *)args->macro_tile_config_ptr,
			config.macro_tile_config_ptr,
			args->num_macro_tile_configs * sizeof(uint32_t));
	if (err) {
		args->num_macro_tile_configs = 0;
		return -EFAULT;
	}

	return 0;
}

static int kfd_ioctl_acquire_vm(struct file *filep, struct kfd_process *p,
				void *data)
{
	struct kfd_ioctl_acquire_vm_args *args = data;
	struct kfd_process_device *pdd;
	struct file *drm_file;
	int ret;

	drm_file = fget(args->drm_fd);
	if (!drm_file)
		return -EINVAL;

	mutex_lock(&p->mutex);
	pdd = kfd_process_device_data_by_id(p, args->gpu_id);
	if (!pdd) {
		ret = -EINVAL;
		goto err_pdd;
	}

	if (pdd->drm_file) {
		ret = pdd->drm_file == drm_file ? 0 : -EBUSY;
		goto err_drm_file;
	}

	ret = kfd_process_device_init_vm(pdd, drm_file);
	if (ret)
		goto err_unlock;

	/* On success, the PDD keeps the drm_file reference */
	mutex_unlock(&p->mutex);

	return 0;

err_unlock:
err_pdd:
err_drm_file:
	mutex_unlock(&p->mutex);
	fput(drm_file);
	return ret;
}

bool kfd_dev_is_large_bar(struct kfd_dev *dev)
{
	if (debug_largebar) {
		pr_debug("Simulate large-bar allocation on non large-bar machine\n");
		return true;
	}

	if (dev->use_iommu_v2)
		return false;

	if (dev->local_mem_info.local_mem_size_private == 0 &&
			dev->local_mem_info.local_mem_size_public > 0)
		return true;
	return false;
}

static int kfd_ioctl_get_available_memory(struct file *filep,
					  struct kfd_process *p, void *data)
{
	struct kfd_ioctl_get_available_memory_args *args = data;
	struct kfd_process_device *pdd = kfd_lock_pdd_by_id(p, args->gpu_id);

	if (!pdd)
		return -EINVAL;
	args->available = amdgpu_amdkfd_get_available_memory(pdd->dev->adev);
	kfd_unlock_pdd(pdd);
	return 0;
}

static int kfd_ioctl_alloc_memory_of_gpu(struct file *filep,
					struct kfd_process *p, void *data)
{
	struct kfd_ioctl_alloc_memory_of_gpu_args *args = data;
	struct kfd_process_device *pdd;
	void *mem;
	struct kfd_dev *dev;
	int idr_handle;
	long err;
	uint64_t offset = args->mmap_offset;
	uint32_t flags = args->flags;

	if (args->size == 0)
		return -EINVAL;

#if IS_ENABLED(CONFIG_HSA_AMD_SVM)
	/* Flush pending deferred work to avoid racing with deferred actions
	 * from previous memory map changes (e.g. munmap).
	 */
	svm_range_list_lock_and_flush_work(&p->svms, current->mm);
	mutex_lock(&p->svms.lock);
	mmap_write_unlock(current->mm);
	if (interval_tree_iter_first(&p->svms.objects,
				     args->va_addr >> PAGE_SHIFT,
				     (args->va_addr + args->size - 1) >> PAGE_SHIFT)) {
		pr_err("Address: 0x%llx already allocated by SVM\n",
			args->va_addr);
		mutex_unlock(&p->svms.lock);
		return -EADDRINUSE;
	}
	mutex_unlock(&p->svms.lock);
#endif
	mutex_lock(&p->mutex);
	pdd = kfd_process_device_data_by_id(p, args->gpu_id);
	if (!pdd) {
		err = -EINVAL;
		goto err_pdd;
	}

	dev = pdd->dev;

	if ((flags & KFD_IOC_ALLOC_MEM_FLAGS_PUBLIC) &&
		(flags & KFD_IOC_ALLOC_MEM_FLAGS_VRAM) &&
		!kfd_dev_is_large_bar(dev)) {
		pr_err("Alloc host visible vram on small bar is not allowed\n");
		err = -EINVAL;
		goto err_large_bar;
	}

	pdd = kfd_bind_process_to_device(dev, p);
	if (IS_ERR(pdd)) {
		err = PTR_ERR(pdd);
		goto err_unlock;
	}

	if (flags & KFD_IOC_ALLOC_MEM_FLAGS_DOORBELL) {
		if (args->size != kfd_doorbell_process_slice(dev)) {
			err = -EINVAL;
			goto err_unlock;
		}
		offset = kfd_get_process_doorbells(pdd);
		if (!offset) {
			err = -ENOMEM;
			goto err_unlock;
		}
	} else if (flags & KFD_IOC_ALLOC_MEM_FLAGS_MMIO_REMAP) {
		if (args->size != PAGE_SIZE) {
			err = -EINVAL;
			goto err_unlock;
		}
		offset = dev->adev->rmmio_remap.bus_addr;
		if (!offset) {
			err = -ENOMEM;
			goto err_unlock;
		}
	}

	err = amdgpu_amdkfd_gpuvm_alloc_memory_of_gpu(
		dev->adev, args->va_addr, args->size,
		pdd->drm_priv, (struct kgd_mem **) &mem, &offset,
		flags, false);

	if (err)
		goto err_unlock;

	idr_handle = kfd_process_device_create_obj_handle(pdd, mem);
	if (idr_handle < 0) {
		err = -EFAULT;
		goto err_free;
	}

	/* Update the VRAM usage count */
	if (flags & KFD_IOC_ALLOC_MEM_FLAGS_VRAM)
		WRITE_ONCE(pdd->vram_usage, pdd->vram_usage + args->size);

	mutex_unlock(&p->mutex);

	args->handle = MAKE_HANDLE(args->gpu_id, idr_handle);
	args->mmap_offset = offset;

	/* MMIO is mapped through kfd device
	 * Generate a kfd mmap offset
	 */
	if (flags & KFD_IOC_ALLOC_MEM_FLAGS_MMIO_REMAP)
		args->mmap_offset = KFD_MMAP_TYPE_MMIO
					| KFD_MMAP_GPU_ID(args->gpu_id);

	return 0;

err_free:
	amdgpu_amdkfd_gpuvm_free_memory_of_gpu(dev->adev, (struct kgd_mem *)mem,
					       pdd->drm_priv, NULL);
err_unlock:
err_pdd:
err_large_bar:
	mutex_unlock(&p->mutex);
	return err;
}

static int kfd_ioctl_free_memory_of_gpu(struct file *filep,
					struct kfd_process *p, void *data)
{
	struct kfd_ioctl_free_memory_of_gpu_args *args = data;
	struct kfd_process_device *pdd;
	void *mem;
	int ret;
	uint64_t size = 0;

	mutex_lock(&p->mutex);
	/*
	 * Safeguard to prevent user space from freeing signal BO.
	 * It will be freed at process termination.
	 */
	if (p->signal_handle && (p->signal_handle == args->handle)) {
		pr_err("Free signal BO is not allowed\n");
		ret = -EPERM;
		goto err_unlock;
	}

	pdd = kfd_process_device_data_by_id(p, GET_GPU_ID(args->handle));
	if (!pdd) {
		pr_err("Process device data doesn't exist\n");
		ret = -EINVAL;
		goto err_pdd;
	}

	mem = kfd_process_device_translate_handle(
		pdd, GET_IDR_HANDLE(args->handle));
	if (!mem) {
		ret = -EINVAL;
		goto err_unlock;
	}

	ret = amdgpu_amdkfd_gpuvm_free_memory_of_gpu(pdd->dev->adev,
				(struct kgd_mem *)mem, pdd->drm_priv, &size);

	/* If freeing the buffer failed, leave the handle in place for
	 * clean-up during process tear-down.
	 */
	if (!ret)
		kfd_process_device_remove_obj_handle(
			pdd, GET_IDR_HANDLE(args->handle));

	WRITE_ONCE(pdd->vram_usage, pdd->vram_usage - size);

err_unlock:
err_pdd:
	mutex_unlock(&p->mutex);
	return ret;
}

static int kfd_ioctl_map_memory_to_gpu(struct file *filep,
					struct kfd_process *p, void *data)
{
	struct kfd_ioctl_map_memory_to_gpu_args *args = data;
	struct kfd_process_device *pdd, *peer_pdd;
	void *mem;
	struct kfd_dev *dev;
	long err = 0;
	int i;
	uint32_t *devices_arr = NULL;

	if (!args->n_devices) {
		pr_debug("Device IDs array empty\n");
		return -EINVAL;
	}
	if (args->n_success > args->n_devices) {
		pr_debug("n_success exceeds n_devices\n");
		return -EINVAL;
	}

	devices_arr = kmalloc_array(args->n_devices, sizeof(*devices_arr),
				    GFP_KERNEL);
	if (!devices_arr)
		return -ENOMEM;

	err = copy_from_user(devices_arr,
			     (void __user *)args->device_ids_array_ptr,
			     args->n_devices * sizeof(*devices_arr));
	if (err != 0) {
		err = -EFAULT;
		goto copy_from_user_failed;
	}

	mutex_lock(&p->mutex);
	pdd = kfd_process_device_data_by_id(p, GET_GPU_ID(args->handle));
	if (!pdd) {
		err = -EINVAL;
		goto get_process_device_data_failed;
	}
	dev = pdd->dev;

	pdd = kfd_bind_process_to_device(dev, p);
	if (IS_ERR(pdd)) {
		err = PTR_ERR(pdd);
		goto bind_process_to_device_failed;
	}

	mem = kfd_process_device_translate_handle(pdd,
						GET_IDR_HANDLE(args->handle));
	if (!mem) {
		err = -ENOMEM;
		goto get_mem_obj_from_handle_failed;
	}

	for (i = args->n_success; i < args->n_devices; i++) {
		peer_pdd = kfd_process_device_data_by_id(p, devices_arr[i]);
		if (!peer_pdd) {
			pr_debug("Getting device by id failed for 0x%x\n",
				 devices_arr[i]);
			err = -EINVAL;
			goto get_mem_obj_from_handle_failed;
		}

		peer_pdd = kfd_bind_process_to_device(peer_pdd->dev, p);
		if (IS_ERR(peer_pdd)) {
			err = PTR_ERR(peer_pdd);
			goto get_mem_obj_from_handle_failed;
		}

		err = amdgpu_amdkfd_gpuvm_map_memory_to_gpu(
			peer_pdd->dev->adev, (struct kgd_mem *)mem,
			peer_pdd->drm_priv);
		if (err) {
			struct pci_dev *pdev = peer_pdd->dev->adev->pdev;

			dev_err(dev->adev->dev,
			       "Failed to map peer:%04x:%02x:%02x.%d mem_domain:%d\n",
			       pci_domain_nr(pdev->bus),
			       pdev->bus->number,
			       PCI_SLOT(pdev->devfn),
			       PCI_FUNC(pdev->devfn),
			       ((struct kgd_mem *)mem)->domain);
			goto map_memory_to_gpu_failed;
		}
		args->n_success = i+1;
	}

	mutex_unlock(&p->mutex);

	err = amdgpu_amdkfd_gpuvm_sync_memory(dev->adev, (struct kgd_mem *) mem, true);
	if (err) {
		pr_debug("Sync memory failed, wait interrupted by user signal\n");
		goto sync_memory_failed;
	}

	/* Flush TLBs after waiting for the page table updates to complete */
	for (i = 0; i < args->n_devices; i++) {
		peer_pdd = kfd_process_device_data_by_id(p, devices_arr[i]);
		if (WARN_ON_ONCE(!peer_pdd))
			continue;
		kfd_flush_tlb(peer_pdd, TLB_FLUSH_LEGACY);
	}
	kfree(devices_arr);

	return err;

get_process_device_data_failed:
bind_process_to_device_failed:
get_mem_obj_from_handle_failed:
map_memory_to_gpu_failed:
	mutex_unlock(&p->mutex);
copy_from_user_failed:
sync_memory_failed:
	kfree(devices_arr);

	return err;
}

static int kfd_ioctl_unmap_memory_from_gpu(struct file *filep,
					struct kfd_process *p, void *data)
{
	struct kfd_ioctl_unmap_memory_from_gpu_args *args = data;
	struct kfd_process_device *pdd, *peer_pdd;
	void *mem;
	long err = 0;
	uint32_t *devices_arr = NULL, i;

	if (!args->n_devices) {
		pr_debug("Device IDs array empty\n");
		return -EINVAL;
	}
	if (args->n_success > args->n_devices) {
		pr_debug("n_success exceeds n_devices\n");
		return -EINVAL;
	}

	devices_arr = kmalloc_array(args->n_devices, sizeof(*devices_arr),
				    GFP_KERNEL);
	if (!devices_arr)
		return -ENOMEM;

	err = copy_from_user(devices_arr,
			     (void __user *)args->device_ids_array_ptr,
			     args->n_devices * sizeof(*devices_arr));
	if (err != 0) {
		err = -EFAULT;
		goto copy_from_user_failed;
	}

	mutex_lock(&p->mutex);
	pdd = kfd_process_device_data_by_id(p, GET_GPU_ID(args->handle));
	if (!pdd) {
		err = -EINVAL;
		goto bind_process_to_device_failed;
	}

	mem = kfd_process_device_translate_handle(pdd,
						GET_IDR_HANDLE(args->handle));
	if (!mem) {
		err = -ENOMEM;
		goto get_mem_obj_from_handle_failed;
	}

	for (i = args->n_success; i < args->n_devices; i++) {
		peer_pdd = kfd_process_device_data_by_id(p, devices_arr[i]);
		if (!peer_pdd) {
			err = -EINVAL;
			goto get_mem_obj_from_handle_failed;
		}
		err = amdgpu_amdkfd_gpuvm_unmap_memory_from_gpu(
			peer_pdd->dev->adev, (struct kgd_mem *)mem, peer_pdd->drm_priv);
		if (err) {
			pr_err("Failed to unmap from gpu %d/%d\n",
			       i, args->n_devices);
			goto unmap_memory_from_gpu_failed;
		}
		args->n_success = i+1;
	}
	mutex_unlock(&p->mutex);

	if (kfd_flush_tlb_after_unmap(pdd->dev)) {
		err = amdgpu_amdkfd_gpuvm_sync_memory(pdd->dev->adev,
				(struct kgd_mem *) mem, true);
		if (err) {
			pr_debug("Sync memory failed, wait interrupted by user signal\n");
			goto sync_memory_failed;
		}

		/* Flush TLBs after waiting for the page table updates to complete */
		for (i = 0; i < args->n_devices; i++) {
			peer_pdd = kfd_process_device_data_by_id(p, devices_arr[i]);
			if (WARN_ON_ONCE(!peer_pdd))
				continue;
			kfd_flush_tlb(peer_pdd, TLB_FLUSH_HEAVYWEIGHT);
		}
	}
	kfree(devices_arr);

	return 0;

bind_process_to_device_failed:
get_mem_obj_from_handle_failed:
unmap_memory_from_gpu_failed:
	mutex_unlock(&p->mutex);
copy_from_user_failed:
sync_memory_failed:
	kfree(devices_arr);
	return err;
}

static int kfd_ioctl_alloc_queue_gws(struct file *filep,
		struct kfd_process *p, void *data)
{
	int retval;
	struct kfd_ioctl_alloc_queue_gws_args *args = data;
	struct queue *q;
	struct kfd_dev *dev;

	mutex_lock(&p->mutex);
	q = pqm_get_user_queue(&p->pqm, args->queue_id);

	if (q) {
		dev = q->device;
	} else {
		retval = -EINVAL;
		goto out_unlock;
	}

	if (!dev->gws) {
		retval = -ENODEV;
		goto out_unlock;
	}

	if (dev->dqm->sched_policy == KFD_SCHED_POLICY_NO_HWS) {
		retval = -ENODEV;
		goto out_unlock;
	}

	retval = pqm_set_gws(&p->pqm, args->queue_id, args->num_gws ? dev->gws : NULL);
	mutex_unlock(&p->mutex);

	args->first_gws = 0;
	return retval;

out_unlock:
	mutex_unlock(&p->mutex);
	return retval;
}

static int kfd_ioctl_get_dmabuf_info(struct file *filep,
		struct kfd_process *p, void *data)
{
	struct kfd_ioctl_get_dmabuf_info_args *args = data;
	struct kfd_dev *dev = NULL;
	struct amdgpu_device *dmabuf_adev;
	void *metadata_buffer = NULL;
	uint32_t flags;
	unsigned int i;
	int r;

	/* Find a KFD GPU device that supports the get_dmabuf_info query */
	for (i = 0; kfd_topology_enum_kfd_devices(i, &dev) == 0; i++)
		if (dev)
			break;
	if (!dev)
		return -EINVAL;

	if (args->metadata_ptr) {
		metadata_buffer = kzalloc(args->metadata_size, GFP_KERNEL);
		if (!metadata_buffer)
			return -ENOMEM;
	}

	/* Get dmabuf info from KGD */
	r = amdgpu_amdkfd_get_dmabuf_info(dev->adev, args->dmabuf_fd,
					  &dmabuf_adev, &args->size,
					  metadata_buffer, args->metadata_size,
					  &args->metadata_size, &flags);
	if (r)
		goto exit;

	/* Reverse-lookup gpu_id from kgd pointer */
	dev = kfd_device_by_adev(dmabuf_adev);
	if (!dev) {
		r = -EINVAL;
		goto exit;
	}
	args->gpu_id = dev->id;
	args->flags = flags;

	/* Copy metadata buffer to user mode */
	if (metadata_buffer) {
		r = copy_to_user((void __user *)args->metadata_ptr,
				 metadata_buffer, args->metadata_size);
		if (r != 0)
			r = -EFAULT;
	}

exit:
	kfree(metadata_buffer);

	return r;
}

static int kfd_ioctl_import_dmabuf(struct file *filep,
				   struct kfd_process *p, void *data)
{
	struct kfd_ioctl_import_dmabuf_args *args = data;
	struct kfd_process_device *pdd;
	struct dma_buf *dmabuf;
	int idr_handle;
	uint64_t size;
	void *mem;
	int r;

	dmabuf = dma_buf_get(args->dmabuf_fd);
	if (IS_ERR(dmabuf))
		return PTR_ERR(dmabuf);

	mutex_lock(&p->mutex);
	pdd = kfd_process_device_data_by_id(p, args->gpu_id);
	if (!pdd) {
		r = -EINVAL;
		goto err_unlock;
	}

	pdd = kfd_bind_process_to_device(pdd->dev, p);
	if (IS_ERR(pdd)) {
		r = PTR_ERR(pdd);
		goto err_unlock;
	}

	r = amdgpu_amdkfd_gpuvm_import_dmabuf(pdd->dev->adev, dmabuf,
					      args->va_addr, pdd->drm_priv,
					      (struct kgd_mem **)&mem, &size,
					      NULL);
	if (r)
		goto err_unlock;

	idr_handle = kfd_process_device_create_obj_handle(pdd, mem);
	if (idr_handle < 0) {
		r = -EFAULT;
		goto err_free;
	}

	mutex_unlock(&p->mutex);
	dma_buf_put(dmabuf);

	args->handle = MAKE_HANDLE(args->gpu_id, idr_handle);

	return 0;

err_free:
	amdgpu_amdkfd_gpuvm_free_memory_of_gpu(pdd->dev->adev, (struct kgd_mem *)mem,
					       pdd->drm_priv, NULL);
err_unlock:
	mutex_unlock(&p->mutex);
	dma_buf_put(dmabuf);
	return r;
}

/* Handle requests for watching SMI events */
static int kfd_ioctl_smi_events(struct file *filep,
				struct kfd_process *p, void *data)
{
	struct kfd_ioctl_smi_events_args *args = data;
	struct kfd_process_device *pdd;

	mutex_lock(&p->mutex);

	pdd = kfd_process_device_data_by_id(p, args->gpuid);
	mutex_unlock(&p->mutex);
	if (!pdd)
		return -EINVAL;

	return kfd_smi_event_open(pdd->dev, &args->anon_fd);
}

#if IS_ENABLED(CONFIG_HSA_AMD_SVM)

static int kfd_ioctl_set_xnack_mode(struct file *filep,
				    struct kfd_process *p, void *data)
{
	struct kfd_ioctl_set_xnack_mode_args *args = data;
	int r = 0;

	mutex_lock(&p->mutex);
	if (args->xnack_enabled >= 0) {
		if (!list_empty(&p->pqm.queues)) {
			pr_debug("Process has user queues running\n");
			r = -EBUSY;
			goto out_unlock;
		}

		if (p->xnack_enabled == args->xnack_enabled)
			goto out_unlock;

		if (args->xnack_enabled && !kfd_process_xnack_mode(p, true)) {
			r = -EPERM;
			goto out_unlock;
		}

		r = svm_range_switch_xnack_reserve_mem(p, args->xnack_enabled);
	} else {
		args->xnack_enabled = p->xnack_enabled;
	}

out_unlock:
	mutex_unlock(&p->mutex);

	return r;
}

static int kfd_ioctl_svm(struct file *filep, struct kfd_process *p, void *data)
{
	struct kfd_ioctl_svm_args *args = data;
	int r = 0;

	pr_debug("start 0x%llx size 0x%llx op 0x%x nattr 0x%x\n",
		 args->start_addr, args->size, args->op, args->nattr);

	if ((args->start_addr & ~PAGE_MASK) || (args->size & ~PAGE_MASK))
		return -EINVAL;
	if (!args->start_addr || !args->size)
		return -EINVAL;

	r = svm_ioctl(p, args->op, args->start_addr, args->size, args->nattr,
		      args->attrs);

	return r;
}
#else
static int kfd_ioctl_set_xnack_mode(struct file *filep,
				    struct kfd_process *p, void *data)
{
	return -EPERM;
}
static int kfd_ioctl_svm(struct file *filep, struct kfd_process *p, void *data)
{
	return -EPERM;
}
#endif

static int criu_checkpoint_process(struct kfd_process *p,
			     uint8_t __user *user_priv_data,
			     uint64_t *priv_offset)
{
	struct kfd_criu_process_priv_data process_priv;
	int ret;

	memset(&process_priv, 0, sizeof(process_priv));

	process_priv.version = KFD_CRIU_PRIV_VERSION;
	/* For CR, we don't consider negative xnack mode which is used for
	 * querying without changing it, here 0 simply means disabled and 1
	 * means enabled so retry for finding a valid PTE.
	 */
	process_priv.xnack_mode = p->xnack_enabled ? 1 : 0;

	ret = copy_to_user(user_priv_data + *priv_offset,
				&process_priv, sizeof(process_priv));

	if (ret) {
		pr_err("Failed to copy process information to user\n");
		ret = -EFAULT;
	}

	*priv_offset += sizeof(process_priv);
	return ret;
}

static int criu_checkpoint_devices(struct kfd_process *p,
			     uint32_t num_devices,
			     uint8_t __user *user_addr,
			     uint8_t __user *user_priv_data,
			     uint64_t *priv_offset)
{
	struct kfd_criu_device_priv_data *device_priv = NULL;
	struct kfd_criu_device_bucket *device_buckets = NULL;
	int ret = 0, i;

	device_buckets = kvzalloc(num_devices * sizeof(*device_buckets), GFP_KERNEL);
	if (!device_buckets) {
		ret = -ENOMEM;
		goto exit;
	}

	device_priv = kvzalloc(num_devices * sizeof(*device_priv), GFP_KERNEL);
	if (!device_priv) {
		ret = -ENOMEM;
		goto exit;
	}

	for (i = 0; i < num_devices; i++) {
		struct kfd_process_device *pdd = p->pdds[i];

		device_buckets[i].user_gpu_id = pdd->user_gpu_id;
		device_buckets[i].actual_gpu_id = pdd->dev->id;

		/*
		 * priv_data does not contain useful information for now and is reserved for
		 * future use, so we do not set its contents.
		 */
	}

	ret = copy_to_user(user_addr, device_buckets, num_devices * sizeof(*device_buckets));
	if (ret) {
		pr_err("Failed to copy device information to user\n");
		ret = -EFAULT;
		goto exit;
	}

	ret = copy_to_user(user_priv_data + *priv_offset,
			   device_priv,
			   num_devices * sizeof(*device_priv));
	if (ret) {
		pr_err("Failed to copy device information to user\n");
		ret = -EFAULT;
	}
	*priv_offset += num_devices * sizeof(*device_priv);

exit:
	kvfree(device_buckets);
	kvfree(device_priv);
	return ret;
}

static uint32_t get_process_num_bos(struct kfd_process *p)
{
	uint32_t num_of_bos = 0;
	int i;

	/* Run over all PDDs of the process */
	for (i = 0; i < p->n_pdds; i++) {
		struct kfd_process_device *pdd = p->pdds[i];
		void *mem;
		int id;

		idr_for_each_entry(&pdd->alloc_idr, mem, id) {
			struct kgd_mem *kgd_mem = (struct kgd_mem *)mem;

			if ((uint64_t)kgd_mem->va > pdd->gpuvm_base)
				num_of_bos++;
		}
	}
	return num_of_bos;
}

static int criu_get_prime_handle(struct drm_gem_object *gobj, int flags,
				      u32 *shared_fd)
{
	struct dma_buf *dmabuf;
	int ret;

	dmabuf = amdgpu_gem_prime_export(gobj, flags);
	if (IS_ERR(dmabuf)) {
		ret = PTR_ERR(dmabuf);
		pr_err("dmabuf export failed for the BO\n");
		return ret;
	}

	ret = dma_buf_fd(dmabuf, flags);
	if (ret < 0) {
		pr_err("dmabuf create fd failed, ret:%d\n", ret);
		goto out_free_dmabuf;
	}

	*shared_fd = ret;
	return 0;

out_free_dmabuf:
	dma_buf_put(dmabuf);
	return ret;
}

static int criu_checkpoint_bos(struct kfd_process *p,
			       uint32_t num_bos,
			       uint8_t __user *user_bos,
			       uint8_t __user *user_priv_data,
			       uint64_t *priv_offset)
{
	struct kfd_criu_bo_bucket *bo_buckets;
	struct kfd_criu_bo_priv_data *bo_privs;
	int ret = 0, pdd_index, bo_index = 0, id;
	void *mem;

	bo_buckets = kvzalloc(num_bos * sizeof(*bo_buckets), GFP_KERNEL);
	if (!bo_buckets)
		return -ENOMEM;

	bo_privs = kvzalloc(num_bos * sizeof(*bo_privs), GFP_KERNEL);
	if (!bo_privs) {
		ret = -ENOMEM;
		goto exit;
	}

	for (pdd_index = 0; pdd_index < p->n_pdds; pdd_index++) {
		struct kfd_process_device *pdd = p->pdds[pdd_index];
		struct amdgpu_bo *dumper_bo;
		struct kgd_mem *kgd_mem;

		idr_for_each_entry(&pdd->alloc_idr, mem, id) {
			struct kfd_criu_bo_bucket *bo_bucket;
			struct kfd_criu_bo_priv_data *bo_priv;
			int i, dev_idx = 0;

			if (!mem) {
				ret = -ENOMEM;
				goto exit;
			}

			kgd_mem = (struct kgd_mem *)mem;
			dumper_bo = kgd_mem->bo;

			if ((uint64_t)kgd_mem->va <= pdd->gpuvm_base)
				continue;

			bo_bucket = &bo_buckets[bo_index];
			bo_priv = &bo_privs[bo_index];

			bo_bucket->gpu_id = pdd->user_gpu_id;
			bo_bucket->addr = (uint64_t)kgd_mem->va;
			bo_bucket->size = amdgpu_bo_size(dumper_bo);
			bo_bucket->alloc_flags = (uint32_t)kgd_mem->alloc_flags;
			bo_priv->idr_handle = id;

			if (bo_bucket->alloc_flags & KFD_IOC_ALLOC_MEM_FLAGS_USERPTR) {
				ret = amdgpu_ttm_tt_get_userptr(&dumper_bo->tbo,
								&bo_priv->user_addr);
				if (ret) {
					pr_err("Failed to obtain user address for user-pointer bo\n");
					goto exit;
				}
			}
			if (bo_bucket->alloc_flags
			    & (KFD_IOC_ALLOC_MEM_FLAGS_VRAM | KFD_IOC_ALLOC_MEM_FLAGS_GTT)) {
				ret = criu_get_prime_handle(&dumper_bo->tbo.base,
						bo_bucket->alloc_flags &
						KFD_IOC_ALLOC_MEM_FLAGS_WRITABLE ? DRM_RDWR : 0,
						&bo_bucket->dmabuf_fd);
				if (ret)
					goto exit;
			} else {
				bo_bucket->dmabuf_fd = KFD_INVALID_FD;
			}

			if (bo_bucket->alloc_flags & KFD_IOC_ALLOC_MEM_FLAGS_DOORBELL)
				bo_bucket->offset = KFD_MMAP_TYPE_DOORBELL |
					KFD_MMAP_GPU_ID(pdd->dev->id);
			else if (bo_bucket->alloc_flags &
				KFD_IOC_ALLOC_MEM_FLAGS_MMIO_REMAP)
				bo_bucket->offset = KFD_MMAP_TYPE_MMIO |
					KFD_MMAP_GPU_ID(pdd->dev->id);
			else
				bo_bucket->offset = amdgpu_bo_mmap_offset(dumper_bo);

			for (i = 0; i < p->n_pdds; i++) {
				if (amdgpu_amdkfd_bo_mapped_to_dev(p->pdds[i]->dev->adev, kgd_mem))
					bo_priv->mapped_gpuids[dev_idx++] = p->pdds[i]->user_gpu_id;
			}

			pr_debug("bo_size = 0x%llx, bo_addr = 0x%llx bo_offset = 0x%llx\n"
					"gpu_id = 0x%x alloc_flags = 0x%x idr_handle = 0x%x",
					bo_bucket->size,
					bo_bucket->addr,
					bo_bucket->offset,
					bo_bucket->gpu_id,
					bo_bucket->alloc_flags,
					bo_priv->idr_handle);
			bo_index++;
		}
	}

	ret = copy_to_user(user_bos, bo_buckets, num_bos * sizeof(*bo_buckets));
	if (ret) {
		pr_err("Failed to copy BO information to user\n");
		ret = -EFAULT;
		goto exit;
	}

	ret = copy_to_user(user_priv_data + *priv_offset, bo_privs, num_bos * sizeof(*bo_privs));
	if (ret) {
		pr_err("Failed to copy BO priv information to user\n");
		ret = -EFAULT;
		goto exit;
	}

	*priv_offset += num_bos * sizeof(*bo_privs);

exit:
	while (ret && bo_index--) {
		if (bo_buckets[bo_index].alloc_flags
		    & (KFD_IOC_ALLOC_MEM_FLAGS_VRAM | KFD_IOC_ALLOC_MEM_FLAGS_GTT))
			close_fd(bo_buckets[bo_index].dmabuf_fd);
	}

	kvfree(bo_buckets);
	kvfree(bo_privs);
	return ret;
}

static int criu_get_process_object_info(struct kfd_process *p,
					uint32_t *num_devices,
					uint32_t *num_bos,
					uint32_t *num_objects,
					uint64_t *objs_priv_size)
{
	uint64_t queues_priv_data_size, svm_priv_data_size, priv_size;
	uint32_t num_queues, num_events, num_svm_ranges;
	int ret;

	*num_devices = p->n_pdds;
	*num_bos = get_process_num_bos(p);

	ret = kfd_process_get_queue_info(p, &num_queues, &queues_priv_data_size);
	if (ret)
		return ret;

	num_events = kfd_get_num_events(p);

	ret = svm_range_get_info(p, &num_svm_ranges, &svm_priv_data_size);
	if (ret)
		return ret;

	*num_objects = num_queues + num_events + num_svm_ranges;

	if (objs_priv_size) {
		priv_size = sizeof(struct kfd_criu_process_priv_data);
		priv_size += *num_devices * sizeof(struct kfd_criu_device_priv_data);
		priv_size += *num_bos * sizeof(struct kfd_criu_bo_priv_data);
		priv_size += queues_priv_data_size;
		priv_size += num_events * sizeof(struct kfd_criu_event_priv_data);
		priv_size += svm_priv_data_size;
		*objs_priv_size = priv_size;
	}
	return 0;
}

static int criu_checkpoint(struct file *filep,
			   struct kfd_process *p,
			   struct kfd_ioctl_criu_args *args)
{
	int ret;
	uint32_t num_devices, num_bos, num_objects;
	uint64_t priv_size, priv_offset = 0;

	if (!args->devices || !args->bos || !args->priv_data)
		return -EINVAL;

	mutex_lock(&p->mutex);

	if (!p->n_pdds) {
		pr_err("No pdd for given process\n");
		ret = -ENODEV;
		goto exit_unlock;
	}

	/* Confirm all process queues are evicted */
	if (!p->queues_paused) {
		pr_err("Cannot dump process when queues are not in evicted state\n");
		/* CRIU plugin did not call op PROCESS_INFO before checkpointing */
		ret = -EINVAL;
		goto exit_unlock;
	}

	ret = criu_get_process_object_info(p, &num_devices, &num_bos, &num_objects, &priv_size);
	if (ret)
		goto exit_unlock;

	if (num_devices != args->num_devices ||
	    num_bos != args->num_bos ||
	    num_objects != args->num_objects ||
	    priv_size != args->priv_data_size) {

		ret = -EINVAL;
		goto exit_unlock;
	}

	/* each function will store private data inside priv_data and adjust priv_offset */
	ret = criu_checkpoint_process(p, (uint8_t __user *)args->priv_data, &priv_offset);
	if (ret)
		goto exit_unlock;

	ret = criu_checkpoint_devices(p, num_devices, (uint8_t __user *)args->devices,
				(uint8_t __user *)args->priv_data, &priv_offset);
	if (ret)
		goto exit_unlock;

	ret = criu_checkpoint_bos(p, num_bos, (uint8_t __user *)args->bos,
			    (uint8_t __user *)args->priv_data, &priv_offset);
	if (ret)
		goto exit_unlock;

	if (num_objects) {
		ret = kfd_criu_checkpoint_queues(p, (uint8_t __user *)args->priv_data,
						 &priv_offset);
		if (ret)
			goto close_bo_fds;

		ret = kfd_criu_checkpoint_events(p, (uint8_t __user *)args->priv_data,
						 &priv_offset);
		if (ret)
			goto close_bo_fds;

		ret = kfd_criu_checkpoint_svm(p, (uint8_t __user *)args->priv_data, &priv_offset);
		if (ret)
			goto close_bo_fds;
	}

close_bo_fds:
	if (ret) {
		/* If IOCTL returns err, user assumes all FDs opened in criu_dump_bos are closed */
		uint32_t i;
		struct kfd_criu_bo_bucket *bo_buckets = (struct kfd_criu_bo_bucket *) args->bos;

		for (i = 0; i < num_bos; i++) {
			if (bo_buckets[i].alloc_flags & KFD_IOC_ALLOC_MEM_FLAGS_VRAM)
				close_fd(bo_buckets[i].dmabuf_fd);
		}
	}

exit_unlock:
	mutex_unlock(&p->mutex);
	if (ret)
		pr_err("Failed to dump CRIU ret:%d\n", ret);
	else
		pr_debug("CRIU dump ret:%d\n", ret);

	return ret;
}

static int criu_restore_process(struct kfd_process *p,
				struct kfd_ioctl_criu_args *args,
				uint64_t *priv_offset,
				uint64_t max_priv_data_size)
{
	int ret = 0;
	struct kfd_criu_process_priv_data process_priv;

	if (*priv_offset + sizeof(process_priv) > max_priv_data_size)
		return -EINVAL;

	ret = copy_from_user(&process_priv,
				(void __user *)(args->priv_data + *priv_offset),
				sizeof(process_priv));
	if (ret) {
		pr_err("Failed to copy process private information from user\n");
		ret = -EFAULT;
		goto exit;
	}
	*priv_offset += sizeof(process_priv);

	if (process_priv.version != KFD_CRIU_PRIV_VERSION) {
		pr_err("Invalid CRIU API version (checkpointed:%d current:%d)\n",
			process_priv.version, KFD_CRIU_PRIV_VERSION);
		return -EINVAL;
	}

	pr_debug("Setting XNACK mode\n");
	if (process_priv.xnack_mode && !kfd_process_xnack_mode(p, true)) {
		pr_err("xnack mode cannot be set\n");
		ret = -EPERM;
		goto exit;
	} else {
		pr_debug("set xnack mode: %d\n", process_priv.xnack_mode);
		p->xnack_enabled = process_priv.xnack_mode;
	}

exit:
	return ret;
}

static int criu_restore_devices(struct kfd_process *p,
				struct kfd_ioctl_criu_args *args,
				uint64_t *priv_offset,
				uint64_t max_priv_data_size)
{
	struct kfd_criu_device_bucket *device_buckets;
	struct kfd_criu_device_priv_data *device_privs;
	int ret = 0;
	uint32_t i;

	if (args->num_devices != p->n_pdds)
		return -EINVAL;

	if (*priv_offset + (args->num_devices * sizeof(*device_privs)) > max_priv_data_size)
		return -EINVAL;

	device_buckets = kmalloc_array(args->num_devices, sizeof(*device_buckets), GFP_KERNEL);
	if (!device_buckets)
		return -ENOMEM;

	ret = copy_from_user(device_buckets, (void __user *)args->devices,
				args->num_devices * sizeof(*device_buckets));
	if (ret) {
		pr_err("Failed to copy devices buckets from user\n");
		ret = -EFAULT;
		goto exit;
	}

	for (i = 0; i < args->num_devices; i++) {
		struct kfd_dev *dev;
		struct kfd_process_device *pdd;
		struct file *drm_file;

		/* device private data is not currently used */

		if (!device_buckets[i].user_gpu_id) {
			pr_err("Invalid user gpu_id\n");
			ret = -EINVAL;
			goto exit;
		}

		dev = kfd_device_by_id(device_buckets[i].actual_gpu_id);
		if (!dev) {
			pr_err("Failed to find device with gpu_id = %x\n",
				device_buckets[i].actual_gpu_id);
			ret = -EINVAL;
			goto exit;
		}

		pdd = kfd_get_process_device_data(dev, p);
		if (!pdd) {
			pr_err("Failed to get pdd for gpu_id = %x\n",
					device_buckets[i].actual_gpu_id);
			ret = -EINVAL;
			goto exit;
		}
		pdd->user_gpu_id = device_buckets[i].user_gpu_id;

		drm_file = fget(device_buckets[i].drm_fd);
		if (!drm_file) {
			pr_err("Invalid render node file descriptor sent from plugin (%d)\n",
				device_buckets[i].drm_fd);
			ret = -EINVAL;
			goto exit;
		}

		if (pdd->drm_file) {
			ret = -EINVAL;
			goto exit;
		}

		/* create the vm using render nodes for kfd pdd */
		if (kfd_process_device_init_vm(pdd, drm_file)) {
			pr_err("could not init vm for given pdd\n");
			/* On success, the PDD keeps the drm_file reference */
			fput(drm_file);
			ret = -EINVAL;
			goto exit;
		}
		/*
		 * pdd now already has the vm bound to render node so below api won't create a new
		 * exclusive kfd mapping but use existing one with renderDXXX but is still needed
		 * for iommu v2 binding  and runtime pm.
		 */
		pdd = kfd_bind_process_to_device(dev, p);
		if (IS_ERR(pdd)) {
			ret = PTR_ERR(pdd);
			goto exit;
		}

		if (!pdd->doorbell_index &&
		    kfd_alloc_process_doorbells(pdd->dev, &pdd->doorbell_index) < 0) {
			ret = -ENOMEM;
			goto exit;
		}
	}

	/*
	 * We are not copying device private data from user as we are not using the data for now,
	 * but we still adjust for its private data.
	 */
	*priv_offset += args->num_devices * sizeof(*device_privs);

exit:
	kfree(device_buckets);
	return ret;
}

static int criu_restore_memory_of_gpu(struct kfd_process_device *pdd,
				      struct kfd_criu_bo_bucket *bo_bucket,
				      struct kfd_criu_bo_priv_data *bo_priv,
				      struct kgd_mem **kgd_mem)
{
	int idr_handle;
	int ret;
	const bool criu_resume = true;
	u64 offset;

	if (bo_bucket->alloc_flags & KFD_IOC_ALLOC_MEM_FLAGS_DOORBELL) {
		if (bo_bucket->size != kfd_doorbell_process_slice(pdd->dev))
			return -EINVAL;

		offset = kfd_get_process_doorbells(pdd);
		if (!offset)
			return -ENOMEM;
	} else if (bo_bucket->alloc_flags & KFD_IOC_ALLOC_MEM_FLAGS_MMIO_REMAP) {
		/* MMIO BOs need remapped bus address */
		if (bo_bucket->size != PAGE_SIZE) {
			pr_err("Invalid page size\n");
			return -EINVAL;
		}
		offset = pdd->dev->adev->rmmio_remap.bus_addr;
		if (!offset) {
			pr_err("amdgpu_amdkfd_get_mmio_remap_phys_addr failed\n");
			return -ENOMEM;
		}
	} else if (bo_bucket->alloc_flags & KFD_IOC_ALLOC_MEM_FLAGS_USERPTR) {
		offset = bo_priv->user_addr;
	}
	/* Create the BO */
	ret = amdgpu_amdkfd_gpuvm_alloc_memory_of_gpu(pdd->dev->adev, bo_bucket->addr,
						      bo_bucket->size, pdd->drm_priv, kgd_mem,
						      &offset, bo_bucket->alloc_flags, criu_resume);
	if (ret) {
		pr_err("Could not create the BO\n");
		return ret;
	}
	pr_debug("New BO created: size:0x%llx addr:0x%llx offset:0x%llx\n",
		 bo_bucket->size, bo_bucket->addr, offset);

	/* Restore previous IDR handle */
	pr_debug("Restoring old IDR handle for the BO");
	idr_handle = idr_alloc(&pdd->alloc_idr, *kgd_mem, bo_priv->idr_handle,
			       bo_priv->idr_handle + 1, GFP_KERNEL);

	if (idr_handle < 0) {
		pr_err("Could not allocate idr\n");
		amdgpu_amdkfd_gpuvm_free_memory_of_gpu(pdd->dev->adev, *kgd_mem, pdd->drm_priv,
						       NULL);
		return -ENOMEM;
	}

	if (bo_bucket->alloc_flags & KFD_IOC_ALLOC_MEM_FLAGS_DOORBELL)
		bo_bucket->restored_offset = KFD_MMAP_TYPE_DOORBELL | KFD_MMAP_GPU_ID(pdd->dev->id);
	if (bo_bucket->alloc_flags & KFD_IOC_ALLOC_MEM_FLAGS_MMIO_REMAP) {
		bo_bucket->restored_offset = KFD_MMAP_TYPE_MMIO | KFD_MMAP_GPU_ID(pdd->dev->id);
	} else if (bo_bucket->alloc_flags & KFD_IOC_ALLOC_MEM_FLAGS_GTT) {
		bo_bucket->restored_offset = offset;
	} else if (bo_bucket->alloc_flags & KFD_IOC_ALLOC_MEM_FLAGS_VRAM) {
		bo_bucket->restored_offset = offset;
		/* Update the VRAM usage count */
		WRITE_ONCE(pdd->vram_usage, pdd->vram_usage + bo_bucket->size);
	}
	return 0;
}

static int criu_restore_bo(struct kfd_process *p,
			   struct kfd_criu_bo_bucket *bo_bucket,
			   struct kfd_criu_bo_priv_data *bo_priv)
{
	struct kfd_process_device *pdd;
	struct kgd_mem *kgd_mem;
	int ret;
	int j;

	pr_debug("Restoring BO size:0x%llx addr:0x%llx gpu_id:0x%x flags:0x%x idr_handle:0x%x\n",
		 bo_bucket->size, bo_bucket->addr, bo_bucket->gpu_id, bo_bucket->alloc_flags,
		 bo_priv->idr_handle);

	pdd = kfd_process_device_data_by_id(p, bo_bucket->gpu_id);
	if (!pdd) {
		pr_err("Failed to get pdd\n");
		return -ENODEV;
	}

	ret = criu_restore_memory_of_gpu(pdd, bo_bucket, bo_priv, &kgd_mem);
	if (ret)
		return ret;

	/* now map these BOs to GPU/s */
	for (j = 0; j < p->n_pdds; j++) {
		struct kfd_dev *peer;
		struct kfd_process_device *peer_pdd;

		if (!bo_priv->mapped_gpuids[j])
			break;

		peer_pdd = kfd_process_device_data_by_id(p, bo_priv->mapped_gpuids[j]);
		if (!peer_pdd)
			return -EINVAL;

		peer = peer_pdd->dev;

		peer_pdd = kfd_bind_process_to_device(peer, p);
		if (IS_ERR(peer_pdd))
			return PTR_ERR(peer_pdd);

		ret = amdgpu_amdkfd_gpuvm_map_memory_to_gpu(peer->adev, kgd_mem,
							    peer_pdd->drm_priv);
		if (ret) {
			pr_err("Failed to map to gpu %d/%d\n", j, p->n_pdds);
			return ret;
		}
	}

	pr_debug("map memory was successful for the BO\n");
	/* create the dmabuf object and export the bo */
	if (bo_bucket->alloc_flags
	    & (KFD_IOC_ALLOC_MEM_FLAGS_VRAM | KFD_IOC_ALLOC_MEM_FLAGS_GTT)) {
		ret = criu_get_prime_handle(&kgd_mem->bo->tbo.base, DRM_RDWR,
					    &bo_bucket->dmabuf_fd);
		if (ret)
			return ret;
	} else {
		bo_bucket->dmabuf_fd = KFD_INVALID_FD;
	}

	return 0;
}

static int criu_restore_bos(struct kfd_process *p,
			    struct kfd_ioctl_criu_args *args,
			    uint64_t *priv_offset,
			    uint64_t max_priv_data_size)
{
	struct kfd_criu_bo_bucket *bo_buckets = NULL;
	struct kfd_criu_bo_priv_data *bo_privs = NULL;
	int ret = 0;
	uint32_t i = 0;

	if (*priv_offset + (args->num_bos * sizeof(*bo_privs)) > max_priv_data_size)
		return -EINVAL;

	/* Prevent MMU notifications until stage-4 IOCTL (CRIU_RESUME) is received */
	amdgpu_amdkfd_block_mmu_notifications(p->kgd_process_info);

	bo_buckets = kvmalloc_array(args->num_bos, sizeof(*bo_buckets), GFP_KERNEL);
	if (!bo_buckets)
		return -ENOMEM;

	ret = copy_from_user(bo_buckets, (void __user *)args->bos,
			     args->num_bos * sizeof(*bo_buckets));
	if (ret) {
		pr_err("Failed to copy BOs information from user\n");
		ret = -EFAULT;
		goto exit;
	}

	bo_privs = kvmalloc_array(args->num_bos, sizeof(*bo_privs), GFP_KERNEL);
	if (!bo_privs) {
		ret = -ENOMEM;
		goto exit;
	}

	ret = copy_from_user(bo_privs, (void __user *)args->priv_data + *priv_offset,
			     args->num_bos * sizeof(*bo_privs));
	if (ret) {
		pr_err("Failed to copy BOs information from user\n");
		ret = -EFAULT;
		goto exit;
	}
	*priv_offset += args->num_bos * sizeof(*bo_privs);

	/* Create and map new BOs */
	for (; i < args->num_bos; i++) {
		ret = criu_restore_bo(p, &bo_buckets[i], &bo_privs[i]);
		if (ret) {
			pr_debug("Failed to restore BO[%d] ret%d\n", i, ret);
			goto exit;
		}
	} /* done */

	/* Copy only the buckets back so user can read bo_buckets[N].restored_offset */
	ret = copy_to_user((void __user *)args->bos,
				bo_buckets,
				(args->num_bos * sizeof(*bo_buckets)));
	if (ret)
		ret = -EFAULT;

exit:
	while (ret && i--) {
		if (bo_buckets[i].alloc_flags
		   & (KFD_IOC_ALLOC_MEM_FLAGS_VRAM | KFD_IOC_ALLOC_MEM_FLAGS_GTT))
			close_fd(bo_buckets[i].dmabuf_fd);
	}
	kvfree(bo_buckets);
	kvfree(bo_privs);
	return ret;
}

static int criu_restore_objects(struct file *filep,
				struct kfd_process *p,
				struct kfd_ioctl_criu_args *args,
				uint64_t *priv_offset,
				uint64_t max_priv_data_size)
{
	int ret = 0;
	uint32_t i;

	BUILD_BUG_ON(offsetof(struct kfd_criu_queue_priv_data, object_type));
	BUILD_BUG_ON(offsetof(struct kfd_criu_event_priv_data, object_type));
	BUILD_BUG_ON(offsetof(struct kfd_criu_svm_range_priv_data, object_type));

	for (i = 0; i < args->num_objects; i++) {
		uint32_t object_type;

		if (*priv_offset + sizeof(object_type) > max_priv_data_size) {
			pr_err("Invalid private data size\n");
			return -EINVAL;
		}

		ret = get_user(object_type, (uint32_t __user *)(args->priv_data + *priv_offset));
		if (ret) {
			pr_err("Failed to copy private information from user\n");
			goto exit;
		}

		switch (object_type) {
		case KFD_CRIU_OBJECT_TYPE_QUEUE:
			ret = kfd_criu_restore_queue(p, (uint8_t __user *)args->priv_data,
						     priv_offset, max_priv_data_size);
			if (ret)
				goto exit;
			break;
		case KFD_CRIU_OBJECT_TYPE_EVENT:
			ret = kfd_criu_restore_event(filep, p, (uint8_t __user *)args->priv_data,
						     priv_offset, max_priv_data_size);
			if (ret)
				goto exit;
			break;
		case KFD_CRIU_OBJECT_TYPE_SVM_RANGE:
			ret = kfd_criu_restore_svm(p, (uint8_t __user *)args->priv_data,
						     priv_offset, max_priv_data_size);
			if (ret)
				goto exit;
			break;
		default:
			pr_err("Invalid object type:%u at index:%d\n", object_type, i);
			ret = -EINVAL;
			goto exit;
		}
	}
exit:
	return ret;
}

static int criu_restore(struct file *filep,
			struct kfd_process *p,
			struct kfd_ioctl_criu_args *args)
{
	uint64_t priv_offset = 0;
	int ret = 0;

	pr_debug("CRIU restore (num_devices:%u num_bos:%u num_objects:%u priv_data_size:%llu)\n",
		 args->num_devices, args->num_bos, args->num_objects, args->priv_data_size);

	if (!args->bos || !args->devices || !args->priv_data || !args->priv_data_size ||
	    !args->num_devices || !args->num_bos)
		return -EINVAL;

	mutex_lock(&p->mutex);

	/*
	 * Set the process to evicted state to avoid running any new queues before all the memory
	 * mappings are ready.
	 */
	ret = kfd_process_evict_queues(p, KFD_QUEUE_EVICTION_CRIU_RESTORE);
	if (ret)
		goto exit_unlock;

	/* Each function will adjust priv_offset based on how many bytes they consumed */
	ret = criu_restore_process(p, args, &priv_offset, args->priv_data_size);
	if (ret)
		goto exit_unlock;

	ret = criu_restore_devices(p, args, &priv_offset, args->priv_data_size);
	if (ret)
		goto exit_unlock;

	ret = criu_restore_bos(p, args, &priv_offset, args->priv_data_size);
	if (ret)
		goto exit_unlock;

	ret = criu_restore_objects(filep, p, args, &priv_offset, args->priv_data_size);
	if (ret)
		goto exit_unlock;

	if (priv_offset != args->priv_data_size) {
		pr_err("Invalid private data size\n");
		ret = -EINVAL;
	}

exit_unlock:
	mutex_unlock(&p->mutex);
	if (ret)
		pr_err("Failed to restore CRIU ret:%d\n", ret);
	else
		pr_debug("CRIU restore successful\n");

	return ret;
}

static int criu_unpause(struct file *filep,
			struct kfd_process *p,
			struct kfd_ioctl_criu_args *args)
{
	int ret;

	mutex_lock(&p->mutex);

	if (!p->queues_paused) {
		mutex_unlock(&p->mutex);
		return -EINVAL;
	}

	ret = kfd_process_restore_queues(p);
	if (ret)
		pr_err("Failed to unpause queues ret:%d\n", ret);
	else
		p->queues_paused = false;

	mutex_unlock(&p->mutex);

	return ret;
}

static int criu_resume(struct file *filep,
			struct kfd_process *p,
			struct kfd_ioctl_criu_args *args)
{
	struct kfd_process *target = NULL;
	struct pid *pid = NULL;
	int ret = 0;

	pr_debug("Inside %s, target pid for criu restore: %d\n", __func__,
		 args->pid);

	pid = find_get_pid(args->pid);
	if (!pid) {
		pr_err("Cannot find pid info for %i\n", args->pid);
		return -ESRCH;
	}

	pr_debug("calling kfd_lookup_process_by_pid\n");
	target = kfd_lookup_process_by_pid(pid);

	put_pid(pid);

	if (!target) {
		pr_debug("Cannot find process info for %i\n", args->pid);
		return -ESRCH;
	}

	mutex_lock(&target->mutex);
	ret = kfd_criu_resume_svm(target);
	if (ret) {
		pr_err("kfd_criu_resume_svm failed for %i\n", args->pid);
		goto exit;
	}

	ret =  amdgpu_amdkfd_criu_resume(target->kgd_process_info);
	if (ret)
		pr_err("amdgpu_amdkfd_criu_resume failed for %i\n", args->pid);

exit:
	mutex_unlock(&target->mutex);

	kfd_unref_process(target);
	return ret;
}

static int criu_process_info(struct file *filep,
				struct kfd_process *p,
				struct kfd_ioctl_criu_args *args)
{
	int ret = 0;

	mutex_lock(&p->mutex);

	if (!p->n_pdds) {
		pr_err("No pdd for given process\n");
		ret = -ENODEV;
		goto err_unlock;
	}

	ret = kfd_process_evict_queues(p, KFD_QUEUE_EVICTION_CRIU_CHECKPOINT);
	if (ret)
		goto err_unlock;

	p->queues_paused = true;

	args->pid = task_pid_nr_ns(p->lead_thread,
					task_active_pid_ns(p->lead_thread));

	ret = criu_get_process_object_info(p, &args->num_devices, &args->num_bos,
					   &args->num_objects, &args->priv_data_size);
	if (ret)
		goto err_unlock;

	dev_dbg(kfd_device, "Num of devices:%u bos:%u objects:%u priv_data_size:%lld\n",
				args->num_devices, args->num_bos, args->num_objects,
				args->priv_data_size);

err_unlock:
	if (ret) {
		kfd_process_restore_queues(p);
		p->queues_paused = false;
	}
	mutex_unlock(&p->mutex);
	return ret;
}

static int kfd_ioctl_criu(struct file *filep, struct kfd_process *p, void *data)
{
	struct kfd_ioctl_criu_args *args = data;
	int ret;

	dev_dbg(kfd_device, "CRIU operation: %d\n", args->op);
	switch (args->op) {
	case KFD_CRIU_OP_PROCESS_INFO:
		ret = criu_process_info(filep, p, args);
		break;
	case KFD_CRIU_OP_CHECKPOINT:
		ret = criu_checkpoint(filep, p, args);
		break;
	case KFD_CRIU_OP_UNPAUSE:
		ret = criu_unpause(filep, p, args);
		break;
	case KFD_CRIU_OP_RESTORE:
		ret = criu_restore(filep, p, args);
		break;
	case KFD_CRIU_OP_RESUME:
		ret = criu_resume(filep, p, args);
		break;
	default:
		dev_dbg(kfd_device, "Unsupported CRIU operation:%d\n", args->op);
		ret = -EINVAL;
		break;
	}

	if (ret)
		dev_dbg(kfd_device, "CRIU operation:%d err:%d\n", args->op, ret);

	return ret;
}

#define AMDKFD_IOCTL_DEF(ioctl, _func, _flags) \
	[_IOC_NR(ioctl)] = {.cmd = ioctl, .func = _func, .flags = _flags, \
			    .cmd_drv = 0, .name = #ioctl}

/** Ioctl table */
static const struct amdkfd_ioctl_desc amdkfd_ioctls[] = {
	AMDKFD_IOCTL_DEF(AMDKFD_IOC_GET_VERSION,
			kfd_ioctl_get_version, 0),

	AMDKFD_IOCTL_DEF(AMDKFD_IOC_CREATE_QUEUE,
			kfd_ioctl_create_queue, 0),

	AMDKFD_IOCTL_DEF(AMDKFD_IOC_DESTROY_QUEUE,
			kfd_ioctl_destroy_queue, 0),

	AMDKFD_IOCTL_DEF(AMDKFD_IOC_SET_MEMORY_POLICY,
			kfd_ioctl_set_memory_policy, 0),

	AMDKFD_IOCTL_DEF(AMDKFD_IOC_GET_CLOCK_COUNTERS,
			kfd_ioctl_get_clock_counters, 0),

	AMDKFD_IOCTL_DEF(AMDKFD_IOC_GET_PROCESS_APERTURES,
			kfd_ioctl_get_process_apertures, 0),

	AMDKFD_IOCTL_DEF(AMDKFD_IOC_UPDATE_QUEUE,
			kfd_ioctl_update_queue, 0),

	AMDKFD_IOCTL_DEF(AMDKFD_IOC_CREATE_EVENT,
			kfd_ioctl_create_event, 0),

	AMDKFD_IOCTL_DEF(AMDKFD_IOC_DESTROY_EVENT,
			kfd_ioctl_destroy_event, 0),

	AMDKFD_IOCTL_DEF(AMDKFD_IOC_SET_EVENT,
			kfd_ioctl_set_event, 0),

	AMDKFD_IOCTL_DEF(AMDKFD_IOC_RESET_EVENT,
			kfd_ioctl_reset_event, 0),

	AMDKFD_IOCTL_DEF(AMDKFD_IOC_WAIT_EVENTS,
			kfd_ioctl_wait_events, 0),

	AMDKFD_IOCTL_DEF(AMDKFD_IOC_DBG_REGISTER_DEPRECATED,
			kfd_ioctl_dbg_register, 0),

	AMDKFD_IOCTL_DEF(AMDKFD_IOC_DBG_UNREGISTER_DEPRECATED,
			kfd_ioctl_dbg_unregister, 0),

	AMDKFD_IOCTL_DEF(AMDKFD_IOC_DBG_ADDRESS_WATCH_DEPRECATED,
			kfd_ioctl_dbg_address_watch, 0),

	AMDKFD_IOCTL_DEF(AMDKFD_IOC_DBG_WAVE_CONTROL_DEPRECATED,
			kfd_ioctl_dbg_wave_control, 0),

	AMDKFD_IOCTL_DEF(AMDKFD_IOC_SET_SCRATCH_BACKING_VA,
			kfd_ioctl_set_scratch_backing_va, 0),

	AMDKFD_IOCTL_DEF(AMDKFD_IOC_GET_TILE_CONFIG,
			kfd_ioctl_get_tile_config, 0),

	AMDKFD_IOCTL_DEF(AMDKFD_IOC_SET_TRAP_HANDLER,
			kfd_ioctl_set_trap_handler, 0),

	AMDKFD_IOCTL_DEF(AMDKFD_IOC_GET_PROCESS_APERTURES_NEW,
			kfd_ioctl_get_process_apertures_new, 0),

	AMDKFD_IOCTL_DEF(AMDKFD_IOC_ACQUIRE_VM,
			kfd_ioctl_acquire_vm, 0),

	AMDKFD_IOCTL_DEF(AMDKFD_IOC_ALLOC_MEMORY_OF_GPU,
			kfd_ioctl_alloc_memory_of_gpu, 0),

	AMDKFD_IOCTL_DEF(AMDKFD_IOC_FREE_MEMORY_OF_GPU,
			kfd_ioctl_free_memory_of_gpu, 0),

	AMDKFD_IOCTL_DEF(AMDKFD_IOC_MAP_MEMORY_TO_GPU,
			kfd_ioctl_map_memory_to_gpu, 0),

	AMDKFD_IOCTL_DEF(AMDKFD_IOC_UNMAP_MEMORY_FROM_GPU,
			kfd_ioctl_unmap_memory_from_gpu, 0),

	AMDKFD_IOCTL_DEF(AMDKFD_IOC_SET_CU_MASK,
			kfd_ioctl_set_cu_mask, 0),

	AMDKFD_IOCTL_DEF(AMDKFD_IOC_GET_QUEUE_WAVE_STATE,
			kfd_ioctl_get_queue_wave_state, 0),

	AMDKFD_IOCTL_DEF(AMDKFD_IOC_GET_DMABUF_INFO,
				kfd_ioctl_get_dmabuf_info, 0),

	AMDKFD_IOCTL_DEF(AMDKFD_IOC_IMPORT_DMABUF,
				kfd_ioctl_import_dmabuf, 0),

	AMDKFD_IOCTL_DEF(AMDKFD_IOC_ALLOC_QUEUE_GWS,
			kfd_ioctl_alloc_queue_gws, 0),

	AMDKFD_IOCTL_DEF(AMDKFD_IOC_SMI_EVENTS,
			kfd_ioctl_smi_events, 0),

	AMDKFD_IOCTL_DEF(AMDKFD_IOC_SVM, kfd_ioctl_svm, 0),

	AMDKFD_IOCTL_DEF(AMDKFD_IOC_SET_XNACK_MODE,
			kfd_ioctl_set_xnack_mode, 0),

	AMDKFD_IOCTL_DEF(AMDKFD_IOC_CRIU_OP,
			kfd_ioctl_criu, KFD_IOC_FLAG_CHECKPOINT_RESTORE),

	AMDKFD_IOCTL_DEF(AMDKFD_IOC_AVAILABLE_MEMORY,
			kfd_ioctl_get_available_memory, 0),
};

#define AMDKFD_CORE_IOCTL_COUNT	ARRAY_SIZE(amdkfd_ioctls)

static long kfd_ioctl(struct file *filep, unsigned int cmd, unsigned long arg)
{
	struct kfd_process *process;
	amdkfd_ioctl_t *func;
	const struct amdkfd_ioctl_desc *ioctl = NULL;
	unsigned int nr = _IOC_NR(cmd);
	char stack_kdata[128];
	char *kdata = NULL;
	unsigned int usize, asize;
	int retcode = -EINVAL;
	bool ptrace_attached = false;

	if (nr >= AMDKFD_CORE_IOCTL_COUNT)
		goto err_i1;

	if ((nr >= AMDKFD_COMMAND_START) && (nr < AMDKFD_COMMAND_END)) {
		u32 amdkfd_size;

		ioctl = &amdkfd_ioctls[nr];

		amdkfd_size = _IOC_SIZE(ioctl->cmd);
		usize = asize = _IOC_SIZE(cmd);
		if (amdkfd_size > asize)
			asize = amdkfd_size;

		cmd = ioctl->cmd;
	} else
		goto err_i1;

	dev_dbg(kfd_device, "ioctl cmd 0x%x (#0x%x), arg 0x%lx\n", cmd, nr, arg);

	/* Get the process struct from the filep. Only the process
	 * that opened /dev/kfd can use the file descriptor. Child
	 * processes need to create their own KFD device context.
	 */
	process = filep->private_data;

	rcu_read_lock();
	if ((ioctl->flags & KFD_IOC_FLAG_CHECKPOINT_RESTORE) &&
	    ptrace_parent(process->lead_thread) == current)
		ptrace_attached = true;
	rcu_read_unlock();

	if (process->lead_thread != current->group_leader
	    && !ptrace_attached) {
		dev_dbg(kfd_device, "Using KFD FD in wrong process\n");
		retcode = -EBADF;
		goto err_i1;
	}

	/* Do not trust userspace, use our own definition */
	func = ioctl->func;

	if (unlikely(!func)) {
		dev_dbg(kfd_device, "no function\n");
		retcode = -EINVAL;
		goto err_i1;
	}

	/*
	 * Versions of docker shipped in Ubuntu 18.xx and 20.xx do not support
	 * CAP_CHECKPOINT_RESTORE, so we also allow access if CAP_SYS_ADMIN as CAP_SYS_ADMIN is a
	 * more priviledged access.
	 */
	if (unlikely(ioctl->flags & KFD_IOC_FLAG_CHECKPOINT_RESTORE)) {
		if (!capable(CAP_CHECKPOINT_RESTORE) &&
						!capable(CAP_SYS_ADMIN)) {
			retcode = -EACCES;
			goto err_i1;
		}
	}

	if (cmd & (IOC_IN | IOC_OUT)) {
		if (asize <= sizeof(stack_kdata)) {
			kdata = stack_kdata;
		} else {
			kdata = kmalloc(asize, GFP_KERNEL);
			if (!kdata) {
				retcode = -ENOMEM;
				goto err_i1;
			}
		}
		if (asize > usize)
			memset(kdata + usize, 0, asize - usize);
	}

	if (cmd & IOC_IN) {
		if (copy_from_user(kdata, (void __user *)arg, usize) != 0) {
			retcode = -EFAULT;
			goto err_i1;
		}
	} else if (cmd & IOC_OUT) {
		memset(kdata, 0, usize);
	}

	retcode = func(filep, process, kdata);

	if (cmd & IOC_OUT)
		if (copy_to_user((void __user *)arg, kdata, usize) != 0)
			retcode = -EFAULT;

err_i1:
	if (!ioctl)
		dev_dbg(kfd_device, "invalid ioctl: pid=%d, cmd=0x%02x, nr=0x%02x\n",
			  task_pid_nr(current), cmd, nr);

	if (kdata != stack_kdata)
		kfree(kdata);

	if (retcode)
		dev_dbg(kfd_device, "ioctl cmd (#0x%x), arg 0x%lx, ret = %d\n",
				nr, arg, retcode);

	return retcode;
}

static int kfd_mmio_mmap(struct kfd_dev *dev, struct kfd_process *process,
		      struct vm_area_struct *vma)
{
	phys_addr_t address;

	if (vma->vm_end - vma->vm_start != PAGE_SIZE)
		return -EINVAL;

	address = dev->adev->rmmio_remap.bus_addr;

	vma->vm_flags |= VM_IO | VM_DONTCOPY | VM_DONTEXPAND | VM_NORESERVE |
				VM_DONTDUMP | VM_PFNMAP;

	vma->vm_page_prot = pgprot_noncached(vma->vm_page_prot);

	pr_debug("pasid 0x%x mapping mmio page\n"
		 "     target user address == 0x%08llX\n"
		 "     physical address    == 0x%08llX\n"
		 "     vm_flags            == 0x%04lX\n"
		 "     size                == 0x%04lX\n",
		 process->pasid, (unsigned long long) vma->vm_start,
		 address, vma->vm_flags, PAGE_SIZE);

	return io_remap_pfn_range(vma,
				vma->vm_start,
				address >> PAGE_SHIFT,
				PAGE_SIZE,
				vma->vm_page_prot);
}


static int kfd_mmap(struct file *filp, struct vm_area_struct *vma)
{
	struct kfd_process *process;
	struct kfd_dev *dev = NULL;
	unsigned long mmap_offset;
	unsigned int gpu_id;

	process = kfd_get_process(current);
	if (IS_ERR(process))
		return PTR_ERR(process);

	mmap_offset = vma->vm_pgoff << PAGE_SHIFT;
	gpu_id = KFD_MMAP_GET_GPU_ID(mmap_offset);
	if (gpu_id)
		dev = kfd_device_by_id(gpu_id);

	switch (mmap_offset & KFD_MMAP_TYPE_MASK) {
	case KFD_MMAP_TYPE_DOORBELL:
		if (!dev)
			return -ENODEV;
		return kfd_doorbell_mmap(dev, process, vma);

	case KFD_MMAP_TYPE_EVENTS:
		return kfd_event_mmap(process, vma);

	case KFD_MMAP_TYPE_RESERVED_MEM:
		if (!dev)
			return -ENODEV;
		return kfd_reserved_mem_mmap(dev, process, vma);
	case KFD_MMAP_TYPE_MMIO:
		if (!dev)
			return -ENODEV;
		return kfd_mmio_mmap(dev, process, vma);
	}

	return -EFAULT;
}<|MERGE_RESOLUTION|>--- conflicted
+++ resolved
@@ -327,15 +327,12 @@
 		goto err_bind_process;
 	}
 
-<<<<<<< HEAD
-=======
 	if (!pdd->doorbell_index &&
 	    kfd_alloc_process_doorbells(dev, &pdd->doorbell_index) < 0) {
 		err = -ENOMEM;
 		goto err_alloc_doorbells;
 	}
 
->>>>>>> 7365df19
 	/* Starting with GFX11, wptr BOs must be mapped to GART for MES to determine work
 	 * on unmapped queues for usermode queue oversubscription (no aggregated doorbell)
 	 */
@@ -413,10 +410,7 @@
 	if (wptr_bo)
 		amdgpu_amdkfd_free_gtt_mem(dev->adev, wptr_bo);
 err_wptr_map_gart:
-<<<<<<< HEAD
-=======
 err_alloc_doorbells:
->>>>>>> 7365df19
 err_bind_process:
 err_pdd:
 	mutex_unlock(&p->mutex);
