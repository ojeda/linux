/*
 * Copyright 2015 Advanced Micro Devices, Inc.
 *
 * Permission is hereby granted, free of charge, to any person obtaining a
 * copy of this software and associated documentation files (the "Software"),
 * to deal in the Software without restriction, including without limitation
 * the rights to use, copy, modify, merge, publish, distribute, sublicense,
 * and/or sell copies of the Software, and to permit persons to whom the
 * Software is furnished to do so, subject to the following conditions:
 *
 * The above copyright notice and this permission notice shall be included in
 * all copies or substantial portions of the Software.
 *
 * THE SOFTWARE IS PROVIDED "AS IS", WITHOUT WARRANTY OF ANY KIND, EXPRESS OR
 * IMPLIED, INCLUDING BUT NOT LIMITED TO THE WARRANTIES OF MERCHANTABILITY,
 * FITNESS FOR A PARTICULAR PURPOSE AND NONINFRINGEMENT.  IN NO EVENT SHALL
 * THE COPYRIGHT HOLDER(S) OR AUTHOR(S) BE LIABLE FOR ANY CLAIM, DAMAGES OR
 * OTHER LIABILITY, WHETHER IN AN ACTION OF CONTRACT, TORT OR OTHERWISE,
 * ARISING FROM, OUT OF OR IN CONNECTION WITH THE SOFTWARE OR THE USE OR
 * OTHER DEALINGS IN THE SOFTWARE.
 *
 * Authors: AMD
 *
 */

#include <linux/string.h>
#include <linux/acpi.h>
#include <linux/i2c.h>

#include <drm/drm_atomic.h>
#include <drm/drm_probe_helper.h>
#include <drm/amdgpu_drm.h>
#include <drm/drm_edid.h>
#include <drm/drm_fixed.h>

#include "dm_services.h"
#include "amdgpu.h"
#include "dc.h"
#include "amdgpu_dm.h"
#include "amdgpu_dm_irq.h"
#include "amdgpu_dm_mst_types.h"
#include "dpcd_defs.h"
#include "dc/inc/core_types.h"

#include "dm_helpers.h"
#include "ddc_service_types.h"

static u32 edid_extract_panel_id(struct edid *edid)
{
	return (u32)edid->mfg_id[0] << 24   |
	       (u32)edid->mfg_id[1] << 16   |
	       (u32)EDID_PRODUCT_ID(edid);
}

static void apply_edid_quirks(struct edid *edid, struct dc_edid_caps *edid_caps)
{
	uint32_t panel_id = edid_extract_panel_id(edid);

	switch (panel_id) {
	/* Workaround for some monitors which does not work well with FAMS */
	case drm_edid_encode_panel_id('S', 'A', 'M', 0x0E5E):
	case drm_edid_encode_panel_id('S', 'A', 'M', 0x7053):
	case drm_edid_encode_panel_id('S', 'A', 'M', 0x71AC):
		DRM_DEBUG_DRIVER("Disabling FAMS on monitor with panel id %X\n", panel_id);
		edid_caps->panel_patch.disable_fams = true;
		break;
	default:
		return;
	}
}

/**
 * dm_helpers_parse_edid_caps() - Parse edid caps
 *
 * @link: current detected link
 * @edid:	[in] pointer to edid
 * @edid_caps:	[in] pointer to edid caps
 *
 * Return: void
 */
enum dc_edid_status dm_helpers_parse_edid_caps(
		struct dc_link *link,
		const struct dc_edid *edid,
		struct dc_edid_caps *edid_caps)
{
	struct amdgpu_dm_connector *aconnector = link->priv;
	struct drm_connector *connector = &aconnector->base;
	struct edid *edid_buf = edid ? (struct edid *) edid->raw_edid : NULL;
	struct cea_sad *sads;
	int sad_count = -1;
	int sadb_count = -1;
	int i = 0;
	uint8_t *sadb = NULL;

	enum dc_edid_status result = EDID_OK;

	if (!edid_caps || !edid)
		return EDID_BAD_INPUT;

	if (!drm_edid_is_valid(edid_buf))
		result = EDID_BAD_CHECKSUM;

	edid_caps->manufacturer_id = (uint16_t) edid_buf->mfg_id[0] |
					((uint16_t) edid_buf->mfg_id[1])<<8;
	edid_caps->product_id = (uint16_t) edid_buf->prod_code[0] |
					((uint16_t) edid_buf->prod_code[1])<<8;
	edid_caps->serial_number = edid_buf->serial;
	edid_caps->manufacture_week = edid_buf->mfg_week;
	edid_caps->manufacture_year = edid_buf->mfg_year;

	drm_edid_get_monitor_name(edid_buf,
				  edid_caps->display_name,
				  AUDIO_INFO_DISPLAY_NAME_SIZE_IN_CHARS);

	edid_caps->edid_hdmi = connector->display_info.is_hdmi;

	sad_count = drm_edid_to_sad((struct edid *) edid->raw_edid, &sads);
	if (sad_count <= 0)
		return result;

	edid_caps->audio_mode_count = min(sad_count, DC_MAX_AUDIO_DESC_COUNT);
	for (i = 0; i < edid_caps->audio_mode_count; ++i) {
		struct cea_sad *sad = &sads[i];

		edid_caps->audio_modes[i].format_code = sad->format;
		edid_caps->audio_modes[i].channel_count = sad->channels + 1;
		edid_caps->audio_modes[i].sample_rate = sad->freq;
		edid_caps->audio_modes[i].sample_size = sad->byte2;
	}

	sadb_count = drm_edid_to_speaker_allocation((struct edid *) edid->raw_edid, &sadb);

	if (sadb_count < 0) {
		DRM_ERROR("Couldn't read Speaker Allocation Data Block: %d\n", sadb_count);
		sadb_count = 0;
	}

	if (sadb_count)
		edid_caps->speaker_flags = sadb[0];
	else
		edid_caps->speaker_flags = DEFAULT_SPEAKER_LOCATION;

	apply_edid_quirks(edid_buf, edid_caps);

	kfree(sads);
	kfree(sadb);

	return result;
}

static void
fill_dc_mst_payload_table_from_drm(struct dc_link *link,
				   bool enable,
				   struct drm_dp_mst_atomic_payload *target_payload,
				   struct dc_dp_mst_stream_allocation_table *table)
{
	struct dc_dp_mst_stream_allocation_table new_table = { 0 };
	struct dc_dp_mst_stream_allocation *sa;
	struct link_mst_stream_allocation_table copy_of_link_table =
										link->mst_stream_alloc_table;

	int i;
	int current_hw_table_stream_cnt = copy_of_link_table.stream_count;
	struct link_mst_stream_allocation *dc_alloc;

	/* TODO: refactor to set link->mst_stream_alloc_table directly if possible.*/
	if (enable) {
		dc_alloc =
		&copy_of_link_table.stream_allocations[current_hw_table_stream_cnt];
		dc_alloc->vcp_id = target_payload->vcpi;
		dc_alloc->slot_count = target_payload->time_slots;
	} else {
		for (i = 0; i < copy_of_link_table.stream_count; i++) {
			dc_alloc =
			&copy_of_link_table.stream_allocations[i];

			if (dc_alloc->vcp_id == target_payload->vcpi) {
				dc_alloc->vcp_id = 0;
				dc_alloc->slot_count = 0;
				break;
			}
		}
		ASSERT(i != copy_of_link_table.stream_count);
	}

	/* Fill payload info*/
	for (i = 0; i < MAX_CONTROLLER_NUM; i++) {
		dc_alloc =
			&copy_of_link_table.stream_allocations[i];
		if (dc_alloc->vcp_id > 0 && dc_alloc->slot_count > 0) {
			sa = &new_table.stream_allocations[new_table.stream_count];
			sa->slot_count = dc_alloc->slot_count;
			sa->vcp_id = dc_alloc->vcp_id;
			new_table.stream_count++;
		}
	}

	/* Overwrite the old table */
	*table = new_table;
}

void dm_helpers_dp_update_branch_info(
	struct dc_context *ctx,
	const struct dc_link *link)
{}

static void dm_helpers_construct_old_payload(
<<<<<<< HEAD
			struct drm_dp_mst_topology_mgr *mgr,
			struct drm_dp_mst_topology_state *mst_state,
			struct drm_dp_mst_atomic_payload *new_payload,
			struct drm_dp_mst_atomic_payload *old_payload)
{
	struct drm_dp_mst_atomic_payload *pos;
	int pbn_per_slot = mst_state->pbn_div;
	u8 next_payload_vc_start = mgr->next_start_slot;
	u8 payload_vc_start = new_payload->vc_start_slot;
	u8 allocated_time_slots;
=======
			struct dc_link *link,
			fixed20_12 pbn_per_slot_fp,
			struct drm_dp_mst_atomic_payload *new_payload,
			struct drm_dp_mst_atomic_payload *old_payload)
{
	struct link_mst_stream_allocation_table current_link_table =
									link->mst_stream_alloc_table;
	struct link_mst_stream_allocation *dc_alloc;
	int pbn_per_slot = dfixed_trunc(pbn_per_slot_fp);
	int i;
>>>>>>> deac4532

	*old_payload = *new_payload;

	/* Set correct time_slots/PBN of old payload.
	 * other fields (delete & dsc_enabled) in
	 * struct drm_dp_mst_atomic_payload are don't care fields
	 * while calling drm_dp_remove_payload_part2()
	 */
	list_for_each_entry(pos, &mst_state->payloads, next) {
		if (pos != new_payload &&
		    pos->vc_start_slot > payload_vc_start &&
		    pos->vc_start_slot < next_payload_vc_start)
			next_payload_vc_start = pos->vc_start_slot;
	}

	allocated_time_slots = next_payload_vc_start - payload_vc_start;

	old_payload->time_slots = allocated_time_slots;
	old_payload->pbn = allocated_time_slots * pbn_per_slot;
}

/*
 * Writes payload allocation table in immediate downstream device.
 */
bool dm_helpers_dp_mst_write_payload_allocation_table(
		struct dc_context *ctx,
		const struct dc_stream_state *stream,
		struct dc_dp_mst_stream_allocation_table *proposed_table,
		bool enable)
{
	struct amdgpu_dm_connector *aconnector;
	struct drm_dp_mst_topology_state *mst_state;
	struct drm_dp_mst_atomic_payload *target_payload, *new_payload, old_payload;
	struct drm_dp_mst_topology_mgr *mst_mgr;

	aconnector = (struct amdgpu_dm_connector *)stream->dm_stream_context;
	/* Accessing the connector state is required for vcpi_slots allocation
	 * and directly relies on behaviour in commit check
	 * that blocks before commit guaranteeing that the state
	 * is not gonna be swapped while still in use in commit tail
	 */

	if (!aconnector || !aconnector->mst_root)
		return false;

	mst_mgr = &aconnector->mst_root->mst_mgr;
	mst_state = to_drm_dp_mst_topology_state(mst_mgr->base.state);
	new_payload = drm_atomic_get_mst_payload_state(mst_state, aconnector->mst_output_port);

	if (enable) {
		target_payload = new_payload;

		/* It's OK for this to fail */
		drm_dp_add_payload_part1(mst_mgr, mst_state, new_payload);
	} else {
		/* construct old payload by VCPI*/
		dm_helpers_construct_old_payload(mst_mgr, mst_state,
						 new_payload, &old_payload);
		target_payload = &old_payload;

		drm_dp_remove_payload_part1(mst_mgr, mst_state, new_payload);
	}

	/* mst_mgr->->payloads are VC payload notify MST branch using DPCD or
	 * AUX message. The sequence is slot 1-63 allocated sequence for each
	 * stream. AMD ASIC stream slot allocation should follow the same
	 * sequence. copy DRM MST allocation to dc
	 */
	fill_dc_mst_payload_table_from_drm(stream->link, enable, target_payload, proposed_table);

	return true;
}

/*
 * poll pending down reply
 */
void dm_helpers_dp_mst_poll_pending_down_reply(
	struct dc_context *ctx,
	const struct dc_link *link)
{}

/*
 * Clear payload allocation table before enable MST DP link.
 */
void dm_helpers_dp_mst_clear_payload_allocation_table(
	struct dc_context *ctx,
	const struct dc_link *link)
{}

/*
 * Polls for ACT (allocation change trigger) handled and sends
 * ALLOCATE_PAYLOAD message.
 */
enum act_return_status dm_helpers_dp_mst_poll_for_allocation_change_trigger(
		struct dc_context *ctx,
		const struct dc_stream_state *stream)
{
	struct amdgpu_dm_connector *aconnector;
	struct drm_dp_mst_topology_mgr *mst_mgr;
	int ret;

	aconnector = (struct amdgpu_dm_connector *)stream->dm_stream_context;

	if (!aconnector || !aconnector->mst_root)
		return ACT_FAILED;

	mst_mgr = &aconnector->mst_root->mst_mgr;

	if (!mst_mgr->mst_state)
		return ACT_FAILED;

	ret = drm_dp_check_act_status(mst_mgr);

	if (ret)
		return ACT_FAILED;

	return ACT_SUCCESS;
}

bool dm_helpers_dp_mst_send_payload_allocation(
		struct dc_context *ctx,
		const struct dc_stream_state *stream,
		bool enable)
{
	struct amdgpu_dm_connector *aconnector;
	struct drm_dp_mst_topology_state *mst_state;
	struct drm_dp_mst_topology_mgr *mst_mgr;
	struct drm_dp_mst_atomic_payload *new_payload, old_payload;
	enum mst_progress_status set_flag = MST_ALLOCATE_NEW_PAYLOAD;
	enum mst_progress_status clr_flag = MST_CLEAR_ALLOCATED_PAYLOAD;
	int ret = 0;

	aconnector = (struct amdgpu_dm_connector *)stream->dm_stream_context;

	if (!aconnector || !aconnector->mst_root)
		return false;

	mst_mgr = &aconnector->mst_root->mst_mgr;
	mst_state = to_drm_dp_mst_topology_state(mst_mgr->base.state);

	new_payload = drm_atomic_get_mst_payload_state(mst_state, aconnector->mst_output_port);

	if (!enable) {
		set_flag = MST_CLEAR_ALLOCATED_PAYLOAD;
		clr_flag = MST_ALLOCATE_NEW_PAYLOAD;
	}

	if (enable) {
		ret = drm_dp_add_payload_part2(mst_mgr, mst_state->base.state, new_payload);
	} else {
		dm_helpers_construct_old_payload(mst_mgr, mst_state,
						 new_payload, &old_payload);
		drm_dp_remove_payload_part2(mst_mgr, mst_state, &old_payload, new_payload);
	}

	if (ret) {
		amdgpu_dm_set_mst_status(&aconnector->mst_status,
			set_flag, false);
	} else {
		amdgpu_dm_set_mst_status(&aconnector->mst_status,
			set_flag, true);
		amdgpu_dm_set_mst_status(&aconnector->mst_status,
			clr_flag, false);
	}

	return true;
}

void dm_dtn_log_begin(struct dc_context *ctx,
	struct dc_log_buffer_ctx *log_ctx)
{
	static const char msg[] = "[dtn begin]\n";

	if (!log_ctx) {
		pr_info("%s", msg);
		return;
	}

	dm_dtn_log_append_v(ctx, log_ctx, "%s", msg);
}

__printf(3, 4)
void dm_dtn_log_append_v(struct dc_context *ctx,
	struct dc_log_buffer_ctx *log_ctx,
	const char *msg, ...)
{
	va_list args;
	size_t total;
	int n;

	if (!log_ctx) {
		/* No context, redirect to dmesg. */
		struct va_format vaf;

		vaf.fmt = msg;
		vaf.va = &args;

		va_start(args, msg);
		pr_info("%pV", &vaf);
		va_end(args);

		return;
	}

	/* Measure the output. */
	va_start(args, msg);
	n = vsnprintf(NULL, 0, msg, args);
	va_end(args);

	if (n <= 0)
		return;

	/* Reallocate the string buffer as needed. */
	total = log_ctx->pos + n + 1;

	if (total > log_ctx->size) {
		char *buf = kvcalloc(total, sizeof(char), GFP_KERNEL);

		if (buf) {
			memcpy(buf, log_ctx->buf, log_ctx->pos);
			kfree(log_ctx->buf);

			log_ctx->buf = buf;
			log_ctx->size = total;
		}
	}

	if (!log_ctx->buf)
		return;

	/* Write the formatted string to the log buffer. */
	va_start(args, msg);
	n = vscnprintf(
		log_ctx->buf + log_ctx->pos,
		log_ctx->size - log_ctx->pos,
		msg,
		args);
	va_end(args);

	if (n > 0)
		log_ctx->pos += n;
}

void dm_dtn_log_end(struct dc_context *ctx,
	struct dc_log_buffer_ctx *log_ctx)
{
	static const char msg[] = "[dtn end]\n";

	if (!log_ctx) {
		pr_info("%s", msg);
		return;
	}

	dm_dtn_log_append_v(ctx, log_ctx, "%s", msg);
}

bool dm_helpers_dp_mst_start_top_mgr(
		struct dc_context *ctx,
		const struct dc_link *link,
		bool boot)
{
	struct amdgpu_dm_connector *aconnector = link->priv;
	int ret;

	if (!aconnector) {
		DRM_ERROR("Failed to find connector for link!");
		return false;
	}

	if (boot) {
		DRM_INFO("DM_MST: Differing MST start on aconnector: %p [id: %d]\n",
					aconnector, aconnector->base.base.id);
		return true;
	}

	DRM_INFO("DM_MST: starting TM on aconnector: %p [id: %d]\n",
			aconnector, aconnector->base.base.id);

	ret = drm_dp_mst_topology_mgr_set_mst(&aconnector->mst_mgr, true);
	if (ret < 0) {
		DRM_ERROR("DM_MST: Failed to set the device into MST mode!");
		return false;
	}

	DRM_INFO("DM_MST: DP%x, %d-lane link detected\n", aconnector->mst_mgr.dpcd[0],
		aconnector->mst_mgr.dpcd[2] & DP_MAX_LANE_COUNT_MASK);

	return true;
}

bool dm_helpers_dp_mst_stop_top_mgr(
		struct dc_context *ctx,
		struct dc_link *link)
{
	struct amdgpu_dm_connector *aconnector = link->priv;

	if (!aconnector) {
		DRM_ERROR("Failed to find connector for link!");
		return false;
	}

	DRM_INFO("DM_MST: stopping TM on aconnector: %p [id: %d]\n",
			aconnector, aconnector->base.base.id);

	if (aconnector->mst_mgr.mst_state == true) {
		drm_dp_mst_topology_mgr_set_mst(&aconnector->mst_mgr, false);
		link->cur_link_settings.lane_count = 0;
	}

	return false;
}

bool dm_helpers_dp_read_dpcd(
		struct dc_context *ctx,
		const struct dc_link *link,
		uint32_t address,
		uint8_t *data,
		uint32_t size)
{

	struct amdgpu_dm_connector *aconnector = link->priv;

	if (!aconnector)
		return false;

	return drm_dp_dpcd_read(&aconnector->dm_dp_aux.aux, address, data,
				size) == size;
}

bool dm_helpers_dp_write_dpcd(
		struct dc_context *ctx,
		const struct dc_link *link,
		uint32_t address,
		const uint8_t *data,
		uint32_t size)
{
	struct amdgpu_dm_connector *aconnector = link->priv;

	if (!aconnector) {
		DRM_ERROR("Failed to find connector for link!");
		return false;
	}

	return drm_dp_dpcd_write(&aconnector->dm_dp_aux.aux,
			address, (uint8_t *)data, size) > 0;
}

bool dm_helpers_submit_i2c(
		struct dc_context *ctx,
		const struct dc_link *link,
		struct i2c_command *cmd)
{
	struct amdgpu_dm_connector *aconnector = link->priv;
	struct i2c_msg *msgs;
	int i = 0;
	int num = cmd->number_of_payloads;
	bool result;

	if (!aconnector) {
		DRM_ERROR("Failed to find connector for link!");
		return false;
	}

	msgs = kcalloc(num, sizeof(struct i2c_msg), GFP_KERNEL);

	if (!msgs)
		return false;

	for (i = 0; i < num; i++) {
		msgs[i].flags = cmd->payloads[i].write ? 0 : I2C_M_RD;
		msgs[i].addr = cmd->payloads[i].address;
		msgs[i].len = cmd->payloads[i].length;
		msgs[i].buf = cmd->payloads[i].data;
	}

	result = i2c_transfer(&aconnector->i2c->base, msgs, num) == num;

	kfree(msgs);

	return result;
}

static bool execute_synaptics_rc_command(struct drm_dp_aux *aux,
		bool is_write_cmd,
		unsigned char cmd,
		unsigned int length,
		unsigned int offset,
		unsigned char *data)
{
	bool success = false;
	unsigned char rc_data[16] = {0};
	unsigned char rc_offset[4] = {0};
	unsigned char rc_length[2] = {0};
	unsigned char rc_cmd = 0;
	unsigned char rc_result = 0xFF;
	unsigned char i = 0;
	int ret;

	if (is_write_cmd) {
		// write rc data
		memmove(rc_data, data, length);
		ret = drm_dp_dpcd_write(aux, SYNAPTICS_RC_DATA, rc_data, sizeof(rc_data));
	}

	// write rc offset
	rc_offset[0] = (unsigned char) offset & 0xFF;
	rc_offset[1] = (unsigned char) (offset >> 8) & 0xFF;
	rc_offset[2] = (unsigned char) (offset >> 16) & 0xFF;
	rc_offset[3] = (unsigned char) (offset >> 24) & 0xFF;
	ret = drm_dp_dpcd_write(aux, SYNAPTICS_RC_OFFSET, rc_offset, sizeof(rc_offset));

	// write rc length
	rc_length[0] = (unsigned char) length & 0xFF;
	rc_length[1] = (unsigned char) (length >> 8) & 0xFF;
	ret = drm_dp_dpcd_write(aux, SYNAPTICS_RC_LENGTH, rc_length, sizeof(rc_length));

	// write rc cmd
	rc_cmd = cmd | 0x80;
	ret = drm_dp_dpcd_write(aux, SYNAPTICS_RC_COMMAND, &rc_cmd, sizeof(rc_cmd));

	if (ret < 0) {
		DRM_ERROR("%s: write cmd ..., err = %d\n",  __func__, ret);
		return false;
	}

	// poll until active is 0
	for (i = 0; i < 10; i++) {
		drm_dp_dpcd_read(aux, SYNAPTICS_RC_COMMAND, &rc_cmd, sizeof(rc_cmd));
		if (rc_cmd == cmd)
			// active is 0
			break;
		msleep(10);
	}

	// read rc result
	drm_dp_dpcd_read(aux, SYNAPTICS_RC_RESULT, &rc_result, sizeof(rc_result));
	success = (rc_result == 0);

	if (success && !is_write_cmd) {
		// read rc data
		drm_dp_dpcd_read(aux, SYNAPTICS_RC_DATA, data, length);
	}

	drm_dbg_dp(aux->drm_dev, "success = %d\n", success);

	return success;
}

static void apply_synaptics_fifo_reset_wa(struct drm_dp_aux *aux)
{
	unsigned char data[16] = {0};

	drm_dbg_dp(aux->drm_dev, "Start\n");

	// Step 2
	data[0] = 'P';
	data[1] = 'R';
	data[2] = 'I';
	data[3] = 'U';
	data[4] = 'S';

	if (!execute_synaptics_rc_command(aux, true, 0x01, 5, 0, data))
		return;

	// Step 3 and 4
	if (!execute_synaptics_rc_command(aux, false, 0x31, 4, 0x220998, data))
		return;

	data[0] &= (~(1 << 1)); // set bit 1 to 0
	if (!execute_synaptics_rc_command(aux, true, 0x21, 4, 0x220998, data))
		return;

	if (!execute_synaptics_rc_command(aux, false, 0x31, 4, 0x220D98, data))
		return;

	data[0] &= (~(1 << 1)); // set bit 1 to 0
	if (!execute_synaptics_rc_command(aux, true, 0x21, 4, 0x220D98, data))
		return;

	if (!execute_synaptics_rc_command(aux, false, 0x31, 4, 0x221198, data))
		return;

	data[0] &= (~(1 << 1)); // set bit 1 to 0
	if (!execute_synaptics_rc_command(aux, true, 0x21, 4, 0x221198, data))
		return;

	// Step 3 and 5
	if (!execute_synaptics_rc_command(aux, false, 0x31, 4, 0x220998, data))
		return;

	data[0] |= (1 << 1); // set bit 1 to 1
	if (!execute_synaptics_rc_command(aux, true, 0x21, 4, 0x220998, data))
		return;

	if (!execute_synaptics_rc_command(aux, false, 0x31, 4, 0x220D98, data))
		return;

	data[0] |= (1 << 1); // set bit 1 to 1

	if (!execute_synaptics_rc_command(aux, false, 0x31, 4, 0x221198, data))
		return;

	data[0] |= (1 << 1); // set bit 1 to 1
	if (!execute_synaptics_rc_command(aux, true, 0x21, 4, 0x221198, data))
		return;

	// Step 6
	if (!execute_synaptics_rc_command(aux, true, 0x02, 0, 0, NULL))
		return;

	drm_dbg_dp(aux->drm_dev, "Done\n");
}

/* MST Dock */
static const uint8_t SYNAPTICS_DEVICE_ID[] = "SYNA";

static uint8_t write_dsc_enable_synaptics_non_virtual_dpcd_mst(
		struct drm_dp_aux *aux,
		const struct dc_stream_state *stream,
		bool enable)
{
	uint8_t ret = 0;

	drm_dbg_dp(aux->drm_dev,
		   "Configure DSC to non-virtual dpcd synaptics\n");

	if (enable) {
		/* When DSC is enabled on previous boot and reboot with the hub,
		 * there is a chance that Synaptics hub gets stuck during reboot sequence.
		 * Applying a workaround to reset Synaptics SDP fifo before enabling the first stream
		 */
		if (!stream->link->link_status.link_active &&
			memcmp(stream->link->dpcd_caps.branch_dev_name,
				(int8_t *)SYNAPTICS_DEVICE_ID, 4) == 0)
			apply_synaptics_fifo_reset_wa(aux);

		ret = drm_dp_dpcd_write(aux, DP_DSC_ENABLE, &enable, 1);
		DRM_INFO("Send DSC enable to synaptics\n");

	} else {
		/* Synaptics hub not support virtual dpcd,
		 * external monitor occur garbage while disable DSC,
		 * Disable DSC only when entire link status turn to false,
		 */
		if (!stream->link->link_status.link_active) {
			ret = drm_dp_dpcd_write(aux, DP_DSC_ENABLE, &enable, 1);
			DRM_INFO("Send DSC disable to synaptics\n");
		}
	}

	return ret;
}

bool dm_helpers_dp_write_dsc_enable(
		struct dc_context *ctx,
		const struct dc_stream_state *stream,
		bool enable)
{
	static const uint8_t DSC_DISABLE;
	static const uint8_t DSC_DECODING = 0x01;
	static const uint8_t DSC_PASSTHROUGH = 0x02;

	struct amdgpu_dm_connector *aconnector =
		(struct amdgpu_dm_connector *)stream->dm_stream_context;
	struct drm_device *dev = aconnector->base.dev;
	struct drm_dp_mst_port *port;
	uint8_t enable_dsc = enable ? DSC_DECODING : DSC_DISABLE;
	uint8_t enable_passthrough = enable ? DSC_PASSTHROUGH : DSC_DISABLE;
	uint8_t ret = 0;

	if (!stream)
		return false;

	if (stream->signal == SIGNAL_TYPE_DISPLAY_PORT_MST) {
		if (!aconnector->dsc_aux)
			return false;

		// apply w/a to synaptics
		if (needs_dsc_aux_workaround(aconnector->dc_link) &&
		    (aconnector->mst_downstream_port_present.byte & 0x7) != 0x3)
			return write_dsc_enable_synaptics_non_virtual_dpcd_mst(
				aconnector->dsc_aux, stream, enable_dsc);

		port = aconnector->mst_output_port;

		if (enable) {
			if (port->passthrough_aux) {
				ret = drm_dp_dpcd_write(port->passthrough_aux,
							DP_DSC_ENABLE,
							&enable_passthrough, 1);
				drm_dbg_dp(dev,
					   "Sent DSC pass-through enable to virtual dpcd port, ret = %u\n",
					   ret);
			}

			ret = drm_dp_dpcd_write(aconnector->dsc_aux,
						DP_DSC_ENABLE, &enable_dsc, 1);
			drm_dbg_dp(dev,
				   "Sent DSC decoding enable to %s port, ret = %u\n",
				   (port->passthrough_aux) ? "remote RX" :
				   "virtual dpcd",
				   ret);
		} else {
			ret = drm_dp_dpcd_write(aconnector->dsc_aux,
						DP_DSC_ENABLE, &enable_dsc, 1);
			drm_dbg_dp(dev,
				   "Sent DSC decoding disable to %s port, ret = %u\n",
				   (port->passthrough_aux) ? "remote RX" :
				   "virtual dpcd",
				   ret);

			if (port->passthrough_aux) {
				ret = drm_dp_dpcd_write(port->passthrough_aux,
							DP_DSC_ENABLE,
							&enable_passthrough, 1);
				drm_dbg_dp(dev,
					   "Sent DSC pass-through disable to virtual dpcd port, ret = %u\n",
					   ret);
			}
		}
	}

	if (stream->signal == SIGNAL_TYPE_DISPLAY_PORT || stream->signal == SIGNAL_TYPE_EDP) {
		if (stream->sink->link->dpcd_caps.dongle_type == DISPLAY_DONGLE_NONE) {
			ret = dm_helpers_dp_write_dpcd(ctx, stream->link, DP_DSC_ENABLE, &enable_dsc, 1);
			drm_dbg_dp(dev,
				   "Send DSC %s to SST RX\n",
				   enable_dsc ? "enable" : "disable");
		} else if (stream->sink->link->dpcd_caps.dongle_type == DISPLAY_DONGLE_DP_HDMI_CONVERTER) {
			ret = dm_helpers_dp_write_dpcd(ctx, stream->link, DP_DSC_ENABLE, &enable_dsc, 1);
			drm_dbg_dp(dev,
				   "Send DSC %s to DP-HDMI PCON\n",
				   enable_dsc ? "enable" : "disable");
		}
	}

	return ret;
}

bool dm_helpers_is_dp_sink_present(struct dc_link *link)
{
	bool dp_sink_present;
	struct amdgpu_dm_connector *aconnector = link->priv;

	if (!aconnector) {
		BUG_ON("Failed to find connector for link!");
		return true;
	}

	mutex_lock(&aconnector->dm_dp_aux.aux.hw_mutex);
	dp_sink_present = dc_link_is_dp_sink_present(link);
	mutex_unlock(&aconnector->dm_dp_aux.aux.hw_mutex);
	return dp_sink_present;
}

enum dc_edid_status dm_helpers_read_local_edid(
		struct dc_context *ctx,
		struct dc_link *link,
		struct dc_sink *sink)
{
	struct amdgpu_dm_connector *aconnector = link->priv;
	struct drm_connector *connector = &aconnector->base;
	struct i2c_adapter *ddc;
	int retry = 3;
	enum dc_edid_status edid_status;
	struct edid *edid;

	if (link->aux_mode)
		ddc = &aconnector->dm_dp_aux.aux.ddc;
	else
		ddc = &aconnector->i2c->base;

	/* some dongles read edid incorrectly the first time,
	 * do check sum and retry to make sure read correct edid.
	 */
	do {

		edid = drm_get_edid(&aconnector->base, ddc);

		/* DP Compliance Test 4.2.2.6 */
		if (link->aux_mode && connector->edid_corrupt)
			drm_dp_send_real_edid_checksum(&aconnector->dm_dp_aux.aux, connector->real_edid_checksum);

		if (!edid && connector->edid_corrupt) {
			connector->edid_corrupt = false;
			return EDID_BAD_CHECKSUM;
		}

		if (!edid)
			return EDID_NO_RESPONSE;

		sink->dc_edid.length = EDID_LENGTH * (edid->extensions + 1);
		memmove(sink->dc_edid.raw_edid, (uint8_t *)edid, sink->dc_edid.length);

		/* We don't need the original edid anymore */
		kfree(edid);

		edid_status = dm_helpers_parse_edid_caps(
						link,
						&sink->dc_edid,
						&sink->edid_caps);

	} while (edid_status == EDID_BAD_CHECKSUM && --retry > 0);

	if (edid_status != EDID_OK)
		DRM_ERROR("EDID err: %d, on connector: %s",
				edid_status,
				aconnector->base.name);
	if (link->aux_mode) {
		union test_request test_request = {0};
		union test_response test_response = {0};

		dm_helpers_dp_read_dpcd(ctx,
					link,
					DP_TEST_REQUEST,
					&test_request.raw,
					sizeof(union test_request));

		if (!test_request.bits.EDID_READ)
			return edid_status;

		test_response.bits.EDID_CHECKSUM_WRITE = 1;

		dm_helpers_dp_write_dpcd(ctx,
					link,
					DP_TEST_EDID_CHECKSUM,
					&sink->dc_edid.raw_edid[sink->dc_edid.length-1],
					1);

		dm_helpers_dp_write_dpcd(ctx,
					link,
					DP_TEST_RESPONSE,
					&test_response.raw,
					sizeof(test_response));

	}

	return edid_status;
}
int dm_helper_dmub_aux_transfer_sync(
		struct dc_context *ctx,
		const struct dc_link *link,
		struct aux_payload *payload,
		enum aux_return_code_type *operation_result)
{
	return amdgpu_dm_process_dmub_aux_transfer_sync(ctx, link->link_index, payload,
			operation_result);
}

int dm_helpers_dmub_set_config_sync(struct dc_context *ctx,
		const struct dc_link *link,
		struct set_config_cmd_payload *payload,
		enum set_config_status *operation_result)
{
	return amdgpu_dm_process_dmub_set_config_sync(ctx, link->link_index, payload,
			operation_result);
}

void dm_set_dcn_clocks(struct dc_context *ctx, struct dc_clocks *clks)
{
	/* TODO: something */
}

void dm_helpers_smu_timeout(struct dc_context *ctx, unsigned int msg_id, unsigned int param, unsigned int timeout_us)
{
	// TODO:
	//amdgpu_device_gpu_recover(dc_context->driver-context, NULL);
}

void dm_helpers_init_panel_settings(
	struct dc_context *ctx,
	struct dc_panel_config *panel_config,
	struct dc_sink *sink)
{
	// Extra Panel Power Sequence
	panel_config->pps.extra_t3_ms = sink->edid_caps.panel_patch.extra_t3_ms;
	panel_config->pps.extra_t7_ms = sink->edid_caps.panel_patch.extra_t7_ms;
	panel_config->pps.extra_delay_backlight_off = sink->edid_caps.panel_patch.extra_delay_backlight_off;
	panel_config->pps.extra_post_t7_ms = 0;
	panel_config->pps.extra_pre_t11_ms = 0;
	panel_config->pps.extra_t12_ms = sink->edid_caps.panel_patch.extra_t12_ms;
	panel_config->pps.extra_post_OUI_ms = 0;
	// Feature DSC
	panel_config->dsc.disable_dsc_edp = false;
	panel_config->dsc.force_dsc_edp_policy = 0;
}

void dm_helpers_override_panel_settings(
	struct dc_context *ctx,
	struct dc_panel_config *panel_config)
{
	// Feature DSC
	if (amdgpu_dc_debug_mask & DC_DISABLE_DSC)
		panel_config->dsc.disable_dsc_edp = true;
}

void *dm_helpers_allocate_gpu_mem(
		struct dc_context *ctx,
		enum dc_gpu_mem_alloc_type type,
		size_t size,
		long long *addr)
{
	struct amdgpu_device *adev = ctx->driver_context;
	struct dal_allocation *da;
	u32 domain = (type == DC_MEM_ALLOC_TYPE_GART) ?
		AMDGPU_GEM_DOMAIN_GTT : AMDGPU_GEM_DOMAIN_VRAM;
	int ret;

	da = kzalloc(sizeof(struct dal_allocation), GFP_KERNEL);
	if (!da)
		return NULL;

	ret = amdgpu_bo_create_kernel(adev, size, PAGE_SIZE,
				      domain, &da->bo,
				      &da->gpu_addr, &da->cpu_ptr);

	*addr = da->gpu_addr;

	if (ret) {
		kfree(da);
		return NULL;
	}

	/* add da to list in dm */
	list_add(&da->list, &adev->dm.da_list);

	return da->cpu_ptr;
}

void dm_helpers_free_gpu_mem(
		struct dc_context *ctx,
		enum dc_gpu_mem_alloc_type type,
		void *pvMem)
{
	struct amdgpu_device *adev = ctx->driver_context;
	struct dal_allocation *da;

	/* walk the da list in DM */
	list_for_each_entry(da, &adev->dm.da_list, list) {
		if (pvMem == da->cpu_ptr) {
			amdgpu_bo_free_kernel(&da->bo, &da->gpu_addr, &da->cpu_ptr);
			list_del(&da->list);
			kfree(da);
			break;
		}
	}
}

bool dm_helpers_dmub_outbox_interrupt_control(struct dc_context *ctx, bool enable)
{
	enum dc_irq_source irq_source;
	bool ret;

	irq_source = DC_IRQ_SOURCE_DMCUB_OUTBOX;

	ret = dc_interrupt_set(ctx->dc, irq_source, enable);

	DRM_DEBUG_DRIVER("Dmub trace irq %sabling: r=%d\n",
			 enable ? "en" : "dis", ret);
	return ret;
}

void dm_helpers_mst_enable_stream_features(const struct dc_stream_state *stream)
{
	/* TODO: virtual DPCD */
	struct dc_link *link = stream->link;
	union down_spread_ctrl old_downspread;
	union down_spread_ctrl new_downspread;

	if (link->aux_access_disabled)
		return;

	if (!dm_helpers_dp_read_dpcd(link->ctx, link, DP_DOWNSPREAD_CTRL,
				     &old_downspread.raw,
				     sizeof(old_downspread)))
		return;

	new_downspread.raw = old_downspread.raw;
	new_downspread.bits.IGNORE_MSA_TIMING_PARAM =
		(stream->ignore_msa_timing_param) ? 1 : 0;

	if (new_downspread.raw != old_downspread.raw)
		dm_helpers_dp_write_dpcd(link->ctx, link, DP_DOWNSPREAD_CTRL,
					 &new_downspread.raw,
					 sizeof(new_downspread));
}

bool dm_helpers_dp_handle_test_pattern_request(
		struct dc_context *ctx,
		const struct dc_link *link,
		union link_test_pattern dpcd_test_pattern,
		union test_misc dpcd_test_params)
{
	enum dp_test_pattern test_pattern;
	enum dp_test_pattern_color_space test_pattern_color_space =
			DP_TEST_PATTERN_COLOR_SPACE_UNDEFINED;
	enum dc_color_depth requestColorDepth = COLOR_DEPTH_UNDEFINED;
	enum dc_pixel_encoding requestPixelEncoding = PIXEL_ENCODING_UNDEFINED;
	struct pipe_ctx *pipes = link->dc->current_state->res_ctx.pipe_ctx;
	struct pipe_ctx *pipe_ctx = NULL;
	struct amdgpu_dm_connector *aconnector = link->priv;
	struct drm_device *dev = aconnector->base.dev;
	int i;

	for (i = 0; i < MAX_PIPES; i++) {
		if (pipes[i].stream == NULL)
			continue;

		if (pipes[i].stream->link == link && !pipes[i].top_pipe &&
			!pipes[i].prev_odm_pipe) {
			pipe_ctx = &pipes[i];
			break;
		}
	}

	if (pipe_ctx == NULL)
		return false;

	switch (dpcd_test_pattern.bits.PATTERN) {
	case LINK_TEST_PATTERN_COLOR_RAMP:
		test_pattern = DP_TEST_PATTERN_COLOR_RAMP;
	break;
	case LINK_TEST_PATTERN_VERTICAL_BARS:
		test_pattern = DP_TEST_PATTERN_VERTICAL_BARS;
	break; /* black and white */
	case LINK_TEST_PATTERN_COLOR_SQUARES:
		test_pattern = (dpcd_test_params.bits.DYN_RANGE ==
				TEST_DYN_RANGE_VESA ?
				DP_TEST_PATTERN_COLOR_SQUARES :
				DP_TEST_PATTERN_COLOR_SQUARES_CEA);
	break;
	default:
		test_pattern = DP_TEST_PATTERN_VIDEO_MODE;
	break;
	}

	if (dpcd_test_params.bits.CLR_FORMAT == 0)
		test_pattern_color_space = DP_TEST_PATTERN_COLOR_SPACE_RGB;
	else
		test_pattern_color_space = dpcd_test_params.bits.YCBCR_COEFS ?
				DP_TEST_PATTERN_COLOR_SPACE_YCBCR709 :
				DP_TEST_PATTERN_COLOR_SPACE_YCBCR601;

	switch (dpcd_test_params.bits.BPC) {
	case 0: // 6 bits
		requestColorDepth = COLOR_DEPTH_666;
		break;
	case 1: // 8 bits
		requestColorDepth = COLOR_DEPTH_888;
		break;
	case 2: // 10 bits
		requestColorDepth = COLOR_DEPTH_101010;
		break;
	case 3: // 12 bits
		requestColorDepth = COLOR_DEPTH_121212;
		break;
	default:
		break;
	}

	switch (dpcd_test_params.bits.CLR_FORMAT) {
	case 0:
		requestPixelEncoding = PIXEL_ENCODING_RGB;
		break;
	case 1:
		requestPixelEncoding = PIXEL_ENCODING_YCBCR422;
		break;
	case 2:
		requestPixelEncoding = PIXEL_ENCODING_YCBCR444;
		break;
	default:
		requestPixelEncoding = PIXEL_ENCODING_RGB;
		break;
	}

	if ((requestColorDepth != COLOR_DEPTH_UNDEFINED
		&& pipe_ctx->stream->timing.display_color_depth != requestColorDepth)
		|| (requestPixelEncoding != PIXEL_ENCODING_UNDEFINED
		&& pipe_ctx->stream->timing.pixel_encoding != requestPixelEncoding)) {
		drm_dbg(dev,
			"original bpc %d pix encoding %d, changing to %d  %d\n",
			pipe_ctx->stream->timing.display_color_depth,
			pipe_ctx->stream->timing.pixel_encoding,
			requestColorDepth,
			requestPixelEncoding);
		pipe_ctx->stream->timing.display_color_depth = requestColorDepth;
		pipe_ctx->stream->timing.pixel_encoding = requestPixelEncoding;

		dc_link_update_dsc_config(pipe_ctx);

		aconnector->timing_changed = true;
		/* store current timing */
		if (aconnector->timing_requested)
			*aconnector->timing_requested = pipe_ctx->stream->timing;
		else
			drm_err(dev, "timing storage failed\n");

	}

	pipe_ctx->stream->test_pattern.type = test_pattern;
	pipe_ctx->stream->test_pattern.color_space = test_pattern_color_space;

	dc_link_dp_set_test_pattern(
		(struct dc_link *) link,
		test_pattern,
		test_pattern_color_space,
		NULL,
		NULL,
		0);

	return false;
}

void dm_set_phyd32clk(struct dc_context *ctx, int freq_khz)
{
       // TODO
}

void dm_helpers_enable_periodic_detection(struct dc_context *ctx, bool enable)
{
	/* TODO: add periodic detection implementation */
}

void dm_helpers_dp_mst_update_branch_bandwidth(
		struct dc_context *ctx,
		struct dc_link *link)
{
	// TODO
}

static bool dm_is_freesync_pcon_whitelist(const uint32_t branch_dev_id)
{
	bool ret_val = false;

	switch (branch_dev_id) {
	case DP_BRANCH_DEVICE_ID_0060AD:
	case DP_BRANCH_DEVICE_ID_00E04C:
	case DP_BRANCH_DEVICE_ID_90CC24:
		ret_val = true;
		break;
	default:
		break;
	}

	return ret_val;
}

enum adaptive_sync_type dm_get_adaptive_sync_support_type(struct dc_link *link)
{
	struct dpcd_caps *dpcd_caps = &link->dpcd_caps;
	enum adaptive_sync_type as_type = ADAPTIVE_SYNC_TYPE_NONE;

	switch (dpcd_caps->dongle_type) {
	case DISPLAY_DONGLE_DP_HDMI_CONVERTER:
		if (dpcd_caps->adaptive_sync_caps.dp_adap_sync_caps.bits.ADAPTIVE_SYNC_SDP_SUPPORT == true &&
			dpcd_caps->allow_invalid_MSA_timing_param == true &&
			dm_is_freesync_pcon_whitelist(dpcd_caps->branch_dev_id))
			as_type = FREESYNC_TYPE_PCON_IN_WHITELIST;
		break;
	default:
		break;
	}

	return as_type;
}<|MERGE_RESOLUTION|>--- conflicted
+++ resolved
@@ -205,29 +205,16 @@
 {}
 
 static void dm_helpers_construct_old_payload(
-<<<<<<< HEAD
 			struct drm_dp_mst_topology_mgr *mgr,
 			struct drm_dp_mst_topology_state *mst_state,
 			struct drm_dp_mst_atomic_payload *new_payload,
 			struct drm_dp_mst_atomic_payload *old_payload)
 {
 	struct drm_dp_mst_atomic_payload *pos;
-	int pbn_per_slot = mst_state->pbn_div;
+	int pbn_per_slot = dfixed_trunc(mst_state->pbn_div);
 	u8 next_payload_vc_start = mgr->next_start_slot;
 	u8 payload_vc_start = new_payload->vc_start_slot;
 	u8 allocated_time_slots;
-=======
-			struct dc_link *link,
-			fixed20_12 pbn_per_slot_fp,
-			struct drm_dp_mst_atomic_payload *new_payload,
-			struct drm_dp_mst_atomic_payload *old_payload)
-{
-	struct link_mst_stream_allocation_table current_link_table =
-									link->mst_stream_alloc_table;
-	struct link_mst_stream_allocation *dc_alloc;
-	int pbn_per_slot = dfixed_trunc(pbn_per_slot_fp);
-	int i;
->>>>>>> deac4532
 
 	*old_payload = *new_payload;
 
