/*
 * Copyright 2019 Advanced Micro Devices, Inc.
 *
 * Permission is hereby granted, free of charge, to any person obtaining a
 * copy of this software and associated documentation files (the "Software"),
 * to deal in the Software without restriction, including without limitation
 * the rights to use, copy, modify, merge, publish, distribute, sublicense,
 * and/or sell copies of the Software, and to permit persons to whom the
 * Software is furnished to do so, subject to the following conditions:
 *
 * The above copyright notice and this permission notice shall be included in
 * all copies or substantial portions of the Software.
 *
 * THE SOFTWARE IS PROVIDED "AS IS", WITHOUT WARRANTY OF ANY KIND, EXPRESS OR
 * IMPLIED, INCLUDING BUT NOT LIMITED TO THE WARRANTIES OF MERCHANTABILITY,
 * FITNESS FOR A PARTICULAR PURPOSE AND NONINFRINGEMENT.  IN NO EVENT SHALL
 * THE COPYRIGHT HOLDER(S) OR AUTHOR(S) BE LIABLE FOR ANY CLAIM, DAMAGES OR
 * OTHER LIABILITY, WHETHER IN AN ACTION OF CONTRACT, TORT OR OTHERWISE,
 * ARISING FROM, OUT OF OR IN CONNECTION WITH THE SOFTWARE OR THE USE OR
 * OTHER DEALINGS IN THE SOFTWARE.
 */

#define SWSMU_CODE_LAYER_L1

#include <linux/firmware.h>
#include <linux/pci.h>

#include "amdgpu.h"
#include "amdgpu_smu.h"
#include "smu_internal.h"
#include "atom.h"
#include "arcturus_ppt.h"
#include "navi10_ppt.h"
#include "sienna_cichlid_ppt.h"
#include "renoir_ppt.h"
#include "vangogh_ppt.h"
#include "aldebaran_ppt.h"
#include "yellow_carp_ppt.h"
#include "cyan_skillfish_ppt.h"
#include "smu_v13_0_0_ppt.h"
#include "smu_v13_0_4_ppt.h"
#include "smu_v13_0_5_ppt.h"
#include "smu_v13_0_7_ppt.h"
#include "amd_pcie.h"

/*
 * DO NOT use these for err/warn/info/debug messages.
 * Use dev_err, dev_warn, dev_info and dev_dbg instead.
 * They are more MGPU friendly.
 */
#undef pr_err
#undef pr_warn
#undef pr_info
#undef pr_debug

static const struct amd_pm_funcs swsmu_pm_funcs;
static int smu_force_smuclk_levels(struct smu_context *smu,
				   enum smu_clk_type clk_type,
				   uint32_t mask);
static int smu_handle_task(struct smu_context *smu,
			   enum amd_dpm_forced_level level,
			   enum amd_pp_task task_id);
static int smu_reset(struct smu_context *smu);
static int smu_set_fan_speed_pwm(void *handle, u32 speed);
static int smu_set_fan_control_mode(void *handle, u32 value);
static int smu_set_power_limit(void *handle, uint32_t limit);
static int smu_set_fan_speed_rpm(void *handle, uint32_t speed);
static int smu_set_gfx_cgpg(struct smu_context *smu, bool enabled);
static int smu_set_mp1_state(void *handle, enum pp_mp1_state mp1_state);

static int smu_sys_get_pp_feature_mask(void *handle,
				       char *buf)
{
	struct smu_context *smu = handle;

	if (!smu->pm_enabled || !smu->adev->pm.dpm_enabled)
		return -EOPNOTSUPP;

	return smu_get_pp_feature_mask(smu, buf);
}

static int smu_sys_set_pp_feature_mask(void *handle,
				       uint64_t new_mask)
{
	struct smu_context *smu = handle;

	if (!smu->pm_enabled || !smu->adev->pm.dpm_enabled)
		return -EOPNOTSUPP;

	return smu_set_pp_feature_mask(smu, new_mask);
}

int smu_set_residency_gfxoff(struct smu_context *smu, bool value)
{
	if (!smu->ppt_funcs->set_gfx_off_residency)
		return -EINVAL;

	return smu_set_gfx_off_residency(smu, value);
}

int smu_get_residency_gfxoff(struct smu_context *smu, u32 *value)
{
	if (!smu->ppt_funcs->get_gfx_off_residency)
		return -EINVAL;

	return smu_get_gfx_off_residency(smu, value);
}

int smu_get_entrycount_gfxoff(struct smu_context *smu, u64 *value)
{
	if (!smu->ppt_funcs->get_gfx_off_entrycount)
		return -EINVAL;

	return smu_get_gfx_off_entrycount(smu, value);
}

int smu_get_status_gfxoff(struct smu_context *smu, uint32_t *value)
{
	if (!smu->ppt_funcs->get_gfx_off_status)
		return -EINVAL;

	*value = smu_get_gfx_off_status(smu);

	return 0;
}

int smu_set_soft_freq_range(struct smu_context *smu,
			    enum smu_clk_type clk_type,
			    uint32_t min,
			    uint32_t max)
{
	int ret = 0;

	if (smu->ppt_funcs->set_soft_freq_limited_range)
		ret = smu->ppt_funcs->set_soft_freq_limited_range(smu,
								  clk_type,
								  min,
								  max);

	return ret;
}

int smu_get_dpm_freq_range(struct smu_context *smu,
			   enum smu_clk_type clk_type,
			   uint32_t *min,
			   uint32_t *max)
{
	int ret = -ENOTSUPP;

	if (!min && !max)
		return -EINVAL;

	if (smu->ppt_funcs->get_dpm_ultimate_freq)
		ret = smu->ppt_funcs->get_dpm_ultimate_freq(smu,
							    clk_type,
							    min,
							    max);

	return ret;
}

int smu_set_gfx_power_up_by_imu(struct smu_context *smu)
{
	if (!smu->ppt_funcs && !smu->ppt_funcs->set_gfx_power_up_by_imu)
		return -EOPNOTSUPP;

	return smu->ppt_funcs->set_gfx_power_up_by_imu(smu);
}

static u32 smu_get_mclk(void *handle, bool low)
{
	struct smu_context *smu = handle;
	uint32_t clk_freq;
	int ret = 0;

	ret = smu_get_dpm_freq_range(smu, SMU_UCLK,
				     low ? &clk_freq : NULL,
				     !low ? &clk_freq : NULL);
	if (ret)
		return 0;
	return clk_freq * 100;
}

static u32 smu_get_sclk(void *handle, bool low)
{
	struct smu_context *smu = handle;
	uint32_t clk_freq;
	int ret = 0;

	ret = smu_get_dpm_freq_range(smu, SMU_GFXCLK,
				     low ? &clk_freq : NULL,
				     !low ? &clk_freq : NULL);
	if (ret)
		return 0;
	return clk_freq * 100;
}

static int smu_dpm_set_vcn_enable(struct smu_context *smu,
				  bool enable)
{
	struct smu_power_context *smu_power = &smu->smu_power;
	struct smu_power_gate *power_gate = &smu_power->power_gate;
	int ret = 0;

	if (!smu->ppt_funcs->dpm_set_vcn_enable)
		return 0;

	if (atomic_read(&power_gate->vcn_gated) ^ enable)
		return 0;

	ret = smu->ppt_funcs->dpm_set_vcn_enable(smu, enable);
	if (!ret)
		atomic_set(&power_gate->vcn_gated, !enable);

	return ret;
}

static int smu_dpm_set_jpeg_enable(struct smu_context *smu,
				   bool enable)
{
	struct smu_power_context *smu_power = &smu->smu_power;
	struct smu_power_gate *power_gate = &smu_power->power_gate;
	int ret = 0;

	if (!smu->ppt_funcs->dpm_set_jpeg_enable)
		return 0;

	if (atomic_read(&power_gate->jpeg_gated) ^ enable)
		return 0;

	ret = smu->ppt_funcs->dpm_set_jpeg_enable(smu, enable);
	if (!ret)
		atomic_set(&power_gate->jpeg_gated, !enable);

	return ret;
}

/**
 * smu_dpm_set_power_gate - power gate/ungate the specific IP block
 *
 * @handle:        smu_context pointer
 * @block_type: the IP block to power gate/ungate
 * @gate:       to power gate if true, ungate otherwise
 *
 * This API uses no smu->mutex lock protection due to:
 * 1. It is either called by other IP block(gfx/sdma/vcn/uvd/vce).
 *    This is guarded to be race condition free by the caller.
 * 2. Or get called on user setting request of power_dpm_force_performance_level.
 *    Under this case, the smu->mutex lock protection is already enforced on
 *    the parent API smu_force_performance_level of the call path.
 */
static int smu_dpm_set_power_gate(void *handle,
				  uint32_t block_type,
				  bool gate)
{
	struct smu_context *smu = handle;
	int ret = 0;

	if (!smu->pm_enabled || !smu->adev->pm.dpm_enabled) {
		dev_WARN(smu->adev->dev,
			 "SMU uninitialized but power %s requested for %u!\n",
			 gate ? "gate" : "ungate", block_type);
		return -EOPNOTSUPP;
	}

	switch (block_type) {
	/*
	 * Some legacy code of amdgpu_vcn.c and vcn_v2*.c still uses
	 * AMD_IP_BLOCK_TYPE_UVD for VCN. So, here both of them are kept.
	 */
	case AMD_IP_BLOCK_TYPE_UVD:
	case AMD_IP_BLOCK_TYPE_VCN:
		ret = smu_dpm_set_vcn_enable(smu, !gate);
		if (ret)
			dev_err(smu->adev->dev, "Failed to power %s VCN!\n",
				gate ? "gate" : "ungate");
		break;
	case AMD_IP_BLOCK_TYPE_GFX:
		ret = smu_gfx_off_control(smu, gate);
		if (ret)
			dev_err(smu->adev->dev, "Failed to %s gfxoff!\n",
				gate ? "enable" : "disable");
		break;
	case AMD_IP_BLOCK_TYPE_SDMA:
		ret = smu_powergate_sdma(smu, gate);
		if (ret)
			dev_err(smu->adev->dev, "Failed to power %s SDMA!\n",
				gate ? "gate" : "ungate");
		break;
	case AMD_IP_BLOCK_TYPE_JPEG:
		ret = smu_dpm_set_jpeg_enable(smu, !gate);
		if (ret)
			dev_err(smu->adev->dev, "Failed to power %s JPEG!\n",
				gate ? "gate" : "ungate");
		break;
	default:
		dev_err(smu->adev->dev, "Unsupported block type!\n");
		return -EINVAL;
	}

	return ret;
}

/**
 * smu_set_user_clk_dependencies - set user profile clock dependencies
 *
 * @smu:	smu_context pointer
 * @clk:	enum smu_clk_type type
 *
 * Enable/Disable the clock dependency for the @clk type.
 */
static void smu_set_user_clk_dependencies(struct smu_context *smu, enum smu_clk_type clk)
{
	if (smu->adev->in_suspend)
		return;

	if (clk == SMU_MCLK) {
		smu->user_dpm_profile.clk_dependency = 0;
		smu->user_dpm_profile.clk_dependency = BIT(SMU_FCLK) | BIT(SMU_SOCCLK);
	} else if (clk == SMU_FCLK) {
		/* MCLK takes precedence over FCLK */
		if (smu->user_dpm_profile.clk_dependency == (BIT(SMU_FCLK) | BIT(SMU_SOCCLK)))
			return;

		smu->user_dpm_profile.clk_dependency = 0;
		smu->user_dpm_profile.clk_dependency = BIT(SMU_MCLK) | BIT(SMU_SOCCLK);
	} else if (clk == SMU_SOCCLK) {
		/* MCLK takes precedence over SOCCLK */
		if (smu->user_dpm_profile.clk_dependency == (BIT(SMU_FCLK) | BIT(SMU_SOCCLK)))
			return;

		smu->user_dpm_profile.clk_dependency = 0;
		smu->user_dpm_profile.clk_dependency = BIT(SMU_MCLK) | BIT(SMU_FCLK);
	} else
		/* Add clk dependencies here, if any */
		return;
}

/**
 * smu_restore_dpm_user_profile - reinstate user dpm profile
 *
 * @smu:	smu_context pointer
 *
 * Restore the saved user power configurations include power limit,
 * clock frequencies, fan control mode and fan speed.
 */
static void smu_restore_dpm_user_profile(struct smu_context *smu)
{
	struct smu_dpm_context *smu_dpm_ctx = &(smu->smu_dpm);
	int ret = 0;

	if (!smu->adev->in_suspend)
		return;

	if (!smu->pm_enabled || !smu->adev->pm.dpm_enabled)
		return;

	/* Enable restore flag */
	smu->user_dpm_profile.flags |= SMU_DPM_USER_PROFILE_RESTORE;

	/* set the user dpm power limit */
	if (smu->user_dpm_profile.power_limit) {
		ret = smu_set_power_limit(smu, smu->user_dpm_profile.power_limit);
		if (ret)
			dev_err(smu->adev->dev, "Failed to set power limit value\n");
	}

	/* set the user dpm clock configurations */
	if (smu_dpm_ctx->dpm_level == AMD_DPM_FORCED_LEVEL_MANUAL) {
		enum smu_clk_type clk_type;

		for (clk_type = 0; clk_type < SMU_CLK_COUNT; clk_type++) {
			/*
			 * Iterate over smu clk type and force the saved user clk
			 * configs, skip if clock dependency is enabled
			 */
			if (!(smu->user_dpm_profile.clk_dependency & BIT(clk_type)) &&
					smu->user_dpm_profile.clk_mask[clk_type]) {
				ret = smu_force_smuclk_levels(smu, clk_type,
						smu->user_dpm_profile.clk_mask[clk_type]);
				if (ret)
					dev_err(smu->adev->dev,
						"Failed to set clock type = %d\n", clk_type);
			}
		}
	}

	/* set the user dpm fan configurations */
	if (smu->user_dpm_profile.fan_mode == AMD_FAN_CTRL_MANUAL ||
	    smu->user_dpm_profile.fan_mode == AMD_FAN_CTRL_NONE) {
		ret = smu_set_fan_control_mode(smu, smu->user_dpm_profile.fan_mode);
		if (ret != -EOPNOTSUPP) {
			smu->user_dpm_profile.fan_speed_pwm = 0;
			smu->user_dpm_profile.fan_speed_rpm = 0;
			smu->user_dpm_profile.fan_mode = AMD_FAN_CTRL_AUTO;
			dev_err(smu->adev->dev, "Failed to set manual fan control mode\n");
		}

		if (smu->user_dpm_profile.fan_speed_pwm) {
			ret = smu_set_fan_speed_pwm(smu, smu->user_dpm_profile.fan_speed_pwm);
			if (ret != -EOPNOTSUPP)
				dev_err(smu->adev->dev, "Failed to set manual fan speed in pwm\n");
		}

		if (smu->user_dpm_profile.fan_speed_rpm) {
			ret = smu_set_fan_speed_rpm(smu, smu->user_dpm_profile.fan_speed_rpm);
			if (ret != -EOPNOTSUPP)
				dev_err(smu->adev->dev, "Failed to set manual fan speed in rpm\n");
		}
	}

	/* Restore user customized OD settings */
	if (smu->user_dpm_profile.user_od) {
		if (smu->ppt_funcs->restore_user_od_settings) {
			ret = smu->ppt_funcs->restore_user_od_settings(smu);
			if (ret)
				dev_err(smu->adev->dev, "Failed to upload customized OD settings\n");
		}
	}

	/* Disable restore flag */
	smu->user_dpm_profile.flags &= ~SMU_DPM_USER_PROFILE_RESTORE;
}

static int smu_get_power_num_states(void *handle,
				    struct pp_states_info *state_info)
{
	if (!state_info)
		return -EINVAL;

	/* not support power state */
	memset(state_info, 0, sizeof(struct pp_states_info));
	state_info->nums = 1;
	state_info->states[0] = POWER_STATE_TYPE_DEFAULT;

	return 0;
}

bool is_support_sw_smu(struct amdgpu_device *adev)
{
	/* vega20 is 11.0.2, but it's supported via the powerplay code */
	if (adev->asic_type == CHIP_VEGA20)
		return false;

	if (adev->ip_versions[MP1_HWIP][0] >= IP_VERSION(11, 0, 0))
		return true;

	return false;
}

bool is_support_cclk_dpm(struct amdgpu_device *adev)
{
	struct smu_context *smu = adev->powerplay.pp_handle;

	if (!smu_feature_is_enabled(smu, SMU_FEATURE_CCLK_DPM_BIT))
		return false;

	return true;
}


static int smu_sys_get_pp_table(void *handle,
				char **table)
{
	struct smu_context *smu = handle;
	struct smu_table_context *smu_table = &smu->smu_table;

	if (!smu->pm_enabled || !smu->adev->pm.dpm_enabled)
		return -EOPNOTSUPP;

	if (!smu_table->power_play_table && !smu_table->hardcode_pptable)
		return -EINVAL;

	if (smu_table->hardcode_pptable)
		*table = smu_table->hardcode_pptable;
	else
		*table = smu_table->power_play_table;

	return smu_table->power_play_table_size;
}

static int smu_sys_set_pp_table(void *handle,
				const char *buf,
				size_t size)
{
	struct smu_context *smu = handle;
	struct smu_table_context *smu_table = &smu->smu_table;
	ATOM_COMMON_TABLE_HEADER *header = (ATOM_COMMON_TABLE_HEADER *)buf;
	int ret = 0;

	if (!smu->pm_enabled || !smu->adev->pm.dpm_enabled)
		return -EOPNOTSUPP;

	if (header->usStructureSize != size) {
		dev_err(smu->adev->dev, "pp table size not matched !\n");
		return -EIO;
	}

	if (!smu_table->hardcode_pptable) {
		smu_table->hardcode_pptable = kzalloc(size, GFP_KERNEL);
		if (!smu_table->hardcode_pptable)
			return -ENOMEM;
	}

	memcpy(smu_table->hardcode_pptable, buf, size);
	smu_table->power_play_table = smu_table->hardcode_pptable;
	smu_table->power_play_table_size = size;

	/*
	 * Special hw_fini action(for Navi1x, the DPMs disablement will be
	 * skipped) may be needed for custom pptable uploading.
	 */
	smu->uploading_custom_pp_table = true;

	ret = smu_reset(smu);
	if (ret)
		dev_info(smu->adev->dev, "smu reset failed, ret = %d\n", ret);

	smu->uploading_custom_pp_table = false;

	return ret;
}

static int smu_get_driver_allowed_feature_mask(struct smu_context *smu)
{
	struct smu_feature *feature = &smu->smu_feature;
	uint32_t allowed_feature_mask[SMU_FEATURE_MAX/32];
	int ret = 0;

	/*
	 * With SCPM enabled, the allowed featuremasks setting(via
	 * PPSMC_MSG_SetAllowedFeaturesMaskLow/High) is not permitted.
	 * That means there is no way to let PMFW knows the settings below.
	 * Thus, we just assume all the features are allowed under
	 * such scenario.
	 */
	if (smu->adev->scpm_enabled) {
		bitmap_fill(feature->allowed, SMU_FEATURE_MAX);
		return 0;
	}

	bitmap_zero(feature->allowed, SMU_FEATURE_MAX);

	ret = smu_get_allowed_feature_mask(smu, allowed_feature_mask,
					     SMU_FEATURE_MAX/32);
	if (ret)
		return ret;

	bitmap_or(feature->allowed, feature->allowed,
		      (unsigned long *)allowed_feature_mask,
		      feature->feature_num);

	return ret;
}

static int smu_set_funcs(struct amdgpu_device *adev)
{
	struct smu_context *smu = adev->powerplay.pp_handle;

	if (adev->pm.pp_feature & PP_OVERDRIVE_MASK)
		smu->od_enabled = true;

	switch (adev->ip_versions[MP1_HWIP][0]) {
	case IP_VERSION(11, 0, 0):
	case IP_VERSION(11, 0, 5):
	case IP_VERSION(11, 0, 9):
		navi10_set_ppt_funcs(smu);
		break;
	case IP_VERSION(11, 0, 7):
	case IP_VERSION(11, 0, 11):
	case IP_VERSION(11, 0, 12):
	case IP_VERSION(11, 0, 13):
		sienna_cichlid_set_ppt_funcs(smu);
		break;
	case IP_VERSION(12, 0, 0):
	case IP_VERSION(12, 0, 1):
		renoir_set_ppt_funcs(smu);
		break;
	case IP_VERSION(11, 5, 0):
		vangogh_set_ppt_funcs(smu);
		break;
	case IP_VERSION(13, 0, 1):
	case IP_VERSION(13, 0, 3):
	case IP_VERSION(13, 0, 8):
		yellow_carp_set_ppt_funcs(smu);
		break;
	case IP_VERSION(13, 0, 4):
		smu_v13_0_4_set_ppt_funcs(smu);
		break;
	case IP_VERSION(13, 0, 5):
		smu_v13_0_5_set_ppt_funcs(smu);
		break;
	case IP_VERSION(11, 0, 8):
		cyan_skillfish_set_ppt_funcs(smu);
		break;
	case IP_VERSION(11, 0, 2):
		adev->pm.pp_feature &= ~PP_GFXOFF_MASK;
		arcturus_set_ppt_funcs(smu);
		/* OD is not supported on Arcturus */
		smu->od_enabled =false;
		break;
	case IP_VERSION(13, 0, 2):
		aldebaran_set_ppt_funcs(smu);
		/* Enable pp_od_clk_voltage node */
		smu->od_enabled = true;
		break;
	case IP_VERSION(13, 0, 0):
<<<<<<< HEAD
=======
	case IP_VERSION(13, 0, 10):
>>>>>>> 7365df19
		smu_v13_0_0_set_ppt_funcs(smu);
		break;
	case IP_VERSION(13, 0, 7):
		smu_v13_0_7_set_ppt_funcs(smu);
		break;
	default:
		return -EINVAL;
	}

	return 0;
}

static int smu_early_init(void *handle)
{
	struct amdgpu_device *adev = (struct amdgpu_device *)handle;
	struct smu_context *smu;

	smu = kzalloc(sizeof(struct smu_context), GFP_KERNEL);
	if (!smu)
		return -ENOMEM;

	smu->adev = adev;
	smu->pm_enabled = !!amdgpu_dpm;
	smu->is_apu = false;
	smu->smu_baco.state = SMU_BACO_STATE_EXIT;
	smu->smu_baco.platform_support = false;
	smu->user_dpm_profile.fan_mode = -1;

	mutex_init(&smu->message_lock);

	adev->powerplay.pp_handle = smu;
	adev->powerplay.pp_funcs = &swsmu_pm_funcs;

	return smu_set_funcs(adev);
}

static int smu_set_default_dpm_table(struct smu_context *smu)
{
	struct smu_power_context *smu_power = &smu->smu_power;
	struct smu_power_gate *power_gate = &smu_power->power_gate;
	int vcn_gate, jpeg_gate;
	int ret = 0;

	if (!smu->ppt_funcs->set_default_dpm_table)
		return 0;

	vcn_gate = atomic_read(&power_gate->vcn_gated);
	jpeg_gate = atomic_read(&power_gate->jpeg_gated);

	ret = smu_dpm_set_vcn_enable(smu, true);
	if (ret)
		return ret;

	ret = smu_dpm_set_jpeg_enable(smu, true);
	if (ret)
		goto err_out;

	ret = smu->ppt_funcs->set_default_dpm_table(smu);
	if (ret)
		dev_err(smu->adev->dev,
			"Failed to setup default dpm clock tables!\n");

	smu_dpm_set_jpeg_enable(smu, !jpeg_gate);
err_out:
	smu_dpm_set_vcn_enable(smu, !vcn_gate);
	return ret;
}

static int smu_apply_default_config_table_settings(struct smu_context *smu)
{
	struct amdgpu_device *adev = smu->adev;
	int ret = 0;

	ret = smu_get_default_config_table_settings(smu,
						    &adev->pm.config_table);
	if (ret)
		return ret;

	return smu_set_config_table(smu, &adev->pm.config_table);
}

static int smu_late_init(void *handle)
{
	struct amdgpu_device *adev = (struct amdgpu_device *)handle;
	struct smu_context *smu = adev->powerplay.pp_handle;
	int ret = 0;

	smu_set_fine_grain_gfx_freq_parameters(smu);

	if (!smu->pm_enabled)
		return 0;

	ret = smu_post_init(smu);
	if (ret) {
		dev_err(adev->dev, "Failed to post smu init!\n");
		return ret;
	}

	if ((adev->ip_versions[MP1_HWIP][0] == IP_VERSION(13, 0, 1)) ||
	    (adev->ip_versions[MP1_HWIP][0] == IP_VERSION(13, 0, 3)))
		return 0;

	if (!amdgpu_sriov_vf(adev) || smu->od_enabled) {
		ret = smu_set_default_od_settings(smu);
		if (ret) {
			dev_err(adev->dev, "Failed to setup default OD settings!\n");
			return ret;
		}
	}

	ret = smu_populate_umd_state_clk(smu);
	if (ret) {
		dev_err(adev->dev, "Failed to populate UMD state clocks!\n");
		return ret;
	}

	ret = smu_get_asic_power_limits(smu,
					&smu->current_power_limit,
					&smu->default_power_limit,
					&smu->max_power_limit);
	if (ret) {
		dev_err(adev->dev, "Failed to get asic power limits!\n");
		return ret;
	}

	if (!amdgpu_sriov_vf(adev))
		smu_get_unique_id(smu);

	smu_get_fan_parameters(smu);

	smu_handle_task(smu,
			smu->smu_dpm.dpm_level,
			AMD_PP_TASK_COMPLETE_INIT);

	ret = smu_apply_default_config_table_settings(smu);
	if (ret && (ret != -EOPNOTSUPP)) {
		dev_err(adev->dev, "Failed to apply default DriverSmuConfig settings!\n");
		return ret;
	}

	smu_restore_dpm_user_profile(smu);

	return 0;
}

static int smu_init_fb_allocations(struct smu_context *smu)
{
	struct amdgpu_device *adev = smu->adev;
	struct smu_table_context *smu_table = &smu->smu_table;
	struct smu_table *tables = smu_table->tables;
	struct smu_table *driver_table = &(smu_table->driver_table);
	uint32_t max_table_size = 0;
	int ret, i;

	/* VRAM allocation for tool table */
	if (tables[SMU_TABLE_PMSTATUSLOG].size) {
		ret = amdgpu_bo_create_kernel(adev,
					      tables[SMU_TABLE_PMSTATUSLOG].size,
					      tables[SMU_TABLE_PMSTATUSLOG].align,
					      tables[SMU_TABLE_PMSTATUSLOG].domain,
					      &tables[SMU_TABLE_PMSTATUSLOG].bo,
					      &tables[SMU_TABLE_PMSTATUSLOG].mc_address,
					      &tables[SMU_TABLE_PMSTATUSLOG].cpu_addr);
		if (ret) {
			dev_err(adev->dev, "VRAM allocation for tool table failed!\n");
			return ret;
		}
	}

	/* VRAM allocation for driver table */
	for (i = 0; i < SMU_TABLE_COUNT; i++) {
		if (tables[i].size == 0)
			continue;

		if (i == SMU_TABLE_PMSTATUSLOG)
			continue;

		if (max_table_size < tables[i].size)
			max_table_size = tables[i].size;
	}

	driver_table->size = max_table_size;
	driver_table->align = PAGE_SIZE;
	driver_table->domain = AMDGPU_GEM_DOMAIN_VRAM;

	ret = amdgpu_bo_create_kernel(adev,
				      driver_table->size,
				      driver_table->align,
				      driver_table->domain,
				      &driver_table->bo,
				      &driver_table->mc_address,
				      &driver_table->cpu_addr);
	if (ret) {
		dev_err(adev->dev, "VRAM allocation for driver table failed!\n");
		if (tables[SMU_TABLE_PMSTATUSLOG].mc_address)
			amdgpu_bo_free_kernel(&tables[SMU_TABLE_PMSTATUSLOG].bo,
					      &tables[SMU_TABLE_PMSTATUSLOG].mc_address,
					      &tables[SMU_TABLE_PMSTATUSLOG].cpu_addr);
	}

	return ret;
}

static int smu_fini_fb_allocations(struct smu_context *smu)
{
	struct smu_table_context *smu_table = &smu->smu_table;
	struct smu_table *tables = smu_table->tables;
	struct smu_table *driver_table = &(smu_table->driver_table);

	if (tables[SMU_TABLE_PMSTATUSLOG].mc_address)
		amdgpu_bo_free_kernel(&tables[SMU_TABLE_PMSTATUSLOG].bo,
				      &tables[SMU_TABLE_PMSTATUSLOG].mc_address,
				      &tables[SMU_TABLE_PMSTATUSLOG].cpu_addr);

	amdgpu_bo_free_kernel(&driver_table->bo,
			      &driver_table->mc_address,
			      &driver_table->cpu_addr);

	return 0;
}

/**
 * smu_alloc_memory_pool - allocate memory pool in the system memory
 *
 * @smu: amdgpu_device pointer
 *
 * This memory pool will be used for SMC use and msg SetSystemVirtualDramAddr
 * and DramLogSetDramAddr can notify it changed.
 *
 * Returns 0 on success, error on failure.
 */
static int smu_alloc_memory_pool(struct smu_context *smu)
{
	struct amdgpu_device *adev = smu->adev;
	struct smu_table_context *smu_table = &smu->smu_table;
	struct smu_table *memory_pool = &smu_table->memory_pool;
	uint64_t pool_size = smu->pool_size;
	int ret = 0;

	if (pool_size == SMU_MEMORY_POOL_SIZE_ZERO)
		return ret;

	memory_pool->size = pool_size;
	memory_pool->align = PAGE_SIZE;
	memory_pool->domain = AMDGPU_GEM_DOMAIN_GTT;

	switch (pool_size) {
	case SMU_MEMORY_POOL_SIZE_256_MB:
	case SMU_MEMORY_POOL_SIZE_512_MB:
	case SMU_MEMORY_POOL_SIZE_1_GB:
	case SMU_MEMORY_POOL_SIZE_2_GB:
		ret = amdgpu_bo_create_kernel(adev,
					      memory_pool->size,
					      memory_pool->align,
					      memory_pool->domain,
					      &memory_pool->bo,
					      &memory_pool->mc_address,
					      &memory_pool->cpu_addr);
		if (ret)
			dev_err(adev->dev, "VRAM allocation for dramlog failed!\n");
		break;
	default:
		break;
	}

	return ret;
}

static int smu_free_memory_pool(struct smu_context *smu)
{
	struct smu_table_context *smu_table = &smu->smu_table;
	struct smu_table *memory_pool = &smu_table->memory_pool;

	if (memory_pool->size == SMU_MEMORY_POOL_SIZE_ZERO)
		return 0;

	amdgpu_bo_free_kernel(&memory_pool->bo,
			      &memory_pool->mc_address,
			      &memory_pool->cpu_addr);

	memset(memory_pool, 0, sizeof(struct smu_table));

	return 0;
}

static int smu_alloc_dummy_read_table(struct smu_context *smu)
{
	struct smu_table_context *smu_table = &smu->smu_table;
	struct smu_table *dummy_read_1_table =
			&smu_table->dummy_read_1_table;
	struct amdgpu_device *adev = smu->adev;
	int ret = 0;

	dummy_read_1_table->size = 0x40000;
	dummy_read_1_table->align = PAGE_SIZE;
	dummy_read_1_table->domain = AMDGPU_GEM_DOMAIN_VRAM;

	ret = amdgpu_bo_create_kernel(adev,
				      dummy_read_1_table->size,
				      dummy_read_1_table->align,
				      dummy_read_1_table->domain,
				      &dummy_read_1_table->bo,
				      &dummy_read_1_table->mc_address,
				      &dummy_read_1_table->cpu_addr);
	if (ret)
		dev_err(adev->dev, "VRAM allocation for dummy read table failed!\n");

	return ret;
}

static void smu_free_dummy_read_table(struct smu_context *smu)
{
	struct smu_table_context *smu_table = &smu->smu_table;
	struct smu_table *dummy_read_1_table =
			&smu_table->dummy_read_1_table;


	amdgpu_bo_free_kernel(&dummy_read_1_table->bo,
			      &dummy_read_1_table->mc_address,
			      &dummy_read_1_table->cpu_addr);

	memset(dummy_read_1_table, 0, sizeof(struct smu_table));
}

static int smu_smc_table_sw_init(struct smu_context *smu)
{
	int ret;

	/**
	 * Create smu_table structure, and init smc tables such as
	 * TABLE_PPTABLE, TABLE_WATERMARKS, TABLE_SMU_METRICS, and etc.
	 */
	ret = smu_init_smc_tables(smu);
	if (ret) {
		dev_err(smu->adev->dev, "Failed to init smc tables!\n");
		return ret;
	}

	/**
	 * Create smu_power_context structure, and allocate smu_dpm_context and
	 * context size to fill the smu_power_context data.
	 */
	ret = smu_init_power(smu);
	if (ret) {
		dev_err(smu->adev->dev, "Failed to init smu_init_power!\n");
		return ret;
	}

	/*
	 * allocate vram bos to store smc table contents.
	 */
	ret = smu_init_fb_allocations(smu);
	if (ret)
		return ret;

	ret = smu_alloc_memory_pool(smu);
	if (ret)
		return ret;

	ret = smu_alloc_dummy_read_table(smu);
	if (ret)
		return ret;

	ret = smu_i2c_init(smu);
	if (ret)
		return ret;

	return 0;
}

static int smu_smc_table_sw_fini(struct smu_context *smu)
{
	int ret;

	smu_i2c_fini(smu);

	smu_free_dummy_read_table(smu);

	ret = smu_free_memory_pool(smu);
	if (ret)
		return ret;

	ret = smu_fini_fb_allocations(smu);
	if (ret)
		return ret;

	ret = smu_fini_power(smu);
	if (ret) {
		dev_err(smu->adev->dev, "Failed to init smu_fini_power!\n");
		return ret;
	}

	ret = smu_fini_smc_tables(smu);
	if (ret) {
		dev_err(smu->adev->dev, "Failed to smu_fini_smc_tables!\n");
		return ret;
	}

	return 0;
}

static void smu_throttling_logging_work_fn(struct work_struct *work)
{
	struct smu_context *smu = container_of(work, struct smu_context,
					       throttling_logging_work);

	smu_log_thermal_throttling(smu);
}

static void smu_interrupt_work_fn(struct work_struct *work)
{
	struct smu_context *smu = container_of(work, struct smu_context,
					       interrupt_work);

	if (smu->ppt_funcs && smu->ppt_funcs->interrupt_work)
		smu->ppt_funcs->interrupt_work(smu);
}

static int smu_sw_init(void *handle)
{
	struct amdgpu_device *adev = (struct amdgpu_device *)handle;
	struct smu_context *smu = adev->powerplay.pp_handle;
	int ret;

	smu->pool_size = adev->pm.smu_prv_buffer_size;
	smu->smu_feature.feature_num = SMU_FEATURE_MAX;
	bitmap_zero(smu->smu_feature.supported, SMU_FEATURE_MAX);
	bitmap_zero(smu->smu_feature.allowed, SMU_FEATURE_MAX);

	INIT_WORK(&smu->throttling_logging_work, smu_throttling_logging_work_fn);
	INIT_WORK(&smu->interrupt_work, smu_interrupt_work_fn);
	atomic64_set(&smu->throttle_int_counter, 0);
	smu->watermarks_bitmap = 0;
	smu->power_profile_mode = PP_SMC_POWER_PROFILE_BOOTUP_DEFAULT;
	smu->default_power_profile_mode = PP_SMC_POWER_PROFILE_BOOTUP_DEFAULT;

	atomic_set(&smu->smu_power.power_gate.vcn_gated, 1);
	atomic_set(&smu->smu_power.power_gate.jpeg_gated, 1);

	smu->workload_mask = 1 << smu->workload_prority[PP_SMC_POWER_PROFILE_BOOTUP_DEFAULT];
	smu->workload_prority[PP_SMC_POWER_PROFILE_BOOTUP_DEFAULT] = 0;
	smu->workload_prority[PP_SMC_POWER_PROFILE_FULLSCREEN3D] = 1;
	smu->workload_prority[PP_SMC_POWER_PROFILE_POWERSAVING] = 2;
	smu->workload_prority[PP_SMC_POWER_PROFILE_VIDEO] = 3;
	smu->workload_prority[PP_SMC_POWER_PROFILE_VR] = 4;
	smu->workload_prority[PP_SMC_POWER_PROFILE_COMPUTE] = 5;
	smu->workload_prority[PP_SMC_POWER_PROFILE_CUSTOM] = 6;

	smu->workload_setting[0] = PP_SMC_POWER_PROFILE_BOOTUP_DEFAULT;
	smu->workload_setting[1] = PP_SMC_POWER_PROFILE_FULLSCREEN3D;
	smu->workload_setting[2] = PP_SMC_POWER_PROFILE_POWERSAVING;
	smu->workload_setting[3] = PP_SMC_POWER_PROFILE_VIDEO;
	smu->workload_setting[4] = PP_SMC_POWER_PROFILE_VR;
	smu->workload_setting[5] = PP_SMC_POWER_PROFILE_COMPUTE;
	smu->workload_setting[6] = PP_SMC_POWER_PROFILE_CUSTOM;
	smu->display_config = &adev->pm.pm_display_cfg;

	smu->smu_dpm.dpm_level = AMD_DPM_FORCED_LEVEL_AUTO;
	smu->smu_dpm.requested_dpm_level = AMD_DPM_FORCED_LEVEL_AUTO;

	ret = smu_init_microcode(smu);
	if (ret) {
		dev_err(adev->dev, "Failed to load smu firmware!\n");
		return ret;
	}

	ret = smu_smc_table_sw_init(smu);
	if (ret) {
		dev_err(adev->dev, "Failed to sw init smc table!\n");
		return ret;
	}

	/* get boot_values from vbios to set revision, gfxclk, and etc. */
	ret = smu_get_vbios_bootup_values(smu);
	if (ret) {
		dev_err(adev->dev, "Failed to get VBIOS boot clock values!\n");
		return ret;
	}

	ret = smu_init_pptable_microcode(smu);
	if (ret) {
		dev_err(adev->dev, "Failed to setup pptable firmware!\n");
		return ret;
	}

	ret = smu_register_irq_handler(smu);
	if (ret) {
		dev_err(adev->dev, "Failed to register smc irq handler!\n");
		return ret;
	}

	/* If there is no way to query fan control mode, fan control is not supported */
	if (!smu->ppt_funcs->get_fan_control_mode)
		smu->adev->pm.no_fan = true;

	return 0;
}

static int smu_sw_fini(void *handle)
{
	struct amdgpu_device *adev = (struct amdgpu_device *)handle;
	struct smu_context *smu = adev->powerplay.pp_handle;
	int ret;

	ret = smu_smc_table_sw_fini(smu);
	if (ret) {
		dev_err(adev->dev, "Failed to sw fini smc table!\n");
		return ret;
	}

	smu_fini_microcode(smu);

	return 0;
}

static int smu_get_thermal_temperature_range(struct smu_context *smu)
{
	struct amdgpu_device *adev = smu->adev;
	struct smu_temperature_range *range =
				&smu->thermal_range;
	int ret = 0;

	if (!smu->ppt_funcs->get_thermal_temperature_range)
		return 0;

	ret = smu->ppt_funcs->get_thermal_temperature_range(smu, range);
	if (ret)
		return ret;

	adev->pm.dpm.thermal.min_temp = range->min;
	adev->pm.dpm.thermal.max_temp = range->max;
	adev->pm.dpm.thermal.max_edge_emergency_temp = range->edge_emergency_max;
	adev->pm.dpm.thermal.min_hotspot_temp = range->hotspot_min;
	adev->pm.dpm.thermal.max_hotspot_crit_temp = range->hotspot_crit_max;
	adev->pm.dpm.thermal.max_hotspot_emergency_temp = range->hotspot_emergency_max;
	adev->pm.dpm.thermal.min_mem_temp = range->mem_min;
	adev->pm.dpm.thermal.max_mem_crit_temp = range->mem_crit_max;
	adev->pm.dpm.thermal.max_mem_emergency_temp = range->mem_emergency_max;

	return ret;
}

static int smu_smc_hw_setup(struct smu_context *smu)
{
	struct smu_feature *feature = &smu->smu_feature;
	struct amdgpu_device *adev = smu->adev;
	uint32_t pcie_gen = 0, pcie_width = 0;
	uint64_t features_supported;
	int ret = 0;

	if (adev->in_suspend && smu_is_dpm_running(smu)) {
		dev_info(adev->dev, "dpm has been enabled\n");
		/* this is needed specifically */
		switch (adev->ip_versions[MP1_HWIP][0]) {
		case IP_VERSION(11, 0, 7):
		case IP_VERSION(11, 0, 11):
		case IP_VERSION(11, 5, 0):
		case IP_VERSION(11, 0, 12):
			ret = smu_system_features_control(smu, true);
			if (ret)
				dev_err(adev->dev, "Failed system features control!\n");
			break;
		default:
			break;
		}
		return ret;
	}

	ret = smu_init_display_count(smu, 0);
	if (ret) {
		dev_info(adev->dev, "Failed to pre-set display count as 0!\n");
		return ret;
	}

	ret = smu_set_driver_table_location(smu);
	if (ret) {
		dev_err(adev->dev, "Failed to SetDriverDramAddr!\n");
		return ret;
	}

	/*
	 * Set PMSTATUSLOG table bo address with SetToolsDramAddr MSG for tools.
	 */
	ret = smu_set_tool_table_location(smu);
	if (ret) {
		dev_err(adev->dev, "Failed to SetToolsDramAddr!\n");
		return ret;
	}

	/*
	 * Use msg SetSystemVirtualDramAddr and DramLogSetDramAddr can notify
	 * pool location.
	 */
	ret = smu_notify_memory_pool_location(smu);
	if (ret) {
		dev_err(adev->dev, "Failed to SetDramLogDramAddr!\n");
		return ret;
	}

	ret = smu_setup_pptable(smu);
	if (ret) {
		dev_err(adev->dev, "Failed to setup pptable!\n");
		return ret;
	}

	/* smu_dump_pptable(smu); */

	/*
	 * With SCPM enabled, PSP is responsible for the PPTable transferring
	 * (to SMU). Driver involvement is not needed and permitted.
	 */
	if (!adev->scpm_enabled) {
		/*
		 * Copy pptable bo in the vram to smc with SMU MSGs such as
		 * SetDriverDramAddr and TransferTableDram2Smu.
		 */
		ret = smu_write_pptable(smu);
		if (ret) {
			dev_err(adev->dev, "Failed to transfer pptable to SMC!\n");
			return ret;
		}
	}

	/* issue Run*Btc msg */
	ret = smu_run_btc(smu);
	if (ret)
		return ret;

	/*
	 * With SCPM enabled, these actions(and relevant messages) are
	 * not needed and permitted.
	 */
	if (!adev->scpm_enabled) {
		ret = smu_feature_set_allowed_mask(smu);
		if (ret) {
			dev_err(adev->dev, "Failed to set driver allowed features mask!\n");
			return ret;
		}
	}

	ret = smu_system_features_control(smu, true);
	if (ret) {
		dev_err(adev->dev, "Failed to enable requested dpm features!\n");
		return ret;
	}

	ret = smu_feature_get_enabled_mask(smu, &features_supported);
	if (ret) {
		dev_err(adev->dev, "Failed to retrieve supported dpm features!\n");
		return ret;
	}
	bitmap_copy(feature->supported,
		    (unsigned long *)&features_supported,
		    feature->feature_num);

	if (!smu_is_dpm_running(smu))
		dev_info(adev->dev, "dpm has been disabled\n");

	/*
	 * Set initialized values (get from vbios) to dpm tables context such as
	 * gfxclk, memclk, dcefclk, and etc. And enable the DPM feature for each
	 * type of clks.
	 */
	ret = smu_set_default_dpm_table(smu);
	if (ret) {
		dev_err(adev->dev, "Failed to setup default dpm clock tables!\n");
		return ret;
	}

	if (adev->pm.pcie_gen_mask & CAIL_PCIE_LINK_SPEED_SUPPORT_GEN4)
		pcie_gen = 3;
	else if (adev->pm.pcie_gen_mask & CAIL_PCIE_LINK_SPEED_SUPPORT_GEN3)
		pcie_gen = 2;
	else if (adev->pm.pcie_gen_mask & CAIL_PCIE_LINK_SPEED_SUPPORT_GEN2)
		pcie_gen = 1;
	else if (adev->pm.pcie_gen_mask & CAIL_PCIE_LINK_SPEED_SUPPORT_GEN1)
		pcie_gen = 0;

	/* Bit 31:16: LCLK DPM level. 0 is DPM0, and 1 is DPM1
	 * Bit 15:8:  PCIE GEN, 0 to 3 corresponds to GEN1 to GEN4
	 * Bit 7:0:   PCIE lane width, 1 to 7 corresponds is x1 to x32
	 */
	if (adev->pm.pcie_mlw_mask & CAIL_PCIE_LINK_WIDTH_SUPPORT_X16)
		pcie_width = 6;
	else if (adev->pm.pcie_mlw_mask & CAIL_PCIE_LINK_WIDTH_SUPPORT_X12)
		pcie_width = 5;
	else if (adev->pm.pcie_mlw_mask & CAIL_PCIE_LINK_WIDTH_SUPPORT_X8)
		pcie_width = 4;
	else if (adev->pm.pcie_mlw_mask & CAIL_PCIE_LINK_WIDTH_SUPPORT_X4)
		pcie_width = 3;
	else if (adev->pm.pcie_mlw_mask & CAIL_PCIE_LINK_WIDTH_SUPPORT_X2)
		pcie_width = 2;
	else if (adev->pm.pcie_mlw_mask & CAIL_PCIE_LINK_WIDTH_SUPPORT_X1)
		pcie_width = 1;
	ret = smu_update_pcie_parameters(smu, pcie_gen, pcie_width);
	if (ret) {
		dev_err(adev->dev, "Attempt to override pcie params failed!\n");
		return ret;
	}

	ret = smu_get_thermal_temperature_range(smu);
	if (ret) {
		dev_err(adev->dev, "Failed to get thermal temperature ranges!\n");
		return ret;
	}

	ret = smu_enable_thermal_alert(smu);
	if (ret) {
		dev_err(adev->dev, "Failed to enable thermal alert!\n");
		return ret;
	}

	ret = smu_notify_display_change(smu);
	if (ret) {
		dev_err(adev->dev, "Failed to notify display change!\n");
		return ret;
	}

	/*
	 * Set min deep sleep dce fclk with bootup value from vbios via
	 * SetMinDeepSleepDcefclk MSG.
	 */
	ret = smu_set_min_dcef_deep_sleep(smu,
					  smu->smu_table.boot_values.dcefclk / 100);

	return ret;
}

static int smu_start_smc_engine(struct smu_context *smu)
{
	struct amdgpu_device *adev = smu->adev;
	int ret = 0;

	if (adev->firmware.load_type != AMDGPU_FW_LOAD_PSP) {
		if (adev->ip_versions[MP1_HWIP][0] < IP_VERSION(11, 0, 0)) {
			if (smu->ppt_funcs->load_microcode) {
				ret = smu->ppt_funcs->load_microcode(smu);
				if (ret)
					return ret;
			}
		}
	}

	if (smu->ppt_funcs->check_fw_status) {
		ret = smu->ppt_funcs->check_fw_status(smu);
		if (ret) {
			dev_err(adev->dev, "SMC is not ready\n");
			return ret;
		}
	}

	/*
	 * Send msg GetDriverIfVersion to check if the return value is equal
	 * with DRIVER_IF_VERSION of smc header.
	 */
	ret = smu_check_fw_version(smu);
	if (ret)
		return ret;

	return ret;
}

static int smu_hw_init(void *handle)
{
	int ret;
	struct amdgpu_device *adev = (struct amdgpu_device *)handle;
	struct smu_context *smu = adev->powerplay.pp_handle;

	if (amdgpu_sriov_vf(adev) && !amdgpu_sriov_is_pp_one_vf(adev)) {
		smu->pm_enabled = false;
		return 0;
	}

	ret = smu_start_smc_engine(smu);
	if (ret) {
		dev_err(adev->dev, "SMC engine is not correctly up!\n");
		return ret;
	}

	if (smu->is_apu) {
		if ((smu->ppt_funcs->set_gfx_power_up_by_imu) &&
				likely(adev->firmware.load_type == AMDGPU_FW_LOAD_PSP)) {
			ret = smu->ppt_funcs->set_gfx_power_up_by_imu(smu);
			if (ret) {
				dev_err(adev->dev, "Failed to Enable gfx imu!\n");
				return ret;
			}
		}

		smu_dpm_set_vcn_enable(smu, true);
		smu_dpm_set_jpeg_enable(smu, true);
		smu_set_gfx_cgpg(smu, true);
	}

	if (!smu->pm_enabled)
		return 0;

	ret = smu_get_driver_allowed_feature_mask(smu);
	if (ret)
		return ret;

	ret = smu_smc_hw_setup(smu);
	if (ret) {
		dev_err(adev->dev, "Failed to setup smc hw!\n");
		return ret;
	}

	/*
	 * Move maximum sustainable clock retrieving here considering
	 * 1. It is not needed on resume(from S3).
	 * 2. DAL settings come between .hw_init and .late_init of SMU.
	 *    And DAL needs to know the maximum sustainable clocks. Thus
	 *    it cannot be put in .late_init().
	 */
	ret = smu_init_max_sustainable_clocks(smu);
	if (ret) {
		dev_err(adev->dev, "Failed to init max sustainable clocks!\n");
		return ret;
	}

	adev->pm.dpm_enabled = true;

	dev_info(adev->dev, "SMU is initialized successfully!\n");

	return 0;
}

static int smu_disable_dpms(struct smu_context *smu)
{
	struct amdgpu_device *adev = smu->adev;
	int ret = 0;
	bool use_baco = !smu->is_apu &&
		((amdgpu_in_reset(adev) &&
		  (amdgpu_asic_reset_method(adev) == AMD_RESET_METHOD_BACO)) ||
		 ((adev->in_runpm || adev->in_s4) && amdgpu_asic_supports_baco(adev)));

	/*
	 * For SMU 13.0.0 and 13.0.7, PMFW will handle the DPM features(disablement or others)
	 * properly on suspend/reset/unload. Driver involvement may cause some unexpected issues.
	 */
	switch (adev->ip_versions[MP1_HWIP][0]) {
	case IP_VERSION(13, 0, 0):
	case IP_VERSION(13, 0, 7):
		return 0;
	default:
		break;
	}

	/*
	 * For custom pptable uploading, skip the DPM features
	 * disable process on Navi1x ASICs.
	 *   - As the gfx related features are under control of
	 *     RLC on those ASICs. RLC reinitialization will be
	 *     needed to reenable them. That will cost much more
	 *     efforts.
	 *
	 *   - SMU firmware can handle the DPM reenablement
	 *     properly.
	 */
	if (smu->uploading_custom_pp_table) {
		switch (adev->ip_versions[MP1_HWIP][0]) {
		case IP_VERSION(11, 0, 0):
		case IP_VERSION(11, 0, 5):
		case IP_VERSION(11, 0, 9):
		case IP_VERSION(11, 0, 7):
		case IP_VERSION(11, 0, 11):
		case IP_VERSION(11, 5, 0):
		case IP_VERSION(11, 0, 12):
		case IP_VERSION(11, 0, 13):
			return 0;
		default:
			break;
		}
	}

	/*
	 * For Sienna_Cichlid, PMFW will handle the features disablement properly
	 * on BACO in. Driver involvement is unnecessary.
	 */
	if (use_baco) {
		switch (adev->ip_versions[MP1_HWIP][0]) {
		case IP_VERSION(11, 0, 7):
		case IP_VERSION(11, 0, 0):
		case IP_VERSION(11, 0, 5):
		case IP_VERSION(11, 0, 9):
		case IP_VERSION(13, 0, 7):
			return 0;
		default:
			break;
		}
	}

	/*
	 * For gpu reset, runpm and hibernation through BACO,
	 * BACO feature has to be kept enabled.
	 */
	if (use_baco && smu_feature_is_enabled(smu, SMU_FEATURE_BACO_BIT)) {
		ret = smu_disable_all_features_with_exception(smu,
							      SMU_FEATURE_BACO_BIT);
		if (ret)
			dev_err(adev->dev, "Failed to disable smu features except BACO.\n");
	} else {
		/* DisableAllSmuFeatures message is not permitted with SCPM enabled */
		if (!adev->scpm_enabled) {
			ret = smu_system_features_control(smu, false);
			if (ret)
				dev_err(adev->dev, "Failed to disable smu features.\n");
		}
	}

	if (adev->ip_versions[GC_HWIP][0] >= IP_VERSION(9, 4, 2) &&
	    adev->gfx.rlc.funcs->stop)
		adev->gfx.rlc.funcs->stop(adev);

	return ret;
}

static int smu_smc_hw_cleanup(struct smu_context *smu)
{
	struct amdgpu_device *adev = smu->adev;
	int ret = 0;

	cancel_work_sync(&smu->throttling_logging_work);
	cancel_work_sync(&smu->interrupt_work);

	ret = smu_disable_thermal_alert(smu);
	if (ret) {
		dev_err(adev->dev, "Fail to disable thermal alert!\n");
		return ret;
	}

	ret = smu_disable_dpms(smu);
	if (ret) {
		dev_err(adev->dev, "Fail to disable dpm features!\n");
		return ret;
	}

	return 0;
}

static int smu_hw_fini(void *handle)
{
	struct amdgpu_device *adev = (struct amdgpu_device *)handle;
	struct smu_context *smu = adev->powerplay.pp_handle;

	if (amdgpu_sriov_vf(adev)&& !amdgpu_sriov_is_pp_one_vf(adev))
		return 0;

	smu_dpm_set_vcn_enable(smu, false);
	smu_dpm_set_jpeg_enable(smu, false);

	adev->vcn.cur_state = AMD_PG_STATE_GATE;
	adev->jpeg.cur_state = AMD_PG_STATE_GATE;

	if (!smu->pm_enabled)
		return 0;

	adev->pm.dpm_enabled = false;

	return smu_smc_hw_cleanup(smu);
}

static void smu_late_fini(void *handle)
{
	struct amdgpu_device *adev = handle;
	struct smu_context *smu = adev->powerplay.pp_handle;

	kfree(smu);
}

static int smu_reset(struct smu_context *smu)
{
	struct amdgpu_device *adev = smu->adev;
	int ret;

	ret = smu_hw_fini(adev);
	if (ret)
		return ret;

	ret = smu_hw_init(adev);
	if (ret)
		return ret;

	ret = smu_late_init(adev);
	if (ret)
		return ret;

	return 0;
}

static int smu_suspend(void *handle)
{
	struct amdgpu_device *adev = (struct amdgpu_device *)handle;
	struct smu_context *smu = adev->powerplay.pp_handle;
	int ret;
	uint64_t count;

	if (amdgpu_sriov_vf(adev)&& !amdgpu_sriov_is_pp_one_vf(adev))
		return 0;

	if (!smu->pm_enabled)
		return 0;

	adev->pm.dpm_enabled = false;

	ret = smu_smc_hw_cleanup(smu);
	if (ret)
		return ret;

	smu->watermarks_bitmap &= ~(WATERMARKS_LOADED);

	smu_set_gfx_cgpg(smu, false);

	/*
	 * pwfw resets entrycount when device is suspended, so we save the
	 * last value to be used when we resume to keep it consistent
	 */
	ret = smu_get_entrycount_gfxoff(smu, &count);
	if (!ret)
		adev->gfx.gfx_off_entrycount = count;

	return 0;
}

static int smu_resume(void *handle)
{
	int ret;
	struct amdgpu_device *adev = (struct amdgpu_device *)handle;
	struct smu_context *smu = adev->powerplay.pp_handle;

	if (amdgpu_sriov_vf(adev)&& !amdgpu_sriov_is_pp_one_vf(adev))
		return 0;

	if (!smu->pm_enabled)
		return 0;

	dev_info(adev->dev, "SMU is resuming...\n");

	ret = smu_start_smc_engine(smu);
	if (ret) {
		dev_err(adev->dev, "SMC engine is not correctly up!\n");
		return ret;
	}

	ret = smu_smc_hw_setup(smu);
	if (ret) {
		dev_err(adev->dev, "Failed to setup smc hw!\n");
		return ret;
	}

	smu_set_gfx_cgpg(smu, true);

	smu->disable_uclk_switch = 0;

	adev->pm.dpm_enabled = true;

	dev_info(adev->dev, "SMU is resumed successfully!\n");

	return 0;
}

static int smu_display_configuration_change(void *handle,
					    const struct amd_pp_display_configuration *display_config)
{
	struct smu_context *smu = handle;
	int index = 0;
	int num_of_active_display = 0;

	if (!smu->pm_enabled || !smu->adev->pm.dpm_enabled)
		return -EOPNOTSUPP;

	if (!display_config)
		return -EINVAL;

	smu_set_min_dcef_deep_sleep(smu,
				    display_config->min_dcef_deep_sleep_set_clk / 100);

	for (index = 0; index < display_config->num_path_including_non_display; index++) {
		if (display_config->displays[index].controller_id != 0)
			num_of_active_display++;
	}

	return 0;
}

static int smu_set_clockgating_state(void *handle,
				     enum amd_clockgating_state state)
{
	return 0;
}

static int smu_set_powergating_state(void *handle,
				     enum amd_powergating_state state)
{
	return 0;
}

static int smu_enable_umd_pstate(void *handle,
		      enum amd_dpm_forced_level *level)
{
	uint32_t profile_mode_mask = AMD_DPM_FORCED_LEVEL_PROFILE_STANDARD |
					AMD_DPM_FORCED_LEVEL_PROFILE_MIN_SCLK |
					AMD_DPM_FORCED_LEVEL_PROFILE_MIN_MCLK |
					AMD_DPM_FORCED_LEVEL_PROFILE_PEAK;

	struct smu_context *smu = (struct smu_context*)(handle);
	struct smu_dpm_context *smu_dpm_ctx = &(smu->smu_dpm);

	if (!smu->is_apu && !smu_dpm_ctx->dpm_context)
		return -EINVAL;

	if (!(smu_dpm_ctx->dpm_level & profile_mode_mask)) {
		/* enter umd pstate, save current level, disable gfx cg*/
		if (*level & profile_mode_mask) {
			smu_dpm_ctx->saved_dpm_level = smu_dpm_ctx->dpm_level;
			smu_gpo_control(smu, false);
			smu_gfx_ulv_control(smu, false);
			smu_deep_sleep_control(smu, false);
			amdgpu_asic_update_umd_stable_pstate(smu->adev, true);
		}
	} else {
		/* exit umd pstate, restore level, enable gfx cg*/
		if (!(*level & profile_mode_mask)) {
			if (*level == AMD_DPM_FORCED_LEVEL_PROFILE_EXIT)
				*level = smu_dpm_ctx->saved_dpm_level;
			amdgpu_asic_update_umd_stable_pstate(smu->adev, false);
			smu_deep_sleep_control(smu, true);
			smu_gfx_ulv_control(smu, true);
			smu_gpo_control(smu, true);
		}
	}

	return 0;
}

static int smu_bump_power_profile_mode(struct smu_context *smu,
					   long *param,
					   uint32_t param_size)
{
	int ret = 0;

	if (smu->ppt_funcs->set_power_profile_mode)
		ret = smu->ppt_funcs->set_power_profile_mode(smu, param, param_size);

	return ret;
}

static int smu_adjust_power_state_dynamic(struct smu_context *smu,
				   enum amd_dpm_forced_level level,
				   bool skip_display_settings)
{
	int ret = 0;
	int index = 0;
	long workload;
	struct smu_dpm_context *smu_dpm_ctx = &(smu->smu_dpm);

	if (!skip_display_settings) {
		ret = smu_display_config_changed(smu);
		if (ret) {
			dev_err(smu->adev->dev, "Failed to change display config!");
			return ret;
		}
	}

	ret = smu_apply_clocks_adjust_rules(smu);
	if (ret) {
		dev_err(smu->adev->dev, "Failed to apply clocks adjust rules!");
		return ret;
	}

	if (!skip_display_settings) {
		ret = smu_notify_smc_display_config(smu);
		if (ret) {
			dev_err(smu->adev->dev, "Failed to notify smc display config!");
			return ret;
		}
	}

	if (smu_dpm_ctx->dpm_level != level) {
		ret = smu_asic_set_performance_level(smu, level);
		if (ret) {
			dev_err(smu->adev->dev, "Failed to set performance level!");
			return ret;
		}

		/* update the saved copy */
		smu_dpm_ctx->dpm_level = level;
	}

	if (smu_dpm_ctx->dpm_level != AMD_DPM_FORCED_LEVEL_MANUAL &&
		smu_dpm_ctx->dpm_level != AMD_DPM_FORCED_LEVEL_PERF_DETERMINISM) {
		index = fls(smu->workload_mask);
		index = index > 0 && index <= WORKLOAD_POLICY_MAX ? index - 1 : 0;
		workload = smu->workload_setting[index];

		if (smu->power_profile_mode != workload)
			smu_bump_power_profile_mode(smu, &workload, 0);
	}

	return ret;
}

static int smu_handle_task(struct smu_context *smu,
			   enum amd_dpm_forced_level level,
			   enum amd_pp_task task_id)
{
	int ret = 0;

	if (!smu->pm_enabled || !smu->adev->pm.dpm_enabled)
		return -EOPNOTSUPP;

	switch (task_id) {
	case AMD_PP_TASK_DISPLAY_CONFIG_CHANGE:
		ret = smu_pre_display_config_changed(smu);
		if (ret)
			return ret;
		ret = smu_adjust_power_state_dynamic(smu, level, false);
		break;
	case AMD_PP_TASK_COMPLETE_INIT:
	case AMD_PP_TASK_READJUST_POWER_STATE:
		ret = smu_adjust_power_state_dynamic(smu, level, true);
		break;
	default:
		break;
	}

	return ret;
}

static int smu_handle_dpm_task(void *handle,
			       enum amd_pp_task task_id,
			       enum amd_pm_state_type *user_state)
{
	struct smu_context *smu = handle;
	struct smu_dpm_context *smu_dpm = &smu->smu_dpm;

	return smu_handle_task(smu, smu_dpm->dpm_level, task_id);

}

static int smu_switch_power_profile(void *handle,
				    enum PP_SMC_POWER_PROFILE type,
				    bool en)
{
	struct smu_context *smu = handle;
	struct smu_dpm_context *smu_dpm_ctx = &(smu->smu_dpm);
	long workload;
	uint32_t index;

	if (!smu->pm_enabled || !smu->adev->pm.dpm_enabled)
		return -EOPNOTSUPP;

	if (!(type < PP_SMC_POWER_PROFILE_CUSTOM))
		return -EINVAL;

	if (!en) {
		smu->workload_mask &= ~(1 << smu->workload_prority[type]);
		index = fls(smu->workload_mask);
		index = index > 0 && index <= WORKLOAD_POLICY_MAX ? index - 1 : 0;
		workload = smu->workload_setting[index];
	} else {
		smu->workload_mask |= (1 << smu->workload_prority[type]);
		index = fls(smu->workload_mask);
		index = index <= WORKLOAD_POLICY_MAX ? index - 1 : 0;
		workload = smu->workload_setting[index];
	}

	if (smu_dpm_ctx->dpm_level != AMD_DPM_FORCED_LEVEL_MANUAL &&
		smu_dpm_ctx->dpm_level != AMD_DPM_FORCED_LEVEL_PERF_DETERMINISM)
		smu_bump_power_profile_mode(smu, &workload, 0);

	return 0;
}

static enum amd_dpm_forced_level smu_get_performance_level(void *handle)
{
	struct smu_context *smu = handle;
	struct smu_dpm_context *smu_dpm_ctx = &(smu->smu_dpm);

	if (!smu->pm_enabled || !smu->adev->pm.dpm_enabled)
		return -EOPNOTSUPP;

	if (!smu->is_apu && !smu_dpm_ctx->dpm_context)
		return -EINVAL;

	return smu_dpm_ctx->dpm_level;
}

static int smu_force_performance_level(void *handle,
				       enum amd_dpm_forced_level level)
{
	struct smu_context *smu = handle;
	struct smu_dpm_context *smu_dpm_ctx = &(smu->smu_dpm);
	int ret = 0;

	if (!smu->pm_enabled || !smu->adev->pm.dpm_enabled)
		return -EOPNOTSUPP;

	if (!smu->is_apu && !smu_dpm_ctx->dpm_context)
		return -EINVAL;

	ret = smu_enable_umd_pstate(smu, &level);
	if (ret)
		return ret;

	ret = smu_handle_task(smu, level,
			      AMD_PP_TASK_READJUST_POWER_STATE);

	/* reset user dpm clock state */
	if (!ret && smu_dpm_ctx->dpm_level != AMD_DPM_FORCED_LEVEL_MANUAL) {
		memset(smu->user_dpm_profile.clk_mask, 0, sizeof(smu->user_dpm_profile.clk_mask));
		smu->user_dpm_profile.clk_dependency = 0;
	}

	return ret;
}

static int smu_set_display_count(void *handle, uint32_t count)
{
	struct smu_context *smu = handle;

	if (!smu->pm_enabled || !smu->adev->pm.dpm_enabled)
		return -EOPNOTSUPP;

	return smu_init_display_count(smu, count);
}

static int smu_force_smuclk_levels(struct smu_context *smu,
			 enum smu_clk_type clk_type,
			 uint32_t mask)
{
	struct smu_dpm_context *smu_dpm_ctx = &(smu->smu_dpm);
	int ret = 0;

	if (!smu->pm_enabled || !smu->adev->pm.dpm_enabled)
		return -EOPNOTSUPP;

	if (smu_dpm_ctx->dpm_level != AMD_DPM_FORCED_LEVEL_MANUAL) {
		dev_dbg(smu->adev->dev, "force clock level is for dpm manual mode only.\n");
		return -EINVAL;
	}

	if (smu->ppt_funcs && smu->ppt_funcs->force_clk_levels) {
		ret = smu->ppt_funcs->force_clk_levels(smu, clk_type, mask);
		if (!ret && !(smu->user_dpm_profile.flags & SMU_DPM_USER_PROFILE_RESTORE)) {
			smu->user_dpm_profile.clk_mask[clk_type] = mask;
			smu_set_user_clk_dependencies(smu, clk_type);
		}
	}

	return ret;
}

static int smu_force_ppclk_levels(void *handle,
				  enum pp_clock_type type,
				  uint32_t mask)
{
	struct smu_context *smu = handle;
	enum smu_clk_type clk_type;

	switch (type) {
	case PP_SCLK:
		clk_type = SMU_SCLK; break;
	case PP_MCLK:
		clk_type = SMU_MCLK; break;
	case PP_PCIE:
		clk_type = SMU_PCIE; break;
	case PP_SOCCLK:
		clk_type = SMU_SOCCLK; break;
	case PP_FCLK:
		clk_type = SMU_FCLK; break;
	case PP_DCEFCLK:
		clk_type = SMU_DCEFCLK; break;
	case PP_VCLK:
		clk_type = SMU_VCLK; break;
	case PP_DCLK:
		clk_type = SMU_DCLK; break;
	case OD_SCLK:
		clk_type = SMU_OD_SCLK; break;
	case OD_MCLK:
		clk_type = SMU_OD_MCLK; break;
	case OD_VDDC_CURVE:
		clk_type = SMU_OD_VDDC_CURVE; break;
	case OD_RANGE:
		clk_type = SMU_OD_RANGE; break;
	default:
		return -EINVAL;
	}

	return smu_force_smuclk_levels(smu, clk_type, mask);
}

/*
 * On system suspending or resetting, the dpm_enabled
 * flag will be cleared. So that those SMU services which
 * are not supported will be gated.
 * However, the mp1 state setting should still be granted
 * even if the dpm_enabled cleared.
 */
static int smu_set_mp1_state(void *handle,
			     enum pp_mp1_state mp1_state)
{
	struct smu_context *smu = handle;
	int ret = 0;

	if (!smu->pm_enabled)
		return -EOPNOTSUPP;

	if (smu->ppt_funcs &&
	    smu->ppt_funcs->set_mp1_state)
		ret = smu->ppt_funcs->set_mp1_state(smu, mp1_state);

	return ret;
}

static int smu_set_df_cstate(void *handle,
			     enum pp_df_cstate state)
{
	struct smu_context *smu = handle;
	int ret = 0;

	if (!smu->pm_enabled || !smu->adev->pm.dpm_enabled)
		return -EOPNOTSUPP;

	if (!smu->ppt_funcs || !smu->ppt_funcs->set_df_cstate)
		return 0;

	ret = smu->ppt_funcs->set_df_cstate(smu, state);
	if (ret)
		dev_err(smu->adev->dev, "[SetDfCstate] failed!\n");

	return ret;
}

int smu_allow_xgmi_power_down(struct smu_context *smu, bool en)
{
	int ret = 0;

	if (!smu->pm_enabled || !smu->adev->pm.dpm_enabled)
		return -EOPNOTSUPP;

	if (!smu->ppt_funcs || !smu->ppt_funcs->allow_xgmi_power_down)
		return 0;

	ret = smu->ppt_funcs->allow_xgmi_power_down(smu, en);
	if (ret)
		dev_err(smu->adev->dev, "[AllowXgmiPowerDown] failed!\n");

	return ret;
}

int smu_write_watermarks_table(struct smu_context *smu)
{
	if (!smu->pm_enabled || !smu->adev->pm.dpm_enabled)
		return -EOPNOTSUPP;

	return smu_set_watermarks_table(smu, NULL);
}

static int smu_set_watermarks_for_clock_ranges(void *handle,
					       struct pp_smu_wm_range_sets *clock_ranges)
{
	struct smu_context *smu = handle;

	if (!smu->pm_enabled || !smu->adev->pm.dpm_enabled)
		return -EOPNOTSUPP;

	if (smu->disable_watermark)
		return 0;

	return smu_set_watermarks_table(smu, clock_ranges);
}

int smu_set_ac_dc(struct smu_context *smu)
{
	int ret = 0;

	if (!smu->pm_enabled || !smu->adev->pm.dpm_enabled)
		return -EOPNOTSUPP;

	/* controlled by firmware */
	if (smu->dc_controlled_by_gpio)
		return 0;

	ret = smu_set_power_source(smu,
				   smu->adev->pm.ac_power ? SMU_POWER_SOURCE_AC :
				   SMU_POWER_SOURCE_DC);
	if (ret)
		dev_err(smu->adev->dev, "Failed to switch to %s mode!\n",
		       smu->adev->pm.ac_power ? "AC" : "DC");

	return ret;
}

const struct amd_ip_funcs smu_ip_funcs = {
	.name = "smu",
	.early_init = smu_early_init,
	.late_init = smu_late_init,
	.sw_init = smu_sw_init,
	.sw_fini = smu_sw_fini,
	.hw_init = smu_hw_init,
	.hw_fini = smu_hw_fini,
	.late_fini = smu_late_fini,
	.suspend = smu_suspend,
	.resume = smu_resume,
	.is_idle = NULL,
	.check_soft_reset = NULL,
	.wait_for_idle = NULL,
	.soft_reset = NULL,
	.set_clockgating_state = smu_set_clockgating_state,
	.set_powergating_state = smu_set_powergating_state,
};

const struct amdgpu_ip_block_version smu_v11_0_ip_block =
{
	.type = AMD_IP_BLOCK_TYPE_SMC,
	.major = 11,
	.minor = 0,
	.rev = 0,
	.funcs = &smu_ip_funcs,
};

const struct amdgpu_ip_block_version smu_v12_0_ip_block =
{
	.type = AMD_IP_BLOCK_TYPE_SMC,
	.major = 12,
	.minor = 0,
	.rev = 0,
	.funcs = &smu_ip_funcs,
};

const struct amdgpu_ip_block_version smu_v13_0_ip_block =
{
	.type = AMD_IP_BLOCK_TYPE_SMC,
	.major = 13,
	.minor = 0,
	.rev = 0,
	.funcs = &smu_ip_funcs,
};

static int smu_load_microcode(void *handle)
{
	struct smu_context *smu = handle;
	struct amdgpu_device *adev = smu->adev;
	int ret = 0;

	if (!smu->pm_enabled)
		return -EOPNOTSUPP;

	/* This should be used for non PSP loading */
	if (adev->firmware.load_type == AMDGPU_FW_LOAD_PSP)
		return 0;

	if (smu->ppt_funcs->load_microcode) {
		ret = smu->ppt_funcs->load_microcode(smu);
		if (ret) {
			dev_err(adev->dev, "Load microcode failed\n");
			return ret;
		}
	}

	if (smu->ppt_funcs->check_fw_status) {
		ret = smu->ppt_funcs->check_fw_status(smu);
		if (ret) {
			dev_err(adev->dev, "SMC is not ready\n");
			return ret;
		}
	}

	return ret;
}

static int smu_set_gfx_cgpg(struct smu_context *smu, bool enabled)
{
	int ret = 0;

	if (smu->ppt_funcs->set_gfx_cgpg)
		ret = smu->ppt_funcs->set_gfx_cgpg(smu, enabled);

	return ret;
}

static int smu_set_fan_speed_rpm(void *handle, uint32_t speed)
{
	struct smu_context *smu = handle;
	int ret = 0;

	if (!smu->pm_enabled || !smu->adev->pm.dpm_enabled)
		return -EOPNOTSUPP;

	if (!smu->ppt_funcs->set_fan_speed_rpm)
		return -EOPNOTSUPP;

	if (speed == U32_MAX)
		return -EINVAL;

	ret = smu->ppt_funcs->set_fan_speed_rpm(smu, speed);
	if (!ret && !(smu->user_dpm_profile.flags & SMU_DPM_USER_PROFILE_RESTORE)) {
		smu->user_dpm_profile.flags |= SMU_CUSTOM_FAN_SPEED_RPM;
		smu->user_dpm_profile.fan_speed_rpm = speed;

		/* Override custom PWM setting as they cannot co-exist */
		smu->user_dpm_profile.flags &= ~SMU_CUSTOM_FAN_SPEED_PWM;
		smu->user_dpm_profile.fan_speed_pwm = 0;
	}

	return ret;
}

/**
 * smu_get_power_limit - Request one of the SMU Power Limits
 *
 * @handle: pointer to smu context
 * @limit: requested limit is written back to this variable
 * @pp_limit_level: &pp_power_limit_level which limit of the power to return
 * @pp_power_type: &pp_power_type type of power
 * Return:  0 on success, <0 on error
 *
 */
int smu_get_power_limit(void *handle,
			uint32_t *limit,
			enum pp_power_limit_level pp_limit_level,
			enum pp_power_type pp_power_type)
{
	struct smu_context *smu = handle;
	struct amdgpu_device *adev = smu->adev;
	enum smu_ppt_limit_level limit_level;
	uint32_t limit_type;
	int ret = 0;

	if (!smu->pm_enabled || !smu->adev->pm.dpm_enabled)
		return -EOPNOTSUPP;

	switch(pp_power_type) {
	case PP_PWR_TYPE_SUSTAINED:
		limit_type = SMU_DEFAULT_PPT_LIMIT;
		break;
	case PP_PWR_TYPE_FAST:
		limit_type = SMU_FAST_PPT_LIMIT;
		break;
	default:
		return -EOPNOTSUPP;
		break;
	}

	switch(pp_limit_level){
	case PP_PWR_LIMIT_CURRENT:
		limit_level = SMU_PPT_LIMIT_CURRENT;
		break;
	case PP_PWR_LIMIT_DEFAULT:
		limit_level = SMU_PPT_LIMIT_DEFAULT;
		break;
	case PP_PWR_LIMIT_MAX:
		limit_level = SMU_PPT_LIMIT_MAX;
		break;
	case PP_PWR_LIMIT_MIN:
	default:
		return -EOPNOTSUPP;
		break;
	}

	if (limit_type != SMU_DEFAULT_PPT_LIMIT) {
		if (smu->ppt_funcs->get_ppt_limit)
			ret = smu->ppt_funcs->get_ppt_limit(smu, limit, limit_type, limit_level);
	} else {
		switch (limit_level) {
		case SMU_PPT_LIMIT_CURRENT:
			switch (adev->ip_versions[MP1_HWIP][0]) {
			case IP_VERSION(13, 0, 2):
			case IP_VERSION(11, 0, 7):
			case IP_VERSION(11, 0, 11):
			case IP_VERSION(11, 0, 12):
			case IP_VERSION(11, 0, 13):
				ret = smu_get_asic_power_limits(smu,
								&smu->current_power_limit,
								NULL,
								NULL);
				break;
			default:
				break;
			}
			*limit = smu->current_power_limit;
			break;
		case SMU_PPT_LIMIT_DEFAULT:
			*limit = smu->default_power_limit;
			break;
		case SMU_PPT_LIMIT_MAX:
			*limit = smu->max_power_limit;
			break;
		default:
			break;
		}
	}

	return ret;
}

static int smu_set_power_limit(void *handle, uint32_t limit)
{
	struct smu_context *smu = handle;
	uint32_t limit_type = limit >> 24;
	int ret = 0;

	if (!smu->pm_enabled || !smu->adev->pm.dpm_enabled)
		return -EOPNOTSUPP;

	limit &= (1<<24)-1;
	if (limit_type != SMU_DEFAULT_PPT_LIMIT)
		if (smu->ppt_funcs->set_power_limit)
			return smu->ppt_funcs->set_power_limit(smu, limit_type, limit);

	if (limit > smu->max_power_limit) {
		dev_err(smu->adev->dev,
			"New power limit (%d) is over the max allowed %d\n",
			limit, smu->max_power_limit);
		return -EINVAL;
	}

	if (!limit)
		limit = smu->current_power_limit;

	if (smu->ppt_funcs->set_power_limit) {
		ret = smu->ppt_funcs->set_power_limit(smu, limit_type, limit);
		if (!ret && !(smu->user_dpm_profile.flags & SMU_DPM_USER_PROFILE_RESTORE))
			smu->user_dpm_profile.power_limit = limit;
	}

	return ret;
}

static int smu_print_smuclk_levels(struct smu_context *smu, enum smu_clk_type clk_type, char *buf)
{
	int ret = 0;

	if (!smu->pm_enabled || !smu->adev->pm.dpm_enabled)
		return -EOPNOTSUPP;

	if (smu->ppt_funcs->print_clk_levels)
		ret = smu->ppt_funcs->print_clk_levels(smu, clk_type, buf);

	return ret;
}

static enum smu_clk_type smu_convert_to_smuclk(enum pp_clock_type type)
{
	enum smu_clk_type clk_type;

	switch (type) {
	case PP_SCLK:
		clk_type = SMU_SCLK; break;
	case PP_MCLK:
		clk_type = SMU_MCLK; break;
	case PP_PCIE:
		clk_type = SMU_PCIE; break;
	case PP_SOCCLK:
		clk_type = SMU_SOCCLK; break;
	case PP_FCLK:
		clk_type = SMU_FCLK; break;
	case PP_DCEFCLK:
		clk_type = SMU_DCEFCLK; break;
	case PP_VCLK:
		clk_type = SMU_VCLK; break;
	case PP_DCLK:
		clk_type = SMU_DCLK; break;
	case OD_SCLK:
		clk_type = SMU_OD_SCLK; break;
	case OD_MCLK:
		clk_type = SMU_OD_MCLK; break;
	case OD_VDDC_CURVE:
		clk_type = SMU_OD_VDDC_CURVE; break;
	case OD_RANGE:
		clk_type = SMU_OD_RANGE; break;
	case OD_VDDGFX_OFFSET:
		clk_type = SMU_OD_VDDGFX_OFFSET; break;
	case OD_CCLK:
		clk_type = SMU_OD_CCLK; break;
	default:
		clk_type = SMU_CLK_COUNT; break;
	}

	return clk_type;
}

static int smu_print_ppclk_levels(void *handle,
				  enum pp_clock_type type,
				  char *buf)
{
	struct smu_context *smu = handle;
	enum smu_clk_type clk_type;

	clk_type = smu_convert_to_smuclk(type);
	if (clk_type == SMU_CLK_COUNT)
		return -EINVAL;

	return smu_print_smuclk_levels(smu, clk_type, buf);
}

static int smu_emit_ppclk_levels(void *handle, enum pp_clock_type type, char *buf, int *offset)
{
	struct smu_context *smu = handle;
	enum smu_clk_type clk_type;

	clk_type = smu_convert_to_smuclk(type);
	if (clk_type == SMU_CLK_COUNT)
		return -EINVAL;

	if (!smu->pm_enabled || !smu->adev->pm.dpm_enabled)
		return -EOPNOTSUPP;

	if (!smu->ppt_funcs->emit_clk_levels)
		return -ENOENT;

	return smu->ppt_funcs->emit_clk_levels(smu, clk_type, buf, offset);

}

static int smu_od_edit_dpm_table(void *handle,
				 enum PP_OD_DPM_TABLE_COMMAND type,
				 long *input, uint32_t size)
{
	struct smu_context *smu = handle;
	int ret = 0;

	if (!smu->pm_enabled || !smu->adev->pm.dpm_enabled)
		return -EOPNOTSUPP;

	if (smu->ppt_funcs->od_edit_dpm_table) {
		ret = smu->ppt_funcs->od_edit_dpm_table(smu, type, input, size);
	}

	return ret;
}

static int smu_read_sensor(void *handle,
			   int sensor,
			   void *data,
			   int *size_arg)
{
	struct smu_context *smu = handle;
	struct smu_umd_pstate_table *pstate_table =
				&smu->pstate_table;
	int ret = 0;
	uint32_t *size, size_val;

	if (!smu->pm_enabled || !smu->adev->pm.dpm_enabled)
		return -EOPNOTSUPP;

	if (!data || !size_arg)
		return -EINVAL;

	size_val = *size_arg;
	size = &size_val;

	if (smu->ppt_funcs->read_sensor)
		if (!smu->ppt_funcs->read_sensor(smu, sensor, data, size))
			goto unlock;

	switch (sensor) {
	case AMDGPU_PP_SENSOR_STABLE_PSTATE_SCLK:
		*((uint32_t *)data) = pstate_table->gfxclk_pstate.standard * 100;
		*size = 4;
		break;
	case AMDGPU_PP_SENSOR_STABLE_PSTATE_MCLK:
		*((uint32_t *)data) = pstate_table->uclk_pstate.standard * 100;
		*size = 4;
		break;
	case AMDGPU_PP_SENSOR_ENABLED_SMC_FEATURES_MASK:
		ret = smu_feature_get_enabled_mask(smu, (uint64_t *)data);
		*size = 8;
		break;
	case AMDGPU_PP_SENSOR_UVD_POWER:
		*(uint32_t *)data = smu_feature_is_enabled(smu, SMU_FEATURE_DPM_UVD_BIT) ? 1 : 0;
		*size = 4;
		break;
	case AMDGPU_PP_SENSOR_VCE_POWER:
		*(uint32_t *)data = smu_feature_is_enabled(smu, SMU_FEATURE_DPM_VCE_BIT) ? 1 : 0;
		*size = 4;
		break;
	case AMDGPU_PP_SENSOR_VCN_POWER_STATE:
		*(uint32_t *)data = atomic_read(&smu->smu_power.power_gate.vcn_gated) ? 0: 1;
		*size = 4;
		break;
	case AMDGPU_PP_SENSOR_MIN_FAN_RPM:
		*(uint32_t *)data = 0;
		*size = 4;
		break;
	default:
		*size = 0;
		ret = -EOPNOTSUPP;
		break;
	}

unlock:
	// assign uint32_t to int
	*size_arg = size_val;

	return ret;
}

static int smu_get_power_profile_mode(void *handle, char *buf)
{
	struct smu_context *smu = handle;

	if (!smu->pm_enabled || !smu->adev->pm.dpm_enabled ||
	    !smu->ppt_funcs->get_power_profile_mode)
		return -EOPNOTSUPP;
	if (!buf)
		return -EINVAL;

	return smu->ppt_funcs->get_power_profile_mode(smu, buf);
}

static int smu_set_power_profile_mode(void *handle,
				      long *param,
				      uint32_t param_size)
{
	struct smu_context *smu = handle;

	if (!smu->pm_enabled || !smu->adev->pm.dpm_enabled ||
	    !smu->ppt_funcs->set_power_profile_mode)
		return -EOPNOTSUPP;

	return smu_bump_power_profile_mode(smu, param, param_size);
}

static int smu_get_fan_control_mode(void *handle, u32 *fan_mode)
{
	struct smu_context *smu = handle;

	if (!smu->pm_enabled || !smu->adev->pm.dpm_enabled)
		return -EOPNOTSUPP;

	if (!smu->ppt_funcs->get_fan_control_mode)
		return -EOPNOTSUPP;

	if (!fan_mode)
		return -EINVAL;

	*fan_mode = smu->ppt_funcs->get_fan_control_mode(smu);

	return 0;
}

static int smu_set_fan_control_mode(void *handle, u32 value)
{
	struct smu_context *smu = handle;
	int ret = 0;

	if (!smu->pm_enabled || !smu->adev->pm.dpm_enabled)
		return -EOPNOTSUPP;

	if (!smu->ppt_funcs->set_fan_control_mode)
		return -EOPNOTSUPP;

	if (value == U32_MAX)
		return -EINVAL;

	ret = smu->ppt_funcs->set_fan_control_mode(smu, value);
	if (ret)
		goto out;

	if (!(smu->user_dpm_profile.flags & SMU_DPM_USER_PROFILE_RESTORE)) {
		smu->user_dpm_profile.fan_mode = value;

		/* reset user dpm fan speed */
		if (value != AMD_FAN_CTRL_MANUAL) {
			smu->user_dpm_profile.fan_speed_pwm = 0;
			smu->user_dpm_profile.fan_speed_rpm = 0;
			smu->user_dpm_profile.flags &= ~(SMU_CUSTOM_FAN_SPEED_RPM | SMU_CUSTOM_FAN_SPEED_PWM);
		}
	}

out:
	return ret;
}

static int smu_get_fan_speed_pwm(void *handle, u32 *speed)
{
	struct smu_context *smu = handle;
	int ret = 0;

	if (!smu->pm_enabled || !smu->adev->pm.dpm_enabled)
		return -EOPNOTSUPP;

	if (!smu->ppt_funcs->get_fan_speed_pwm)
		return -EOPNOTSUPP;

	if (!speed)
		return -EINVAL;

	ret = smu->ppt_funcs->get_fan_speed_pwm(smu, speed);

	return ret;
}

static int smu_set_fan_speed_pwm(void *handle, u32 speed)
{
	struct smu_context *smu = handle;
	int ret = 0;

	if (!smu->pm_enabled || !smu->adev->pm.dpm_enabled)
		return -EOPNOTSUPP;

	if (!smu->ppt_funcs->set_fan_speed_pwm)
		return -EOPNOTSUPP;

	if (speed == U32_MAX)
		return -EINVAL;

	ret = smu->ppt_funcs->set_fan_speed_pwm(smu, speed);
	if (!ret && !(smu->user_dpm_profile.flags & SMU_DPM_USER_PROFILE_RESTORE)) {
		smu->user_dpm_profile.flags |= SMU_CUSTOM_FAN_SPEED_PWM;
		smu->user_dpm_profile.fan_speed_pwm = speed;

		/* Override custom RPM setting as they cannot co-exist */
		smu->user_dpm_profile.flags &= ~SMU_CUSTOM_FAN_SPEED_RPM;
		smu->user_dpm_profile.fan_speed_rpm = 0;
	}

	return ret;
}

static int smu_get_fan_speed_rpm(void *handle, uint32_t *speed)
{
	struct smu_context *smu = handle;
	int ret = 0;

	if (!smu->pm_enabled || !smu->adev->pm.dpm_enabled)
		return -EOPNOTSUPP;

	if (!smu->ppt_funcs->get_fan_speed_rpm)
		return -EOPNOTSUPP;

	if (!speed)
		return -EINVAL;

	ret = smu->ppt_funcs->get_fan_speed_rpm(smu, speed);

	return ret;
}

static int smu_set_deep_sleep_dcefclk(void *handle, uint32_t clk)
{
	struct smu_context *smu = handle;

	if (!smu->pm_enabled || !smu->adev->pm.dpm_enabled)
		return -EOPNOTSUPP;

	return smu_set_min_dcef_deep_sleep(smu, clk);
}

static int smu_get_clock_by_type_with_latency(void *handle,
					      enum amd_pp_clock_type type,
					      struct pp_clock_levels_with_latency *clocks)
{
	struct smu_context *smu = handle;
	enum smu_clk_type clk_type;
	int ret = 0;

	if (!smu->pm_enabled || !smu->adev->pm.dpm_enabled)
		return -EOPNOTSUPP;

	if (smu->ppt_funcs->get_clock_by_type_with_latency) {
		switch (type) {
		case amd_pp_sys_clock:
			clk_type = SMU_GFXCLK;
			break;
		case amd_pp_mem_clock:
			clk_type = SMU_MCLK;
			break;
		case amd_pp_dcef_clock:
			clk_type = SMU_DCEFCLK;
			break;
		case amd_pp_disp_clock:
			clk_type = SMU_DISPCLK;
			break;
		default:
			dev_err(smu->adev->dev, "Invalid clock type!\n");
			return -EINVAL;
		}

		ret = smu->ppt_funcs->get_clock_by_type_with_latency(smu, clk_type, clocks);
	}

	return ret;
}

static int smu_display_clock_voltage_request(void *handle,
					     struct pp_display_clock_request *clock_req)
{
	struct smu_context *smu = handle;
	int ret = 0;

	if (!smu->pm_enabled || !smu->adev->pm.dpm_enabled)
		return -EOPNOTSUPP;

	if (smu->ppt_funcs->display_clock_voltage_request)
		ret = smu->ppt_funcs->display_clock_voltage_request(smu, clock_req);

	return ret;
}


static int smu_display_disable_memory_clock_switch(void *handle,
						   bool disable_memory_clock_switch)
{
	struct smu_context *smu = handle;
	int ret = -EINVAL;

	if (!smu->pm_enabled || !smu->adev->pm.dpm_enabled)
		return -EOPNOTSUPP;

	if (smu->ppt_funcs->display_disable_memory_clock_switch)
		ret = smu->ppt_funcs->display_disable_memory_clock_switch(smu, disable_memory_clock_switch);

	return ret;
}

static int smu_set_xgmi_pstate(void *handle,
			       uint32_t pstate)
{
	struct smu_context *smu = handle;
	int ret = 0;

	if (!smu->pm_enabled || !smu->adev->pm.dpm_enabled)
		return -EOPNOTSUPP;

	if (smu->ppt_funcs->set_xgmi_pstate)
		ret = smu->ppt_funcs->set_xgmi_pstate(smu, pstate);

	if(ret)
		dev_err(smu->adev->dev, "Failed to set XGMI pstate!\n");

	return ret;
}

static int smu_get_baco_capability(void *handle, bool *cap)
{
	struct smu_context *smu = handle;

	*cap = false;

	if (!smu->pm_enabled)
		return 0;

	if (smu->ppt_funcs && smu->ppt_funcs->baco_is_support)
		*cap = smu->ppt_funcs->baco_is_support(smu);

	return 0;
}

static int smu_baco_set_state(void *handle, int state)
{
	struct smu_context *smu = handle;
	int ret = 0;

	if (!smu->pm_enabled)
		return -EOPNOTSUPP;

	if (state == 0) {
		if (smu->ppt_funcs->baco_exit)
			ret = smu->ppt_funcs->baco_exit(smu);
	} else if (state == 1) {
		if (smu->ppt_funcs->baco_enter)
			ret = smu->ppt_funcs->baco_enter(smu);
	} else {
		return -EINVAL;
	}

	if (ret)
		dev_err(smu->adev->dev, "Failed to %s BACO state!\n",
				(state)?"enter":"exit");

	return ret;
}

bool smu_mode1_reset_is_support(struct smu_context *smu)
{
	bool ret = false;

	if (!smu->pm_enabled)
		return false;

	if (smu->ppt_funcs && smu->ppt_funcs->mode1_reset_is_support)
		ret = smu->ppt_funcs->mode1_reset_is_support(smu);

	return ret;
}

bool smu_mode2_reset_is_support(struct smu_context *smu)
{
	bool ret = false;

	if (!smu->pm_enabled)
		return false;

	if (smu->ppt_funcs && smu->ppt_funcs->mode2_reset_is_support)
		ret = smu->ppt_funcs->mode2_reset_is_support(smu);

	return ret;
}

int smu_mode1_reset(struct smu_context *smu)
{
	int ret = 0;

	if (!smu->pm_enabled)
		return -EOPNOTSUPP;

	if (smu->ppt_funcs->mode1_reset)
		ret = smu->ppt_funcs->mode1_reset(smu);

	return ret;
}

static int smu_mode2_reset(void *handle)
{
	struct smu_context *smu = handle;
	int ret = 0;

	if (!smu->pm_enabled)
		return -EOPNOTSUPP;

	if (smu->ppt_funcs->mode2_reset)
		ret = smu->ppt_funcs->mode2_reset(smu);

	if (ret)
		dev_err(smu->adev->dev, "Mode2 reset failed!\n");

	return ret;
}

static int smu_get_max_sustainable_clocks_by_dc(void *handle,
						struct pp_smu_nv_clock_table *max_clocks)
{
	struct smu_context *smu = handle;
	int ret = 0;

	if (!smu->pm_enabled || !smu->adev->pm.dpm_enabled)
		return -EOPNOTSUPP;

	if (smu->ppt_funcs->get_max_sustainable_clocks_by_dc)
		ret = smu->ppt_funcs->get_max_sustainable_clocks_by_dc(smu, max_clocks);

	return ret;
}

static int smu_get_uclk_dpm_states(void *handle,
				   unsigned int *clock_values_in_khz,
				   unsigned int *num_states)
{
	struct smu_context *smu = handle;
	int ret = 0;

	if (!smu->pm_enabled || !smu->adev->pm.dpm_enabled)
		return -EOPNOTSUPP;

	if (smu->ppt_funcs->get_uclk_dpm_states)
		ret = smu->ppt_funcs->get_uclk_dpm_states(smu, clock_values_in_khz, num_states);

	return ret;
}

static enum amd_pm_state_type smu_get_current_power_state(void *handle)
{
	struct smu_context *smu = handle;
	enum amd_pm_state_type pm_state = POWER_STATE_TYPE_DEFAULT;

	if (!smu->pm_enabled || !smu->adev->pm.dpm_enabled)
		return -EOPNOTSUPP;

	if (smu->ppt_funcs->get_current_power_state)
		pm_state = smu->ppt_funcs->get_current_power_state(smu);

	return pm_state;
}

static int smu_get_dpm_clock_table(void *handle,
				   struct dpm_clocks *clock_table)
{
	struct smu_context *smu = handle;
	int ret = 0;

	if (!smu->pm_enabled || !smu->adev->pm.dpm_enabled)
		return -EOPNOTSUPP;

	if (smu->ppt_funcs->get_dpm_clock_table)
		ret = smu->ppt_funcs->get_dpm_clock_table(smu, clock_table);

	return ret;
}

static ssize_t smu_sys_get_gpu_metrics(void *handle, void **table)
{
	struct smu_context *smu = handle;

	if (!smu->pm_enabled || !smu->adev->pm.dpm_enabled)
		return -EOPNOTSUPP;

	if (!smu->ppt_funcs->get_gpu_metrics)
		return -EOPNOTSUPP;

	return smu->ppt_funcs->get_gpu_metrics(smu, table);
}

static int smu_enable_mgpu_fan_boost(void *handle)
{
	struct smu_context *smu = handle;
	int ret = 0;

	if (!smu->pm_enabled || !smu->adev->pm.dpm_enabled)
		return -EOPNOTSUPP;

	if (smu->ppt_funcs->enable_mgpu_fan_boost)
		ret = smu->ppt_funcs->enable_mgpu_fan_boost(smu);

	return ret;
}

static int smu_gfx_state_change_set(void *handle,
				    uint32_t state)
{
	struct smu_context *smu = handle;
	int ret = 0;

	if (smu->ppt_funcs->gfx_state_change_set)
		ret = smu->ppt_funcs->gfx_state_change_set(smu, state);

	return ret;
}

int smu_handle_passthrough_sbr(struct smu_context *smu, bool enable)
{
	int ret = 0;

	if (smu->ppt_funcs->smu_handle_passthrough_sbr)
		ret = smu->ppt_funcs->smu_handle_passthrough_sbr(smu, enable);

	return ret;
}

int smu_get_ecc_info(struct smu_context *smu, void *umc_ecc)
{
	int ret = -EOPNOTSUPP;

	if (smu->ppt_funcs &&
		smu->ppt_funcs->get_ecc_info)
		ret = smu->ppt_funcs->get_ecc_info(smu, umc_ecc);

	return ret;

}

static int smu_get_prv_buffer_details(void *handle, void **addr, size_t *size)
{
	struct smu_context *smu = handle;
	struct smu_table_context *smu_table = &smu->smu_table;
	struct smu_table *memory_pool = &smu_table->memory_pool;

	if (!addr || !size)
		return -EINVAL;

	*addr = NULL;
	*size = 0;
	if (memory_pool->bo) {
		*addr = memory_pool->cpu_addr;
		*size = memory_pool->size;
	}

	return 0;
}

static const struct amd_pm_funcs swsmu_pm_funcs = {
	/* export for sysfs */
	.set_fan_control_mode    = smu_set_fan_control_mode,
	.get_fan_control_mode    = smu_get_fan_control_mode,
	.set_fan_speed_pwm   = smu_set_fan_speed_pwm,
	.get_fan_speed_pwm   = smu_get_fan_speed_pwm,
	.force_clock_level       = smu_force_ppclk_levels,
	.print_clock_levels      = smu_print_ppclk_levels,
	.emit_clock_levels       = smu_emit_ppclk_levels,
	.force_performance_level = smu_force_performance_level,
	.read_sensor             = smu_read_sensor,
	.get_performance_level   = smu_get_performance_level,
	.get_current_power_state = smu_get_current_power_state,
	.get_fan_speed_rpm       = smu_get_fan_speed_rpm,
	.set_fan_speed_rpm       = smu_set_fan_speed_rpm,
	.get_pp_num_states       = smu_get_power_num_states,
	.get_pp_table            = smu_sys_get_pp_table,
	.set_pp_table            = smu_sys_set_pp_table,
	.switch_power_profile    = smu_switch_power_profile,
	/* export to amdgpu */
	.dispatch_tasks          = smu_handle_dpm_task,
	.load_firmware           = smu_load_microcode,
	.set_powergating_by_smu  = smu_dpm_set_power_gate,
	.set_power_limit         = smu_set_power_limit,
	.get_power_limit         = smu_get_power_limit,
	.get_power_profile_mode  = smu_get_power_profile_mode,
	.set_power_profile_mode  = smu_set_power_profile_mode,
	.odn_edit_dpm_table      = smu_od_edit_dpm_table,
	.set_mp1_state           = smu_set_mp1_state,
	.gfx_state_change_set    = smu_gfx_state_change_set,
	/* export to DC */
	.get_sclk                         = smu_get_sclk,
	.get_mclk                         = smu_get_mclk,
	.display_configuration_change     = smu_display_configuration_change,
	.get_clock_by_type_with_latency   = smu_get_clock_by_type_with_latency,
	.display_clock_voltage_request    = smu_display_clock_voltage_request,
	.enable_mgpu_fan_boost            = smu_enable_mgpu_fan_boost,
	.set_active_display_count         = smu_set_display_count,
	.set_min_deep_sleep_dcefclk       = smu_set_deep_sleep_dcefclk,
	.get_asic_baco_capability         = smu_get_baco_capability,
	.set_asic_baco_state              = smu_baco_set_state,
	.get_ppfeature_status             = smu_sys_get_pp_feature_mask,
	.set_ppfeature_status             = smu_sys_set_pp_feature_mask,
	.asic_reset_mode_2                = smu_mode2_reset,
	.set_df_cstate                    = smu_set_df_cstate,
	.set_xgmi_pstate                  = smu_set_xgmi_pstate,
	.get_gpu_metrics                  = smu_sys_get_gpu_metrics,
	.set_watermarks_for_clock_ranges     = smu_set_watermarks_for_clock_ranges,
	.display_disable_memory_clock_switch = smu_display_disable_memory_clock_switch,
	.get_max_sustainable_clocks_by_dc    = smu_get_max_sustainable_clocks_by_dc,
	.get_uclk_dpm_states              = smu_get_uclk_dpm_states,
	.get_dpm_clock_table              = smu_get_dpm_clock_table,
	.get_smu_prv_buf_details = smu_get_prv_buffer_details,
};

int smu_wait_for_event(struct smu_context *smu, enum smu_event_type event,
		       uint64_t event_arg)
{
	int ret = -EINVAL;

	if (smu->ppt_funcs->wait_for_event)
		ret = smu->ppt_funcs->wait_for_event(smu, event, event_arg);

	return ret;
}

int smu_stb_collect_info(struct smu_context *smu, void *buf, uint32_t size)
{

	if (!smu->ppt_funcs->stb_collect_info || !smu->stb_context.enabled)
		return -EOPNOTSUPP;

	/* Confirm the buffer allocated is of correct size */
	if (size != smu->stb_context.stb_buf_size)
		return -EINVAL;

	/*
	 * No need to lock smu mutex as we access STB directly through MMIO
	 * and not going through SMU messaging route (for now at least).
	 * For registers access rely on implementation internal locking.
	 */
	return smu->ppt_funcs->stb_collect_info(smu, buf, size);
}

#if defined(CONFIG_DEBUG_FS)

static int smu_stb_debugfs_open(struct inode *inode, struct file *filp)
{
	struct amdgpu_device *adev = filp->f_inode->i_private;
	struct smu_context *smu = adev->powerplay.pp_handle;
	unsigned char *buf;
	int r;

	buf = kvmalloc_array(smu->stb_context.stb_buf_size, sizeof(*buf), GFP_KERNEL);
	if (!buf)
		return -ENOMEM;

	r = smu_stb_collect_info(smu, buf, smu->stb_context.stb_buf_size);
	if (r)
		goto out;

	filp->private_data = buf;

	return 0;

out:
	kvfree(buf);
	return r;
}

static ssize_t smu_stb_debugfs_read(struct file *filp, char __user *buf, size_t size,
				loff_t *pos)
{
	struct amdgpu_device *adev = filp->f_inode->i_private;
	struct smu_context *smu = adev->powerplay.pp_handle;


	if (!filp->private_data)
		return -EINVAL;

	return simple_read_from_buffer(buf,
				       size,
				       pos, filp->private_data,
				       smu->stb_context.stb_buf_size);
}

static int smu_stb_debugfs_release(struct inode *inode, struct file *filp)
{
	kvfree(filp->private_data);
	filp->private_data = NULL;

	return 0;
}

/*
 * We have to define not only read method but also
 * open and release because .read takes up to PAGE_SIZE
 * data each time so and so is invoked multiple times.
 *  We allocate the STB buffer in .open and release it
 *  in .release
 */
static const struct file_operations smu_stb_debugfs_fops = {
	.owner = THIS_MODULE,
	.open = smu_stb_debugfs_open,
	.read = smu_stb_debugfs_read,
	.release = smu_stb_debugfs_release,
	.llseek = default_llseek,
};

#endif

void amdgpu_smu_stb_debug_fs_init(struct amdgpu_device *adev)
{
#if defined(CONFIG_DEBUG_FS)

	struct smu_context *smu = adev->powerplay.pp_handle;

	if (!smu || (!smu->stb_context.stb_buf_size))
		return;

	debugfs_create_file_size("amdgpu_smu_stb_dump",
			    S_IRUSR,
			    adev_to_drm(adev)->primary->debugfs_root,
			    adev,
			    &smu_stb_debugfs_fops,
			    smu->stb_context.stb_buf_size);
#endif
}

int smu_send_hbm_bad_pages_num(struct smu_context *smu, uint32_t size)
{
	int ret = 0;

	if (smu->ppt_funcs && smu->ppt_funcs->send_hbm_bad_pages_num)
		ret = smu->ppt_funcs->send_hbm_bad_pages_num(smu, size);

	return ret;
}

int smu_send_hbm_bad_channel_flag(struct smu_context *smu, uint32_t size)
{
	int ret = 0;

	if (smu->ppt_funcs && smu->ppt_funcs->send_hbm_bad_channel_flag)
		ret = smu->ppt_funcs->send_hbm_bad_channel_flag(smu, size);

	return ret;
}<|MERGE_RESOLUTION|>--- conflicted
+++ resolved
@@ -605,10 +605,7 @@
 		smu->od_enabled = true;
 		break;
 	case IP_VERSION(13, 0, 0):
-<<<<<<< HEAD
-=======
 	case IP_VERSION(13, 0, 10):
->>>>>>> 7365df19
 		smu_v13_0_0_set_ppt_funcs(smu);
 		break;
 	case IP_VERSION(13, 0, 7):
