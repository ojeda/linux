// SPDX-License-Identifier: GPL-2.0-only
/*
 * Copyright (C) 2013 Red Hat
 * Author: Rob Clark <robdclark@gmail.com>
 */

#include <drm/drm_crtc.h>
#include <drm/drm_damage_helper.h>
#include <drm/drm_file.h>
#include <drm/drm_fourcc.h>
#include <drm/drm_framebuffer.h>
#include <drm/drm_gem_framebuffer_helper.h>
#include <drm/drm_probe_helper.h>

#include "msm_drv.h"
#include "msm_kms.h"
#include "msm_gem.h"

struct msm_framebuffer {
	struct drm_framebuffer base;
	const struct msm_format *format;

	/* Count of # of attached planes which need dirtyfb: */
	refcount_t dirtyfb;

	/* Framebuffer per-plane address, if pinned, else zero: */
	uint64_t iova[DRM_FORMAT_MAX_PLANES];
	atomic_t prepare_count;
};
#define to_msm_framebuffer(x) container_of(x, struct msm_framebuffer, base)

static struct drm_framebuffer *msm_framebuffer_init(struct drm_device *dev,
		const struct drm_mode_fb_cmd2 *mode_cmd, struct drm_gem_object **bos);

static int msm_framebuffer_dirtyfb(struct drm_framebuffer *fb,
				   struct drm_file *file_priv, unsigned int flags,
				   unsigned int color, struct drm_clip_rect *clips,
				   unsigned int num_clips)
{
	struct msm_framebuffer *msm_fb = to_msm_framebuffer(fb);

	/* If this fb is not used on any display requiring pixel data to be
	 * flushed, then skip dirtyfb
	 */
	if (refcount_read(&msm_fb->dirtyfb) == 1)
		return 0;

	return drm_atomic_helper_dirtyfb(fb, file_priv, flags, color,
					 clips, num_clips);
}

static const struct drm_framebuffer_funcs msm_framebuffer_funcs = {
	.create_handle = drm_gem_fb_create_handle,
	.destroy = drm_gem_fb_destroy,
	.dirty = msm_framebuffer_dirtyfb,
};

#ifdef CONFIG_DEBUG_FS
void msm_framebuffer_describe(struct drm_framebuffer *fb, struct seq_file *m)
{
	struct msm_gem_stats stats = {};
	int i, n = fb->format->num_planes;

	seq_printf(m, "fb: %dx%d@%4.4s (%2d, ID:%d)\n",
			fb->width, fb->height, (char *)&fb->format->format,
			drm_framebuffer_read_refcount(fb), fb->base.id);

	for (i = 0; i < n; i++) {
		seq_printf(m, "   %d: offset=%d pitch=%d, obj: ",
				i, fb->offsets[i], fb->pitches[i]);
		msm_gem_describe(fb->obj[i], m, &stats);
	}
}
#endif

/* prepare/pin all the fb's bo's for scanout.
 */
int msm_framebuffer_prepare(struct drm_framebuffer *fb,
		struct msm_gem_address_space *aspace,
		bool needs_dirtyfb)
{
	struct msm_framebuffer *msm_fb = to_msm_framebuffer(fb);
	int ret, i, n = fb->format->num_planes;

	if (needs_dirtyfb)
		refcount_inc(&msm_fb->dirtyfb);

	atomic_inc(&msm_fb->prepare_count);

	for (i = 0; i < n; i++) {
		ret = msm_gem_get_and_pin_iova(fb->obj[i], aspace, &msm_fb->iova[i]);
		drm_dbg_state(fb->dev, "FB[%u]: iova[%d]: %08llx (%d)\n",
			      fb->base.id, i, msm_fb->iova[i], ret);
		if (ret)
			return ret;
	}

	return 0;
}

void msm_framebuffer_cleanup(struct drm_framebuffer *fb,
		struct msm_gem_address_space *aspace,
		bool needed_dirtyfb)
{
	struct msm_framebuffer *msm_fb = to_msm_framebuffer(fb);
	int i, n = fb->format->num_planes;

	if (needed_dirtyfb)
		refcount_dec(&msm_fb->dirtyfb);

	for (i = 0; i < n; i++)
		msm_gem_unpin_iova(fb->obj[i], aspace);

	if (!atomic_dec_return(&msm_fb->prepare_count))
		memset(msm_fb->iova, 0, sizeof(msm_fb->iova));
}

uint32_t msm_framebuffer_iova(struct drm_framebuffer *fb,
		struct msm_gem_address_space *aspace, int plane)
{
	struct msm_framebuffer *msm_fb = to_msm_framebuffer(fb);
	return msm_fb->iova[plane] + fb->offsets[plane];
}

struct drm_gem_object *msm_framebuffer_bo(struct drm_framebuffer *fb, int plane)
{
	return drm_gem_fb_get_obj(fb, plane);
}

const struct msm_format *msm_framebuffer_format(struct drm_framebuffer *fb)
{
	struct msm_framebuffer *msm_fb = to_msm_framebuffer(fb);
	return msm_fb->format;
}

struct drm_framebuffer *msm_framebuffer_create(struct drm_device *dev,
		struct drm_file *file, const struct drm_mode_fb_cmd2 *mode_cmd)
{
	const struct drm_format_info *info = drm_get_format_info(dev,
								 mode_cmd);
	struct drm_gem_object *bos[4] = {0};
	struct drm_framebuffer *fb;
	int ret, i, n = info->num_planes;

	for (i = 0; i < n; i++) {
		bos[i] = drm_gem_object_lookup(file, mode_cmd->handles[i]);
		if (!bos[i]) {
			ret = -ENXIO;
			goto out_unref;
		}
	}

	fb = msm_framebuffer_init(dev, mode_cmd, bos);
	if (IS_ERR(fb)) {
		ret = PTR_ERR(fb);
		goto out_unref;
	}

	return fb;

out_unref:
	for (i = 0; i < n; i++)
		drm_gem_object_put(bos[i]);
	return ERR_PTR(ret);
}

static struct drm_framebuffer *msm_framebuffer_init(struct drm_device *dev,
		const struct drm_mode_fb_cmd2 *mode_cmd, struct drm_gem_object **bos)
{
	const struct drm_format_info *info = drm_get_format_info(dev,
								 mode_cmd);
	struct msm_drm_private *priv = dev->dev_private;
	struct msm_kms *kms = priv->kms;
	struct msm_framebuffer *msm_fb = NULL;
	struct drm_framebuffer *fb;
	const struct msm_format *format;
	int ret, i, n;

<<<<<<< HEAD
	drm_dbg_state(dev, "create framebuffer: mode_cmd=%p (%dx%d@%4.4s)\n",
			mode_cmd, mode_cmd->width, mode_cmd->height,
			(char *)&mode_cmd->pixel_format);
=======
	drm_dbg_state(dev, "create framebuffer: mode_cmd=%p (%dx%d@%p4cc)\n",
		      mode_cmd, mode_cmd->width, mode_cmd->height,
		      &mode_cmd->pixel_format);
>>>>>>> 0c383648

	n = info->num_planes;
	format = mdp_get_format(kms, mode_cmd->pixel_format,
			mode_cmd->modifier[0]);
	if (!format) {
		DRM_DEV_ERROR(dev->dev, "unsupported pixel format: %p4cc\n",
			      &mode_cmd->pixel_format);
		ret = -EINVAL;
		goto fail;
	}

	msm_fb = kzalloc(sizeof(*msm_fb), GFP_KERNEL);
	if (!msm_fb) {
		ret = -ENOMEM;
		goto fail;
	}

	fb = &msm_fb->base;

	msm_fb->format = format;

	if (n > ARRAY_SIZE(fb->obj)) {
		ret = -EINVAL;
		goto fail;
	}

	for (i = 0; i < n; i++) {
		unsigned int width = mode_cmd->width / (i ? info->hsub : 1);
		unsigned int height = mode_cmd->height / (i ? info->vsub : 1);
		unsigned int min_size;

		min_size = (height - 1) * mode_cmd->pitches[i]
			 + width * info->cpp[i]
			 + mode_cmd->offsets[i];

		if (bos[i]->size < min_size) {
			ret = -EINVAL;
			goto fail;
		}

		msm_fb->base.obj[i] = bos[i];
	}

	drm_helper_mode_fill_fb_struct(dev, fb, mode_cmd);

	ret = drm_framebuffer_init(dev, fb, &msm_framebuffer_funcs);
	if (ret) {
		DRM_DEV_ERROR(dev->dev, "framebuffer init failed: %d\n", ret);
		goto fail;
	}

	refcount_set(&msm_fb->dirtyfb, 1);

	drm_dbg_state(dev, "create: FB ID: %d (%p)\n", fb->base.id, fb);

	return fb;

fail:
	kfree(msm_fb);

	return ERR_PTR(ret);
}

struct drm_framebuffer *
msm_alloc_stolen_fb(struct drm_device *dev, int w, int h, int p, uint32_t format)
{
	struct drm_mode_fb_cmd2 mode_cmd = {
		.pixel_format = format,
		.width = w,
		.height = h,
		.pitches = { p },
	};
	struct drm_gem_object *bo;
	struct drm_framebuffer *fb;
	int size;

	/* allocate backing bo */
	size = mode_cmd.pitches[0] * mode_cmd.height;
	DBG("allocating %d bytes for fb %d", size, dev->primary->index);
	bo = msm_gem_new(dev, size, MSM_BO_SCANOUT | MSM_BO_WC | MSM_BO_STOLEN);
	if (IS_ERR(bo)) {
		dev_warn(dev->dev, "could not allocate stolen bo\n");
		/* try regular bo: */
		bo = msm_gem_new(dev, size, MSM_BO_SCANOUT | MSM_BO_WC);
	}
	if (IS_ERR(bo)) {
		DRM_DEV_ERROR(dev->dev, "failed to allocate buffer object\n");
		return ERR_CAST(bo);
	}

	msm_gem_object_set_name(bo, "stolenfb");

	fb = msm_framebuffer_init(dev, &mode_cmd, &bo);
	if (IS_ERR(fb)) {
		DRM_DEV_ERROR(dev->dev, "failed to allocate fb\n");
		/* note: if fb creation failed, we can't rely on fb destroy
		 * to unref the bo:
		 */
		drm_gem_object_put(bo);
		return ERR_CAST(fb);
	}

	return fb;
}<|MERGE_RESOLUTION|>--- conflicted
+++ resolved
@@ -176,15 +176,9 @@
 	const struct msm_format *format;
 	int ret, i, n;
 
-<<<<<<< HEAD
-	drm_dbg_state(dev, "create framebuffer: mode_cmd=%p (%dx%d@%4.4s)\n",
-			mode_cmd, mode_cmd->width, mode_cmd->height,
-			(char *)&mode_cmd->pixel_format);
-=======
 	drm_dbg_state(dev, "create framebuffer: mode_cmd=%p (%dx%d@%p4cc)\n",
 		      mode_cmd, mode_cmd->width, mode_cmd->height,
 		      &mode_cmd->pixel_format);
->>>>>>> 0c383648
 
 	n = info->num_planes;
 	format = mdp_get_format(kms, mode_cmd->pixel_format,
