--- conflicted
+++ resolved
@@ -2974,15 +2974,9 @@
 	DRM_DEV_DEBUG_DRIVER(dev, "start");
 
 	if (it6505->powered) {
-<<<<<<< HEAD
-		it6505_video_disable(it6505);
-		it6505_drm_dp_link_set_power(&it6505->aux, &it6505->link,
-					     DP_SET_POWER_D3);
-=======
 		it6505_drm_dp_link_set_power(&it6505->aux, &it6505->link,
 					     DP_SET_POWER_D3);
 		it6505_video_disable(it6505);
->>>>>>> 7365df19
 	}
 }
 
