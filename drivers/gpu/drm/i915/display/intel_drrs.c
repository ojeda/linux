// SPDX-License-Identifier: MIT
/*
 * Copyright © 2021 Intel Corporation
 */

#include "i915_drv.h"
#include "i915_reg.h"
#include "intel_atomic.h"
#include "intel_de.h"
#include "intel_display_types.h"
#include "intel_drrs.h"
#include "intel_frontbuffer.h"
#include "intel_panel.h"

/**
 * DOC: Display Refresh Rate Switching (DRRS)
 *
 * Display Refresh Rate Switching (DRRS) is a power conservation feature
 * which enables swtching between low and high refresh rates,
 * dynamically, based on the usage scenario. This feature is applicable
 * for internal panels.
 *
 * Indication that the panel supports DRRS is given by the panel EDID, which
 * would list multiple refresh rates for one resolution.
 *
 * DRRS is of 2 types - static and seamless.
 * Static DRRS involves changing refresh rate (RR) by doing a full modeset
 * (may appear as a blink on screen) and is used in dock-undock scenario.
 * Seamless DRRS involves changing RR without any visual effect to the user
 * and can be used during normal system usage. This is done by programming
 * certain registers.
 *
 * Support for static/seamless DRRS may be indicated in the VBT based on
 * inputs from the panel spec.
 *
 * DRRS saves power by switching to low RR based on usage scenarios.
 *
 * The implementation is based on frontbuffer tracking implementation.  When
 * there is a disturbance on the screen triggered by user activity or a periodic
 * system activity, DRRS is disabled (RR is changed to high RR).  When there is
 * no movement on screen, after a timeout of 1 second, a switch to low RR is
 * made.
 *
 * For integration with frontbuffer tracking code, intel_drrs_invalidate()
 * and intel_drrs_flush() are called.
 *
 * DRRS can be further extended to support other internal panels and also
 * the scenario of video playback wherein RR is set based on the rate
 * requested by userspace.
 */

const char *intel_drrs_type_str(enum drrs_type drrs_type)
{
	static const char * const str[] = {
		[DRRS_TYPE_NONE] = "none",
		[DRRS_TYPE_STATIC] = "static",
		[DRRS_TYPE_SEAMLESS] = "seamless",
	};

	if (drrs_type >= ARRAY_SIZE(str))
		return "<invalid>";

	return str[drrs_type];
}

bool intel_cpu_transcoder_has_drrs(struct drm_i915_private *i915,
				   enum transcoder cpu_transcoder)
{
	if (HAS_DOUBLE_BUFFERED_M_N(i915))
		return true;

	return intel_cpu_transcoder_has_m2_n2(i915, cpu_transcoder);
}

static void
intel_drrs_set_refresh_rate_pipeconf(struct intel_crtc *crtc,
				     enum drrs_refresh_rate refresh_rate)
{
	struct drm_i915_private *dev_priv = to_i915(crtc->base.dev);
	enum transcoder cpu_transcoder = crtc->drrs.cpu_transcoder;
	u32 bit;

	if (IS_VALLEYVIEW(dev_priv) || IS_CHERRYVIEW(dev_priv))
		bit = TRANSCONF_REFRESH_RATE_ALT_VLV;
	else
		bit = TRANSCONF_REFRESH_RATE_ALT_ILK;

	intel_de_rmw(dev_priv, TRANSCONF(cpu_transcoder),
		     bit, refresh_rate == DRRS_REFRESH_RATE_LOW ? bit : 0);
}

static void
intel_drrs_set_refresh_rate_m_n(struct intel_crtc *crtc,
				enum drrs_refresh_rate refresh_rate)
{
	intel_cpu_transcoder_set_m1_n1(crtc, crtc->drrs.cpu_transcoder,
				       refresh_rate == DRRS_REFRESH_RATE_LOW ?
				       &crtc->drrs.m2_n2 : &crtc->drrs.m_n);
}

bool intel_drrs_is_active(struct intel_crtc *crtc)
{
	return crtc->drrs.cpu_transcoder != INVALID_TRANSCODER;
}

static void intel_drrs_set_state(struct intel_crtc *crtc,
				 enum drrs_refresh_rate refresh_rate)
{
	struct drm_i915_private *dev_priv = to_i915(crtc->base.dev);

	if (refresh_rate == crtc->drrs.refresh_rate)
		return;

	if (intel_cpu_transcoder_has_m2_n2(dev_priv, crtc->drrs.cpu_transcoder))
		intel_drrs_set_refresh_rate_pipeconf(crtc, refresh_rate);
	else
		intel_drrs_set_refresh_rate_m_n(crtc, refresh_rate);

	crtc->drrs.refresh_rate = refresh_rate;
}

static void intel_drrs_schedule_work(struct intel_crtc *crtc)
{
	struct drm_i915_private *i915 = to_i915(crtc->base.dev);

	mod_delayed_work(i915->unordered_wq, &crtc->drrs.work, msecs_to_jiffies(1000));
}

static unsigned int intel_drrs_frontbuffer_bits(const struct intel_crtc_state *crtc_state)
{
	struct intel_crtc *crtc = to_intel_crtc(crtc_state->uapi.crtc);
	struct drm_i915_private *i915 = to_i915(crtc->base.dev);
	unsigned int frontbuffer_bits;

	frontbuffer_bits = INTEL_FRONTBUFFER_ALL_MASK(crtc->pipe);

	for_each_intel_crtc_in_pipe_mask(&i915->drm, crtc,
					 crtc_state->bigjoiner_pipes)
		frontbuffer_bits |= INTEL_FRONTBUFFER_ALL_MASK(crtc->pipe);

	return frontbuffer_bits;
}

/**
 * intel_drrs_activate - activate DRRS
 * @crtc_state: the crtc state
 *
 * Activates DRRS on the crtc.
 */
void intel_drrs_activate(const struct intel_crtc_state *crtc_state)
{
	struct intel_crtc *crtc = to_intel_crtc(crtc_state->uapi.crtc);

	if (!crtc_state->has_drrs)
		return;

	if (!crtc_state->hw.active)
		return;

	if (intel_crtc_is_bigjoiner_slave(crtc_state))
		return;

	mutex_lock(&crtc->drrs.mutex);

	crtc->drrs.cpu_transcoder = crtc_state->cpu_transcoder;
	crtc->drrs.m_n = crtc_state->dp_m_n;
	crtc->drrs.m2_n2 = crtc_state->dp_m2_n2;
	crtc->drrs.frontbuffer_bits = intel_drrs_frontbuffer_bits(crtc_state);
	crtc->drrs.busy_frontbuffer_bits = 0;

	intel_drrs_schedule_work(crtc);

	mutex_unlock(&crtc->drrs.mutex);
}

/**
 * intel_drrs_deactivate - deactivate DRRS
 * @old_crtc_state: the old crtc state
 *
 * Deactivates DRRS on the crtc.
 */
void intel_drrs_deactivate(const struct intel_crtc_state *old_crtc_state)
{
	struct intel_crtc *crtc = to_intel_crtc(old_crtc_state->uapi.crtc);

	if (!old_crtc_state->has_drrs)
		return;

	if (!old_crtc_state->hw.active)
		return;

	if (intel_crtc_is_bigjoiner_slave(old_crtc_state))
		return;

	mutex_lock(&crtc->drrs.mutex);

	if (intel_drrs_is_active(crtc))
		intel_drrs_set_state(crtc, DRRS_REFRESH_RATE_HIGH);

	crtc->drrs.cpu_transcoder = INVALID_TRANSCODER;
	crtc->drrs.frontbuffer_bits = 0;
	crtc->drrs.busy_frontbuffer_bits = 0;

	mutex_unlock(&crtc->drrs.mutex);

	cancel_delayed_work_sync(&crtc->drrs.work);
}

static void intel_drrs_downclock_work(struct work_struct *work)
{
	struct intel_crtc *crtc = container_of(work, typeof(*crtc), drrs.work.work);

	mutex_lock(&crtc->drrs.mutex);

	if (intel_drrs_is_active(crtc) && !crtc->drrs.busy_frontbuffer_bits)
		intel_drrs_set_state(crtc, DRRS_REFRESH_RATE_LOW);

	mutex_unlock(&crtc->drrs.mutex);
}

static void intel_drrs_frontbuffer_update(struct drm_i915_private *dev_priv,
					  unsigned int all_frontbuffer_bits,
					  bool invalidate)
{
	struct intel_crtc *crtc;

	for_each_intel_crtc(&dev_priv->drm, crtc) {
		unsigned int frontbuffer_bits;

		mutex_lock(&crtc->drrs.mutex);

		frontbuffer_bits = all_frontbuffer_bits & crtc->drrs.frontbuffer_bits;
		if (!frontbuffer_bits) {
			mutex_unlock(&crtc->drrs.mutex);
			continue;
		}

		if (invalidate)
			crtc->drrs.busy_frontbuffer_bits |= frontbuffer_bits;
		else
			crtc->drrs.busy_frontbuffer_bits &= ~frontbuffer_bits;

		/* flush/invalidate means busy screen hence upclock */
		intel_drrs_set_state(crtc, DRRS_REFRESH_RATE_HIGH);

		/*
		 * flush also means no more activity hence schedule downclock, if all
		 * other fbs are quiescent too
		 */
		if (!crtc->drrs.busy_frontbuffer_bits)
			intel_drrs_schedule_work(crtc);
		else
			cancel_delayed_work(&crtc->drrs.work);

		mutex_unlock(&crtc->drrs.mutex);
	}
}

/**
 * intel_drrs_invalidate - Disable Idleness DRRS
 * @dev_priv: i915 device
 * @frontbuffer_bits: frontbuffer plane tracking bits
 *
 * This function gets called everytime rendering on the given planes start.
 * Hence DRRS needs to be Upclocked, i.e. (LOW_RR -> HIGH_RR).
 *
 * Dirty frontbuffers relevant to DRRS are tracked in busy_frontbuffer_bits.
 */
void intel_drrs_invalidate(struct drm_i915_private *dev_priv,
			   unsigned int frontbuffer_bits)
{
	intel_drrs_frontbuffer_update(dev_priv, frontbuffer_bits, true);
}

/**
 * intel_drrs_flush - Restart Idleness DRRS
 * @dev_priv: i915 device
 * @frontbuffer_bits: frontbuffer plane tracking bits
 *
 * This function gets called every time rendering on the given planes has
 * completed or flip on a crtc is completed. So DRRS should be upclocked
 * (LOW_RR -> HIGH_RR). And also Idleness detection should be started again,
 * if no other planes are dirty.
 *
 * Dirty frontbuffers relevant to DRRS are tracked in busy_frontbuffer_bits.
 */
void intel_drrs_flush(struct drm_i915_private *dev_priv,
		      unsigned int frontbuffer_bits)
{
	intel_drrs_frontbuffer_update(dev_priv, frontbuffer_bits, false);
}

/**
 * intel_drrs_crtc_init - Init DRRS for CRTC
 * @crtc: crtc
 *
 * This function is called only once at driver load to initialize basic
 * DRRS stuff.
 *
 */
void intel_drrs_crtc_init(struct intel_crtc *crtc)
{
	INIT_DELAYED_WORK(&crtc->drrs.work, intel_drrs_downclock_work);
	mutex_init(&crtc->drrs.mutex);
	crtc->drrs.cpu_transcoder = INVALID_TRANSCODER;
}

static int intel_drrs_debugfs_status_show(struct seq_file *m, void *unused)
{
	struct intel_crtc *crtc = m->private;
	struct drm_i915_private *i915 = to_i915(crtc->base.dev);
	const struct intel_crtc_state *crtc_state;
	int ret;

	ret = drm_modeset_lock_single_interruptible(&crtc->base.mutex);
	if (ret)
		return ret;

	crtc_state = to_intel_crtc_state(crtc->base.state);

	mutex_lock(&crtc->drrs.mutex);

	seq_printf(m, "DRRS capable: %s\n",
<<<<<<< HEAD
		   str_yes_no(crtc_state->has_drrs ||
			      HAS_DOUBLE_BUFFERED_M_N(i915) ||
			      intel_cpu_transcoder_has_m2_n2(i915, crtc_state->cpu_transcoder)));
=======
		   str_yes_no(intel_cpu_transcoder_has_drrs(i915,
							    crtc_state->cpu_transcoder)));
>>>>>>> 7e0c4332

	seq_printf(m, "DRRS enabled: %s\n",
		   str_yes_no(crtc_state->has_drrs));

	seq_printf(m, "DRRS active: %s\n",
		   str_yes_no(intel_drrs_is_active(crtc)));

	seq_printf(m, "DRRS refresh rate: %s\n",
		   crtc->drrs.refresh_rate == DRRS_REFRESH_RATE_LOW ?
		   "low" : "high");

	seq_printf(m, "DRRS busy frontbuffer bits: 0x%x\n",
		   crtc->drrs.busy_frontbuffer_bits);

	mutex_unlock(&crtc->drrs.mutex);

	drm_modeset_unlock(&crtc->base.mutex);

	return 0;
}

DEFINE_SHOW_ATTRIBUTE(intel_drrs_debugfs_status);

static int intel_drrs_debugfs_ctl_set(void *data, u64 val)
{
	struct intel_crtc *crtc = data;
	struct drm_i915_private *i915 = to_i915(crtc->base.dev);
	struct intel_crtc_state *crtc_state;
	struct drm_crtc_commit *commit;
	int ret;

	ret = drm_modeset_lock_single_interruptible(&crtc->base.mutex);
	if (ret)
		return ret;

	crtc_state = to_intel_crtc_state(crtc->base.state);

	if (!crtc_state->hw.active ||
	    !crtc_state->has_drrs)
		goto out;

	commit = crtc_state->uapi.commit;
	if (commit) {
		ret = wait_for_completion_interruptible(&commit->hw_done);
		if (ret)
			goto out;
	}

	drm_dbg(&i915->drm,
		"Manually %sactivating DRRS\n", val ? "" : "de");

	if (val)
		intel_drrs_activate(crtc_state);
	else
		intel_drrs_deactivate(crtc_state);

out:
	drm_modeset_unlock(&crtc->base.mutex);

	return ret;
}

DEFINE_DEBUGFS_ATTRIBUTE(intel_drrs_debugfs_ctl_fops,
			 NULL, intel_drrs_debugfs_ctl_set, "%llu\n");

void intel_drrs_crtc_debugfs_add(struct intel_crtc *crtc)
{
	debugfs_create_file("i915_drrs_status", 0444, crtc->base.debugfs_entry,
			    crtc, &intel_drrs_debugfs_status_fops);

	debugfs_create_file_unsafe("i915_drrs_ctl", 0644, crtc->base.debugfs_entry,
				   crtc, &intel_drrs_debugfs_ctl_fops);
}

static int intel_drrs_debugfs_type_show(struct seq_file *m, void *unused)
{
	struct intel_connector *connector = m->private;

	seq_printf(m, "DRRS type: %s\n",
		   intel_drrs_type_str(intel_panel_drrs_type(connector)));

	return 0;
}

DEFINE_SHOW_ATTRIBUTE(intel_drrs_debugfs_type);

void intel_drrs_connector_debugfs_add(struct intel_connector *connector)
{
	if (intel_panel_drrs_type(connector) == DRRS_TYPE_NONE)
		return;

	debugfs_create_file("i915_drrs_type", 0444, connector->base.debugfs_entry,
			    connector, &intel_drrs_debugfs_type_fops);
}<|MERGE_RESOLUTION|>--- conflicted
+++ resolved
@@ -321,14 +321,8 @@
 	mutex_lock(&crtc->drrs.mutex);
 
 	seq_printf(m, "DRRS capable: %s\n",
-<<<<<<< HEAD
-		   str_yes_no(crtc_state->has_drrs ||
-			      HAS_DOUBLE_BUFFERED_M_N(i915) ||
-			      intel_cpu_transcoder_has_m2_n2(i915, crtc_state->cpu_transcoder)));
-=======
 		   str_yes_no(intel_cpu_transcoder_has_drrs(i915,
 							    crtc_state->cpu_transcoder)));
->>>>>>> 7e0c4332
 
 	seq_printf(m, "DRRS enabled: %s\n",
 		   str_yes_no(crtc_state->has_drrs));
