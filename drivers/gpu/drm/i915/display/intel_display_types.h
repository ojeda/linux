/*
 * Copyright (c) 2006 Dave Airlie <airlied@linux.ie>
 * Copyright (c) 2007-2008 Intel Corporation
 *   Jesse Barnes <jesse.barnes@intel.com>
 *
 * Permission is hereby granted, free of charge, to any person obtaining a
 * copy of this software and associated documentation files (the "Software"),
 * to deal in the Software without restriction, including without limitation
 * the rights to use, copy, modify, merge, publish, distribute, sublicense,
 * and/or sell copies of the Software, and to permit persons to whom the
 * Software is furnished to do so, subject to the following conditions:
 *
 * The above copyright notice and this permission notice (including the next
 * paragraph) shall be included in all copies or substantial portions of the
 * Software.
 *
 * THE SOFTWARE IS PROVIDED "AS IS", WITHOUT WARRANTY OF ANY KIND, EXPRESS OR
 * IMPLIED, INCLUDING BUT NOT LIMITED TO THE WARRANTIES OF MERCHANTABILITY,
 * FITNESS FOR A PARTICULAR PURPOSE AND NONINFRINGEMENT.  IN NO EVENT SHALL
 * THE AUTHORS OR COPYRIGHT HOLDERS BE LIABLE FOR ANY CLAIM, DAMAGES OR OTHER
 * LIABILITY, WHETHER IN AN ACTION OF CONTRACT, TORT OR OTHERWISE, ARISING
 * FROM, OUT OF OR IN CONNECTION WITH THE SOFTWARE OR THE USE OR OTHER DEALINGS
 * IN THE SOFTWARE.
 */

#ifndef __INTEL_DISPLAY_TYPES_H__
#define __INTEL_DISPLAY_TYPES_H__

#include <linux/i2c.h>
#include <linux/pm_qos.h>
#include <linux/pwm.h>
#include <linux/sched/clock.h>

#include <drm/display/drm_dp_dual_mode_helper.h>
#include <drm/display/drm_dp_mst_helper.h>
#include <drm/display/drm_dp_tunnel.h>
#include <drm/display/drm_dsc.h>
#include <drm/drm_atomic.h>
#include <drm/drm_crtc.h>
#include <drm/drm_encoder.h>
#include <drm/drm_fourcc.h>
#include <drm/drm_framebuffer.h>
#include <drm/drm_probe_helper.h>
#include <drm/drm_rect.h>
#include <drm/drm_vblank.h>
#include <drm/drm_vblank_work.h>
#include <drm/i915_hdcp_interface.h>
#include <media/cec-notifier.h>

#include "i915_vma.h"
#include "i915_vma_types.h"
#include "intel_bios.h"
#include "intel_display.h"
#include "intel_display_limits.h"
#include "intel_display_power.h"
#include "intel_dpll_mgr.h"
#include "intel_wm_types.h"

struct drm_printer;
struct __intel_global_objs_state;
struct intel_ddi_buf_trans;
struct intel_fbc;
struct intel_connector;
struct intel_tc_port;

/*
 * Display related stuff
 */

/* these are outputs from the chip - integrated only
   external chips are via DVO or SDVO output */
enum intel_output_type {
	INTEL_OUTPUT_UNUSED = 0,
	INTEL_OUTPUT_ANALOG = 1,
	INTEL_OUTPUT_DVO = 2,
	INTEL_OUTPUT_SDVO = 3,
	INTEL_OUTPUT_LVDS = 4,
	INTEL_OUTPUT_TVOUT = 5,
	INTEL_OUTPUT_HDMI = 6,
	INTEL_OUTPUT_DP = 7,
	INTEL_OUTPUT_EDP = 8,
	INTEL_OUTPUT_DSI = 9,
	INTEL_OUTPUT_DDI = 10,
	INTEL_OUTPUT_DP_MST = 11,
};

enum hdmi_force_audio {
	HDMI_AUDIO_OFF_DVI = -2,	/* no aux data for HDMI-DVI converter */
	HDMI_AUDIO_OFF,			/* force turn off HDMI audio */
	HDMI_AUDIO_AUTO,		/* trust EDID */
	HDMI_AUDIO_ON,			/* force turn on HDMI audio */
};

/* "Broadcast RGB" property */
enum intel_broadcast_rgb {
	INTEL_BROADCAST_RGB_AUTO,
	INTEL_BROADCAST_RGB_FULL,
	INTEL_BROADCAST_RGB_LIMITED,
};

struct intel_fb_view {
	/*
	 * The remap information used in the remapped and rotated views to
	 * create the DMA scatter-gather list for each FB color plane. This sg
	 * list is created along with the view type (gtt.type) specific
	 * i915_vma object and contains the list of FB object pages (reordered
	 * in the rotated view) that are visible in the view.
	 * In the normal view the FB object's backing store sg list is used
	 * directly and hence the remap information here is not used.
	 */
	struct i915_gtt_view gtt;

	/*
	 * The GTT view (gtt.type) specific information for each FB color
	 * plane. In the normal GTT view all formats (up to 4 color planes),
	 * in the rotated and remapped GTT view all no-CCS formats (up to 2
	 * color planes) are supported.
	 *
	 * The view information shared by all FB color planes in the FB,
	 * like dst x/y and src/dst width, is stored separately in
	 * intel_plane_state.
	 */
	struct i915_color_plane_view {
		u32 offset;
		unsigned int x, y;
		/*
		 * Plane stride in:
		 *   bytes for 0/180 degree rotation
		 *   pixels for 90/270 degree rotation
		 */
		unsigned int mapping_stride;
		unsigned int scanout_stride;
	} color_plane[4];
};

struct intel_framebuffer {
	struct drm_framebuffer base;
	struct intel_frontbuffer *frontbuffer;

	/* Params to remap the FB pages and program the plane registers in each view. */
	struct intel_fb_view normal_view;
	union {
		struct intel_fb_view rotated_view;
		struct intel_fb_view remapped_view;
	};

	struct i915_address_space *dpt_vm;
};

enum intel_hotplug_state {
	INTEL_HOTPLUG_UNCHANGED,
	INTEL_HOTPLUG_CHANGED,
	INTEL_HOTPLUG_RETRY,
};

struct intel_encoder {
	struct drm_encoder base;

	enum intel_output_type type;
	enum port port;
	u16 cloneable;
	u8 pipe_mask;
	enum intel_hotplug_state (*hotplug)(struct intel_encoder *encoder,
					    struct intel_connector *connector);
	enum intel_output_type (*compute_output_type)(struct intel_encoder *,
						      struct intel_crtc_state *,
						      struct drm_connector_state *);
	int (*compute_config)(struct intel_encoder *,
			      struct intel_crtc_state *,
			      struct drm_connector_state *);
	int (*compute_config_late)(struct intel_encoder *,
				   struct intel_crtc_state *,
				   struct drm_connector_state *);
	void (*pre_pll_enable)(struct intel_atomic_state *,
			       struct intel_encoder *,
			       const struct intel_crtc_state *,
			       const struct drm_connector_state *);
	void (*pre_enable)(struct intel_atomic_state *,
			   struct intel_encoder *,
			   const struct intel_crtc_state *,
			   const struct drm_connector_state *);
	void (*enable)(struct intel_atomic_state *,
		       struct intel_encoder *,
		       const struct intel_crtc_state *,
		       const struct drm_connector_state *);
	void (*disable)(struct intel_atomic_state *,
			struct intel_encoder *,
			const struct intel_crtc_state *,
			const struct drm_connector_state *);
	void (*post_disable)(struct intel_atomic_state *,
			     struct intel_encoder *,
			     const struct intel_crtc_state *,
			     const struct drm_connector_state *);
	void (*post_pll_disable)(struct intel_atomic_state *,
				 struct intel_encoder *,
				 const struct intel_crtc_state *,
				 const struct drm_connector_state *);
	void (*update_pipe)(struct intel_atomic_state *,
			    struct intel_encoder *,
			    const struct intel_crtc_state *,
			    const struct drm_connector_state *);
	void (*audio_enable)(struct intel_encoder *encoder,
			     const struct intel_crtc_state *crtc_state,
			     const struct drm_connector_state *conn_state);
	void (*audio_disable)(struct intel_encoder *encoder,
			      const struct intel_crtc_state *old_crtc_state,
			      const struct drm_connector_state *old_conn_state);
	/* Read out the current hw state of this connector, returning true if
	 * the encoder is active. If the encoder is enabled it also set the pipe
	 * it is connected to in the pipe parameter. */
	bool (*get_hw_state)(struct intel_encoder *, enum pipe *pipe);
	/* Reconstructs the equivalent mode flags for the current hardware
	 * state. This must be called _after_ display->get_pipe_config has
	 * pre-filled the pipe config. Note that intel_encoder->base.crtc must
	 * be set correctly before calling this function. */
	void (*get_config)(struct intel_encoder *,
			   struct intel_crtc_state *pipe_config);

	/*
	 * Optional hook called during init/resume to sync any state
	 * stored in the encoder (eg. DP link parameters) wrt. the HW state.
	 */
	void (*sync_state)(struct intel_encoder *encoder,
			   const struct intel_crtc_state *crtc_state);

	/*
	 * Optional hook, returning true if this encoder allows a fastset
	 * during the initial commit, false otherwise.
	 */
	bool (*initial_fastset_check)(struct intel_encoder *encoder,
				      struct intel_crtc_state *crtc_state);

	/*
	 * Acquires the power domains needed for an active encoder during
	 * hardware state readout.
	 */
	void (*get_power_domains)(struct intel_encoder *encoder,
				  struct intel_crtc_state *crtc_state);
	/*
	 * Called during system suspend after all pending requests for the
	 * encoder are flushed (for example for DP AUX transactions) and
	 * device interrupts are disabled.
	 * All modeset locks are held while the hook is called.
	 */
	void (*suspend)(struct intel_encoder *);
	/*
	 * Called without the modeset locks held after the suspend() hook for
	 * all encoders have been called.
	 */
	void (*suspend_complete)(struct intel_encoder *encoder);
	/*
	 * Called during system reboot/shutdown after all the
	 * encoders have been disabled and suspended.
	 * All modeset locks are held while the hook is called.
	 */
	void (*shutdown)(struct intel_encoder *encoder);
	/*
	 * Called without the modeset locks held after the shutdown() hook for
	 * all encoders have been called.
	 */
	void (*shutdown_complete)(struct intel_encoder *encoder);
	/*
	 * Enable/disable the clock to the port.
	 */
	void (*enable_clock)(struct intel_encoder *encoder,
			     const struct intel_crtc_state *crtc_state);
	void (*disable_clock)(struct intel_encoder *encoder);
	/*
	 * Returns whether the port clock is enabled or not.
	 */
	bool (*is_clock_enabled)(struct intel_encoder *encoder);
	/*
	 * Returns the PLL type the port uses.
	 */
	enum icl_port_dpll_id (*port_pll_type)(struct intel_encoder *encoder,
					       const struct intel_crtc_state *crtc_state);
	const struct intel_ddi_buf_trans *(*get_buf_trans)(struct intel_encoder *encoder,
							   const struct intel_crtc_state *crtc_state,
							   int *n_entries);
	void (*set_signal_levels)(struct intel_encoder *encoder,
				  const struct intel_crtc_state *crtc_state);

	enum hpd_pin hpd_pin;
	enum intel_display_power_domain power_domain;

	/* VBT information for this encoder (may be NULL for older platforms) */
	const struct intel_bios_encoder_data *devdata;
};

struct intel_panel_bl_funcs {
	/* Connector and platform specific backlight functions */
	int (*setup)(struct intel_connector *connector, enum pipe pipe);
	u32 (*get)(struct intel_connector *connector, enum pipe pipe);
	void (*set)(const struct drm_connector_state *conn_state, u32 level);
	void (*disable)(const struct drm_connector_state *conn_state, u32 level);
	void (*enable)(const struct intel_crtc_state *crtc_state,
		       const struct drm_connector_state *conn_state, u32 level);
	u32 (*hz_to_pwm)(struct intel_connector *connector, u32 hz);
};

enum drrs_type {
	DRRS_TYPE_NONE,
	DRRS_TYPE_STATIC,
	DRRS_TYPE_SEAMLESS,
};

struct intel_vbt_panel_data {
	struct drm_display_mode *lfp_lvds_vbt_mode; /* if any */
	struct drm_display_mode *sdvo_lvds_vbt_mode; /* if any */

	/* Feature bits */
	int panel_type;
	unsigned int lvds_dither:1;
	unsigned int bios_lvds_val; /* initial [PCH_]LVDS reg val in VBIOS */

	bool vrr;

	u8 seamless_drrs_min_refresh_rate;
	enum drrs_type drrs_type;

	struct {
		int max_link_rate;
		int rate;
		int lanes;
		int preemphasis;
		int vswing;
		int bpp;
		struct edp_power_seq pps;
		u8 drrs_msa_timing_delay;
		bool low_vswing;
		bool hobl;
	} edp;

	struct {
		bool enable;
		bool full_link;
		bool require_aux_wakeup;
		int idle_frames;
		int tp1_wakeup_time_us;
		int tp2_tp3_wakeup_time_us;
		int psr2_tp2_tp3_wakeup_time_us;
	} psr;

	struct {
		u16 pwm_freq_hz;
		u16 brightness_precision_bits;
		u16 hdr_dpcd_refresh_timeout;
		bool present;
		bool active_low_pwm;
		u8 min_brightness;	/* min_brightness/255 of max */
		s8 controller;		/* brightness controller number */
		enum intel_backlight_type type;
	} backlight;

	/* MIPI DSI */
	struct {
		u16 panel_id;
		struct mipi_config *config;
		struct mipi_pps_data *pps;
		u16 bl_ports;
		u16 cabc_ports;
		u8 seq_version;
		u32 size;
		u8 *data;
		const u8 *sequence[MIPI_SEQ_MAX];
		u8 *deassert_seq; /* Used by fixup_mipi_sequences() */
		enum drm_panel_orientation orientation;
	} dsi;
};

struct intel_panel {
	/* Fixed EDID for eDP and LVDS. May hold ERR_PTR for invalid EDID. */
	const struct drm_edid *fixed_edid;

	struct list_head fixed_modes;

	/* backlight */
	struct {
		bool present;
		u32 level;
		u32 min;
		u32 max;
		bool enabled;
		bool combination_mode;	/* gen 2/4 only */
		bool active_low_pwm;
		bool alternate_pwm_increment;	/* lpt+ */

		/* PWM chip */
		u32 pwm_level_min;
		u32 pwm_level_max;
		bool pwm_enabled;
		bool util_pin_active_low;	/* bxt+ */
		u8 controller;		/* bxt+ only */
		struct pwm_device *pwm;
		struct pwm_state pwm_state;

		/* DPCD backlight */
		union {
			struct {
				struct drm_edp_backlight_info info;
			} vesa;
			struct {
				bool sdr_uses_aux;
			} intel;
		} edp;

		struct backlight_device *device;

		const struct intel_panel_bl_funcs *funcs;
		const struct intel_panel_bl_funcs *pwm_funcs;
		void (*power)(struct intel_connector *, bool enable);
	} backlight;

	struct intel_vbt_panel_data vbt;
};

struct intel_digital_port;

enum check_link_response {
	HDCP_LINK_PROTECTED	= 0,
	HDCP_TOPOLOGY_CHANGE,
	HDCP_LINK_INTEGRITY_FAILURE,
	HDCP_REAUTH_REQUEST
};

/*
 * This structure serves as a translation layer between the generic HDCP code
 * and the bus-specific code. What that means is that HDCP over HDMI differs
 * from HDCP over DP, so to account for these differences, we need to
 * communicate with the receiver through this shim.
 *
 * For completeness, the 2 buses differ in the following ways:
 *	- DP AUX vs. DDC
 *		HDCP registers on the receiver are set via DP AUX for DP, and
 *		they are set via DDC for HDMI.
 *	- Receiver register offsets
 *		The offsets of the registers are different for DP vs. HDMI
 *	- Receiver register masks/offsets
 *		For instance, the ready bit for the KSV fifo is in a different
 *		place on DP vs HDMI
 *	- Receiver register names
 *		Seriously. In the DP spec, the 16-bit register containing
 *		downstream information is called BINFO, on HDMI it's called
 *		BSTATUS. To confuse matters further, DP has a BSTATUS register
 *		with a completely different definition.
 *	- KSV FIFO
 *		On HDMI, the ksv fifo is read all at once, whereas on DP it must
 *		be read 3 keys at a time
 *	- Aksv output
 *		Since Aksv is hidden in hardware, there's different procedures
 *		to send it over DP AUX vs DDC
 */
struct intel_hdcp_shim {
	/* Outputs the transmitter's An and Aksv values to the receiver. */
	int (*write_an_aksv)(struct intel_digital_port *dig_port, u8 *an);

	/* Reads the receiver's key selection vector */
	int (*read_bksv)(struct intel_digital_port *dig_port, u8 *bksv);

	/*
	 * Reads BINFO from DP receivers and BSTATUS from HDMI receivers. The
	 * definitions are the same in the respective specs, but the names are
	 * different. Call it BSTATUS since that's the name the HDMI spec
	 * uses and it was there first.
	 */
	int (*read_bstatus)(struct intel_digital_port *dig_port,
			    u8 *bstatus);

	/* Determines whether a repeater is present downstream */
	int (*repeater_present)(struct intel_digital_port *dig_port,
				bool *repeater_present);

	/* Reads the receiver's Ri' value */
	int (*read_ri_prime)(struct intel_digital_port *dig_port, u8 *ri);

	/* Determines if the receiver's KSV FIFO is ready for consumption */
	int (*read_ksv_ready)(struct intel_digital_port *dig_port,
			      bool *ksv_ready);

	/* Reads the ksv fifo for num_downstream devices */
	int (*read_ksv_fifo)(struct intel_digital_port *dig_port,
			     int num_downstream, u8 *ksv_fifo);

	/* Reads a 32-bit part of V' from the receiver */
	int (*read_v_prime_part)(struct intel_digital_port *dig_port,
				 int i, u32 *part);

	/* Enables HDCP signalling on the port */
	int (*toggle_signalling)(struct intel_digital_port *dig_port,
				 enum transcoder cpu_transcoder,
				 bool enable);

	/* Enable/Disable stream encryption on DP MST Transport Link */
	int (*stream_encryption)(struct intel_connector *connector,
				 bool enable);

	/* Ensures the link is still protected */
	bool (*check_link)(struct intel_digital_port *dig_port,
			   struct intel_connector *connector);

	/* Detects panel's hdcp capability. This is optional for HDMI. */
	int (*hdcp_get_capability)(struct intel_digital_port *dig_port,
				   bool *hdcp_capable);

	/* HDCP adaptation(DP/HDMI) required on the port */
	enum hdcp_wired_protocol protocol;

	/* Detects whether sink is HDCP2.2 capable */
	int (*hdcp_2_2_get_capability)(struct intel_connector *connector,
				       bool *capable);

	/* Write HDCP2.2 messages */
	int (*write_2_2_msg)(struct intel_connector *connector,
			     void *buf, size_t size);

	/* Read HDCP2.2 messages */
	int (*read_2_2_msg)(struct intel_connector *connector,
			    u8 msg_id, void *buf, size_t size);

	/*
	 * Implementation of DP HDCP2.2 Errata for the communication of stream
	 * type to Receivers. In DP HDCP2.2 Stream type is one of the input to
	 * the HDCP2.2 Cipher for En/De-Cryption. Not applicable for HDMI.
	 */
	int (*config_stream_type)(struct intel_connector *connector,
				  bool is_repeater, u8 type);

	/* Enable/Disable HDCP 2.2 stream encryption on DP MST Transport Link */
	int (*stream_2_2_encryption)(struct intel_connector *connector,
				     bool enable);

	/* HDCP2.2 Link Integrity Check */
	int (*check_2_2_link)(struct intel_digital_port *dig_port,
			      struct intel_connector *connector);

	/* HDCP remote sink cap */
	int (*get_remote_hdcp_capability)(struct intel_connector *connector,
					  bool *hdcp_capable, bool *hdcp2_capable);
};

struct intel_hdcp {
	const struct intel_hdcp_shim *shim;
	/* Mutex for hdcp state of the connector */
	struct mutex mutex;
	u64 value;
	struct delayed_work check_work;
	struct work_struct prop_work;

	/* HDCP1.4 Encryption status */
	bool hdcp_encrypted;

	/* HDCP2.2 related definitions */
	/* Flag indicates whether this connector supports HDCP2.2 or not. */
	bool hdcp2_supported;

	/* HDCP2.2 Encryption status */
	bool hdcp2_encrypted;

	/*
	 * Content Stream Type defined by content owner. TYPE0(0x0) content can
	 * flow in the link protected by HDCP2.2 or HDCP1.4, where as TYPE1(0x1)
	 * content can flow only through a link protected by HDCP2.2.
	 */
	u8 content_type;

	bool is_paired;
	bool is_repeater;

	/*
	 * Count of ReceiverID_List received. Initialized to 0 at AKE_INIT.
	 * Incremented after processing the RepeaterAuth_Send_ReceiverID_List.
	 * When it rolls over re-auth has to be triggered.
	 */
	u32 seq_num_v;

	/*
	 * Count of RepeaterAuth_Stream_Manage msg propagated.
	 * Initialized to 0 on AKE_INIT. Incremented after every successful
	 * transmission of RepeaterAuth_Stream_Manage message. When it rolls
	 * over re-Auth has to be triggered.
	 */
	u32 seq_num_m;

	/*
	 * Work queue to signal the CP_IRQ. Used for the waiters to read the
	 * available information from HDCP DP sink.
	 */
	wait_queue_head_t cp_irq_queue;
	atomic_t cp_irq_count;
	int cp_irq_count_cached;

	/*
	 * HDCP register access for gen12+ need the transcoder associated.
	 * Transcoder attached to the connector could be changed at modeset.
	 * Hence caching the transcoder here.
	 */
	enum transcoder cpu_transcoder;
	/* Only used for DP MST stream encryption */
	enum transcoder stream_transcoder;
};

struct intel_connector {
	struct drm_connector base;
	/*
	 * The fixed encoder this connector is connected to.
	 */
	struct intel_encoder *encoder;

	/* ACPI device id for ACPI and driver cooperation */
	u32 acpi_device_id;

	/* Reads out the current hw, returning true if the connector is enabled
	 * and active (i.e. dpms ON state). */
	bool (*get_hw_state)(struct intel_connector *);

	/*
	 * Optional hook called during init/resume to sync any state
	 * stored in the connector (eg. DSC state) wrt. the HW state.
	 */
	void (*sync_state)(struct intel_connector *connector,
			   const struct intel_crtc_state *crtc_state);

	/* Panel info for eDP and LVDS */
	struct intel_panel panel;

	/* Cached EDID for detect. */
	const struct drm_edid *detect_edid;

	/* Number of times hotplug detection was tried after an HPD interrupt */
	int hotplug_retries;

	/* since POLL and HPD connectors may use the same HPD line keep the native
	   state of connector->polled in case hotplug storm detection changes it */
	u8 polled;

	struct drm_dp_mst_port *port;

	struct intel_dp *mst_port;

	bool force_bigjoiner_enable;

	struct {
		struct drm_dp_aux *dsc_decompression_aux;
		u8 dsc_dpcd[DP_DSC_RECEIVER_CAP_SIZE];
		u8 fec_capability;

		u8 dsc_hblank_expansion_quirk:1;
		u8 dsc_decompression_enabled:1;
	} dp;

	/* Work struct to schedule a uevent on link train failure */
	struct work_struct modeset_retry_work;

	struct intel_hdcp hdcp;
};

struct intel_digital_connector_state {
	struct drm_connector_state base;

	enum hdmi_force_audio force_audio;
	int broadcast_rgb;
};

#define to_intel_digital_connector_state(x) container_of(x, struct intel_digital_connector_state, base)

struct dpll {
	/* given values */
	int n;
	int m1, m2;
	int p1, p2;
	/* derived values */
	int	dot;
	int	vco;
	int	m;
	int	p;
};

struct intel_atomic_state {
	struct drm_atomic_state base;

	intel_wakeref_t wakeref;

	struct __intel_global_objs_state *global_objs;
	int num_global_objs;

	/* Internal commit, as opposed to userspace/client initiated one */
	bool internal;

	bool dpll_set, modeset;

	struct intel_shared_dpll_state shared_dpll[I915_NUM_PLLS];

	struct intel_dp_tunnel_inherited_state *inherited_dp_tunnels;

	/*
	 * Current watermarks can't be trusted during hardware readout, so
	 * don't bother calculating intermediate watermarks.
	 */
	bool skip_intermediate_wm;

	bool rps_interactive;
};

struct intel_plane_state {
	struct drm_plane_state uapi;

	/*
	 * actual hardware state, the state we program to the hardware.
	 * The following members are used to verify the hardware state:
	 * During initial hw readout, they need to be copied from uapi.
	 */
	struct {
		struct drm_crtc *crtc;
		struct drm_framebuffer *fb;

		u16 alpha;
		u16 pixel_blend_mode;
		unsigned int rotation;
		enum drm_color_encoding color_encoding;
		enum drm_color_range color_range;
		enum drm_scaling_filter scaling_filter;
	} hw;

	struct i915_vma *ggtt_vma;
	struct i915_vma *dpt_vma;
	unsigned long flags;
#define PLANE_HAS_FENCE BIT(0)

	struct intel_fb_view view;
	u32 phys_dma_addr; /* for cursor_needs_physical */

	/* Plane pxp decryption state */
	bool decrypt;

	/* Plane state to display black pixels when pxp is borked */
	bool force_black;

	/* plane control register */
	u32 ctl;

	/* plane color control register */
	u32 color_ctl;

	/* chroma upsampler control register */
	u32 cus_ctl;

	/*
	 * scaler_id
	 *    = -1 : not using a scaler
	 *    >=  0 : using a scalers
	 *
	 * plane requiring a scaler:
	 *   - During check_plane, its bit is set in
	 *     crtc_state->scaler_state.scaler_users by calling helper function
	 *     update_scaler_plane.
	 *   - scaler_id indicates the scaler it got assigned.
	 *
	 * plane doesn't require a scaler:
	 *   - this can happen when scaling is no more required or plane simply
	 *     got disabled.
	 *   - During check_plane, corresponding bit is reset in
	 *     crtc_state->scaler_state.scaler_users by calling helper function
	 *     update_scaler_plane.
	 */
	int scaler_id;

	/*
	 * planar_linked_plane:
	 *
	 * ICL planar formats require 2 planes that are updated as pairs.
	 * This member is used to make sure the other plane is also updated
	 * when required, and for update_slave() to find the correct
	 * plane_state to pass as argument.
	 */
	struct intel_plane *planar_linked_plane;

	/*
	 * planar_slave:
	 * If set don't update use the linked plane's state for updating
	 * this plane during atomic commit with the update_slave() callback.
	 *
	 * It's also used by the watermark code to ignore wm calculations on
	 * this plane. They're calculated by the linked plane's wm code.
	 */
	u32 planar_slave;

	struct drm_intel_sprite_colorkey ckey;

	struct drm_rect psr2_sel_fetch_area;

	/* Clear Color Value */
	u64 ccval;

	const char *no_fbc_reason;
};

struct intel_initial_plane_config {
	struct intel_framebuffer *fb;
	struct intel_memory_region *mem;
	resource_size_t phys_base;
	struct i915_vma *vma;
	unsigned int tiling;
	int size;
	u32 base;
	u8 rotation;
};

struct intel_scaler {
	int in_use;
	u32 mode;
};

struct intel_crtc_scaler_state {
#define SKL_NUM_SCALERS 2
	struct intel_scaler scalers[SKL_NUM_SCALERS];

	/*
	 * scaler_users: keeps track of users requesting scalers on this crtc.
	 *
	 *     If a bit is set, a user is using a scaler.
	 *     Here user can be a plane or crtc as defined below:
	 *       bits 0-30 - plane (bit position is index from drm_plane_index)
	 *       bit 31    - crtc
	 *
	 * Instead of creating a new index to cover planes and crtc, using
	 * existing drm_plane_index for planes which is well less than 31
	 * planes and bit 31 for crtc. This should be fine to cover all
	 * our platforms.
	 *
	 * intel_atomic_setup_scalers will setup available scalers to users
	 * requesting scalers. It will gracefully fail if request exceeds
	 * avilability.
	 */
#define SKL_CRTC_INDEX 31
	unsigned scaler_users;

	/* scaler used by crtc for panel fitting purpose */
	int scaler_id;
};

/* {crtc,crtc_state}->mode_flags */
/* Flag to get scanline using frame time stamps */
#define I915_MODE_FLAG_GET_SCANLINE_FROM_TIMESTAMP (1<<1)
/* Flag to use the scanline counter instead of the pixel counter */
#define I915_MODE_FLAG_USE_SCANLINE_COUNTER (1<<2)
/*
 * TE0 or TE1 flag is set if the crtc has a DSI encoder which
 * is operating in command mode.
 * Flag to use TE from DSI0 instead of VBI in command mode
 */
#define I915_MODE_FLAG_DSI_USE_TE0 (1<<3)
/* Flag to use TE from DSI1 instead of VBI in command mode */
#define I915_MODE_FLAG_DSI_USE_TE1 (1<<4)
/* Flag to indicate mipi dsi periodic command mode where we do not get TE */
#define I915_MODE_FLAG_DSI_PERIODIC_CMD_MODE (1<<5)
/* Do tricks to make vblank timestamps sane with VRR? */
#define I915_MODE_FLAG_VRR (1<<6)

struct intel_wm_level {
	bool enable;
	u32 pri_val;
	u32 spr_val;
	u32 cur_val;
	u32 fbc_val;
};

struct intel_pipe_wm {
	struct intel_wm_level wm[5];
	bool fbc_wm_enabled;
	bool pipe_enabled;
	bool sprites_enabled;
	bool sprites_scaled;
};

struct skl_wm_level {
	u16 min_ddb_alloc;
	u16 blocks;
	u8 lines;
	bool enable;
	bool ignore_lines;
	bool can_sagv;
};

struct skl_plane_wm {
	struct skl_wm_level wm[8];
	struct skl_wm_level uv_wm[8];
	struct skl_wm_level trans_wm;
	struct {
		struct skl_wm_level wm0;
		struct skl_wm_level trans_wm;
	} sagv;
	bool is_planar;
};

struct skl_pipe_wm {
	struct skl_plane_wm planes[I915_MAX_PLANES];
	bool use_sagv_wm;
};

enum vlv_wm_level {
	VLV_WM_LEVEL_PM2,
	VLV_WM_LEVEL_PM5,
	VLV_WM_LEVEL_DDR_DVFS,
	NUM_VLV_WM_LEVELS,
};

struct vlv_wm_state {
	struct g4x_pipe_wm wm[NUM_VLV_WM_LEVELS];
	struct g4x_sr_wm sr[NUM_VLV_WM_LEVELS];
	u8 num_levels;
	bool cxsr;
};

struct vlv_fifo_state {
	u16 plane[I915_MAX_PLANES];
};

enum g4x_wm_level {
	G4X_WM_LEVEL_NORMAL,
	G4X_WM_LEVEL_SR,
	G4X_WM_LEVEL_HPLL,
	NUM_G4X_WM_LEVELS,
};

struct g4x_wm_state {
	struct g4x_pipe_wm wm;
	struct g4x_sr_wm sr;
	struct g4x_sr_wm hpll;
	bool cxsr;
	bool hpll_en;
	bool fbc_en;
};

struct intel_crtc_wm_state {
	union {
		/*
		 * raw:
		 * The "raw" watermark values produced by the formula
		 * given the plane's current state. They do not consider
		 * how much FIFO is actually allocated for each plane.
		 *
		 * optimal:
		 * The "optimal" watermark values given the current
		 * state of the planes and the amount of FIFO
		 * allocated to each, ignoring any previous state
		 * of the planes.
		 *
		 * intermediate:
		 * The "intermediate" watermark values when transitioning
		 * between the old and new "optimal" values. Used when
		 * the watermark registers are single buffered and hence
		 * their state changes asynchronously with regards to the
		 * actual plane registers. These are essentially the
		 * worst case combination of the old and new "optimal"
		 * watermarks, which are therefore safe to use when the
		 * plane is in either its old or new state.
		 */
		struct {
			struct intel_pipe_wm intermediate;
			struct intel_pipe_wm optimal;
		} ilk;

		struct {
			struct skl_pipe_wm raw;
			/* gen9+ only needs 1-step wm programming */
			struct skl_pipe_wm optimal;
			struct skl_ddb_entry ddb;
			/*
			 * pre-icl: for packed/planar CbCr
			 * icl+: for everything
			 */
			struct skl_ddb_entry plane_ddb[I915_MAX_PLANES];
			/* pre-icl: for planar Y */
			struct skl_ddb_entry plane_ddb_y[I915_MAX_PLANES];
		} skl;

		struct {
			struct g4x_pipe_wm raw[NUM_VLV_WM_LEVELS]; /* not inverted */
			struct vlv_wm_state intermediate; /* inverted */
			struct vlv_wm_state optimal; /* inverted */
			struct vlv_fifo_state fifo_state;
		} vlv;

		struct {
			struct g4x_pipe_wm raw[NUM_G4X_WM_LEVELS];
			struct g4x_wm_state intermediate;
			struct g4x_wm_state optimal;
		} g4x;
	};

	/*
	 * Platforms with two-step watermark programming will need to
	 * update watermark programming post-vblank to switch from the
	 * safe intermediate watermarks to the optimal final
	 * watermarks.
	 */
	bool need_postvbl_update;
};

enum intel_output_format {
	INTEL_OUTPUT_FORMAT_RGB,
	INTEL_OUTPUT_FORMAT_YCBCR420,
	INTEL_OUTPUT_FORMAT_YCBCR444,
};

struct intel_mpllb_state {
	u32 clock; /* in KHz */
	u32 ref_control;
	u32 mpllb_cp;
	u32 mpllb_div;
	u32 mpllb_div2;
	u32 mpllb_fracn1;
	u32 mpllb_fracn2;
	u32 mpllb_sscen;
	u32 mpllb_sscstep;
};

/* Used by dp and fdi links */
struct intel_link_m_n {
	u32 tu;
	u32 data_m;
	u32 data_n;
	u32 link_m;
	u32 link_n;
};

struct intel_csc_matrix {
	u16 coeff[9];
	u16 preoff[3];
	u16 postoff[3];
};

struct intel_c10pll_state {
	u32 clock; /* in KHz */
	u8 tx;
	u8 cmn;
	u8 pll[20];
};

struct intel_c20pll_state {
	u32 clock; /* in kHz */
	u16 tx[3];
	u16 cmn[4];
	union {
		u16 mplla[10];
		u16 mpllb[11];
	};
};

struct intel_cx0pll_state {
	union {
		struct intel_c10pll_state c10;
		struct intel_c20pll_state c20;
	};
	bool ssc_enabled;
};

struct intel_crtc_state {
	/*
	 * uapi (drm) state. This is the software state shown to userspace.
	 * In particular, the following members are used for bookkeeping:
	 * - crtc
	 * - state
	 * - *_changed
	 * - event
	 * - commit
	 * - mode_blob
	 */
	struct drm_crtc_state uapi;

	/*
	 * actual hardware state, the state we program to the hardware.
	 * The following members are used to verify the hardware state:
	 * - enable
	 * - active
	 * - mode / pipe_mode / adjusted_mode
	 * - color property blobs.
	 *
	 * During initial hw readout, they need to be copied to uapi.
	 *
	 * Bigjoiner will allow a transcoder mode that spans 2 pipes;
	 * Use the pipe_mode for calculations like watermarks, pipe
	 * scaler, and bandwidth.
	 *
	 * Use adjusted_mode for things that need to know the full
	 * mode on the transcoder, which spans all pipes.
	 */
	struct {
		bool active, enable;
		/* logical state of LUTs */
		struct drm_property_blob *degamma_lut, *gamma_lut, *ctm;
		struct drm_display_mode mode, pipe_mode, adjusted_mode;
		enum drm_scaling_filter scaling_filter;
	} hw;

	/* actual state of LUTs */
	struct drm_property_blob *pre_csc_lut, *post_csc_lut;

	struct intel_csc_matrix csc, output_csc;

	/**
	 * quirks - bitfield with hw state readout quirks
	 *
	 * For various reasons the hw state readout code might not be able to
	 * completely faithfully read out the current state. These cases are
	 * tracked with quirk flags so that fastboot and state checker can act
	 * accordingly.
	 */
#define PIPE_CONFIG_QUIRK_MODE_SYNC_FLAGS	(1<<0) /* unreliable sync mode.flags */
	unsigned long quirks;

	unsigned fb_bits; /* framebuffers to flip */
	bool update_pipe; /* can a fast modeset be performed? */
	bool update_m_n; /* update M/N seamlessly during fastset? */
	bool update_lrr; /* update TRANS_VTOTAL/etc. during fastset? */
	bool disable_cxsr;
	bool update_wm_pre, update_wm_post; /* watermarks are updated */
	bool fifo_changed; /* FIFO split is changed */
	bool preload_luts;
	bool inherited; /* state inherited from BIOS? */

	/* Ask the hardware to actually async flip? */
	bool do_async_flip;

	/* Pipe source size (ie. panel fitter input size)
	 * All planes will be positioned inside this space,
	 * and get clipped at the edges. */
	struct drm_rect pipe_src;

	/*
	 * Pipe pixel rate, adjusted for
	 * panel fitter/pipe scaler downscaling.
	 */
	unsigned int pixel_rate;

	/* Whether to set up the PCH/FDI. Note that we never allow sharing
	 * between pch encoders and cpu encoders. */
	bool has_pch_encoder;

	/* Are we sending infoframes on the attached port */
	bool has_infoframe;

	/* CPU Transcoder for the pipe. Currently this can only differ from the
	 * pipe on Haswell and later (where we have a special eDP transcoder)
	 * and Broxton (where we have special DSI transcoders). */
	enum transcoder cpu_transcoder;

	/*
	 * Use reduced/limited/broadcast rbg range, compressing from the full
	 * range fed into the crtcs.
	 */
	bool limited_color_range;

	/* Bitmask of encoder types (enum intel_output_type)
	 * driven by the pipe.
	 */
	unsigned int output_types;

	/* Whether we should send NULL infoframes. Required for audio. */
	bool has_hdmi_sink;

	/* Audio enabled on this pipe. Only valid if either has_hdmi_sink or
	 * has_dp_encoder is set. */
	bool has_audio;

	/*
	 * Enable dithering, used when the selected pipe bpp doesn't match the
	 * plane bpp.
	 */
	bool dither;

	/*
	 * Dither gets enabled for 18bpp which causes CRC mismatch errors for
	 * compliance video pattern tests.
	 * Disable dither only if it is a compliance test request for
	 * 18bpp.
	 */
	bool dither_force_disable;

	/* Controls for the clock computation, to override various stages. */
	bool clock_set;

	/* SDVO TV has a bunch of special case. To make multifunction encoders
	 * work correctly, we need to track this at runtime.*/
	bool sdvo_tv_clock;

	/*
	 * crtc bandwidth limit, don't increase pipe bpp or clock if not really
	 * required. This is set in the 2nd loop of calling encoder's
	 * ->compute_config if the first pick doesn't work out.
	 */
	bool bw_constrained;

	/* Settings for the intel dpll used on pretty much everything but
	 * haswell. */
	struct dpll dpll;

	/* Selected dpll when shared or NULL. */
	struct intel_shared_dpll *shared_dpll;

	/* Actual register state of the dpll, for shared dpll cross-checking. */
	union {
		struct intel_dpll_hw_state dpll_hw_state;
		struct intel_mpllb_state mpllb_state;
		struct intel_cx0pll_state cx0pll_state;
	};

	/*
	 * ICL reserved DPLLs for the CRTC/port. The active PLL is selected by
	 * setting shared_dpll and dpll_hw_state to one of these reserved ones.
	 */
	struct icl_port_dpll {
		struct intel_shared_dpll *pll;
		struct intel_dpll_hw_state hw_state;
	} icl_port_dplls[ICL_PORT_DPLL_COUNT];

	/* DSI PLL registers */
	struct {
		u32 ctrl, div;
	} dsi_pll;

	int max_link_bpp_x16;	/* in 1/16 bpp units */
	int pipe_bpp;		/* in 1 bpp units */
	struct intel_link_m_n dp_m_n;

	/* m2_n2 for eDP downclock */
	struct intel_link_m_n dp_m2_n2;
	bool has_drrs;

	/* PSR is supported but might not be enabled due the lack of enabled planes */
	bool has_psr;
	bool has_psr2;
	bool enable_psr2_sel_fetch;
	bool enable_psr2_su_region_et;
	bool req_psr2_sdp_prior_scanline;
	bool has_panel_replay;
	bool wm_level_disabled;
	u32 dc3co_exitline;
	u16 su_y_granularity;

	/*
	 * Frequence the dpll for the port should run at. Differs from the
	 * adjusted dotclock e.g. for DP or 10/12bpc hdmi mode. This is also
	 * already multiplied by pixel_multiplier.
	 */
	int port_clock;

	/* Used by SDVO (and if we ever fix it, HDMI). */
	unsigned pixel_multiplier;

	/* I915_MODE_FLAG_* */
	u8 mode_flags;

	u8 lane_count;

	/*
	 * Used by platforms having DP/HDMI PHY with programmable lane
	 * latency optimization.
	 */
	u8 lane_lat_optim_mask;

	/* minimum acceptable voltage level */
	u8 min_voltage_level;

	/* Panel fitter controls for gen2-gen4 + VLV */
	struct {
		u32 control;
		u32 pgm_ratios;
		u32 lvds_border_bits;
	} gmch_pfit;

	/* Panel fitter placement and size for Ironlake+ */
	struct {
		struct drm_rect dst;
		bool enabled;
		bool force_thru;
	} pch_pfit;

	/* FDI configuration, only valid if has_pch_encoder is set. */
	int fdi_lanes;
	struct intel_link_m_n fdi_m_n;

	bool ips_enabled;

	bool crc_enabled;

	bool double_wide;

	int pbn;

	struct intel_crtc_scaler_state scaler_state;

	/* w/a for waiting 2 vblanks during crtc enable */
	enum pipe hsw_workaround_pipe;

	/* IVB sprite scaling w/a (WaCxSRDisabledForSpriteScaling:ivb) */
	bool disable_lp_wm;

	struct intel_crtc_wm_state wm;

	int min_cdclk[I915_MAX_PLANES];

	/* for packed/planar CbCr */
	u32 data_rate[I915_MAX_PLANES];
	/* for planar Y */
	u32 data_rate_y[I915_MAX_PLANES];

	/* FIXME unify with data_rate[]? */
	u64 rel_data_rate[I915_MAX_PLANES];
	u64 rel_data_rate_y[I915_MAX_PLANES];

	/* Gamma mode programmed on the pipe */
	u32 gamma_mode;

	union {
		/* CSC mode programmed on the pipe */
		u32 csc_mode;

		/* CHV CGM mode */
		u32 cgm_mode;
	};

	/* bitmask of logically enabled planes (enum plane_id) */
	u8 enabled_planes;

	/* bitmask of actually visible planes (enum plane_id) */
	u8 active_planes;
	u8 scaled_planes;
	u8 nv12_planes;
	u8 c8_planes;

	/* bitmask of planes that will be updated during the commit */
	u8 update_planes;

	/* bitmask of planes with async flip active */
	u8 async_flip_planes;

	u8 framestart_delay; /* 1-4 */
	u8 msa_timing_delay; /* 0-3 */

	struct {
		u32 enable;
		u32 gcp;
		union hdmi_infoframe avi;
		union hdmi_infoframe spd;
		union hdmi_infoframe hdmi;
		union hdmi_infoframe drm;
		struct drm_dp_vsc_sdp vsc;
	} infoframes;

	u8 eld[MAX_ELD_BYTES];

	/* HDMI scrambling status */
	bool hdmi_scrambling;

	/* HDMI High TMDS char rate ratio */
	bool hdmi_high_tmds_clock_ratio;

	/*
	 * Output format RGB/YCBCR etc., that is coming out
	 * at the end of the pipe.
	 */
	enum intel_output_format output_format;

	/*
	 * Sink output format RGB/YCBCR etc., that is going
	 * into the sink.
	 */
	enum intel_output_format sink_format;

	/* enable pipe gamma? */
	bool gamma_enable;

	/* enable pipe csc? */
	bool csc_enable;

	/* enable vlv/chv wgc csc? */
	bool wgc_enable;

	/* big joiner pipe bitmask */
	u8 bigjoiner_pipes;

	/* Display Stream compression state */
	struct {
		bool compression_enable;
		bool dsc_split;
		/* Compressed Bpp in U6.4 format (first 4 bits for fractional part) */
		u16 compressed_bpp_x16;
		u8 slice_count;
		struct drm_dsc_config config;
	} dsc;

	/* DP tunnel used for BW allocation. */
	struct drm_dp_tunnel_ref dp_tunnel_ref;

	/* HSW+ linetime watermarks */
	u16 linetime;
	u16 ips_linetime;

	bool enhanced_framing;

	/*
	 * Forward Error Correction.
	 *
	 * Note: This will be false for 128b/132b, which will always have FEC
	 * enabled automatically.
	 */
	bool fec_enable;

	bool sdp_split_enable;

	/* Pointer to master transcoder in case of tiled displays */
	enum transcoder master_transcoder;

	/* Bitmask to indicate slaves attached */
	u8 sync_mode_slaves_mask;

	/* Only valid on TGL+ */
	enum transcoder mst_master_transcoder;

	/* For DSB related info */
	struct intel_dsb *dsb;

	u32 psr2_man_track_ctl;

<<<<<<< HEAD
=======
	u32 pipe_srcsz_early_tpt;

>>>>>>> 7e0c4332
	struct drm_rect psr2_su_area;

	/* Variable Refresh Rate state */
	struct {
		bool enable, in_range;
		u8 pipeline_full;
		u16 flipline, vmin, vmax, guardband;
	} vrr;

	/* Stream Splitter for eDP MSO */
	struct {
		bool enable;
		u8 link_count;
		u8 pixel_overlap;
	} splitter;

	/* for loading single buffered registers during vblank */
	struct drm_vblank_work vblank_work;
};

enum intel_pipe_crc_source {
	INTEL_PIPE_CRC_SOURCE_NONE,
	INTEL_PIPE_CRC_SOURCE_PLANE1,
	INTEL_PIPE_CRC_SOURCE_PLANE2,
	INTEL_PIPE_CRC_SOURCE_PLANE3,
	INTEL_PIPE_CRC_SOURCE_PLANE4,
	INTEL_PIPE_CRC_SOURCE_PLANE5,
	INTEL_PIPE_CRC_SOURCE_PLANE6,
	INTEL_PIPE_CRC_SOURCE_PLANE7,
	INTEL_PIPE_CRC_SOURCE_PIPE,
	/* TV/DP on pre-gen5/vlv can't use the pipe source. */
	INTEL_PIPE_CRC_SOURCE_TV,
	INTEL_PIPE_CRC_SOURCE_DP_B,
	INTEL_PIPE_CRC_SOURCE_DP_C,
	INTEL_PIPE_CRC_SOURCE_DP_D,
	INTEL_PIPE_CRC_SOURCE_AUTO,
	INTEL_PIPE_CRC_SOURCE_MAX,
};

enum drrs_refresh_rate {
	DRRS_REFRESH_RATE_HIGH,
	DRRS_REFRESH_RATE_LOW,
};

#define INTEL_PIPE_CRC_ENTRIES_NR	128
struct intel_pipe_crc {
	spinlock_t lock;
	int skipped;
	enum intel_pipe_crc_source source;
};

struct intel_crtc {
	struct drm_crtc base;
	enum pipe pipe;
	/*
	 * Whether the crtc and the connected output pipeline is active. Implies
	 * that crtc->enabled is set, i.e. the current mode configuration has
	 * some outputs connected to this crtc.
	 */
	bool active;
	u8 plane_ids_mask;

	/* I915_MODE_FLAG_* */
	u8 mode_flags;

	u16 vmax_vblank_start;

	struct intel_display_power_domain_set enabled_power_domains;
	struct intel_display_power_domain_set hw_readout_power_domains;
	struct intel_overlay *overlay;

	struct intel_crtc_state *config;

	/* armed event for async flip */
	struct drm_pending_vblank_event *flip_done_event;

	/* Access to these should be protected by dev_priv->irq_lock. */
	bool cpu_fifo_underrun_disabled;
	bool pch_fifo_underrun_disabled;

	/* per-pipe watermark state */
	struct {
		/* watermarks currently being used  */
		union {
			struct intel_pipe_wm ilk;
			struct vlv_wm_state vlv;
			struct g4x_wm_state g4x;
		} active;
	} wm;

	struct {
		struct mutex mutex;
		struct delayed_work work;
		enum drrs_refresh_rate refresh_rate;
		unsigned int frontbuffer_bits;
		unsigned int busy_frontbuffer_bits;
		enum transcoder cpu_transcoder;
		struct intel_link_m_n m_n, m2_n2;
	} drrs;

	int scanline_offset;

	struct {
		unsigned start_vbl_count;
		ktime_t start_vbl_time;
		int min_vbl, max_vbl;
		int scanline_start;
#ifdef CONFIG_DRM_I915_DEBUG_VBLANK_EVADE
		struct {
			u64 min;
			u64 max;
			u64 sum;
			unsigned int over;
			unsigned int times[17]; /* [1us, 16ms] */
		} vbl;
#endif
	} debug;

	/* scalers available on this crtc */
	int num_scalers;

	/* for loading single buffered registers during vblank */
	struct pm_qos_request vblank_pm_qos;

#ifdef CONFIG_DEBUG_FS
	struct intel_pipe_crc pipe_crc;
#endif
};

struct intel_plane {
	struct drm_plane base;
	enum i9xx_plane_id i9xx_plane;
	enum plane_id id;
	enum pipe pipe;
	bool need_async_flip_disable_wa;
	u32 frontbuffer_bit;

	struct {
		u32 base, cntl, size;
	} cursor;

	struct intel_fbc *fbc;

	/*
	 * NOTE: Do not place new plane state fields here (e.g., when adding
	 * new plane properties).  New runtime state should now be placed in
	 * the intel_plane_state structure and accessed via plane_state.
	 */

	int (*min_width)(const struct drm_framebuffer *fb,
			 int color_plane,
			 unsigned int rotation);
	int (*max_width)(const struct drm_framebuffer *fb,
			 int color_plane,
			 unsigned int rotation);
	int (*max_height)(const struct drm_framebuffer *fb,
			  int color_plane,
			  unsigned int rotation);
	unsigned int (*max_stride)(struct intel_plane *plane,
				   u32 pixel_format, u64 modifier,
				   unsigned int rotation);
	/* Write all non-self arming plane registers */
	void (*update_noarm)(struct intel_plane *plane,
			     const struct intel_crtc_state *crtc_state,
			     const struct intel_plane_state *plane_state);
	/* Write all self-arming plane registers */
	void (*update_arm)(struct intel_plane *plane,
			   const struct intel_crtc_state *crtc_state,
			   const struct intel_plane_state *plane_state);
	/* Disable the plane, must arm */
	void (*disable_arm)(struct intel_plane *plane,
			    const struct intel_crtc_state *crtc_state);
	bool (*get_hw_state)(struct intel_plane *plane, enum pipe *pipe);
	int (*check_plane)(struct intel_crtc_state *crtc_state,
			   struct intel_plane_state *plane_state);
	int (*min_cdclk)(const struct intel_crtc_state *crtc_state,
			 const struct intel_plane_state *plane_state);
	void (*async_flip)(struct intel_plane *plane,
			   const struct intel_crtc_state *crtc_state,
			   const struct intel_plane_state *plane_state,
			   bool async_flip);
	void (*enable_flip_done)(struct intel_plane *plane);
	void (*disable_flip_done)(struct intel_plane *plane);
};

struct intel_watermark_params {
	u16 fifo_size;
	u16 max_wm;
	u8 default_wm;
	u8 guard_size;
	u8 cacheline_size;
};

#define to_intel_atomic_state(x) container_of(x, struct intel_atomic_state, base)
#define to_intel_crtc(x) container_of(x, struct intel_crtc, base)
#define to_intel_crtc_state(x) container_of(x, struct intel_crtc_state, uapi)
#define to_intel_connector(x) container_of(x, struct intel_connector, base)
#define to_intel_encoder(x) container_of(x, struct intel_encoder, base)
#define to_intel_framebuffer(x) container_of(x, struct intel_framebuffer, base)
#define to_intel_plane(x) container_of(x, struct intel_plane, base)
#define to_intel_plane_state(x) container_of(x, struct intel_plane_state, uapi)
#define intel_fb_obj(x) ((x) ? to_intel_bo((x)->obj[0]) : NULL)

struct intel_hdmi {
	i915_reg_t hdmi_reg;
	struct {
		enum drm_dp_dual_mode_type type;
		int max_tmds_clock;
	} dp_dual_mode;
	struct intel_connector *attached_connector;
	struct cec_notifier *cec_notifier;
};

struct intel_dp_mst_encoder;

struct intel_dp_compliance_data {
	unsigned long edid;
	u8 video_pattern;
	u16 hdisplay, vdisplay;
	u8 bpc;
	struct drm_dp_phy_test_params phytest;
};

struct intel_dp_compliance {
	unsigned long test_type;
	struct intel_dp_compliance_data test_data;
	bool test_active;
	int test_link_rate;
	u8 test_lane_count;
};

struct intel_dp_pcon_frl {
	bool is_trained;
	int trained_rate_gbps;
};

struct intel_pps {
	int panel_power_up_delay;
	int panel_power_down_delay;
	int panel_power_cycle_delay;
	int backlight_on_delay;
	int backlight_off_delay;
	struct delayed_work panel_vdd_work;
	bool want_panel_vdd;
	bool initializing;
	unsigned long last_power_on;
	unsigned long last_backlight_off;
	ktime_t panel_power_off_time;
	intel_wakeref_t vdd_wakeref;

	union {
		/*
		 * Pipe whose power sequencer is currently locked into
		 * this port. Only relevant on VLV/CHV.
		 */
		enum pipe pps_pipe;

		/*
		 * Power sequencer index. Only relevant on BXT+.
		 */
		int pps_idx;
	};

	/*
	 * Pipe currently driving the port. Used for preventing
	 * the use of the PPS for any pipe currentrly driving
	 * external DP as that will mess things up on VLV.
	 */
	enum pipe active_pipe;
	/*
	 * Set if the sequencer may be reset due to a power transition,
	 * requiring a reinitialization. Only relevant on BXT+.
	 */
	bool pps_reset;
	struct edp_power_seq pps_delays;
	struct edp_power_seq bios_pps_delays;
};

struct intel_psr {
	/* Mutex for PSR state of the transcoder */
	struct mutex lock;

#define I915_PSR_DEBUG_MODE_MASK		0x0f
#define I915_PSR_DEBUG_DEFAULT			0x00
#define I915_PSR_DEBUG_DISABLE			0x01
#define I915_PSR_DEBUG_ENABLE			0x02
#define I915_PSR_DEBUG_FORCE_PSR1		0x03
#define I915_PSR_DEBUG_ENABLE_SEL_FETCH		0x4
#define I915_PSR_DEBUG_IRQ			0x10
#define I915_PSR_DEBUG_SU_REGION_ET_DISABLE	0x20

	u32 debug;
	bool sink_support;
	bool source_support;
	bool enabled;
	bool paused;
	enum pipe pipe;
	enum transcoder transcoder;
	bool active;
	struct work_struct work;
	unsigned int busy_frontbuffer_bits;
	bool sink_psr2_support;
	bool link_standby;
	bool psr2_enabled;
	bool psr2_sel_fetch_enabled;
	bool psr2_sel_fetch_cff_enabled;
	bool req_psr2_sdp_prior_scanline;
	u8 sink_sync_latency;

	struct {
		u8 io_wake_lines;
		u8 fast_wake_lines;

		/* LNL and beyond */
		u8 check_entry_lines;
	} alpm_parameters;

	ktime_t last_entry_attempt;
	ktime_t last_exit;
	bool sink_not_reliable;
	bool irq_aux_error;
	u16 su_w_granularity;
	u16 su_y_granularity;
	bool source_panel_replay_support;
	bool sink_panel_replay_support;
	bool panel_replay_enabled;
	u32 dc3co_exitline;
	u32 dc3co_exit_delay;
	struct delayed_work dc3co_work;
	u8 entry_setup_frames;
};

struct intel_dp {
	i915_reg_t output_reg;
	u32 DP;
	int link_rate;
	u8 lane_count;
	u8 sink_count;
	bool link_trained;
	bool reset_link_params;
	bool use_max_params;
	u8 dpcd[DP_RECEIVER_CAP_SIZE];
	u8 psr_dpcd[EDP_PSR_RECEIVER_CAP_SIZE];
	u8 downstream_ports[DP_MAX_DOWNSTREAM_PORTS];
	u8 edp_dpcd[EDP_DISPLAY_CTL_CAP_SIZE];
	u8 lttpr_common_caps[DP_LTTPR_COMMON_CAP_SIZE];
	u8 lttpr_phy_caps[DP_MAX_LTTPR_COUNT][DP_LTTPR_PHY_CAP_SIZE];
	u8 pcon_dsc_dpcd[DP_PCON_DSC_ENCODER_CAP_SIZE];
	/* source rates */
	int num_source_rates;
	const int *source_rates;
	/* sink rates as reported by DP_MAX_LINK_RATE/DP_SUPPORTED_LINK_RATES */
	int num_sink_rates;
	int sink_rates[DP_MAX_SUPPORTED_RATES];
	bool use_rate_select;
	/* Max sink lane count as reported by DP_MAX_LANE_COUNT */
	int max_sink_lane_count;
	/* intersection of source and sink rates */
	int num_common_rates;
	int common_rates[DP_MAX_SUPPORTED_RATES];
	/* Max lane count for the current link */
	int max_link_lane_count;
	/* Max rate for the current link */
	int max_link_rate;
	int mso_link_count;
	int mso_pixel_overlap;
	/* sink or branch descriptor */
	struct drm_dp_desc desc;
	struct drm_dp_aux aux;
	u32 aux_busy_last_status;
	u8 train_set[4];

	struct intel_pps pps;

	bool is_mst;
	int active_mst_links;

	/* connector directly attached - won't be use for modeset in mst world */
	struct intel_connector *attached_connector;

	struct drm_dp_tunnel *tunnel;
	bool tunnel_suspended:1;

	/* mst connector list */
	struct intel_dp_mst_encoder *mst_encoders[I915_MAX_PIPES];
	struct drm_dp_mst_topology_mgr mst_mgr;

	u32 (*get_aux_clock_divider)(struct intel_dp *dp, int index);
	/*
	 * This function returns the value we have to program the AUX_CTL
	 * register with to kick off an AUX transaction.
	 */
	u32 (*get_aux_send_ctl)(struct intel_dp *dp, int send_bytes,
				u32 aux_clock_divider);

	i915_reg_t (*aux_ch_ctl_reg)(struct intel_dp *dp);
	i915_reg_t (*aux_ch_data_reg)(struct intel_dp *dp, int index);

	/* This is called before a link training is starterd */
	void (*prepare_link_retrain)(struct intel_dp *intel_dp,
				     const struct intel_crtc_state *crtc_state);
	void (*set_link_train)(struct intel_dp *intel_dp,
			       const struct intel_crtc_state *crtc_state,
			       u8 dp_train_pat);
	void (*set_idle_link_train)(struct intel_dp *intel_dp,
				    const struct intel_crtc_state *crtc_state);

	u8 (*preemph_max)(struct intel_dp *intel_dp);
	u8 (*voltage_max)(struct intel_dp *intel_dp,
			  const struct intel_crtc_state *crtc_state);

	/* Displayport compliance testing */
	struct intel_dp_compliance compliance;

	/* Downstream facing port caps */
	struct {
		int min_tmds_clock, max_tmds_clock;
		int max_dotclock;
		int pcon_max_frl_bw;
		u8 max_bpc;
		bool ycbcr_444_to_420;
		bool ycbcr420_passthrough;
		bool rgb_to_ycbcr;
	} dfp;

	/* To control wakeup latency, e.g. for irq-driven dp aux transfers. */
	struct pm_qos_request pm_qos;

	/* Display stream compression testing */
	bool force_dsc_en;
	int force_dsc_output_format;
	bool force_dsc_fractional_bpp_en;
	int force_dsc_bpc;

	bool hobl_failed;
	bool hobl_active;

	struct intel_dp_pcon_frl frl;

	struct intel_psr psr;

	/* When we last wrote the OUI for eDP */
	unsigned long last_oui_write;

	bool colorimetry_support;
};

enum lspcon_vendor {
	LSPCON_VENDOR_MCA,
	LSPCON_VENDOR_PARADE
};

struct intel_lspcon {
	bool active;
	bool hdr_supported;
	enum drm_lspcon_mode mode;
	enum lspcon_vendor vendor;
};

struct intel_digital_port {
	struct intel_encoder base;
	u32 saved_port_bits;
	struct intel_dp dp;
	struct intel_hdmi hdmi;
	struct intel_lspcon lspcon;
	enum irqreturn (*hpd_pulse)(struct intel_digital_port *, bool);
	bool release_cl2_override;
	u8 max_lanes;
	/* Used for DP and ICL+ TypeC/DP and TypeC/HDMI ports. */
	enum aux_ch aux_ch;
	enum intel_display_power_domain ddi_io_power_domain;
	intel_wakeref_t ddi_io_wakeref;
	intel_wakeref_t aux_wakeref;

	struct intel_tc_port *tc;

	/* protects num_hdcp_streams reference count, hdcp_port_data and hdcp_auth_status */
	struct mutex hdcp_mutex;
	/* the number of pipes using HDCP signalling out of this port */
	unsigned int num_hdcp_streams;
	/* port HDCP auth status */
	bool hdcp_auth_status;
	/* HDCP port data need to pass to security f/w */
	struct hdcp_port_data hdcp_port_data;
	/* Whether the MST topology supports HDCP Type 1 Content */
	bool hdcp_mst_type1_capable;

	void (*write_infoframe)(struct intel_encoder *encoder,
				const struct intel_crtc_state *crtc_state,
				unsigned int type,
				const void *frame, ssize_t len);
	void (*read_infoframe)(struct intel_encoder *encoder,
			       const struct intel_crtc_state *crtc_state,
			       unsigned int type,
			       void *frame, ssize_t len);
	void (*set_infoframes)(struct intel_encoder *encoder,
			       bool enable,
			       const struct intel_crtc_state *crtc_state,
			       const struct drm_connector_state *conn_state);
	u32 (*infoframes_enabled)(struct intel_encoder *encoder,
				  const struct intel_crtc_state *pipe_config);
	bool (*connected)(struct intel_encoder *encoder);

	void (*lock)(struct intel_digital_port *dig_port);
	void (*unlock)(struct intel_digital_port *dig_port);
};

struct intel_dp_mst_encoder {
	struct intel_encoder base;
	enum pipe pipe;
	struct intel_digital_port *primary;
	struct intel_connector *connector;
};

static inline struct intel_encoder *
intel_attached_encoder(struct intel_connector *connector)
{
	return connector->encoder;
}

static inline bool intel_encoder_is_dig_port(struct intel_encoder *encoder)
{
	switch (encoder->type) {
	case INTEL_OUTPUT_DDI:
	case INTEL_OUTPUT_DP:
	case INTEL_OUTPUT_EDP:
	case INTEL_OUTPUT_HDMI:
		return true;
	default:
		return false;
	}
}

static inline bool intel_encoder_is_mst(struct intel_encoder *encoder)
{
	return encoder->type == INTEL_OUTPUT_DP_MST;
}

static inline struct intel_dp_mst_encoder *
enc_to_mst(struct intel_encoder *encoder)
{
	return container_of(&encoder->base, struct intel_dp_mst_encoder,
			    base.base);
}

static inline struct intel_digital_port *
enc_to_dig_port(struct intel_encoder *encoder)
{
	struct intel_encoder *intel_encoder = encoder;

	if (intel_encoder_is_dig_port(intel_encoder))
		return container_of(&encoder->base, struct intel_digital_port,
				    base.base);
	else if (intel_encoder_is_mst(intel_encoder))
		return enc_to_mst(encoder)->primary;
	else
		return NULL;
}

static inline struct intel_digital_port *
intel_attached_dig_port(struct intel_connector *connector)
{
	return enc_to_dig_port(intel_attached_encoder(connector));
}

static inline struct intel_hdmi *
enc_to_intel_hdmi(struct intel_encoder *encoder)
{
	return &enc_to_dig_port(encoder)->hdmi;
}

static inline struct intel_hdmi *
intel_attached_hdmi(struct intel_connector *connector)
{
	return enc_to_intel_hdmi(intel_attached_encoder(connector));
}

static inline struct intel_dp *enc_to_intel_dp(struct intel_encoder *encoder)
{
	return &enc_to_dig_port(encoder)->dp;
}

static inline struct intel_dp *intel_attached_dp(struct intel_connector *connector)
{
	return enc_to_intel_dp(intel_attached_encoder(connector));
}

static inline bool intel_encoder_is_dp(struct intel_encoder *encoder)
{
	switch (encoder->type) {
	case INTEL_OUTPUT_DP:
	case INTEL_OUTPUT_EDP:
		return true;
	case INTEL_OUTPUT_DDI:
		/* Skip pure HDMI/DVI DDI encoders */
		return i915_mmio_reg_valid(enc_to_intel_dp(encoder)->output_reg);
	default:
		return false;
	}
}

static inline struct intel_lspcon *
enc_to_intel_lspcon(struct intel_encoder *encoder)
{
	return &enc_to_dig_port(encoder)->lspcon;
}

static inline struct intel_digital_port *
dp_to_dig_port(struct intel_dp *intel_dp)
{
	return container_of(intel_dp, struct intel_digital_port, dp);
}

static inline struct intel_lspcon *
dp_to_lspcon(struct intel_dp *intel_dp)
{
	return &dp_to_dig_port(intel_dp)->lspcon;
}

#define dp_to_i915(__intel_dp) to_i915(dp_to_dig_port(__intel_dp)->base.base.dev)

static inline struct intel_digital_port *
hdmi_to_dig_port(struct intel_hdmi *intel_hdmi)
{
	return container_of(intel_hdmi, struct intel_digital_port, hdmi);
}

static inline struct intel_plane_state *
intel_atomic_get_plane_state(struct intel_atomic_state *state,
				 struct intel_plane *plane)
{
	struct drm_plane_state *ret =
		drm_atomic_get_plane_state(&state->base, &plane->base);

	if (IS_ERR(ret))
		return ERR_CAST(ret);

	return to_intel_plane_state(ret);
}

static inline struct intel_plane_state *
intel_atomic_get_old_plane_state(struct intel_atomic_state *state,
				 struct intel_plane *plane)
{
	return to_intel_plane_state(drm_atomic_get_old_plane_state(&state->base,
								   &plane->base));
}

static inline struct intel_plane_state *
intel_atomic_get_new_plane_state(struct intel_atomic_state *state,
				 struct intel_plane *plane)
{
	return to_intel_plane_state(drm_atomic_get_new_plane_state(&state->base,
								   &plane->base));
}

static inline struct intel_crtc_state *
intel_atomic_get_old_crtc_state(struct intel_atomic_state *state,
				struct intel_crtc *crtc)
{
	return to_intel_crtc_state(drm_atomic_get_old_crtc_state(&state->base,
								 &crtc->base));
}

static inline struct intel_crtc_state *
intel_atomic_get_new_crtc_state(struct intel_atomic_state *state,
				struct intel_crtc *crtc)
{
	return to_intel_crtc_state(drm_atomic_get_new_crtc_state(&state->base,
								 &crtc->base));
}

static inline struct intel_digital_connector_state *
intel_atomic_get_new_connector_state(struct intel_atomic_state *state,
				     struct intel_connector *connector)
{
	return to_intel_digital_connector_state(
			drm_atomic_get_new_connector_state(&state->base,
			&connector->base));
}

static inline struct intel_digital_connector_state *
intel_atomic_get_old_connector_state(struct intel_atomic_state *state,
				     struct intel_connector *connector)
{
	return to_intel_digital_connector_state(
			drm_atomic_get_old_connector_state(&state->base,
			&connector->base));
}

/* intel_display.c */
static inline bool
intel_crtc_has_type(const struct intel_crtc_state *crtc_state,
		    enum intel_output_type type)
{
	return crtc_state->output_types & BIT(type);
}

static inline bool
intel_crtc_has_dp_encoder(const struct intel_crtc_state *crtc_state)
{
	return crtc_state->output_types &
		(BIT(INTEL_OUTPUT_DP) |
		 BIT(INTEL_OUTPUT_DP_MST) |
		 BIT(INTEL_OUTPUT_EDP));
}

static inline bool
intel_crtc_needs_modeset(const struct intel_crtc_state *crtc_state)
{
	return drm_atomic_crtc_needs_modeset(&crtc_state->uapi);
}

static inline bool
intel_crtc_needs_fastset(const struct intel_crtc_state *crtc_state)
{
	return crtc_state->update_pipe;
}

static inline bool
intel_crtc_needs_color_update(const struct intel_crtc_state *crtc_state)
{
	return crtc_state->uapi.color_mgmt_changed ||
		intel_crtc_needs_fastset(crtc_state) ||
		intel_crtc_needs_modeset(crtc_state);
}

static inline u32 intel_plane_ggtt_offset(const struct intel_plane_state *plane_state)
{
	return i915_ggtt_offset(plane_state->ggtt_vma);
}

static inline struct intel_frontbuffer *
to_intel_frontbuffer(struct drm_framebuffer *fb)
{
	return fb ? to_intel_framebuffer(fb)->frontbuffer : NULL;
}

static inline int to_bpp_int(int bpp_x16)
{
	return bpp_x16 >> 4;
}

static inline int to_bpp_frac(int bpp_x16)
{
	return bpp_x16 & 0xf;
}

#define BPP_X16_FMT		"%d.%04d"
#define BPP_X16_ARGS(bpp_x16)	to_bpp_int(bpp_x16), (to_bpp_frac(bpp_x16) * 625)

static inline int to_bpp_int_roundup(int bpp_x16)
{
	return (bpp_x16 + 0xf) >> 4;
}

static inline int to_bpp_x16(int bpp)
{
	return bpp << 4;
}

#endif /*  __INTEL_DISPLAY_TYPES_H__ */<|MERGE_RESOLUTION|>--- conflicted
+++ resolved
@@ -1423,11 +1423,8 @@
 
 	u32 psr2_man_track_ctl;
 
-<<<<<<< HEAD
-=======
 	u32 pipe_srcsz_early_tpt;
 
->>>>>>> 7e0c4332
 	struct drm_rect psr2_su_area;
 
 	/* Variable Refresh Rate state */
