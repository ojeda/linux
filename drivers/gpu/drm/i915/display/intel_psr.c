--- conflicted
+++ resolved
@@ -2116,23 +2116,6 @@
  * cursor fully when cursor is in SU area.
  */
 static void
-<<<<<<< HEAD
-intel_psr2_sel_fetch_et_alignment(struct intel_crtc_state *crtc_state,
-				  struct intel_plane_state *cursor_state)
-{
-	struct drm_rect inter;
-
-	if (!crtc_state->enable_psr2_su_region_et ||
-	    !cursor_state->uapi.visible)
-		return;
-
-	inter = crtc_state->psr2_su_area;
-	if (!drm_rect_intersect(&inter, &cursor_state->uapi.dst))
-		return;
-
-	clip_area_update(&crtc_state->psr2_su_area, &cursor_state->uapi.dst,
-			 &crtc_state->pipe_src);
-=======
 intel_psr2_sel_fetch_et_alignment(struct intel_atomic_state *state,
 				  struct intel_crtc *crtc)
 {
@@ -2163,7 +2146,6 @@
 		clip_area_update(&crtc_state->psr2_su_area, &new_plane_state->uapi.dst,
 				 &crtc_state->pipe_src);
 	}
->>>>>>> 7e0c4332
 }
 
 /*
@@ -2206,12 +2188,7 @@
 {
 	struct drm_i915_private *dev_priv = to_i915(state->base.dev);
 	struct intel_crtc_state *crtc_state = intel_atomic_get_new_crtc_state(state, crtc);
-<<<<<<< HEAD
-	struct intel_plane_state *new_plane_state, *old_plane_state,
-		*cursor_plane_state = NULL;
-=======
 	struct intel_plane_state *new_plane_state, *old_plane_state;
->>>>>>> 7e0c4332
 	struct intel_plane *plane;
 	bool full_update = false;
 	int i, ret;
@@ -2296,16 +2273,6 @@
 		damaged_area.x2 += new_plane_state->uapi.dst.x1 - src.x1;
 
 		clip_area_update(&crtc_state->psr2_su_area, &damaged_area, &crtc_state->pipe_src);
-<<<<<<< HEAD
-
-		/*
-		 * Cursor plane new state is stored to adjust su area to cover
-		 * cursor are fully.
-		 */
-		if (plane->id == PLANE_CURSOR)
-			cursor_plane_state = new_plane_state;
-=======
->>>>>>> 7e0c4332
 	}
 
 	/*
@@ -2334,11 +2301,6 @@
 	if (ret)
 		return ret;
 
-<<<<<<< HEAD
-	/* Adjust su area to cover cursor fully as necessary */
-	if (cursor_plane_state)
-		intel_psr2_sel_fetch_et_alignment(crtc_state, cursor_plane_state);
-=======
 	/*
 	 * Adjust su area to cover cursor fully as necessary (early
 	 * transport). This needs to be done after
@@ -2346,7 +2308,6 @@
 	 * affected planes even when cursor is not updated by itself.
 	 */
 	intel_psr2_sel_fetch_et_alignment(state, crtc);
->>>>>>> 7e0c4332
 
 	intel_psr2_sel_fetch_pipe_alignment(crtc_state);
 
@@ -2409,11 +2370,8 @@
 
 skip_sel_fetch_set_loop:
 	psr2_man_trk_ctl_calc(crtc_state, full_update);
-<<<<<<< HEAD
-=======
 	crtc_state->pipe_srcsz_early_tpt =
 		psr2_pipe_srcsz_early_tpt_calc(crtc_state, full_update);
->>>>>>> 7e0c4332
 	return 0;
 }
 
