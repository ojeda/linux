/* i915_drv.h -- Private header for the I915 driver -*- linux-c -*-
 */
/*
 *
 * Copyright 2003 Tungsten Graphics, Inc., Cedar Park, Texas.
 * All Rights Reserved.
 *
 * Permission is hereby granted, free of charge, to any person obtaining a
 * copy of this software and associated documentation files (the
 * "Software"), to deal in the Software without restriction, including
 * without limitation the rights to use, copy, modify, merge, publish,
 * distribute, sub license, and/or sell copies of the Software, and to
 * permit persons to whom the Software is furnished to do so, subject to
 * the following conditions:
 *
 * The above copyright notice and this permission notice (including the
 * next paragraph) shall be included in all copies or substantial portions
 * of the Software.
 *
 * THE SOFTWARE IS PROVIDED "AS IS", WITHOUT WARRANTY OF ANY KIND, EXPRESS
 * OR IMPLIED, INCLUDING BUT NOT LIMITED TO THE WARRANTIES OF
 * MERCHANTABILITY, FITNESS FOR A PARTICULAR PURPOSE AND NON-INFRINGEMENT.
 * IN NO EVENT SHALL TUNGSTEN GRAPHICS AND/OR ITS SUPPLIERS BE LIABLE FOR
 * ANY CLAIM, DAMAGES OR OTHER LIABILITY, WHETHER IN AN ACTION OF CONTRACT,
 * TORT OR OTHERWISE, ARISING FROM, OUT OF OR IN CONNECTION WITH THE
 * SOFTWARE OR THE USE OR OTHER DEALINGS IN THE SOFTWARE.
 *
 */

#ifndef _I915_DRV_H_
#define _I915_DRV_H_

#include <uapi/drm/i915_drm.h>

#include <linux/pm_qos.h>

#include <drm/ttm/ttm_device.h>

<<<<<<< HEAD
#include "display/intel_cdclk.h"
=======
>>>>>>> 7365df19
#include "display/intel_display.h"
#include "display/intel_display_core.h"

#include "gem/i915_gem_context_types.h"
#include "gem/i915_gem_lmem.h"
#include "gem/i915_gem_shrinker.h"
#include "gem/i915_gem_stolen.h"

#include "gt/intel_engine.h"
#include "gt/intel_gt_types.h"
#include "gt/intel_region_lmem.h"
#include "gt/intel_workarounds.h"
#include "gt/uc/intel_uc.h"

#include "i915_drm_client.h"
#include "i915_gem.h"
#include "i915_gpu_error.h"
#include "i915_params.h"
#include "i915_perf_types.h"
#include "i915_scheduler.h"
#include "i915_utils.h"
#include "intel_device_info.h"
#include "intel_memory_region.h"
#include "intel_pch.h"
#include "intel_runtime_pm.h"
#include "intel_step.h"
#include "intel_uncore.h"
#include "intel_wopcm.h"

struct drm_i915_clock_gating_funcs;
struct drm_i915_gem_object;
struct drm_i915_private;
struct intel_connector;
struct intel_dp;
struct intel_encoder;
<<<<<<< HEAD
struct intel_fbdev;
struct intel_fdi_funcs;
struct intel_gmbus;
struct intel_hotplug_funcs;
struct intel_initial_plane_config;
=======
>>>>>>> 7365df19
struct intel_limit;
struct intel_overlay_error_state;
struct vlv_s0ix_state;

/* Threshold == 5 for long IRQs, 50 for short */
#define HPD_STORM_DEFAULT_THRESHOLD 50

#define I915_GEM_GPU_DOMAINS \
	(I915_GEM_DOMAIN_RENDER | \
	 I915_GEM_DOMAIN_SAMPLER | \
	 I915_GEM_DOMAIN_COMMAND | \
	 I915_GEM_DOMAIN_INSTRUCTION | \
	 I915_GEM_DOMAIN_VERTEX)

#define I915_COLOR_UNEVICTABLE (-1) /* a non-vma sharing the address space */

<<<<<<< HEAD
#define QUIRK_LVDS_SSC_DISABLE (1<<1)
#define QUIRK_INVERT_BRIGHTNESS (1<<2)
#define QUIRK_BACKLIGHT_PRESENT (1<<3)
#define QUIRK_PIN_SWIZZLED_PAGES (1<<5)
#define QUIRK_INCREASE_T12_DELAY (1<<6)
#define QUIRK_INCREASE_DDI_DISABLED_TIME (1<<7)
#define QUIRK_NO_PPS_BACKLIGHT_POWER_HOOK (1<<8)
=======
#define GEM_QUIRK_PIN_SWIZZLED_PAGES	BIT(0)
>>>>>>> 7365df19

struct i915_suspend_saved_registers {
	u32 saveDSPARB;
	u32 saveSWF0[16];
	u32 saveSWF1[16];
	u32 saveSWF3[3];
	u16 saveGCDGMBUS;
};

#define MAX_L3_SLICES 2
struct intel_l3_parity {
	u32 *remap_info[MAX_L3_SLICES];
	struct work_struct error_work;
	int which_slice;
};

struct i915_gem_mm {
	/*
	 * Shortcut for the stolen region. This points to either
	 * INTEL_REGION_STOLEN_SMEM for integrated platforms, or
	 * INTEL_REGION_STOLEN_LMEM for discrete, or NULL if the device doesn't
	 * support stolen.
	 */
	struct intel_memory_region *stolen_region;
	/** Memory allocator for GTT stolen memory */
	struct drm_mm stolen;
	/** Protects the usage of the GTT stolen memory allocator. This is
	 * always the inner lock when overlapping with struct_mutex. */
	struct mutex stolen_lock;

	/* Protects bound_list/unbound_list and #drm_i915_gem_object.mm.link */
	spinlock_t obj_lock;

	/**
	 * List of objects which are purgeable.
	 */
	struct list_head purge_list;

	/**
	 * List of objects which have allocated pages and are shrinkable.
	 */
	struct list_head shrink_list;

	/**
	 * List of objects which are pending destruction.
	 */
	struct llist_head free_list;
	struct work_struct free_work;
	/**
	 * Count of objects pending destructions. Used to skip needlessly
	 * waiting on an RCU barrier if no objects are waiting to be freed.
	 */
	atomic_t free_count;

	/**
	 * tmpfs instance used for shmem backed objects
	 */
	struct vfsmount *gemfs;

	struct intel_memory_region *regions[INTEL_REGION_UNKNOWN];

	struct notifier_block oom_notifier;
	struct notifier_block vmap_notifier;
	struct shrinker shrinker;

#ifdef CONFIG_MMU_NOTIFIER
	/**
	 * notifier_lock for mmu notifiers, memory may not be allocated
	 * while holding this lock.
	 */
	rwlock_t notifier_lock;
#endif

	/* shrinker accounting, also useful for userland debugging */
	u64 shrink_memory;
	u32 shrink_count;
};

#define I915_IDLE_ENGINES_TIMEOUT (200) /* in ms */

unsigned long i915_fence_context_timeout(const struct drm_i915_private *i915,
					 u64 context);

static inline unsigned long
i915_fence_timeout(const struct drm_i915_private *i915)
{
	return i915_fence_context_timeout(i915, U64_MAX);
}

#define HAS_HW_SAGV_WM(i915) (DISPLAY_VER(i915) >= 13 && !IS_DGFX(i915))

<<<<<<< HEAD
/* Amount of PSF GV points, BSpec precisely defines this */
#define I915_NUM_PSF_GV_POINTS 3

struct intel_vbt_data {
	/* bdb version */
	u16 version;

	/* Feature bits */
	unsigned int int_tv_support:1;
	unsigned int int_crt_support:1;
	unsigned int lvds_use_ssc:1;
	unsigned int int_lvds_support:1;
	unsigned int display_clock_mode:1;
	unsigned int fdi_rx_polarity_inverted:1;
	int lvds_ssc_freq;
	enum drm_panel_orientation orientation;

	bool override_afc_startup;
	u8 override_afc_startup_val;

	int crt_ddc_pin;

	struct list_head display_devices;
	struct list_head bdb_blocks;

	struct intel_bios_encoder_data *ports[I915_MAX_PORTS]; /* Non-NULL if port present. */
	struct sdvo_device_mapping sdvo_mappings[2];
};

struct i915_frontbuffer_tracking {
	spinlock_t lock;

	/*
	 * Tracking bits for delayed frontbuffer flushing du to gpu activity or
	 * scheduled flips.
	 */
	unsigned busy_bits;
	unsigned flip_bits;
};

=======
>>>>>>> 7365df19
struct i915_virtual_gpu {
	struct mutex lock; /* serialises sending of g2v_notify command pkts */
	bool active;
	u32 caps;
	u32 *initial_mmio;
	u8 *initial_cfg_space;
	struct list_head entry;
};

struct i915_selftest_stash {
	atomic_t counter;
	struct ida mock_region_instances;
};

struct drm_i915_private {
	struct drm_device drm;

	struct intel_display display;

	/* FIXME: Device release actions should all be moved to drmm_ */
	bool do_release;

	/* i915 device parameters */
	struct i915_params params;

	const struct intel_device_info __info; /* Use INTEL_INFO() to access. */
	struct intel_runtime_info __runtime; /* Use RUNTIME_INFO() to access. */
	struct intel_driver_caps caps;

	/**
	 * Data Stolen Memory - aka "i915 stolen memory" gives us the start and
	 * end of stolen which we can optionally use to create GEM objects
	 * backed by stolen memory. Note that stolen_usable_size tells us
	 * exactly how much of this we are actually allowed to use, given that
	 * some portion of it is in fact reserved for use by hardware functions.
	 */
	struct resource dsm;
	/**
	 * Reseved portion of Data Stolen Memory
	 */
	struct resource dsm_reserved;

	/*
	 * Stolen memory is segmented in hardware with different portions
	 * offlimits to certain functions.
	 *
	 * The drm_mm is initialised to the total accessible range, as found
	 * from the PCI config. On Broadwell+, this is further restricted to
	 * avoid the first page! The upper end of stolen memory is reserved for
	 * hardware functions and similarly removed from the accessible range.
	 */
	resource_size_t stolen_usable_size;	/* Total size minus reserved ranges */

	struct intel_uncore uncore;
	struct intel_uncore_mmio_debug mmio_debug;

	struct i915_virtual_gpu vgpu;

	struct intel_gvt *gvt;

	struct intel_wopcm wopcm;

<<<<<<< HEAD
	struct intel_dmc dmc;

	struct intel_gmbus *gmbus[GMBUS_NUM_PINS];

	/** gmbus_mutex protects against concurrent usage of the single hw gmbus
	 * controller on different i2c buses. */
	struct mutex gmbus_mutex;

	/**
	 * Base address of where the gmbus and gpio blocks are located (either
	 * on PCH or on SoC for platforms without PCH).
	 */
	u32 gpio_mmio_base;

	/* MMIO base address for MIPI regs */
	u32 mipi_mmio_base;

	u32 pps_mmio_base;

	wait_queue_head_t gmbus_wait_queue;

=======
>>>>>>> 7365df19
	struct pci_dev *bridge_dev;

	struct rb_root uabi_engines;
	unsigned int engine_uabi_class_count[I915_LAST_UABI_ENGINE_CLASS + 1];

	struct resource mch_res;

	/* protects the irq masks */
	spinlock_t irq_lock;

	bool display_irqs_enabled;

	/* Sideband mailbox protection */
	struct mutex sb_lock;
	struct pm_qos_request sb_qos;

	/** Cached value of IMR to avoid reads in updating the bitfield */
	union {
		u32 irq_mask;
		u32 de_irq_mask[I915_MAX_PIPES];
	};
	u32 pipestat_irq_mask[I915_MAX_PIPES];

<<<<<<< HEAD
	struct i915_hotplug hotplug;
	struct intel_fbc *fbc[I915_MAX_FBCS];
	struct intel_opregion opregion;
	struct intel_vbt_data vbt;

=======
>>>>>>> 7365df19
	bool preserve_bios_swizzle;

	unsigned int fsb_freq, mem_freq, is_ddr3;
	unsigned int skl_preferred_vco_freq;

	unsigned int max_dotclk_freq;
	unsigned int hpll_freq;
	unsigned int czclk_freq;

	/**
	 * wq - Driver workqueue for GEM.
	 *
	 * NOTE: Work items scheduled here are not allowed to grab any modeset
	 * locks, for otherwise the flushing done in the pageflip code will
	 * result in deadlocks.
	 */
	struct workqueue_struct *wq;

	/* pm private clock gating functions */
	const struct drm_i915_clock_gating_funcs *clock_gating_funcs;

	/* PCH chipset type */
	enum intel_pch pch_type;
	unsigned short pch_id;

	unsigned long gem_quirks;

	struct drm_atomic_state *modeset_restore_state;
	struct drm_modeset_acquire_ctx reset_ctx;

	struct i915_gem_mm mm;

	/* Kernel Modesetting */

	struct list_head global_obj_list;

<<<<<<< HEAD
	struct i915_frontbuffer_tracking fb_tracking;

	struct intel_atomic_helper {
		struct llist_head free_list;
		struct work_struct free_work;
	} atomic_helper;

=======
>>>>>>> 7365df19
	bool mchbar_need_disable;

	struct intel_l3_parity l3_parity;

	/*
	 * HTI (aka HDPORT) state read during initial hw readout.  Most
	 * platforms don't have HTI, so this will just stay 0.  Those that do
	 * will use this later to figure out which PLLs and PHYs are unavailable
	 * for driver usage.
	 */
	u32 hti_state;

	/*
	 * edram size in MB.
	 * Cannot be determined by PCIID. You must always read a register.
	 */
	u32 edram_size_mb;

	struct i915_gpu_error gpu_error;

<<<<<<< HEAD
	/* list of fbdev register on this device */
	struct intel_fbdev *fbdev;
	struct work_struct fbdev_suspend_work;

	struct drm_property *broadcast_rgb_property;
	struct drm_property *force_audio_property;

	u32 fdi_rx_config;

	/* Shadow for DISPLAY_PHY_CONTROL which can't be safely read */
	u32 chv_phy_control;
=======
>>>>>>> 7365df19
	/*
	 * Shadows for CHV DPLL_MD regs to keep the state
	 * checker somewhat working in the presence hardware
	 * crappiness (can't read out DPLL_MD for pipes B & C).
	 */
	u32 chv_dpll_md[I915_MAX_PIPES];
	u32 bxt_phy_grc;

	u32 suspend_count;
	struct i915_suspend_saved_registers regfile;
	struct vlv_s0ix_state *vlv_s0ix_state;

	struct dram_info {
		bool wm_lv_0_adjust_needed;
		u8 num_channels;
		bool symmetric_memory;
		enum intel_dram_type {
			INTEL_DRAM_UNKNOWN,
			INTEL_DRAM_DDR3,
			INTEL_DRAM_DDR4,
			INTEL_DRAM_LPDDR3,
			INTEL_DRAM_LPDDR4,
			INTEL_DRAM_DDR5,
			INTEL_DRAM_LPDDR5,
		} type;
		u8 num_qgv_points;
		u8 num_psf_gv_points;
	} dram_info;

	struct intel_runtime_pm runtime_pm;

	struct i915_perf perf;

	/* Abstract the submission mechanism (legacy ringbuffer or execlists) away */
	struct intel_gt gt0;

	/*
	 * i915->gt[0] == &i915->gt0
	 */
#define I915_MAX_GT 4
	struct intel_gt *gt[I915_MAX_GT];

	struct kobject *sysfs_gt;

<<<<<<< HEAD
=======
	/* Quick lookup of media GT (current platforms only have one) */
	struct intel_gt *media_gt;

>>>>>>> 7365df19
	struct {
		struct i915_gem_contexts {
			spinlock_t lock; /* locks list */
			struct list_head list;
		} contexts;

		/*
		 * We replace the local file with a global mappings as the
		 * backing storage for the mmap is on the device and not
		 * on the struct file, and we do not want to prolong the
		 * lifetime of the local fd. To minimise the number of
		 * anonymous inodes we create, we use a global singleton to
		 * share the global mapping.
		 */
		struct file *mmap_singleton;
	} gem;

<<<<<<< HEAD
	/* Window2 specifies time required to program DSB (Window2) in number of scan lines */
	u8 window2_delay;

=======
>>>>>>> 7365df19
	u8 pch_ssc_use;

	/* For i915gm/i945gm vblank irq workaround */
	u8 vblank_enabled;

	bool irq_enabled;

<<<<<<< HEAD
	union {
		/* perform PHY state sanity checks? */
		bool chv_phy_assert[2];

		/*
		 * DG2: Mask of PHYs that were not calibrated by the firmware
		 * and should not be used.
		 */
		u8 snps_phy_failed_calibration;
	};

	bool ipc_enabled;

	struct intel_audio_private audio;
=======
	/*
	 * DG2: Mask of PHYs that were not calibrated by the firmware
	 * and should not be used.
	 */
	u8 snps_phy_failed_calibration;
>>>>>>> 7365df19

	struct i915_pmu pmu;

	struct i915_drm_clients clients;
<<<<<<< HEAD

	struct i915_hdcp_comp_master *hdcp_master;
	bool hdcp_comp_added;

	/* Mutex to protect the above hdcp component related values. */
	struct mutex hdcp_comp_mutex;
=======
>>>>>>> 7365df19

	/* The TTM device structure. */
	struct ttm_device bdev;

	I915_SELFTEST_DECLARE(struct i915_selftest_stash selftest;)

	/*
	 * NOTE: This is the dri1/ums dungeon, don't add stuff here. Your patch
	 * will be rejected. Instead look for a better place.
	 */
};

static inline struct drm_i915_private *to_i915(const struct drm_device *dev)
{
	return container_of(dev, struct drm_i915_private, drm);
}

static inline struct drm_i915_private *kdev_to_i915(struct device *kdev)
{
	return dev_get_drvdata(kdev);
}

static inline struct drm_i915_private *pdev_to_i915(struct pci_dev *pdev)
{
	return pci_get_drvdata(pdev);
}

static inline struct intel_gt *to_gt(struct drm_i915_private *i915)
{
	return &i915->gt0;
}

/* Simple iterator over all initialised engines */
#define for_each_engine(engine__, dev_priv__, id__) \
	for ((id__) = 0; \
	     (id__) < I915_NUM_ENGINES; \
	     (id__)++) \
		for_each_if ((engine__) = (dev_priv__)->engine[(id__)])

/* Iterator over subset of engines selected by mask */
#define for_each_engine_masked(engine__, gt__, mask__, tmp__) \
	for ((tmp__) = (mask__) & (gt__)->info.engine_mask; \
	     (tmp__) ? \
	     ((engine__) = (gt__)->engine[__mask_next_bit(tmp__)]), 1 : \
	     0;)

#define rb_to_uabi_engine(rb) \
	rb_entry_safe(rb, struct intel_engine_cs, uabi_node)

#define for_each_uabi_engine(engine__, i915__) \
	for ((engine__) = rb_to_uabi_engine(rb_first(&(i915__)->uabi_engines));\
	     (engine__); \
	     (engine__) = rb_to_uabi_engine(rb_next(&(engine__)->uabi_node)))

#define for_each_uabi_class_engine(engine__, class__, i915__) \
	for ((engine__) = intel_engine_lookup_user((i915__), (class__), 0); \
	     (engine__) && (engine__)->uabi_class == (class__); \
	     (engine__) = rb_to_uabi_engine(rb_next(&(engine__)->uabi_node)))

#define INTEL_INFO(dev_priv)	(&(dev_priv)->__info)
#define RUNTIME_INFO(dev_priv)	(&(dev_priv)->__runtime)
#define DRIVER_CAPS(dev_priv)	(&(dev_priv)->caps)

#define INTEL_DEVID(dev_priv)	(RUNTIME_INFO(dev_priv)->device_id)

#define IP_VER(ver, rel)		((ver) << 8 | (rel))

#define GRAPHICS_VER(i915)		(RUNTIME_INFO(i915)->graphics.ip.ver)
#define GRAPHICS_VER_FULL(i915)		IP_VER(RUNTIME_INFO(i915)->graphics.ip.ver, \
					       RUNTIME_INFO(i915)->graphics.ip.rel)
#define IS_GRAPHICS_VER(i915, from, until) \
	(GRAPHICS_VER(i915) >= (from) && GRAPHICS_VER(i915) <= (until))

#define MEDIA_VER(i915)			(RUNTIME_INFO(i915)->media.ip.ver)
#define MEDIA_VER_FULL(i915)		IP_VER(RUNTIME_INFO(i915)->media.ip.ver, \
					       RUNTIME_INFO(i915)->media.ip.rel)
#define IS_MEDIA_VER(i915, from, until) \
	(MEDIA_VER(i915) >= (from) && MEDIA_VER(i915) <= (until))

#define DISPLAY_VER(i915)	(RUNTIME_INFO(i915)->display.ip.ver)
#define IS_DISPLAY_VER(i915, from, until) \
	(DISPLAY_VER(i915) >= (from) && DISPLAY_VER(i915) <= (until))

#define INTEL_REVID(dev_priv)	(to_pci_dev((dev_priv)->drm.dev)->revision)

#define HAS_DSB(dev_priv)	(INTEL_INFO(dev_priv)->display.has_dsb)

#define INTEL_DISPLAY_STEP(__i915) (RUNTIME_INFO(__i915)->step.display_step)
#define INTEL_GRAPHICS_STEP(__i915) (RUNTIME_INFO(__i915)->step.graphics_step)
#define INTEL_MEDIA_STEP(__i915) (RUNTIME_INFO(__i915)->step.media_step)
#define INTEL_BASEDIE_STEP(__i915) (RUNTIME_INFO(__i915)->step.basedie_step)

#define IS_DISPLAY_STEP(__i915, since, until) \
	(drm_WARN_ON(&(__i915)->drm, INTEL_DISPLAY_STEP(__i915) == STEP_NONE), \
	 INTEL_DISPLAY_STEP(__i915) >= (since) && INTEL_DISPLAY_STEP(__i915) < (until))

#define IS_GRAPHICS_STEP(__i915, since, until) \
	(drm_WARN_ON(&(__i915)->drm, INTEL_GRAPHICS_STEP(__i915) == STEP_NONE), \
	 INTEL_GRAPHICS_STEP(__i915) >= (since) && INTEL_GRAPHICS_STEP(__i915) < (until))

#define IS_MEDIA_STEP(__i915, since, until) \
	(drm_WARN_ON(&(__i915)->drm, INTEL_MEDIA_STEP(__i915) == STEP_NONE), \
	 INTEL_MEDIA_STEP(__i915) >= (since) && INTEL_MEDIA_STEP(__i915) < (until))

#define IS_BASEDIE_STEP(__i915, since, until) \
	(drm_WARN_ON(&(__i915)->drm, INTEL_BASEDIE_STEP(__i915) == STEP_NONE), \
	 INTEL_BASEDIE_STEP(__i915) >= (since) && INTEL_BASEDIE_STEP(__i915) < (until))

static __always_inline unsigned int
__platform_mask_index(const struct intel_runtime_info *info,
		      enum intel_platform p)
{
	const unsigned int pbits =
		BITS_PER_TYPE(info->platform_mask[0]) - INTEL_SUBPLATFORM_BITS;

	/* Expand the platform_mask array if this fails. */
	BUILD_BUG_ON(INTEL_MAX_PLATFORMS >
		     pbits * ARRAY_SIZE(info->platform_mask));

	return p / pbits;
}

static __always_inline unsigned int
__platform_mask_bit(const struct intel_runtime_info *info,
		    enum intel_platform p)
{
	const unsigned int pbits =
		BITS_PER_TYPE(info->platform_mask[0]) - INTEL_SUBPLATFORM_BITS;

	return p % pbits + INTEL_SUBPLATFORM_BITS;
}

static inline u32
intel_subplatform(const struct intel_runtime_info *info, enum intel_platform p)
{
	const unsigned int pi = __platform_mask_index(info, p);

	return info->platform_mask[pi] & INTEL_SUBPLATFORM_MASK;
}

static __always_inline bool
IS_PLATFORM(const struct drm_i915_private *i915, enum intel_platform p)
{
	const struct intel_runtime_info *info = RUNTIME_INFO(i915);
	const unsigned int pi = __platform_mask_index(info, p);
	const unsigned int pb = __platform_mask_bit(info, p);

	BUILD_BUG_ON(!__builtin_constant_p(p));

	return info->platform_mask[pi] & BIT(pb);
}

static __always_inline bool
IS_SUBPLATFORM(const struct drm_i915_private *i915,
	       enum intel_platform p, unsigned int s)
{
	const struct intel_runtime_info *info = RUNTIME_INFO(i915);
	const unsigned int pi = __platform_mask_index(info, p);
	const unsigned int pb = __platform_mask_bit(info, p);
	const unsigned int msb = BITS_PER_TYPE(info->platform_mask[0]) - 1;
	const u32 mask = info->platform_mask[pi];

	BUILD_BUG_ON(!__builtin_constant_p(p));
	BUILD_BUG_ON(!__builtin_constant_p(s));
	BUILD_BUG_ON((s) >= INTEL_SUBPLATFORM_BITS);

	/* Shift and test on the MSB position so sign flag can be used. */
	return ((mask << (msb - pb)) & (mask << (msb - s))) & BIT(msb);
}

#define IS_MOBILE(dev_priv)	(INTEL_INFO(dev_priv)->is_mobile)
#define IS_DGFX(dev_priv)   (INTEL_INFO(dev_priv)->is_dgfx)

#define IS_I830(dev_priv)	IS_PLATFORM(dev_priv, INTEL_I830)
#define IS_I845G(dev_priv)	IS_PLATFORM(dev_priv, INTEL_I845G)
#define IS_I85X(dev_priv)	IS_PLATFORM(dev_priv, INTEL_I85X)
#define IS_I865G(dev_priv)	IS_PLATFORM(dev_priv, INTEL_I865G)
#define IS_I915G(dev_priv)	IS_PLATFORM(dev_priv, INTEL_I915G)
#define IS_I915GM(dev_priv)	IS_PLATFORM(dev_priv, INTEL_I915GM)
#define IS_I945G(dev_priv)	IS_PLATFORM(dev_priv, INTEL_I945G)
#define IS_I945GM(dev_priv)	IS_PLATFORM(dev_priv, INTEL_I945GM)
#define IS_I965G(dev_priv)	IS_PLATFORM(dev_priv, INTEL_I965G)
#define IS_I965GM(dev_priv)	IS_PLATFORM(dev_priv, INTEL_I965GM)
#define IS_G45(dev_priv)	IS_PLATFORM(dev_priv, INTEL_G45)
#define IS_GM45(dev_priv)	IS_PLATFORM(dev_priv, INTEL_GM45)
#define IS_G4X(dev_priv)	(IS_G45(dev_priv) || IS_GM45(dev_priv))
#define IS_PINEVIEW(dev_priv)	IS_PLATFORM(dev_priv, INTEL_PINEVIEW)
#define IS_G33(dev_priv)	IS_PLATFORM(dev_priv, INTEL_G33)
#define IS_IRONLAKE(dev_priv)	IS_PLATFORM(dev_priv, INTEL_IRONLAKE)
#define IS_IRONLAKE_M(dev_priv) \
	(IS_PLATFORM(dev_priv, INTEL_IRONLAKE) && IS_MOBILE(dev_priv))
#define IS_SANDYBRIDGE(dev_priv) IS_PLATFORM(dev_priv, INTEL_SANDYBRIDGE)
#define IS_IVYBRIDGE(dev_priv)	IS_PLATFORM(dev_priv, INTEL_IVYBRIDGE)
#define IS_IVB_GT1(dev_priv)	(IS_IVYBRIDGE(dev_priv) && \
				 INTEL_INFO(dev_priv)->gt == 1)
#define IS_VALLEYVIEW(dev_priv)	IS_PLATFORM(dev_priv, INTEL_VALLEYVIEW)
#define IS_CHERRYVIEW(dev_priv)	IS_PLATFORM(dev_priv, INTEL_CHERRYVIEW)
#define IS_HASWELL(dev_priv)	IS_PLATFORM(dev_priv, INTEL_HASWELL)
#define IS_BROADWELL(dev_priv)	IS_PLATFORM(dev_priv, INTEL_BROADWELL)
#define IS_SKYLAKE(dev_priv)	IS_PLATFORM(dev_priv, INTEL_SKYLAKE)
#define IS_BROXTON(dev_priv)	IS_PLATFORM(dev_priv, INTEL_BROXTON)
#define IS_KABYLAKE(dev_priv)	IS_PLATFORM(dev_priv, INTEL_KABYLAKE)
#define IS_GEMINILAKE(dev_priv)	IS_PLATFORM(dev_priv, INTEL_GEMINILAKE)
#define IS_COFFEELAKE(dev_priv)	IS_PLATFORM(dev_priv, INTEL_COFFEELAKE)
#define IS_COMETLAKE(dev_priv)	IS_PLATFORM(dev_priv, INTEL_COMETLAKE)
#define IS_ICELAKE(dev_priv)	IS_PLATFORM(dev_priv, INTEL_ICELAKE)
#define IS_JSL_EHL(dev_priv)	(IS_PLATFORM(dev_priv, INTEL_JASPERLAKE) || \
				IS_PLATFORM(dev_priv, INTEL_ELKHARTLAKE))
#define IS_TIGERLAKE(dev_priv)	IS_PLATFORM(dev_priv, INTEL_TIGERLAKE)
#define IS_ROCKETLAKE(dev_priv)	IS_PLATFORM(dev_priv, INTEL_ROCKETLAKE)
#define IS_DG1(dev_priv)        IS_PLATFORM(dev_priv, INTEL_DG1)
#define IS_ALDERLAKE_S(dev_priv) IS_PLATFORM(dev_priv, INTEL_ALDERLAKE_S)
#define IS_ALDERLAKE_P(dev_priv) IS_PLATFORM(dev_priv, INTEL_ALDERLAKE_P)
#define IS_XEHPSDV(dev_priv) IS_PLATFORM(dev_priv, INTEL_XEHPSDV)
#define IS_DG2(dev_priv)	IS_PLATFORM(dev_priv, INTEL_DG2)
#define IS_PONTEVECCHIO(dev_priv) IS_PLATFORM(dev_priv, INTEL_PONTEVECCHIO)
#define IS_METEORLAKE(dev_priv) IS_PLATFORM(dev_priv, INTEL_METEORLAKE)

#define IS_METEORLAKE_M(dev_priv) \
	IS_SUBPLATFORM(dev_priv, INTEL_METEORLAKE, INTEL_SUBPLATFORM_M)
#define IS_METEORLAKE_P(dev_priv) \
	IS_SUBPLATFORM(dev_priv, INTEL_METEORLAKE, INTEL_SUBPLATFORM_P)
#define IS_DG2_G10(dev_priv) \
	IS_SUBPLATFORM(dev_priv, INTEL_DG2, INTEL_SUBPLATFORM_G10)
#define IS_DG2_G11(dev_priv) \
	IS_SUBPLATFORM(dev_priv, INTEL_DG2, INTEL_SUBPLATFORM_G11)
#define IS_DG2_G12(dev_priv) \
	IS_SUBPLATFORM(dev_priv, INTEL_DG2, INTEL_SUBPLATFORM_G12)
#define IS_ADLS_RPLS(dev_priv) \
	IS_SUBPLATFORM(dev_priv, INTEL_ALDERLAKE_S, INTEL_SUBPLATFORM_RPL)
#define IS_ADLP_N(dev_priv) \
	IS_SUBPLATFORM(dev_priv, INTEL_ALDERLAKE_P, INTEL_SUBPLATFORM_N)
#define IS_ADLP_RPLP(dev_priv) \
	IS_SUBPLATFORM(dev_priv, INTEL_ALDERLAKE_P, INTEL_SUBPLATFORM_RPL)
#define IS_HSW_EARLY_SDV(dev_priv) (IS_HASWELL(dev_priv) && \
				    (INTEL_DEVID(dev_priv) & 0xFF00) == 0x0C00)
#define IS_BDW_ULT(dev_priv) \
	IS_SUBPLATFORM(dev_priv, INTEL_BROADWELL, INTEL_SUBPLATFORM_ULT)
#define IS_BDW_ULX(dev_priv) \
	IS_SUBPLATFORM(dev_priv, INTEL_BROADWELL, INTEL_SUBPLATFORM_ULX)
#define IS_BDW_GT3(dev_priv)	(IS_BROADWELL(dev_priv) && \
				 INTEL_INFO(dev_priv)->gt == 3)
#define IS_HSW_ULT(dev_priv) \
	IS_SUBPLATFORM(dev_priv, INTEL_HASWELL, INTEL_SUBPLATFORM_ULT)
#define IS_HSW_GT3(dev_priv)	(IS_HASWELL(dev_priv) && \
				 INTEL_INFO(dev_priv)->gt == 3)
#define IS_HSW_GT1(dev_priv)	(IS_HASWELL(dev_priv) && \
				 INTEL_INFO(dev_priv)->gt == 1)
/* ULX machines are also considered ULT. */
#define IS_HSW_ULX(dev_priv) \
	IS_SUBPLATFORM(dev_priv, INTEL_HASWELL, INTEL_SUBPLATFORM_ULX)
#define IS_SKL_ULT(dev_priv) \
	IS_SUBPLATFORM(dev_priv, INTEL_SKYLAKE, INTEL_SUBPLATFORM_ULT)
#define IS_SKL_ULX(dev_priv) \
	IS_SUBPLATFORM(dev_priv, INTEL_SKYLAKE, INTEL_SUBPLATFORM_ULX)
#define IS_KBL_ULT(dev_priv) \
	IS_SUBPLATFORM(dev_priv, INTEL_KABYLAKE, INTEL_SUBPLATFORM_ULT)
#define IS_KBL_ULX(dev_priv) \
	IS_SUBPLATFORM(dev_priv, INTEL_KABYLAKE, INTEL_SUBPLATFORM_ULX)
#define IS_SKL_GT2(dev_priv)	(IS_SKYLAKE(dev_priv) && \
				 INTEL_INFO(dev_priv)->gt == 2)
#define IS_SKL_GT3(dev_priv)	(IS_SKYLAKE(dev_priv) && \
				 INTEL_INFO(dev_priv)->gt == 3)
#define IS_SKL_GT4(dev_priv)	(IS_SKYLAKE(dev_priv) && \
				 INTEL_INFO(dev_priv)->gt == 4)
#define IS_KBL_GT2(dev_priv)	(IS_KABYLAKE(dev_priv) && \
				 INTEL_INFO(dev_priv)->gt == 2)
#define IS_KBL_GT3(dev_priv)	(IS_KABYLAKE(dev_priv) && \
				 INTEL_INFO(dev_priv)->gt == 3)
#define IS_CFL_ULT(dev_priv) \
	IS_SUBPLATFORM(dev_priv, INTEL_COFFEELAKE, INTEL_SUBPLATFORM_ULT)
#define IS_CFL_ULX(dev_priv) \
	IS_SUBPLATFORM(dev_priv, INTEL_COFFEELAKE, INTEL_SUBPLATFORM_ULX)
#define IS_CFL_GT2(dev_priv)	(IS_COFFEELAKE(dev_priv) && \
				 INTEL_INFO(dev_priv)->gt == 2)
#define IS_CFL_GT3(dev_priv)	(IS_COFFEELAKE(dev_priv) && \
				 INTEL_INFO(dev_priv)->gt == 3)

#define IS_CML_ULT(dev_priv) \
	IS_SUBPLATFORM(dev_priv, INTEL_COMETLAKE, INTEL_SUBPLATFORM_ULT)
#define IS_CML_ULX(dev_priv) \
	IS_SUBPLATFORM(dev_priv, INTEL_COMETLAKE, INTEL_SUBPLATFORM_ULX)
#define IS_CML_GT2(dev_priv)	(IS_COMETLAKE(dev_priv) && \
				 INTEL_INFO(dev_priv)->gt == 2)

#define IS_ICL_WITH_PORT_F(dev_priv) \
	IS_SUBPLATFORM(dev_priv, INTEL_ICELAKE, INTEL_SUBPLATFORM_PORTF)

#define IS_TGL_UY(dev_priv) \
	IS_SUBPLATFORM(dev_priv, INTEL_TIGERLAKE, INTEL_SUBPLATFORM_UY)

#define IS_SKL_GRAPHICS_STEP(p, since, until) (IS_SKYLAKE(p) && IS_GRAPHICS_STEP(p, since, until))

#define IS_KBL_GRAPHICS_STEP(dev_priv, since, until) \
	(IS_KABYLAKE(dev_priv) && IS_GRAPHICS_STEP(dev_priv, since, until))
#define IS_KBL_DISPLAY_STEP(dev_priv, since, until) \
	(IS_KABYLAKE(dev_priv) && IS_DISPLAY_STEP(dev_priv, since, until))

#define IS_JSL_EHL_GRAPHICS_STEP(p, since, until) \
	(IS_JSL_EHL(p) && IS_GRAPHICS_STEP(p, since, until))
#define IS_JSL_EHL_DISPLAY_STEP(p, since, until) \
	(IS_JSL_EHL(p) && IS_DISPLAY_STEP(p, since, until))

#define IS_TGL_DISPLAY_STEP(__i915, since, until) \
	(IS_TIGERLAKE(__i915) && \
	 IS_DISPLAY_STEP(__i915, since, until))

#define IS_TGL_UY_GRAPHICS_STEP(__i915, since, until) \
	(IS_TGL_UY(__i915) && \
	 IS_GRAPHICS_STEP(__i915, since, until))

#define IS_TGL_GRAPHICS_STEP(__i915, since, until) \
	(IS_TIGERLAKE(__i915) && !IS_TGL_UY(__i915)) && \
	 IS_GRAPHICS_STEP(__i915, since, until))

#define IS_RKL_DISPLAY_STEP(p, since, until) \
	(IS_ROCKETLAKE(p) && IS_DISPLAY_STEP(p, since, until))

#define IS_DG1_GRAPHICS_STEP(p, since, until) \
	(IS_DG1(p) && IS_GRAPHICS_STEP(p, since, until))
#define IS_DG1_DISPLAY_STEP(p, since, until) \
	(IS_DG1(p) && IS_DISPLAY_STEP(p, since, until))

#define IS_ADLS_DISPLAY_STEP(__i915, since, until) \
	(IS_ALDERLAKE_S(__i915) && \
	 IS_DISPLAY_STEP(__i915, since, until))

#define IS_ADLS_GRAPHICS_STEP(__i915, since, until) \
	(IS_ALDERLAKE_S(__i915) && \
	 IS_GRAPHICS_STEP(__i915, since, until))

#define IS_ADLP_DISPLAY_STEP(__i915, since, until) \
	(IS_ALDERLAKE_P(__i915) && \
	 IS_DISPLAY_STEP(__i915, since, until))

#define IS_ADLP_GRAPHICS_STEP(__i915, since, until) \
	(IS_ALDERLAKE_P(__i915) && \
	 IS_GRAPHICS_STEP(__i915, since, until))

#define IS_XEHPSDV_GRAPHICS_STEP(__i915, since, until) \
	(IS_XEHPSDV(__i915) && IS_GRAPHICS_STEP(__i915, since, until))

/*
 * DG2 hardware steppings are a bit unusual.  The hardware design was forked to
 * create three variants (G10, G11, and G12) which each have distinct
 * workaround sets.  The G11 and G12 forks of the DG2 design reset the GT
 * stepping back to "A0" for their first iterations, even though they're more
 * similar to a G10 B0 stepping and G10 C0 stepping respectively in terms of
 * functionality and workarounds.  However the display stepping does not reset
 * in the same manner --- a specific stepping like "B0" has a consistent
 * meaning regardless of whether it belongs to a G10, G11, or G12 DG2.
 *
 * TLDR:  All GT workarounds and stepping-specific logic must be applied in
 * relation to a specific subplatform (G10/G11/G12), whereas display workarounds
 * and stepping-specific logic will be applied with a general DG2-wide stepping
 * number.
 */
#define IS_DG2_GRAPHICS_STEP(__i915, variant, since, until) \
	(IS_SUBPLATFORM(__i915, INTEL_DG2, INTEL_SUBPLATFORM_##variant) && \
	 IS_GRAPHICS_STEP(__i915, since, until))

#define IS_DG2_DISPLAY_STEP(__i915, since, until) \
	(IS_DG2(__i915) && \
	 IS_DISPLAY_STEP(__i915, since, until))

#define IS_PVC_BD_STEP(__i915, since, until) \
	(IS_PONTEVECCHIO(__i915) && \
	 IS_BASEDIE_STEP(__i915, since, until))

#define IS_PVC_CT_STEP(__i915, since, until) \
	(IS_PONTEVECCHIO(__i915) && \
	 IS_GRAPHICS_STEP(__i915, since, until))

#define IS_LP(dev_priv)		(INTEL_INFO(dev_priv)->is_lp)
#define IS_GEN9_LP(dev_priv)	(GRAPHICS_VER(dev_priv) == 9 && IS_LP(dev_priv))
#define IS_GEN9_BC(dev_priv)	(GRAPHICS_VER(dev_priv) == 9 && !IS_LP(dev_priv))

#define __HAS_ENGINE(engine_mask, id) ((engine_mask) & BIT(id))
#define HAS_ENGINE(gt, id) __HAS_ENGINE((gt)->info.engine_mask, id)

#define ENGINE_INSTANCES_MASK(gt, first, count) ({		\
	unsigned int first__ = (first);					\
	unsigned int count__ = (count);					\
	((gt)->info.engine_mask &						\
	 GENMASK(first__ + count__ - 1, first__)) >> first__;		\
})
#define RCS_MASK(gt) \
	ENGINE_INSTANCES_MASK(gt, RCS0, I915_MAX_RCS)
#define BCS_MASK(gt) \
	ENGINE_INSTANCES_MASK(gt, BCS0, I915_MAX_BCS)
#define VDBOX_MASK(gt) \
	ENGINE_INSTANCES_MASK(gt, VCS0, I915_MAX_VCS)
#define VEBOX_MASK(gt) \
	ENGINE_INSTANCES_MASK(gt, VECS0, I915_MAX_VECS)
#define CCS_MASK(gt) \
	ENGINE_INSTANCES_MASK(gt, CCS0, I915_MAX_CCS)

#define HAS_MEDIA_RATIO_MODE(dev_priv) (INTEL_INFO(dev_priv)->has_media_ratio_mode)

/*
 * The Gen7 cmdparser copies the scanned buffer to the ggtt for execution
 * All later gens can run the final buffer from the ppgtt
 */
#define CMDPARSER_USES_GGTT(dev_priv) (GRAPHICS_VER(dev_priv) == 7)

#define HAS_LLC(dev_priv)	(INTEL_INFO(dev_priv)->has_llc)
#define HAS_4TILE(dev_priv)	(INTEL_INFO(dev_priv)->has_4tile)
#define HAS_SNOOP(dev_priv)	(INTEL_INFO(dev_priv)->has_snoop)
#define HAS_EDRAM(dev_priv)	((dev_priv)->edram_size_mb)
#define HAS_SECURE_BATCHES(dev_priv) (GRAPHICS_VER(dev_priv) < 6)
#define HAS_WT(dev_priv)	HAS_EDRAM(dev_priv)

#define HWS_NEEDS_PHYSICAL(dev_priv)	(INTEL_INFO(dev_priv)->hws_needs_physical)

#define HAS_LOGICAL_RING_CONTEXTS(dev_priv) \
		(INTEL_INFO(dev_priv)->has_logical_ring_contexts)
#define HAS_LOGICAL_RING_ELSQ(dev_priv) \
		(INTEL_INFO(dev_priv)->has_logical_ring_elsq)

#define HAS_EXECLISTS(dev_priv) HAS_LOGICAL_RING_CONTEXTS(dev_priv)

#define INTEL_PPGTT(dev_priv) (RUNTIME_INFO(dev_priv)->ppgtt_type)
#define HAS_PPGTT(dev_priv) \
	(INTEL_PPGTT(dev_priv) != INTEL_PPGTT_NONE)
#define HAS_FULL_PPGTT(dev_priv) \
	(INTEL_PPGTT(dev_priv) >= INTEL_PPGTT_FULL)

#define HAS_PAGE_SIZES(dev_priv, sizes) ({ \
	GEM_BUG_ON((sizes) == 0); \
	((sizes) & ~RUNTIME_INFO(dev_priv)->page_sizes) == 0; \
})

#define HAS_OVERLAY(dev_priv)		 (INTEL_INFO(dev_priv)->display.has_overlay)
#define OVERLAY_NEEDS_PHYSICAL(dev_priv) \
		(INTEL_INFO(dev_priv)->display.overlay_needs_physical)

/* Early gen2 have a totally busted CS tlb and require pinned batches. */
#define HAS_BROKEN_CS_TLB(dev_priv)	(IS_I830(dev_priv) || IS_I845G(dev_priv))

#define NEEDS_RC6_CTX_CORRUPTION_WA(dev_priv)	\
	(IS_BROADWELL(dev_priv) || GRAPHICS_VER(dev_priv) == 9)

/* WaRsDisableCoarsePowerGating:skl,cnl */
#define NEEDS_WaRsDisableCoarsePowerGating(dev_priv)			\
	(IS_SKL_GT3(dev_priv) || IS_SKL_GT4(dev_priv))

#define HAS_GMBUS_IRQ(dev_priv) (DISPLAY_VER(dev_priv) >= 4)
#define HAS_GMBUS_BURST_READ(dev_priv) (DISPLAY_VER(dev_priv) >= 11 || \
					IS_GEMINILAKE(dev_priv) || \
					IS_KABYLAKE(dev_priv))

/* With the 945 and later, Y tiling got adjusted so that it was 32 128-byte
 * rows, which changed the alignment requirements and fence programming.
 */
#define HAS_128_BYTE_Y_TILING(dev_priv) (GRAPHICS_VER(dev_priv) != 2 && \
					 !(IS_I915G(dev_priv) || IS_I915GM(dev_priv)))
#define SUPPORTS_TV(dev_priv)		(INTEL_INFO(dev_priv)->display.supports_tv)
#define I915_HAS_HOTPLUG(dev_priv)	(INTEL_INFO(dev_priv)->display.has_hotplug)

#define HAS_FW_BLC(dev_priv)	(DISPLAY_VER(dev_priv) > 2)
#define HAS_FBC(dev_priv)	(RUNTIME_INFO(dev_priv)->fbc_mask != 0)
#define HAS_CUR_FBC(dev_priv)	(!HAS_GMCH(dev_priv) && DISPLAY_VER(dev_priv) >= 7)

#define HAS_IPS(dev_priv)	(IS_HSW_ULT(dev_priv) || IS_BROADWELL(dev_priv))

#define HAS_DP_MST(dev_priv)	(INTEL_INFO(dev_priv)->display.has_dp_mst)
#define HAS_DP20(dev_priv)	(IS_DG2(dev_priv) || DISPLAY_VER(dev_priv) >= 14)

#define HAS_DOUBLE_BUFFERED_M_N(dev_priv)	(DISPLAY_VER(dev_priv) >= 9 || IS_BROADWELL(dev_priv))

#define HAS_CDCLK_CRAWL(dev_priv)	 (INTEL_INFO(dev_priv)->display.has_cdclk_crawl)
#define HAS_DDI(dev_priv)		 (INTEL_INFO(dev_priv)->display.has_ddi)
#define HAS_FPGA_DBG_UNCLAIMED(dev_priv) (INTEL_INFO(dev_priv)->display.has_fpga_dbg)
#define HAS_PSR(dev_priv)		 (INTEL_INFO(dev_priv)->display.has_psr)
#define HAS_PSR_HW_TRACKING(dev_priv) \
	(INTEL_INFO(dev_priv)->display.has_psr_hw_tracking)
#define HAS_PSR2_SEL_FETCH(dev_priv)	 (DISPLAY_VER(dev_priv) >= 12)
#define HAS_TRANSCODER(dev_priv, trans)	 ((RUNTIME_INFO(dev_priv)->cpu_transcoder_mask & BIT(trans)) != 0)

#define HAS_RC6(dev_priv)		 (INTEL_INFO(dev_priv)->has_rc6)
#define HAS_RC6p(dev_priv)		 (INTEL_INFO(dev_priv)->has_rc6p)
#define HAS_RC6pp(dev_priv)		 (false) /* HW was never validated */

#define HAS_RPS(dev_priv)	(INTEL_INFO(dev_priv)->has_rps)

#define HAS_DMC(dev_priv)	(RUNTIME_INFO(dev_priv)->has_dmc)

#define HAS_HECI_PXP(dev_priv) \
	(INTEL_INFO(dev_priv)->has_heci_pxp)

#define HAS_HECI_GSCFI(dev_priv) \
	(INTEL_INFO(dev_priv)->has_heci_gscfi)

#define HAS_HECI_GSC(dev_priv) (HAS_HECI_PXP(dev_priv) || HAS_HECI_GSCFI(dev_priv))

#define HAS_HECI_PXP(dev_priv) \
	(INTEL_INFO(dev_priv)->has_heci_pxp)

#define HAS_HECI_GSCFI(dev_priv) \
	(INTEL_INFO(dev_priv)->has_heci_gscfi)

#define HAS_HECI_GSC(dev_priv) (HAS_HECI_PXP(dev_priv) || HAS_HECI_GSCFI(dev_priv))

#define HAS_MSO(i915)		(DISPLAY_VER(i915) >= 12)

#define HAS_RUNTIME_PM(dev_priv) (INTEL_INFO(dev_priv)->has_runtime_pm)
#define HAS_64BIT_RELOC(dev_priv) (INTEL_INFO(dev_priv)->has_64bit_reloc)

/*
 * Set this flag, when platform requires 64K GTT page sizes or larger for
 * device local memory access.
 */
#define HAS_64K_PAGES(dev_priv) (INTEL_INFO(dev_priv)->has_64k_pages)

/*
 * Set this flag when platform doesn't allow both 64k pages and 4k pages in
 * the same PT. this flag means we need to support compact PT layout for the
 * ppGTT when using the 64K GTT pages.
 */
#define NEEDS_COMPACT_PT(dev_priv) (INTEL_INFO(dev_priv)->needs_compact_pt)

#define HAS_IPC(dev_priv)		 (INTEL_INFO(dev_priv)->display.has_ipc)

#define HAS_REGION(i915, i) (RUNTIME_INFO(i915)->memory_regions & (i))
#define HAS_LMEM(i915) HAS_REGION(i915, REGION_LMEM)

#define HAS_EXTRA_GT_LIST(dev_priv)   (INTEL_INFO(dev_priv)->extra_gt_list)

/*
 * Platform has the dedicated compression control state for each lmem surfaces
 * stored in lmem to support the 3D and media compression formats.
 */
#define HAS_FLAT_CCS(dev_priv)   (INTEL_INFO(dev_priv)->has_flat_ccs)

#define HAS_GT_UC(dev_priv)	(INTEL_INFO(dev_priv)->has_gt_uc)

#define HAS_POOLED_EU(dev_priv)	(RUNTIME_INFO(dev_priv)->has_pooled_eu)

#define HAS_GLOBAL_MOCS_REGISTERS(dev_priv)	(INTEL_INFO(dev_priv)->has_global_mocs)

#define HAS_PXP(dev_priv)  ((IS_ENABLED(CONFIG_DRM_I915_PXP) && \
			    INTEL_INFO(dev_priv)->has_pxp) && \
			    VDBOX_MASK(to_gt(dev_priv)))

#define HAS_GMCH(dev_priv) (INTEL_INFO(dev_priv)->display.has_gmch)

#define HAS_LSPCON(dev_priv) (IS_DISPLAY_VER(dev_priv, 9, 10))

#define HAS_L3_CCS_READ(i915) (INTEL_INFO(i915)->has_l3_ccs_read)

/* DPF == dynamic parity feature */
#define HAS_L3_DPF(dev_priv) (INTEL_INFO(dev_priv)->has_l3_dpf)
#define NUM_L3_SLICES(dev_priv) (IS_HSW_GT3(dev_priv) ? \
				 2 : HAS_L3_DPF(dev_priv))

#define GT_FREQUENCY_MULTIPLIER 50
#define GEN9_FREQ_SCALER 3

#define INTEL_NUM_PIPES(dev_priv) (hweight8(RUNTIME_INFO(dev_priv)->pipe_mask))

#define HAS_DISPLAY(dev_priv) (RUNTIME_INFO(dev_priv)->pipe_mask != 0)

#define HAS_VRR(i915)	(DISPLAY_VER(i915) >= 11)

#define HAS_ASYNC_FLIPS(i915)		(DISPLAY_VER(i915) >= 5)

/* Only valid when HAS_DISPLAY() is true */
#define INTEL_DISPLAY_ENABLED(dev_priv) \
	(drm_WARN_ON(&(dev_priv)->drm, !HAS_DISPLAY(dev_priv)),		\
	 !(dev_priv)->params.disable_display &&				\
	 !intel_opregion_headless_sku(dev_priv))

#define HAS_GUC_DEPRIVILEGE(dev_priv) \
	(INTEL_INFO(dev_priv)->has_guc_deprivilege)

<<<<<<< HEAD
#define HAS_PERCTX_PREEMPT_CTRL(i915) \
	((GRAPHICS_VER(i915) >= 9) &&  GRAPHICS_VER_FULL(i915) < IP_VER(12, 55))

#define HAS_D12_PLANE_MINIMIZATION(dev_priv) (IS_ROCKETLAKE(dev_priv) || \
					      IS_ALDERLAKE_S(dev_priv))

#define HAS_MBUS_JOINING(i915) (IS_ALDERLAKE_P(i915))

#define HAS_3D_PIPELINE(i915)	(INTEL_INFO(i915)->has_3d_pipeline)

#define HAS_ONE_EU_PER_FUSE_BIT(i915)	(INTEL_INFO(i915)->has_one_eu_per_fuse_bit)

/* i915_gem.c */
void i915_gem_init_early(struct drm_i915_private *dev_priv);
void i915_gem_cleanup_early(struct drm_i915_private *dev_priv);

static inline void i915_gem_drain_freed_objects(struct drm_i915_private *i915)
{
	/*
	 * A single pass should suffice to release all the freed objects (along
	 * most call paths) , but be a little more paranoid in that freeing
	 * the objects does take a little amount of time, during which the rcu
	 * callbacks could have added new objects into the freed list, and
	 * armed the work again.
	 */
	while (atomic_read(&i915->mm.free_count)) {
		flush_delayed_work(&i915->mm.free_work);
		flush_delayed_work(&i915->bdev.wq);
		rcu_barrier();
	}
}

static inline void i915_gem_drain_workqueue(struct drm_i915_private *i915)
{
	/*
	 * Similar to objects above (see i915_gem_drain_freed-objects), in
	 * general we have workers that are armed by RCU and then rearm
	 * themselves in their callbacks. To be paranoid, we need to
	 * drain the workqueue a second time after waiting for the RCU
	 * grace period so that we catch work queued via RCU from the first
	 * pass. As neither drain_workqueue() nor flush_workqueue() report
	 * a result, we make an assumption that we only don't require more
	 * than 3 passes to catch all _recursive_ RCU delayed work.
	 *
	 */
	int pass = 3;
	do {
		flush_workqueue(i915->wq);
		rcu_barrier();
		i915_gem_drain_freed_objects(i915);
	} while (--pass);
	drain_workqueue(i915->wq);
}

struct i915_vma * __must_check
i915_gem_object_ggtt_pin_ww(struct drm_i915_gem_object *obj,
			    struct i915_gem_ww_ctx *ww,
			    const struct i915_ggtt_view *view,
			    u64 size, u64 alignment, u64 flags);

struct i915_vma * __must_check
i915_gem_object_ggtt_pin(struct drm_i915_gem_object *obj,
			 const struct i915_ggtt_view *view,
			 u64 size, u64 alignment, u64 flags);

int i915_gem_object_unbind(struct drm_i915_gem_object *obj,
			   unsigned long flags);
#define I915_GEM_OBJECT_UNBIND_ACTIVE BIT(0)
#define I915_GEM_OBJECT_UNBIND_BARRIER BIT(1)
#define I915_GEM_OBJECT_UNBIND_TEST BIT(2)
#define I915_GEM_OBJECT_UNBIND_VM_TRYLOCK BIT(3)
#define I915_GEM_OBJECT_UNBIND_ASYNC BIT(4)

void i915_gem_runtime_suspend(struct drm_i915_private *dev_priv);

int __must_check i915_gem_set_global_seqno(struct drm_device *dev, u32 seqno);

int __must_check i915_gem_init(struct drm_i915_private *dev_priv);
void i915_gem_driver_register(struct drm_i915_private *i915);
void i915_gem_driver_unregister(struct drm_i915_private *i915);
void i915_gem_driver_remove(struct drm_i915_private *dev_priv);
void i915_gem_driver_release(struct drm_i915_private *dev_priv);

int i915_gem_open(struct drm_i915_private *i915, struct drm_file *file);
=======
#define HAS_D12_PLANE_MINIMIZATION(dev_priv) (IS_ROCKETLAKE(dev_priv) || \
					      IS_ALDERLAKE_S(dev_priv))

#define HAS_MBUS_JOINING(i915) (IS_ALDERLAKE_P(i915) || DISPLAY_VER(i915) >= 14)

#define HAS_3D_PIPELINE(i915)	(INTEL_INFO(i915)->has_3d_pipeline)

#define HAS_ONE_EU_PER_FUSE_BIT(i915)	(INTEL_INFO(i915)->has_one_eu_per_fuse_bit)
>>>>>>> 7365df19

/* intel_device_info.c */
static inline struct intel_device_info *
mkwrite_device_info(struct drm_i915_private *dev_priv)
{
	return (struct intel_device_info *)INTEL_INFO(dev_priv);
}

static inline enum i915_map_type
i915_coherent_map_type(struct drm_i915_private *i915,
		       struct drm_i915_gem_object *obj, bool always_coherent)
{
	if (i915_gem_object_is_lmem(obj))
		return I915_MAP_WC;
	if (HAS_LLC(i915) || always_coherent)
		return I915_MAP_WB;
	else
		return I915_MAP_WC;
}

#endif<|MERGE_RESOLUTION|>--- conflicted
+++ resolved
@@ -36,10 +36,6 @@
 
 #include <drm/ttm/ttm_device.h>
 
-<<<<<<< HEAD
-#include "display/intel_cdclk.h"
-=======
->>>>>>> 7365df19
 #include "display/intel_display.h"
 #include "display/intel_display_core.h"
 
@@ -75,14 +71,6 @@
 struct intel_connector;
 struct intel_dp;
 struct intel_encoder;
-<<<<<<< HEAD
-struct intel_fbdev;
-struct intel_fdi_funcs;
-struct intel_gmbus;
-struct intel_hotplug_funcs;
-struct intel_initial_plane_config;
-=======
->>>>>>> 7365df19
 struct intel_limit;
 struct intel_overlay_error_state;
 struct vlv_s0ix_state;
@@ -99,17 +87,7 @@
 
 #define I915_COLOR_UNEVICTABLE (-1) /* a non-vma sharing the address space */
 
-<<<<<<< HEAD
-#define QUIRK_LVDS_SSC_DISABLE (1<<1)
-#define QUIRK_INVERT_BRIGHTNESS (1<<2)
-#define QUIRK_BACKLIGHT_PRESENT (1<<3)
-#define QUIRK_PIN_SWIZZLED_PAGES (1<<5)
-#define QUIRK_INCREASE_T12_DELAY (1<<6)
-#define QUIRK_INCREASE_DDI_DISABLED_TIME (1<<7)
-#define QUIRK_NO_PPS_BACKLIGHT_POWER_HOOK (1<<8)
-=======
 #define GEM_QUIRK_PIN_SWIZZLED_PAGES	BIT(0)
->>>>>>> 7365df19
 
 struct i915_suspend_saved_registers {
 	u32 saveDSPARB;
@@ -201,49 +179,6 @@
 
 #define HAS_HW_SAGV_WM(i915) (DISPLAY_VER(i915) >= 13 && !IS_DGFX(i915))
 
-<<<<<<< HEAD
-/* Amount of PSF GV points, BSpec precisely defines this */
-#define I915_NUM_PSF_GV_POINTS 3
-
-struct intel_vbt_data {
-	/* bdb version */
-	u16 version;
-
-	/* Feature bits */
-	unsigned int int_tv_support:1;
-	unsigned int int_crt_support:1;
-	unsigned int lvds_use_ssc:1;
-	unsigned int int_lvds_support:1;
-	unsigned int display_clock_mode:1;
-	unsigned int fdi_rx_polarity_inverted:1;
-	int lvds_ssc_freq;
-	enum drm_panel_orientation orientation;
-
-	bool override_afc_startup;
-	u8 override_afc_startup_val;
-
-	int crt_ddc_pin;
-
-	struct list_head display_devices;
-	struct list_head bdb_blocks;
-
-	struct intel_bios_encoder_data *ports[I915_MAX_PORTS]; /* Non-NULL if port present. */
-	struct sdvo_device_mapping sdvo_mappings[2];
-};
-
-struct i915_frontbuffer_tracking {
-	spinlock_t lock;
-
-	/*
-	 * Tracking bits for delayed frontbuffer flushing du to gpu activity or
-	 * scheduled flips.
-	 */
-	unsigned busy_bits;
-	unsigned flip_bits;
-};
-
-=======
->>>>>>> 7365df19
 struct i915_virtual_gpu {
 	struct mutex lock; /* serialises sending of g2v_notify command pkts */
 	bool active;
@@ -306,30 +241,6 @@
 
 	struct intel_wopcm wopcm;
 
-<<<<<<< HEAD
-	struct intel_dmc dmc;
-
-	struct intel_gmbus *gmbus[GMBUS_NUM_PINS];
-
-	/** gmbus_mutex protects against concurrent usage of the single hw gmbus
-	 * controller on different i2c buses. */
-	struct mutex gmbus_mutex;
-
-	/**
-	 * Base address of where the gmbus and gpio blocks are located (either
-	 * on PCH or on SoC for platforms without PCH).
-	 */
-	u32 gpio_mmio_base;
-
-	/* MMIO base address for MIPI regs */
-	u32 mipi_mmio_base;
-
-	u32 pps_mmio_base;
-
-	wait_queue_head_t gmbus_wait_queue;
-
-=======
->>>>>>> 7365df19
 	struct pci_dev *bridge_dev;
 
 	struct rb_root uabi_engines;
@@ -353,14 +264,6 @@
 	};
 	u32 pipestat_irq_mask[I915_MAX_PIPES];
 
-<<<<<<< HEAD
-	struct i915_hotplug hotplug;
-	struct intel_fbc *fbc[I915_MAX_FBCS];
-	struct intel_opregion opregion;
-	struct intel_vbt_data vbt;
-
-=======
->>>>>>> 7365df19
 	bool preserve_bios_swizzle;
 
 	unsigned int fsb_freq, mem_freq, is_ddr3;
@@ -397,16 +300,6 @@
 
 	struct list_head global_obj_list;
 
-<<<<<<< HEAD
-	struct i915_frontbuffer_tracking fb_tracking;
-
-	struct intel_atomic_helper {
-		struct llist_head free_list;
-		struct work_struct free_work;
-	} atomic_helper;
-
-=======
->>>>>>> 7365df19
 	bool mchbar_need_disable;
 
 	struct intel_l3_parity l3_parity;
@@ -427,20 +320,6 @@
 
 	struct i915_gpu_error gpu_error;
 
-<<<<<<< HEAD
-	/* list of fbdev register on this device */
-	struct intel_fbdev *fbdev;
-	struct work_struct fbdev_suspend_work;
-
-	struct drm_property *broadcast_rgb_property;
-	struct drm_property *force_audio_property;
-
-	u32 fdi_rx_config;
-
-	/* Shadow for DISPLAY_PHY_CONTROL which can't be safely read */
-	u32 chv_phy_control;
-=======
->>>>>>> 7365df19
 	/*
 	 * Shadows for CHV DPLL_MD regs to keep the state
 	 * checker somewhat working in the presence hardware
@@ -485,12 +364,9 @@
 
 	struct kobject *sysfs_gt;
 
-<<<<<<< HEAD
-=======
 	/* Quick lookup of media GT (current platforms only have one) */
 	struct intel_gt *media_gt;
 
->>>>>>> 7365df19
 	struct {
 		struct i915_gem_contexts {
 			spinlock_t lock; /* locks list */
@@ -508,12 +384,6 @@
 		struct file *mmap_singleton;
 	} gem;
 
-<<<<<<< HEAD
-	/* Window2 specifies time required to program DSB (Window2) in number of scan lines */
-	u8 window2_delay;
-
-=======
->>>>>>> 7365df19
 	u8 pch_ssc_use;
 
 	/* For i915gm/i945gm vblank irq workaround */
@@ -521,41 +391,15 @@
 
 	bool irq_enabled;
 
-<<<<<<< HEAD
-	union {
-		/* perform PHY state sanity checks? */
-		bool chv_phy_assert[2];
-
-		/*
-		 * DG2: Mask of PHYs that were not calibrated by the firmware
-		 * and should not be used.
-		 */
-		u8 snps_phy_failed_calibration;
-	};
-
-	bool ipc_enabled;
-
-	struct intel_audio_private audio;
-=======
 	/*
 	 * DG2: Mask of PHYs that were not calibrated by the firmware
 	 * and should not be used.
 	 */
 	u8 snps_phy_failed_calibration;
->>>>>>> 7365df19
 
 	struct i915_pmu pmu;
 
 	struct i915_drm_clients clients;
-<<<<<<< HEAD
-
-	struct i915_hdcp_comp_master *hdcp_master;
-	bool hdcp_comp_added;
-
-	/* Mutex to protect the above hdcp component related values. */
-	struct mutex hdcp_comp_mutex;
-=======
->>>>>>> 7365df19
 
 	/* The TTM device structure. */
 	struct ttm_device bdev;
@@ -1051,14 +895,6 @@
 
 #define HAS_HECI_GSC(dev_priv) (HAS_HECI_PXP(dev_priv) || HAS_HECI_GSCFI(dev_priv))
 
-#define HAS_HECI_PXP(dev_priv) \
-	(INTEL_INFO(dev_priv)->has_heci_pxp)
-
-#define HAS_HECI_GSCFI(dev_priv) \
-	(INTEL_INFO(dev_priv)->has_heci_gscfi)
-
-#define HAS_HECI_GSC(dev_priv) (HAS_HECI_PXP(dev_priv) || HAS_HECI_GSCFI(dev_priv))
-
 #define HAS_MSO(i915)		(DISPLAY_VER(i915) >= 12)
 
 #define HAS_RUNTIME_PM(dev_priv) (INTEL_INFO(dev_priv)->has_runtime_pm)
@@ -1131,101 +967,14 @@
 #define HAS_GUC_DEPRIVILEGE(dev_priv) \
 	(INTEL_INFO(dev_priv)->has_guc_deprivilege)
 
-<<<<<<< HEAD
-#define HAS_PERCTX_PREEMPT_CTRL(i915) \
-	((GRAPHICS_VER(i915) >= 9) &&  GRAPHICS_VER_FULL(i915) < IP_VER(12, 55))
-
 #define HAS_D12_PLANE_MINIMIZATION(dev_priv) (IS_ROCKETLAKE(dev_priv) || \
 					      IS_ALDERLAKE_S(dev_priv))
 
-#define HAS_MBUS_JOINING(i915) (IS_ALDERLAKE_P(i915))
+#define HAS_MBUS_JOINING(i915) (IS_ALDERLAKE_P(i915) || DISPLAY_VER(i915) >= 14)
 
 #define HAS_3D_PIPELINE(i915)	(INTEL_INFO(i915)->has_3d_pipeline)
 
 #define HAS_ONE_EU_PER_FUSE_BIT(i915)	(INTEL_INFO(i915)->has_one_eu_per_fuse_bit)
-
-/* i915_gem.c */
-void i915_gem_init_early(struct drm_i915_private *dev_priv);
-void i915_gem_cleanup_early(struct drm_i915_private *dev_priv);
-
-static inline void i915_gem_drain_freed_objects(struct drm_i915_private *i915)
-{
-	/*
-	 * A single pass should suffice to release all the freed objects (along
-	 * most call paths) , but be a little more paranoid in that freeing
-	 * the objects does take a little amount of time, during which the rcu
-	 * callbacks could have added new objects into the freed list, and
-	 * armed the work again.
-	 */
-	while (atomic_read(&i915->mm.free_count)) {
-		flush_delayed_work(&i915->mm.free_work);
-		flush_delayed_work(&i915->bdev.wq);
-		rcu_barrier();
-	}
-}
-
-static inline void i915_gem_drain_workqueue(struct drm_i915_private *i915)
-{
-	/*
-	 * Similar to objects above (see i915_gem_drain_freed-objects), in
-	 * general we have workers that are armed by RCU and then rearm
-	 * themselves in their callbacks. To be paranoid, we need to
-	 * drain the workqueue a second time after waiting for the RCU
-	 * grace period so that we catch work queued via RCU from the first
-	 * pass. As neither drain_workqueue() nor flush_workqueue() report
-	 * a result, we make an assumption that we only don't require more
-	 * than 3 passes to catch all _recursive_ RCU delayed work.
-	 *
-	 */
-	int pass = 3;
-	do {
-		flush_workqueue(i915->wq);
-		rcu_barrier();
-		i915_gem_drain_freed_objects(i915);
-	} while (--pass);
-	drain_workqueue(i915->wq);
-}
-
-struct i915_vma * __must_check
-i915_gem_object_ggtt_pin_ww(struct drm_i915_gem_object *obj,
-			    struct i915_gem_ww_ctx *ww,
-			    const struct i915_ggtt_view *view,
-			    u64 size, u64 alignment, u64 flags);
-
-struct i915_vma * __must_check
-i915_gem_object_ggtt_pin(struct drm_i915_gem_object *obj,
-			 const struct i915_ggtt_view *view,
-			 u64 size, u64 alignment, u64 flags);
-
-int i915_gem_object_unbind(struct drm_i915_gem_object *obj,
-			   unsigned long flags);
-#define I915_GEM_OBJECT_UNBIND_ACTIVE BIT(0)
-#define I915_GEM_OBJECT_UNBIND_BARRIER BIT(1)
-#define I915_GEM_OBJECT_UNBIND_TEST BIT(2)
-#define I915_GEM_OBJECT_UNBIND_VM_TRYLOCK BIT(3)
-#define I915_GEM_OBJECT_UNBIND_ASYNC BIT(4)
-
-void i915_gem_runtime_suspend(struct drm_i915_private *dev_priv);
-
-int __must_check i915_gem_set_global_seqno(struct drm_device *dev, u32 seqno);
-
-int __must_check i915_gem_init(struct drm_i915_private *dev_priv);
-void i915_gem_driver_register(struct drm_i915_private *i915);
-void i915_gem_driver_unregister(struct drm_i915_private *i915);
-void i915_gem_driver_remove(struct drm_i915_private *dev_priv);
-void i915_gem_driver_release(struct drm_i915_private *dev_priv);
-
-int i915_gem_open(struct drm_i915_private *i915, struct drm_file *file);
-=======
-#define HAS_D12_PLANE_MINIMIZATION(dev_priv) (IS_ROCKETLAKE(dev_priv) || \
-					      IS_ALDERLAKE_S(dev_priv))
-
-#define HAS_MBUS_JOINING(i915) (IS_ALDERLAKE_P(i915) || DISPLAY_VER(i915) >= 14)
-
-#define HAS_3D_PIPELINE(i915)	(INTEL_INFO(i915)->has_3d_pipeline)
-
-#define HAS_ONE_EU_PER_FUSE_BIT(i915)	(INTEL_INFO(i915)->has_one_eu_per_fuse_bit)
->>>>>>> 7365df19
 
 /* intel_device_info.c */
 static inline struct intel_device_info *
