--- conflicted
+++ resolved
@@ -1655,10 +1655,7 @@
 xelpg_gt_workarounds_init(struct intel_gt *gt, struct i915_wa_list *wal)
 {
 	/* Wa_14018575942 / Wa_18018781329 */
-<<<<<<< HEAD
-=======
 	wa_mcr_write_or(wal, RENDER_MOD_CTRL, FORCE_MISS_FTLB);
->>>>>>> 7e0c4332
 	wa_mcr_write_or(wal, COMP_MOD_CTRL, FORCE_MISS_FTLB);
 
 	/* Wa_22016670082 */
