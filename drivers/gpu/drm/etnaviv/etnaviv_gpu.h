/*
 * Copyright (C) 2015 Etnaviv Project
 *
 * This program is free software; you can redistribute it and/or modify it
 * under the terms of the GNU General Public License version 2 as published by
 * the Free Software Foundation.
 *
 * This program is distributed in the hope that it will be useful, but WITHOUT
 * ANY WARRANTY; without even the implied warranty of MERCHANTABILITY or
 * FITNESS FOR A PARTICULAR PURPOSE.  See the GNU General Public License for
 * more details.
 *
 * You should have received a copy of the GNU General Public License along with
 * this program.  If not, see <http://www.gnu.org/licenses/>.
 */

#ifndef __ETNAVIV_GPU_H__
#define __ETNAVIV_GPU_H__

#include <linux/clk.h>
#include <linux/regulator/consumer.h>

#include "etnaviv_cmdbuf.h"
#include "etnaviv_drv.h"

struct etnaviv_gem_submit;
struct etnaviv_vram_mapping;

struct etnaviv_chip_identity {
	/* Chip model. */
	u32 model;

	/* Revision value.*/
	u32 revision;

	/* Supported feature fields. */
	u32 features;

	/* Supported minor feature fields. */
	u32 minor_features0;

	/* Supported minor feature 1 fields. */
	u32 minor_features1;

	/* Supported minor feature 2 fields. */
	u32 minor_features2;

	/* Supported minor feature 3 fields. */
	u32 minor_features3;

	/* Supported minor feature 4 fields. */
	u32 minor_features4;

	/* Supported minor feature 5 fields. */
	u32 minor_features5;

	/* Number of streams supported. */
	u32 stream_count;

	/* Total number of temporary registers per thread. */
	u32 register_max;

	/* Maximum number of threads. */
	u32 thread_count;

	/* Number of shader cores. */
	u32 shader_core_count;

	/* Size of the vertex cache. */
	u32 vertex_cache_size;

	/* Number of entries in the vertex output buffer. */
	u32 vertex_output_buffer_size;

	/* Number of pixel pipes. */
	u32 pixel_pipes;

	/* Number of instructions. */
	u32 instruction_count;

	/* Number of constants. */
	u32 num_constants;

	/* Buffer size */
	u32 buffer_size;

	/* Number of varyings */
	u8 varyings_count;
};

struct etnaviv_event {
	struct dma_fence *fence;
<<<<<<< HEAD
	struct etnaviv_cmdbuf *cmdbuf;
=======
	struct etnaviv_gem_submit *submit;
>>>>>>> 661e50bc

	void (*sync_point)(struct etnaviv_gpu *gpu, struct etnaviv_event *event);
};

struct etnaviv_cmdbuf_suballoc;
struct etnaviv_cmdbuf;

#define ETNA_NR_EVENTS 30

struct etnaviv_gpu {
	struct drm_device *drm;
	struct thermal_cooling_device *cooling;
	struct device *dev;
	struct mutex lock;
	struct etnaviv_chip_identity identity;
	struct etnaviv_file_private *lastctx;
	struct workqueue_struct *wq;

	/* 'ring'-buffer: */
	struct etnaviv_cmdbuf buffer;
	int exec_state;

	/* bus base address of memory  */
	u32 memory_base;

	/* event management: */
	DECLARE_BITMAP(event_bitmap, ETNA_NR_EVENTS);
	struct etnaviv_event event[ETNA_NR_EVENTS];
	struct completion event_free;
	spinlock_t event_spinlock;

	/* list of currently in-flight command buffers */
	struct list_head active_submit_list;

	u32 idle_mask;

	/* Fencing support */
	u32 next_fence;
	u32 active_fence;
	u32 completed_fence;
	u32 retired_fence;
	wait_queue_head_t fence_event;
	u64 fence_context;
	spinlock_t fence_spinlock;

	/* worker for handling active-list retiring: */
	struct work_struct retire_work;

	/* worker for handling 'sync' points: */
	struct work_struct sync_point_work;
	int sync_point_event;

	void __iomem *mmio;
	int irq;

	struct etnaviv_iommu *mmu;
	struct etnaviv_cmdbuf_suballoc *cmdbuf_suballoc;

	/* Power Control: */
	struct clk *clk_bus;
	struct clk *clk_core;
	struct clk *clk_shader;

	/* Hang Detction: */
#define DRM_ETNAVIV_HANGCHECK_PERIOD 500 /* in ms */
#define DRM_ETNAVIV_HANGCHECK_JIFFIES msecs_to_jiffies(DRM_ETNAVIV_HANGCHECK_PERIOD)
	struct timer_list hangcheck_timer;
	u32 hangcheck_fence;
	u32 hangcheck_dma_addr;
	struct work_struct recover_work;
	unsigned int freq_scale;
	unsigned long base_rate_core;
	unsigned long base_rate_shader;
};

static inline void gpu_write(struct etnaviv_gpu *gpu, u32 reg, u32 data)
{
	etnaviv_writel(data, gpu->mmio + reg);
}

static inline u32 gpu_read(struct etnaviv_gpu *gpu, u32 reg)
{
	return etnaviv_readl(gpu->mmio + reg);
}

static inline bool fence_completed(struct etnaviv_gpu *gpu, u32 fence)
{
	return fence_after_eq(gpu->completed_fence, fence);
}

static inline bool fence_retired(struct etnaviv_gpu *gpu, u32 fence)
{
	return fence_after_eq(gpu->retired_fence, fence);
}

int etnaviv_gpu_get_param(struct etnaviv_gpu *gpu, u32 param, u64 *value);

int etnaviv_gpu_init(struct etnaviv_gpu *gpu);

#ifdef CONFIG_DEBUG_FS
int etnaviv_gpu_debugfs(struct etnaviv_gpu *gpu, struct seq_file *m);
#endif

int etnaviv_gpu_fence_sync_obj(struct etnaviv_gem_object *etnaviv_obj,
	unsigned int context, bool exclusive, bool implicit);

void etnaviv_gpu_retire(struct etnaviv_gpu *gpu);
int etnaviv_gpu_wait_fence_interruptible(struct etnaviv_gpu *gpu,
	u32 fence, struct timespec *timeout);
int etnaviv_gpu_wait_obj_inactive(struct etnaviv_gpu *gpu,
	struct etnaviv_gem_object *etnaviv_obj, struct timespec *timeout);
int etnaviv_gpu_submit(struct etnaviv_gpu *gpu,
	struct etnaviv_gem_submit *submit);
int etnaviv_gpu_pm_get_sync(struct etnaviv_gpu *gpu);
void etnaviv_gpu_pm_put(struct etnaviv_gpu *gpu);
int etnaviv_gpu_wait_idle(struct etnaviv_gpu *gpu, unsigned int timeout_ms);
void etnaviv_gpu_start_fe(struct etnaviv_gpu *gpu, u32 address, u16 prefetch);

extern struct platform_driver etnaviv_gpu_driver;

#endif /* __ETNAVIV_GPU_H__ */<|MERGE_RESOLUTION|>--- conflicted
+++ resolved
@@ -90,11 +90,7 @@
 
 struct etnaviv_event {
 	struct dma_fence *fence;
-<<<<<<< HEAD
-	struct etnaviv_cmdbuf *cmdbuf;
-=======
 	struct etnaviv_gem_submit *submit;
->>>>>>> 661e50bc
 
 	void (*sync_point)(struct etnaviv_gpu *gpu, struct etnaviv_event *event);
 };
