// SPDX-License-Identifier: MIT
/*
 * Copyright © 2021 Intel Corporation
 */

#include "xe_vm.h"

#include <linux/dma-fence-array.h>
#include <linux/nospec.h>

#include <drm/drm_exec.h>
#include <drm/drm_print.h>
#include <drm/ttm/ttm_execbuf_util.h>
#include <drm/ttm/ttm_tt.h>
#include <drm/xe_drm.h>
#include <linux/ascii85.h>
#include <linux/delay.h>
#include <linux/kthread.h>
#include <linux/mm.h>
#include <linux/swap.h>

#include <generated/xe_wa_oob.h>

#include "xe_assert.h"
#include "xe_bo.h"
#include "xe_device.h"
#include "xe_drm_client.h"
#include "xe_exec_queue.h"
#include "xe_gt.h"
#include "xe_gt_pagefault.h"
#include "xe_gt_tlb_invalidation.h"
#include "xe_migrate.h"
#include "xe_pat.h"
#include "xe_pm.h"
#include "xe_preempt_fence.h"
#include "xe_pt.h"
#include "xe_res_cursor.h"
#include "xe_sync.h"
#include "xe_trace.h"
#include "xe_wa.h"

static struct drm_gem_object *xe_vm_obj(struct xe_vm *vm)
{
	return vm->gpuvm.r_obj;
}

/**
 * xe_vma_userptr_check_repin() - Advisory check for repin needed
 * @uvma: The userptr vma
 *
 * Check if the userptr vma has been invalidated since last successful
 * repin. The check is advisory only and can the function can be called
 * without the vm->userptr.notifier_lock held. There is no guarantee that the
 * vma userptr will remain valid after a lockless check, so typically
 * the call needs to be followed by a proper check under the notifier_lock.
 *
 * Return: 0 if userptr vma is valid, -EAGAIN otherwise; repin recommended.
 */
int xe_vma_userptr_check_repin(struct xe_userptr_vma *uvma)
{
	return mmu_interval_check_retry(&uvma->userptr.notifier,
					uvma->userptr.notifier_seq) ?
		-EAGAIN : 0;
}

int xe_vma_userptr_pin_pages(struct xe_userptr_vma *uvma)
{
	struct xe_userptr *userptr = &uvma->userptr;
	struct xe_vma *vma = &uvma->vma;
	struct xe_vm *vm = xe_vma_vm(vma);
	struct xe_device *xe = vm->xe;
	const unsigned long num_pages = xe_vma_size(vma) >> PAGE_SHIFT;
	struct page **pages;
	bool in_kthread = !current->mm;
	unsigned long notifier_seq;
	int pinned, ret, i;
	bool read_only = xe_vma_read_only(vma);

	lockdep_assert_held(&vm->lock);
	xe_assert(xe, xe_vma_is_userptr(vma));
retry:
	if (vma->gpuva.flags & XE_VMA_DESTROYED)
		return 0;

	notifier_seq = mmu_interval_read_begin(&userptr->notifier);
	if (notifier_seq == userptr->notifier_seq)
		return 0;

	pages = kvmalloc_array(num_pages, sizeof(*pages), GFP_KERNEL);
	if (!pages)
		return -ENOMEM;

	if (userptr->sg) {
		dma_unmap_sgtable(xe->drm.dev,
				  userptr->sg,
				  read_only ? DMA_TO_DEVICE :
				  DMA_BIDIRECTIONAL, 0);
		sg_free_table(userptr->sg);
		userptr->sg = NULL;
	}

	pinned = ret = 0;
	if (in_kthread) {
		if (!mmget_not_zero(userptr->notifier.mm)) {
			ret = -EFAULT;
			goto mm_closed;
		}
		kthread_use_mm(userptr->notifier.mm);
	}

	while (pinned < num_pages) {
		ret = get_user_pages_fast(xe_vma_userptr(vma) +
					  pinned * PAGE_SIZE,
					  num_pages - pinned,
					  read_only ? 0 : FOLL_WRITE,
					  &pages[pinned]);
		if (ret < 0)
			break;

		pinned += ret;
		ret = 0;
	}

	if (in_kthread) {
		kthread_unuse_mm(userptr->notifier.mm);
		mmput(userptr->notifier.mm);
	}
mm_closed:
	if (ret)
		goto out;

	ret = sg_alloc_table_from_pages_segment(&userptr->sgt, pages,
						pinned, 0,
						(u64)pinned << PAGE_SHIFT,
						xe_sg_segment_size(xe->drm.dev),
						GFP_KERNEL);
	if (ret) {
		userptr->sg = NULL;
		goto out;
	}
	userptr->sg = &userptr->sgt;

	ret = dma_map_sgtable(xe->drm.dev, userptr->sg,
			      read_only ? DMA_TO_DEVICE :
			      DMA_BIDIRECTIONAL,
			      DMA_ATTR_SKIP_CPU_SYNC |
			      DMA_ATTR_NO_KERNEL_MAPPING);
	if (ret) {
		sg_free_table(userptr->sg);
		userptr->sg = NULL;
		goto out;
	}

	for (i = 0; i < pinned; ++i) {
		if (!read_only) {
			lock_page(pages[i]);
			set_page_dirty(pages[i]);
			unlock_page(pages[i]);
		}

		mark_page_accessed(pages[i]);
	}

out:
	release_pages(pages, pinned);
	kvfree(pages);

	if (!(ret < 0)) {
		userptr->notifier_seq = notifier_seq;
		if (xe_vma_userptr_check_repin(uvma) == -EAGAIN)
			goto retry;
	}

	return ret < 0 ? ret : 0;
}

static bool preempt_fences_waiting(struct xe_vm *vm)
{
	struct xe_exec_queue *q;

	lockdep_assert_held(&vm->lock);
	xe_vm_assert_held(vm);

	list_for_each_entry(q, &vm->preempt.exec_queues, compute.link) {
		if (!q->compute.pfence ||
		    (q->compute.pfence && test_bit(DMA_FENCE_FLAG_ENABLE_SIGNAL_BIT,
						   &q->compute.pfence->flags))) {
			return true;
		}
	}

	return false;
}

static void free_preempt_fences(struct list_head *list)
{
	struct list_head *link, *next;

	list_for_each_safe(link, next, list)
		xe_preempt_fence_free(to_preempt_fence_from_link(link));
}

static int alloc_preempt_fences(struct xe_vm *vm, struct list_head *list,
				unsigned int *count)
{
	lockdep_assert_held(&vm->lock);
	xe_vm_assert_held(vm);

	if (*count >= vm->preempt.num_exec_queues)
		return 0;

	for (; *count < vm->preempt.num_exec_queues; ++(*count)) {
		struct xe_preempt_fence *pfence = xe_preempt_fence_alloc();

		if (IS_ERR(pfence))
			return PTR_ERR(pfence);

		list_move_tail(xe_preempt_fence_link(pfence), list);
	}

	return 0;
}

static int wait_for_existing_preempt_fences(struct xe_vm *vm)
{
	struct xe_exec_queue *q;

	xe_vm_assert_held(vm);

	list_for_each_entry(q, &vm->preempt.exec_queues, compute.link) {
		if (q->compute.pfence) {
			long timeout = dma_fence_wait(q->compute.pfence, false);

			if (timeout < 0)
				return -ETIME;
			dma_fence_put(q->compute.pfence);
			q->compute.pfence = NULL;
		}
	}

	return 0;
}

static bool xe_vm_is_idle(struct xe_vm *vm)
{
	struct xe_exec_queue *q;

	xe_vm_assert_held(vm);
	list_for_each_entry(q, &vm->preempt.exec_queues, compute.link) {
		if (!xe_exec_queue_is_idle(q))
			return false;
	}

	return true;
}

static void arm_preempt_fences(struct xe_vm *vm, struct list_head *list)
{
	struct list_head *link;
	struct xe_exec_queue *q;

	list_for_each_entry(q, &vm->preempt.exec_queues, compute.link) {
		struct dma_fence *fence;

		link = list->next;
		xe_assert(vm->xe, link != list);

		fence = xe_preempt_fence_arm(to_preempt_fence_from_link(link),
					     q, q->compute.context,
					     ++q->compute.seqno);
		dma_fence_put(q->compute.pfence);
		q->compute.pfence = fence;
	}
}

static int add_preempt_fences(struct xe_vm *vm, struct xe_bo *bo)
{
	struct xe_exec_queue *q;
	int err;

	if (!vm->preempt.num_exec_queues)
		return 0;

	err = xe_bo_lock(bo, true);
	if (err)
		return err;

	err = dma_resv_reserve_fences(bo->ttm.base.resv, vm->preempt.num_exec_queues);
	if (err)
		goto out_unlock;

	list_for_each_entry(q, &vm->preempt.exec_queues, compute.link)
		if (q->compute.pfence) {
			dma_resv_add_fence(bo->ttm.base.resv,
					   q->compute.pfence,
					   DMA_RESV_USAGE_BOOKKEEP);
		}

out_unlock:
	xe_bo_unlock(bo);
	return err;
}

static void resume_and_reinstall_preempt_fences(struct xe_vm *vm,
						struct drm_exec *exec)
{
	struct xe_exec_queue *q;

	lockdep_assert_held(&vm->lock);
	xe_vm_assert_held(vm);

	list_for_each_entry(q, &vm->preempt.exec_queues, compute.link) {
		q->ops->resume(q);

		drm_gpuvm_resv_add_fence(&vm->gpuvm, exec, q->compute.pfence,
					 DMA_RESV_USAGE_BOOKKEEP, DMA_RESV_USAGE_BOOKKEEP);
	}
}

int xe_vm_add_compute_exec_queue(struct xe_vm *vm, struct xe_exec_queue *q)
{
	struct drm_gpuvm_exec vm_exec = {
		.vm = &vm->gpuvm,
		.flags = DRM_EXEC_INTERRUPTIBLE_WAIT,
		.num_fences = 1,
	};
	struct drm_exec *exec = &vm_exec.exec;
	struct dma_fence *pfence;
	int err;
	bool wait;

	xe_assert(vm->xe, xe_vm_in_preempt_fence_mode(vm));

	down_write(&vm->lock);
	err = drm_gpuvm_exec_lock(&vm_exec);
	if (err)
		goto out_up_write;

	pfence = xe_preempt_fence_create(q, q->compute.context,
					 ++q->compute.seqno);
	if (!pfence) {
		err = -ENOMEM;
		goto out_fini;
	}

	list_add(&q->compute.link, &vm->preempt.exec_queues);
	++vm->preempt.num_exec_queues;
	q->compute.pfence = pfence;

	down_read(&vm->userptr.notifier_lock);

	drm_gpuvm_resv_add_fence(&vm->gpuvm, exec, pfence,
				 DMA_RESV_USAGE_BOOKKEEP, DMA_RESV_USAGE_BOOKKEEP);

	/*
	 * Check to see if a preemption on VM is in flight or userptr
	 * invalidation, if so trigger this preempt fence to sync state with
	 * other preempt fences on the VM.
	 */
	wait = __xe_vm_userptr_needs_repin(vm) || preempt_fences_waiting(vm);
	if (wait)
		dma_fence_enable_sw_signaling(pfence);

	up_read(&vm->userptr.notifier_lock);

out_fini:
	drm_exec_fini(exec);
out_up_write:
	up_write(&vm->lock);

	return err;
}

/**
 * xe_vm_remove_compute_exec_queue() - Remove compute exec queue from VM
 * @vm: The VM.
 * @q: The exec_queue
 */
void xe_vm_remove_compute_exec_queue(struct xe_vm *vm, struct xe_exec_queue *q)
{
	if (!xe_vm_in_preempt_fence_mode(vm))
		return;

	down_write(&vm->lock);
	list_del(&q->compute.link);
	--vm->preempt.num_exec_queues;
	if (q->compute.pfence) {
		dma_fence_enable_sw_signaling(q->compute.pfence);
		dma_fence_put(q->compute.pfence);
		q->compute.pfence = NULL;
	}
	up_write(&vm->lock);
}

/**
 * __xe_vm_userptr_needs_repin() - Check whether the VM does have userptrs
 * that need repinning.
 * @vm: The VM.
 *
 * This function checks for whether the VM has userptrs that need repinning,
 * and provides a release-type barrier on the userptr.notifier_lock after
 * checking.
 *
 * Return: 0 if there are no userptrs needing repinning, -EAGAIN if there are.
 */
int __xe_vm_userptr_needs_repin(struct xe_vm *vm)
{
	lockdep_assert_held_read(&vm->userptr.notifier_lock);

	return (list_empty(&vm->userptr.repin_list) &&
		list_empty(&vm->userptr.invalidated)) ? 0 : -EAGAIN;
}

#define XE_VM_REBIND_RETRY_TIMEOUT_MS 1000

static void xe_vm_kill(struct xe_vm *vm)
{
	struct xe_exec_queue *q;

	lockdep_assert_held(&vm->lock);

	xe_vm_lock(vm, false);
	vm->flags |= XE_VM_FLAG_BANNED;
	trace_xe_vm_kill(vm);

	list_for_each_entry(q, &vm->preempt.exec_queues, compute.link)
		q->ops->kill(q);
	xe_vm_unlock(vm);

	/* TODO: Inform user the VM is banned */
}

/**
 * xe_vm_validate_should_retry() - Whether to retry after a validate error.
 * @exec: The drm_exec object used for locking before validation.
 * @err: The error returned from ttm_bo_validate().
 * @end: A ktime_t cookie that should be set to 0 before first use and
 * that should be reused on subsequent calls.
 *
 * With multiple active VMs, under memory pressure, it is possible that
 * ttm_bo_validate() run into -EDEADLK and in such case returns -ENOMEM.
 * Until ttm properly handles locking in such scenarios, best thing the
 * driver can do is retry with a timeout. Check if that is necessary, and
 * if so unlock the drm_exec's objects while keeping the ticket to prepare
 * for a rerun.
 *
 * Return: true if a retry after drm_exec_init() is recommended;
 * false otherwise.
 */
bool xe_vm_validate_should_retry(struct drm_exec *exec, int err, ktime_t *end)
{
	ktime_t cur;

	if (err != -ENOMEM)
		return false;

	cur = ktime_get();
	*end = *end ? : ktime_add_ms(cur, XE_VM_REBIND_RETRY_TIMEOUT_MS);
	if (!ktime_before(cur, *end))
		return false;

	msleep(20);
	return true;
}

static int xe_gpuvm_validate(struct drm_gpuvm_bo *vm_bo, struct drm_exec *exec)
{
	struct xe_vm *vm = gpuvm_to_vm(vm_bo->vm);
	struct drm_gpuva *gpuva;
	int ret;

	lockdep_assert_held(&vm->lock);
	drm_gpuvm_bo_for_each_va(gpuva, vm_bo)
		list_move_tail(&gpuva_to_vma(gpuva)->combined_links.rebind,
			       &vm->rebind_list);

	ret = xe_bo_validate(gem_to_xe_bo(vm_bo->obj), vm, false);
	if (ret)
		return ret;

	vm_bo->evicted = false;
	return 0;
}

static int xe_preempt_work_begin(struct drm_exec *exec, struct xe_vm *vm,
				 bool *done)
{
	int err;

	/*
	 * 1 fence for each preempt fence plus a fence for each tile from a
	 * possible rebind
	 */
	err = drm_gpuvm_prepare_vm(&vm->gpuvm, exec, vm->preempt.num_exec_queues +
				   vm->xe->info.tile_count);
	if (err)
		return err;

	if (xe_vm_is_idle(vm)) {
		vm->preempt.rebind_deactivated = true;
		*done = true;
		return 0;
	}

	if (!preempt_fences_waiting(vm)) {
		*done = true;
		return 0;
	}

	err = drm_gpuvm_prepare_objects(&vm->gpuvm, exec, vm->preempt.num_exec_queues);
	if (err)
		return err;

	err = wait_for_existing_preempt_fences(vm);
	if (err)
		return err;

	return drm_gpuvm_validate(&vm->gpuvm, exec);
}

static void preempt_rebind_work_func(struct work_struct *w)
{
	struct xe_vm *vm = container_of(w, struct xe_vm, preempt.rebind_work);
	struct drm_exec exec;
	struct dma_fence *rebind_fence;
	unsigned int fence_count = 0;
	LIST_HEAD(preempt_fences);
	ktime_t end = 0;
	int err = 0;
	long wait;
	int __maybe_unused tries = 0;

	xe_assert(vm->xe, xe_vm_in_preempt_fence_mode(vm));
	trace_xe_vm_rebind_worker_enter(vm);

	down_write(&vm->lock);

	if (xe_vm_is_closed_or_banned(vm)) {
		up_write(&vm->lock);
		trace_xe_vm_rebind_worker_exit(vm);
		return;
	}

retry:
	if (xe_vm_userptr_check_repin(vm)) {
		err = xe_vm_userptr_pin(vm);
		if (err)
			goto out_unlock_outer;
	}

	drm_exec_init(&exec, DRM_EXEC_INTERRUPTIBLE_WAIT, 0);

	drm_exec_until_all_locked(&exec) {
		bool done = false;

		err = xe_preempt_work_begin(&exec, vm, &done);
		drm_exec_retry_on_contention(&exec);
		if (err || done) {
			drm_exec_fini(&exec);
			if (err && xe_vm_validate_should_retry(&exec, err, &end))
				err = -EAGAIN;

			goto out_unlock_outer;
		}
	}

	err = alloc_preempt_fences(vm, &preempt_fences, &fence_count);
	if (err)
		goto out_unlock;

	rebind_fence = xe_vm_rebind(vm, true);
	if (IS_ERR(rebind_fence)) {
		err = PTR_ERR(rebind_fence);
		goto out_unlock;
	}

	if (rebind_fence) {
		dma_fence_wait(rebind_fence, false);
		dma_fence_put(rebind_fence);
	}

	/* Wait on munmap style VM unbinds */
	wait = dma_resv_wait_timeout(xe_vm_resv(vm),
				     DMA_RESV_USAGE_KERNEL,
				     false, MAX_SCHEDULE_TIMEOUT);
	if (wait <= 0) {
		err = -ETIME;
		goto out_unlock;
	}

#define retry_required(__tries, __vm) \
	(IS_ENABLED(CONFIG_DRM_XE_USERPTR_INVAL_INJECT) ? \
	(!(__tries)++ || __xe_vm_userptr_needs_repin(__vm)) : \
	__xe_vm_userptr_needs_repin(__vm))

	down_read(&vm->userptr.notifier_lock);
	if (retry_required(tries, vm)) {
		up_read(&vm->userptr.notifier_lock);
		err = -EAGAIN;
		goto out_unlock;
	}

#undef retry_required

	spin_lock(&vm->xe->ttm.lru_lock);
	ttm_lru_bulk_move_tail(&vm->lru_bulk_move);
	spin_unlock(&vm->xe->ttm.lru_lock);

	/* Point of no return. */
	arm_preempt_fences(vm, &preempt_fences);
	resume_and_reinstall_preempt_fences(vm, &exec);
	up_read(&vm->userptr.notifier_lock);

out_unlock:
	drm_exec_fini(&exec);
out_unlock_outer:
	if (err == -EAGAIN) {
		trace_xe_vm_rebind_worker_retry(vm);
		goto retry;
	}

	if (err) {
		drm_warn(&vm->xe->drm, "VM worker error: %d\n", err);
		xe_vm_kill(vm);
	}
	up_write(&vm->lock);

	free_preempt_fences(&preempt_fences);

	trace_xe_vm_rebind_worker_exit(vm);
}

static bool vma_userptr_invalidate(struct mmu_interval_notifier *mni,
				   const struct mmu_notifier_range *range,
				   unsigned long cur_seq)
{
	struct xe_userptr *userptr = container_of(mni, typeof(*userptr), notifier);
	struct xe_userptr_vma *uvma = container_of(userptr, typeof(*uvma), userptr);
	struct xe_vma *vma = &uvma->vma;
	struct xe_vm *vm = xe_vma_vm(vma);
	struct dma_resv_iter cursor;
	struct dma_fence *fence;
	long err;

	xe_assert(vm->xe, xe_vma_is_userptr(vma));
	trace_xe_vma_userptr_invalidate(vma);

	if (!mmu_notifier_range_blockable(range))
		return false;

	vm_dbg(&xe_vma_vm(vma)->xe->drm,
	       "NOTIFIER: addr=0x%016llx, range=0x%016llx",
		xe_vma_start(vma), xe_vma_size(vma));

	down_write(&vm->userptr.notifier_lock);
	mmu_interval_set_seq(mni, cur_seq);

	/* No need to stop gpu access if the userptr is not yet bound. */
	if (!userptr->initial_bind) {
		up_write(&vm->userptr.notifier_lock);
		return true;
	}

	/*
	 * Tell exec and rebind worker they need to repin and rebind this
	 * userptr.
	 */
	if (!xe_vm_in_fault_mode(vm) &&
	    !(vma->gpuva.flags & XE_VMA_DESTROYED) && vma->tile_present) {
		spin_lock(&vm->userptr.invalidated_lock);
		list_move_tail(&userptr->invalidate_link,
			       &vm->userptr.invalidated);
		spin_unlock(&vm->userptr.invalidated_lock);
	}

	up_write(&vm->userptr.notifier_lock);

	/*
	 * Preempt fences turn into schedule disables, pipeline these.
	 * Note that even in fault mode, we need to wait for binds and
	 * unbinds to complete, and those are attached as BOOKMARK fences
	 * to the vm.
	 */
	dma_resv_iter_begin(&cursor, xe_vm_resv(vm),
			    DMA_RESV_USAGE_BOOKKEEP);
	dma_resv_for_each_fence_unlocked(&cursor, fence)
		dma_fence_enable_sw_signaling(fence);
	dma_resv_iter_end(&cursor);

	err = dma_resv_wait_timeout(xe_vm_resv(vm),
				    DMA_RESV_USAGE_BOOKKEEP,
				    false, MAX_SCHEDULE_TIMEOUT);
	XE_WARN_ON(err <= 0);

	if (xe_vm_in_fault_mode(vm)) {
		err = xe_vm_invalidate_vma(vma);
		XE_WARN_ON(err);
	}

	trace_xe_vma_userptr_invalidate_complete(vma);

	return true;
}

static const struct mmu_interval_notifier_ops vma_userptr_notifier_ops = {
	.invalidate = vma_userptr_invalidate,
};

int xe_vm_userptr_pin(struct xe_vm *vm)
{
	struct xe_userptr_vma *uvma, *next;
	int err = 0;
	LIST_HEAD(tmp_evict);

	xe_assert(vm->xe, !xe_vm_in_fault_mode(vm));
	lockdep_assert_held_write(&vm->lock);

	/* Collect invalidated userptrs */
	spin_lock(&vm->userptr.invalidated_lock);
	list_for_each_entry_safe(uvma, next, &vm->userptr.invalidated,
				 userptr.invalidate_link) {
		list_del_init(&uvma->userptr.invalidate_link);
		list_move_tail(&uvma->userptr.repin_link,
			       &vm->userptr.repin_list);
	}
	spin_unlock(&vm->userptr.invalidated_lock);

	/* Pin and move to temporary list */
	list_for_each_entry_safe(uvma, next, &vm->userptr.repin_list,
				 userptr.repin_link) {
		err = xe_vma_userptr_pin_pages(uvma);
		if (err == -EFAULT) {
			list_del_init(&uvma->userptr.repin_link);

			/* Wait for pending binds */
			xe_vm_lock(vm, false);
			dma_resv_wait_timeout(xe_vm_resv(vm),
					      DMA_RESV_USAGE_BOOKKEEP,
					      false, MAX_SCHEDULE_TIMEOUT);

			err = xe_vm_invalidate_vma(&uvma->vma);
			xe_vm_unlock(vm);
			if (err)
				return err;
		} else {
			if (err < 0)
				return err;

			list_del_init(&uvma->userptr.repin_link);
			list_move_tail(&uvma->vma.combined_links.rebind,
				       &vm->rebind_list);
		}
	}

	return 0;
}

/**
 * xe_vm_userptr_check_repin() - Check whether the VM might have userptrs
 * that need repinning.
 * @vm: The VM.
 *
 * This function does an advisory check for whether the VM has userptrs that
 * need repinning.
 *
 * Return: 0 if there are no indications of userptrs needing repinning,
 * -EAGAIN if there are.
 */
int xe_vm_userptr_check_repin(struct xe_vm *vm)
{
	return (list_empty_careful(&vm->userptr.repin_list) &&
		list_empty_careful(&vm->userptr.invalidated)) ? 0 : -EAGAIN;
}

static struct dma_fence *
xe_vm_bind_vma(struct xe_vma *vma, struct xe_exec_queue *q,
	       struct xe_sync_entry *syncs, u32 num_syncs,
	       bool first_op, bool last_op);

struct dma_fence *xe_vm_rebind(struct xe_vm *vm, bool rebind_worker)
{
	struct dma_fence *fence = NULL;
	struct xe_vma *vma, *next;

	lockdep_assert_held(&vm->lock);
	if (xe_vm_in_lr_mode(vm) && !rebind_worker)
		return NULL;

	xe_vm_assert_held(vm);
	list_for_each_entry_safe(vma, next, &vm->rebind_list,
				 combined_links.rebind) {
		xe_assert(vm->xe, vma->tile_present);

		list_del_init(&vma->combined_links.rebind);
		dma_fence_put(fence);
		if (rebind_worker)
			trace_xe_vma_rebind_worker(vma);
		else
			trace_xe_vma_rebind_exec(vma);
		fence = xe_vm_bind_vma(vma, NULL, NULL, 0, false, false);
		if (IS_ERR(fence))
			return fence;
	}

	return fence;
}

static void xe_vma_free(struct xe_vma *vma)
{
	if (xe_vma_is_userptr(vma))
		kfree(to_userptr_vma(vma));
	else
		kfree(vma);
}

#define VMA_CREATE_FLAG_READ_ONLY	BIT(0)
#define VMA_CREATE_FLAG_IS_NULL		BIT(1)
#define VMA_CREATE_FLAG_DUMPABLE	BIT(2)

static struct xe_vma *xe_vma_create(struct xe_vm *vm,
				    struct xe_bo *bo,
				    u64 bo_offset_or_userptr,
				    u64 start, u64 end,
				    u16 pat_index, unsigned int flags)
{
	struct xe_vma *vma;
	struct xe_tile *tile;
	u8 id;
	bool read_only = (flags & VMA_CREATE_FLAG_READ_ONLY);
	bool is_null = (flags & VMA_CREATE_FLAG_IS_NULL);
	bool dumpable = (flags & VMA_CREATE_FLAG_DUMPABLE);

	xe_assert(vm->xe, start < end);
	xe_assert(vm->xe, end < vm->size);

	/*
	 * Allocate and ensure that the xe_vma_is_userptr() return
	 * matches what was allocated.
	 */
	if (!bo && !is_null) {
		struct xe_userptr_vma *uvma = kzalloc(sizeof(*uvma), GFP_KERNEL);

		if (!uvma)
			return ERR_PTR(-ENOMEM);

		vma = &uvma->vma;
	} else {
		vma = kzalloc(sizeof(*vma), GFP_KERNEL);
		if (!vma)
			return ERR_PTR(-ENOMEM);

		if (is_null)
			vma->gpuva.flags |= DRM_GPUVA_SPARSE;
		if (bo)
			vma->gpuva.gem.obj = &bo->ttm.base;
	}

	INIT_LIST_HEAD(&vma->combined_links.rebind);

	INIT_LIST_HEAD(&vma->gpuva.gem.entry);
	vma->gpuva.vm = &vm->gpuvm;
	vma->gpuva.va.addr = start;
	vma->gpuva.va.range = end - start + 1;
	if (read_only)
		vma->gpuva.flags |= XE_VMA_READ_ONLY;
	if (dumpable)
		vma->gpuva.flags |= XE_VMA_DUMPABLE;

	for_each_tile(tile, vm->xe, id)
		vma->tile_mask |= 0x1 << id;

	if (GRAPHICS_VER(vm->xe) >= 20 || vm->xe->info.platform == XE_PVC)
		vma->gpuva.flags |= XE_VMA_ATOMIC_PTE_BIT;

	vma->pat_index = pat_index;

	if (bo) {
		struct drm_gpuvm_bo *vm_bo;

		xe_bo_assert_held(bo);

		vm_bo = drm_gpuvm_bo_obtain(vma->gpuva.vm, &bo->ttm.base);
		if (IS_ERR(vm_bo)) {
			xe_vma_free(vma);
			return ERR_CAST(vm_bo);
		}

		drm_gpuvm_bo_extobj_add(vm_bo);
		drm_gem_object_get(&bo->ttm.base);
		vma->gpuva.gem.offset = bo_offset_or_userptr;
		drm_gpuva_link(&vma->gpuva, vm_bo);
		drm_gpuvm_bo_put(vm_bo);
	} else /* userptr or null */ {
		if (!is_null) {
			struct xe_userptr *userptr = &to_userptr_vma(vma)->userptr;
			u64 size = end - start + 1;
			int err;

			INIT_LIST_HEAD(&userptr->invalidate_link);
			INIT_LIST_HEAD(&userptr->repin_link);
			vma->gpuva.gem.offset = bo_offset_or_userptr;

			err = mmu_interval_notifier_insert(&userptr->notifier,
							   current->mm,
							   xe_vma_userptr(vma), size,
							   &vma_userptr_notifier_ops);
			if (err) {
				xe_vma_free(vma);
				return ERR_PTR(err);
			}

			userptr->notifier_seq = LONG_MAX;
		}

		xe_vm_get(vm);
	}

	return vma;
}

static void xe_vma_destroy_late(struct xe_vma *vma)
{
	struct xe_vm *vm = xe_vma_vm(vma);
	struct xe_device *xe = vm->xe;
	bool read_only = xe_vma_read_only(vma);

	if (vma->ufence) {
		xe_sync_ufence_put(vma->ufence);
		vma->ufence = NULL;
	}

	if (xe_vma_is_userptr(vma)) {
		struct xe_userptr *userptr = &to_userptr_vma(vma)->userptr;

		if (userptr->sg) {
			dma_unmap_sgtable(xe->drm.dev,
					  userptr->sg,
					  read_only ? DMA_TO_DEVICE :
					  DMA_BIDIRECTIONAL, 0);
			sg_free_table(userptr->sg);
			userptr->sg = NULL;
		}

		/*
		 * Since userptr pages are not pinned, we can't remove
		 * the notifer until we're sure the GPU is not accessing
		 * them anymore
		 */
		mmu_interval_notifier_remove(&userptr->notifier);
		xe_vm_put(vm);
	} else if (xe_vma_is_null(vma)) {
		xe_vm_put(vm);
	} else {
		xe_bo_put(xe_vma_bo(vma));
	}

	xe_vma_free(vma);
}

static void vma_destroy_work_func(struct work_struct *w)
{
	struct xe_vma *vma =
		container_of(w, struct xe_vma, destroy_work);

	xe_vma_destroy_late(vma);
}

static void vma_destroy_cb(struct dma_fence *fence,
			   struct dma_fence_cb *cb)
{
	struct xe_vma *vma = container_of(cb, struct xe_vma, destroy_cb);

	INIT_WORK(&vma->destroy_work, vma_destroy_work_func);
	queue_work(system_unbound_wq, &vma->destroy_work);
}

static void xe_vma_destroy(struct xe_vma *vma, struct dma_fence *fence)
{
	struct xe_vm *vm = xe_vma_vm(vma);

	lockdep_assert_held_write(&vm->lock);
	xe_assert(vm->xe, list_empty(&vma->combined_links.destroy));

	if (xe_vma_is_userptr(vma)) {
		xe_assert(vm->xe, vma->gpuva.flags & XE_VMA_DESTROYED);

		spin_lock(&vm->userptr.invalidated_lock);
		list_del(&to_userptr_vma(vma)->userptr.invalidate_link);
		spin_unlock(&vm->userptr.invalidated_lock);
	} else if (!xe_vma_is_null(vma)) {
		xe_bo_assert_held(xe_vma_bo(vma));

		drm_gpuva_unlink(&vma->gpuva);
	}

	xe_vm_assert_held(vm);
	if (fence) {
		int ret = dma_fence_add_callback(fence, &vma->destroy_cb,
						 vma_destroy_cb);

		if (ret) {
			XE_WARN_ON(ret != -ENOENT);
			xe_vma_destroy_late(vma);
		}
	} else {
		xe_vma_destroy_late(vma);
	}
}

/**
 * xe_vm_prepare_vma() - drm_exec utility to lock a vma
 * @exec: The drm_exec object we're currently locking for.
 * @vma: The vma for witch we want to lock the vm resv and any attached
 * object's resv.
 * @num_shared: The number of dma-fence slots to pre-allocate in the
 * objects' reservation objects.
 *
 * Return: 0 on success, negative error code on error. In particular
 * may return -EDEADLK on WW transaction contention and -EINTR if
 * an interruptible wait is terminated by a signal.
 */
int xe_vm_prepare_vma(struct drm_exec *exec, struct xe_vma *vma,
		      unsigned int num_shared)
{
	struct xe_vm *vm = xe_vma_vm(vma);
	struct xe_bo *bo = xe_vma_bo(vma);
	int err;

	XE_WARN_ON(!vm);
	if (num_shared)
		err = drm_exec_prepare_obj(exec, xe_vm_obj(vm), num_shared);
	else
		err = drm_exec_lock_obj(exec, xe_vm_obj(vm));
	if (!err && bo && !bo->vm) {
		if (num_shared)
			err = drm_exec_prepare_obj(exec, &bo->ttm.base, num_shared);
		else
			err = drm_exec_lock_obj(exec, &bo->ttm.base);
	}

	return err;
}

static void xe_vma_destroy_unlocked(struct xe_vma *vma)
{
	struct drm_exec exec;
	int err;

	drm_exec_init(&exec, 0, 0);
	drm_exec_until_all_locked(&exec) {
		err = xe_vm_prepare_vma(&exec, vma, 0);
		drm_exec_retry_on_contention(&exec);
		if (XE_WARN_ON(err))
			break;
	}

	xe_vma_destroy(vma, NULL);

	drm_exec_fini(&exec);
}

struct xe_vma *
xe_vm_find_overlapping_vma(struct xe_vm *vm, u64 start, u64 range)
{
	struct drm_gpuva *gpuva;

	lockdep_assert_held(&vm->lock);

	if (xe_vm_is_closed_or_banned(vm))
		return NULL;

	xe_assert(vm->xe, start + range <= vm->size);

	gpuva = drm_gpuva_find_first(&vm->gpuvm, start, range);

	return gpuva ? gpuva_to_vma(gpuva) : NULL;
}

static int xe_vm_insert_vma(struct xe_vm *vm, struct xe_vma *vma)
{
	int err;

	xe_assert(vm->xe, xe_vma_vm(vma) == vm);
	lockdep_assert_held(&vm->lock);

	mutex_lock(&vm->snap_mutex);
	err = drm_gpuva_insert(&vm->gpuvm, &vma->gpuva);
	mutex_unlock(&vm->snap_mutex);
	XE_WARN_ON(err);	/* Shouldn't be possible */

	return err;
}

static void xe_vm_remove_vma(struct xe_vm *vm, struct xe_vma *vma)
{
	xe_assert(vm->xe, xe_vma_vm(vma) == vm);
	lockdep_assert_held(&vm->lock);

	mutex_lock(&vm->snap_mutex);
	drm_gpuva_remove(&vma->gpuva);
	mutex_unlock(&vm->snap_mutex);
	if (vm->usm.last_fault_vma == vma)
		vm->usm.last_fault_vma = NULL;
}

static struct drm_gpuva_op *xe_vm_op_alloc(void)
{
	struct xe_vma_op *op;

	op = kzalloc(sizeof(*op), GFP_KERNEL);

	if (unlikely(!op))
		return NULL;

	return &op->base;
}

static void xe_vm_free(struct drm_gpuvm *gpuvm);

static const struct drm_gpuvm_ops gpuvm_ops = {
	.op_alloc = xe_vm_op_alloc,
	.vm_bo_validate = xe_gpuvm_validate,
	.vm_free = xe_vm_free,
};

static u64 pde_encode_pat_index(struct xe_device *xe, u16 pat_index)
{
	u64 pte = 0;

	if (pat_index & BIT(0))
		pte |= XE_PPGTT_PTE_PAT0;

	if (pat_index & BIT(1))
		pte |= XE_PPGTT_PTE_PAT1;

	return pte;
}

static u64 pte_encode_pat_index(struct xe_device *xe, u16 pat_index,
				u32 pt_level)
{
	u64 pte = 0;

	if (pat_index & BIT(0))
		pte |= XE_PPGTT_PTE_PAT0;

	if (pat_index & BIT(1))
		pte |= XE_PPGTT_PTE_PAT1;

	if (pat_index & BIT(2)) {
		if (pt_level)
			pte |= XE_PPGTT_PDE_PDPE_PAT2;
		else
			pte |= XE_PPGTT_PTE_PAT2;
	}

	if (pat_index & BIT(3))
		pte |= XELPG_PPGTT_PTE_PAT3;

	if (pat_index & (BIT(4)))
		pte |= XE2_PPGTT_PTE_PAT4;

	return pte;
}

static u64 pte_encode_ps(u32 pt_level)
{
	XE_WARN_ON(pt_level > MAX_HUGEPTE_LEVEL);

	if (pt_level == 1)
		return XE_PDE_PS_2M;
	else if (pt_level == 2)
		return XE_PDPE_PS_1G;

	return 0;
}

static u64 xelp_pde_encode_bo(struct xe_bo *bo, u64 bo_offset,
			      const u16 pat_index)
{
	struct xe_device *xe = xe_bo_device(bo);
	u64 pde;

	pde = xe_bo_addr(bo, bo_offset, XE_PAGE_SIZE);
	pde |= XE_PAGE_PRESENT | XE_PAGE_RW;
	pde |= pde_encode_pat_index(xe, pat_index);

	return pde;
}

static u64 xelp_pte_encode_bo(struct xe_bo *bo, u64 bo_offset,
			      u16 pat_index, u32 pt_level)
{
	struct xe_device *xe = xe_bo_device(bo);
	u64 pte;

	pte = xe_bo_addr(bo, bo_offset, XE_PAGE_SIZE);
	pte |= XE_PAGE_PRESENT | XE_PAGE_RW;
	pte |= pte_encode_pat_index(xe, pat_index, pt_level);
	pte |= pte_encode_ps(pt_level);

	if (xe_bo_is_vram(bo) || xe_bo_is_stolen_devmem(bo))
		pte |= XE_PPGTT_PTE_DM;

	return pte;
}

static u64 xelp_pte_encode_vma(u64 pte, struct xe_vma *vma,
			       u16 pat_index, u32 pt_level)
{
	struct xe_device *xe = xe_vma_vm(vma)->xe;

	pte |= XE_PAGE_PRESENT;

	if (likely(!xe_vma_read_only(vma)))
		pte |= XE_PAGE_RW;

	pte |= pte_encode_pat_index(xe, pat_index, pt_level);
	pte |= pte_encode_ps(pt_level);

	if (unlikely(xe_vma_is_null(vma)))
		pte |= XE_PTE_NULL;

	return pte;
}

static u64 xelp_pte_encode_addr(struct xe_device *xe, u64 addr,
				u16 pat_index,
				u32 pt_level, bool devmem, u64 flags)
{
	u64 pte;

	/* Avoid passing random bits directly as flags */
	xe_assert(xe, !(flags & ~XE_PTE_PS64));

	pte = addr;
	pte |= XE_PAGE_PRESENT | XE_PAGE_RW;
	pte |= pte_encode_pat_index(xe, pat_index, pt_level);
	pte |= pte_encode_ps(pt_level);

	if (devmem)
		pte |= XE_PPGTT_PTE_DM;

	pte |= flags;

	return pte;
}

static const struct xe_pt_ops xelp_pt_ops = {
	.pte_encode_bo = xelp_pte_encode_bo,
	.pte_encode_vma = xelp_pte_encode_vma,
	.pte_encode_addr = xelp_pte_encode_addr,
	.pde_encode_bo = xelp_pde_encode_bo,
};

static void vm_destroy_work_func(struct work_struct *w);

/**
 * xe_vm_create_scratch() - Setup a scratch memory pagetable tree for the
 * given tile and vm.
 * @xe: xe device.
 * @tile: tile to set up for.
 * @vm: vm to set up for.
 *
 * Sets up a pagetable tree with one page-table per level and a single
 * leaf PTE. All pagetable entries point to the single page-table or,
 * for MAX_HUGEPTE_LEVEL, a NULL huge PTE returning 0 on read and
 * writes become NOPs.
 *
 * Return: 0 on success, negative error code on error.
 */
static int xe_vm_create_scratch(struct xe_device *xe, struct xe_tile *tile,
				struct xe_vm *vm)
{
	u8 id = tile->id;
	int i;

	for (i = MAX_HUGEPTE_LEVEL; i < vm->pt_root[id]->level; i++) {
		vm->scratch_pt[id][i] = xe_pt_create(vm, tile, i);
		if (IS_ERR(vm->scratch_pt[id][i]))
			return PTR_ERR(vm->scratch_pt[id][i]);

		xe_pt_populate_empty(tile, vm, vm->scratch_pt[id][i]);
	}

	return 0;
}

static void xe_vm_free_scratch(struct xe_vm *vm)
{
	struct xe_tile *tile;
	u8 id;

	if (!xe_vm_has_scratch(vm))
		return;

	for_each_tile(tile, vm->xe, id) {
		u32 i;

		if (!vm->pt_root[id])
			continue;

		for (i = MAX_HUGEPTE_LEVEL; i < vm->pt_root[id]->level; ++i)
			if (vm->scratch_pt[id][i])
				xe_pt_destroy(vm->scratch_pt[id][i], vm->flags, NULL);
	}
}

struct xe_vm *xe_vm_create(struct xe_device *xe, u32 flags)
{
	struct drm_gem_object *vm_resv_obj;
	struct xe_vm *vm;
	int err, number_tiles = 0;
	struct xe_tile *tile;
	u8 id;

	vm = kzalloc(sizeof(*vm), GFP_KERNEL);
	if (!vm)
		return ERR_PTR(-ENOMEM);

	vm->xe = xe;

	vm->size = 1ull << xe->info.va_bits;

	vm->flags = flags;

	init_rwsem(&vm->lock);
	mutex_init(&vm->snap_mutex);

	INIT_LIST_HEAD(&vm->rebind_list);

	INIT_LIST_HEAD(&vm->userptr.repin_list);
	INIT_LIST_HEAD(&vm->userptr.invalidated);
	init_rwsem(&vm->userptr.notifier_lock);
	spin_lock_init(&vm->userptr.invalidated_lock);

	INIT_WORK(&vm->destroy_work, vm_destroy_work_func);

	INIT_LIST_HEAD(&vm->preempt.exec_queues);
	vm->preempt.min_run_period_ms = 10;	/* FIXME: Wire up to uAPI */

	for_each_tile(tile, xe, id)
		xe_range_fence_tree_init(&vm->rftree[id]);

	vm->pt_ops = &xelp_pt_ops;

	if (!(flags & XE_VM_FLAG_MIGRATION))
		xe_device_mem_access_get(xe);

	vm_resv_obj = drm_gpuvm_resv_object_alloc(&xe->drm);
	if (!vm_resv_obj) {
		err = -ENOMEM;
		goto err_no_resv;
	}

	drm_gpuvm_init(&vm->gpuvm, "Xe VM", DRM_GPUVM_RESV_PROTECTED, &xe->drm,
		       vm_resv_obj, 0, vm->size, 0, 0, &gpuvm_ops);

	drm_gem_object_put(vm_resv_obj);

	err = dma_resv_lock_interruptible(xe_vm_resv(vm), NULL);
	if (err)
		goto err_close;

	if (IS_DGFX(xe) && xe->info.vram_flags & XE_VRAM_FLAGS_NEED64K)
		vm->flags |= XE_VM_FLAG_64K;

	for_each_tile(tile, xe, id) {
		if (flags & XE_VM_FLAG_MIGRATION &&
		    tile->id != XE_VM_FLAG_TILE_ID(flags))
			continue;

		vm->pt_root[id] = xe_pt_create(vm, tile, xe->info.vm_max_level);
		if (IS_ERR(vm->pt_root[id])) {
			err = PTR_ERR(vm->pt_root[id]);
			vm->pt_root[id] = NULL;
			goto err_unlock_close;
		}
	}

	if (xe_vm_has_scratch(vm)) {
		for_each_tile(tile, xe, id) {
			if (!vm->pt_root[id])
				continue;

			err = xe_vm_create_scratch(xe, tile, vm);
			if (err)
				goto err_unlock_close;
		}
		vm->batch_invalidate_tlb = true;
	}

	if (vm->flags & XE_VM_FLAG_LR_MODE) {
		INIT_WORK(&vm->preempt.rebind_work, preempt_rebind_work_func);
		vm->batch_invalidate_tlb = false;
	}

	/* Fill pt_root after allocating scratch tables */
	for_each_tile(tile, xe, id) {
		if (!vm->pt_root[id])
			continue;

		xe_pt_populate_empty(tile, vm, vm->pt_root[id]);
	}
	dma_resv_unlock(xe_vm_resv(vm));

	/* Kernel migration VM shouldn't have a circular loop.. */
	if (!(flags & XE_VM_FLAG_MIGRATION)) {
		for_each_tile(tile, xe, id) {
			struct xe_gt *gt = tile->primary_gt;
			struct xe_vm *migrate_vm;
			struct xe_exec_queue *q;
			u32 create_flags = EXEC_QUEUE_FLAG_VM;

			if (!vm->pt_root[id])
				continue;

			migrate_vm = xe_migrate_get_vm(tile->migrate);
			q = xe_exec_queue_create_class(xe, gt, migrate_vm,
						       XE_ENGINE_CLASS_COPY,
						       create_flags);
			xe_vm_put(migrate_vm);
			if (IS_ERR(q)) {
				err = PTR_ERR(q);
				goto err_close;
			}
			vm->q[id] = q;
			number_tiles++;
		}
	}

	if (number_tiles > 1)
		vm->composite_fence_ctx = dma_fence_context_alloc(1);

	mutex_lock(&xe->usm.lock);
	if (flags & XE_VM_FLAG_FAULT_MODE)
		xe->usm.num_vm_in_fault_mode++;
	else if (!(flags & XE_VM_FLAG_MIGRATION))
		xe->usm.num_vm_in_non_fault_mode++;
	mutex_unlock(&xe->usm.lock);

	trace_xe_vm_create(vm);

	return vm;

err_unlock_close:
	dma_resv_unlock(xe_vm_resv(vm));
err_close:
	xe_vm_close_and_put(vm);
	return ERR_PTR(err);

err_no_resv:
	mutex_destroy(&vm->snap_mutex);
	for_each_tile(tile, xe, id)
		xe_range_fence_tree_fini(&vm->rftree[id]);
	kfree(vm);
	if (!(flags & XE_VM_FLAG_MIGRATION))
		xe_device_mem_access_put(xe);
	return ERR_PTR(err);
}

static void xe_vm_close(struct xe_vm *vm)
{
	down_write(&vm->lock);
	vm->size = 0;
	up_write(&vm->lock);
}

void xe_vm_close_and_put(struct xe_vm *vm)
{
	LIST_HEAD(contested);
	struct xe_device *xe = vm->xe;
	struct xe_tile *tile;
	struct xe_vma *vma, *next_vma;
	struct drm_gpuva *gpuva, *next;
	u8 id;

	xe_assert(xe, !vm->preempt.num_exec_queues);

	xe_vm_close(vm);
	if (xe_vm_in_preempt_fence_mode(vm))
		flush_work(&vm->preempt.rebind_work);

	down_write(&vm->lock);
	for_each_tile(tile, xe, id) {
		if (vm->q[id])
			xe_exec_queue_last_fence_put(vm->q[id], vm);
	}
	up_write(&vm->lock);

	for_each_tile(tile, xe, id) {
		if (vm->q[id]) {
			xe_exec_queue_kill(vm->q[id]);
			xe_exec_queue_put(vm->q[id]);
			vm->q[id] = NULL;
		}
	}

	down_write(&vm->lock);
	xe_vm_lock(vm, false);
	drm_gpuvm_for_each_va_safe(gpuva, next, &vm->gpuvm) {
		vma = gpuva_to_vma(gpuva);

		if (xe_vma_has_no_bo(vma)) {
			down_read(&vm->userptr.notifier_lock);
			vma->gpuva.flags |= XE_VMA_DESTROYED;
			up_read(&vm->userptr.notifier_lock);
		}

		xe_vm_remove_vma(vm, vma);

		/* easy case, remove from VMA? */
		if (xe_vma_has_no_bo(vma) || xe_vma_bo(vma)->vm) {
			list_del_init(&vma->combined_links.rebind);
			xe_vma_destroy(vma, NULL);
			continue;
		}

		list_move_tail(&vma->combined_links.destroy, &contested);
		vma->gpuva.flags |= XE_VMA_DESTROYED;
	}

	/*
	 * All vm operations will add shared fences to resv.
	 * The only exception is eviction for a shared object,
	 * but even so, the unbind when evicted would still
	 * install a fence to resv. Hence it's safe to
	 * destroy the pagetables immediately.
	 */
	xe_vm_free_scratch(vm);

	for_each_tile(tile, xe, id) {
		if (vm->pt_root[id]) {
			xe_pt_destroy(vm->pt_root[id], vm->flags, NULL);
			vm->pt_root[id] = NULL;
		}
	}
	xe_vm_unlock(vm);

	/*
	 * VM is now dead, cannot re-add nodes to vm->vmas if it's NULL
	 * Since we hold a refcount to the bo, we can remove and free
	 * the members safely without locking.
	 */
	list_for_each_entry_safe(vma, next_vma, &contested,
				 combined_links.destroy) {
		list_del_init(&vma->combined_links.destroy);
		xe_vma_destroy_unlocked(vma);
	}

	up_write(&vm->lock);

	mutex_lock(&xe->usm.lock);
	if (vm->flags & XE_VM_FLAG_FAULT_MODE)
		xe->usm.num_vm_in_fault_mode--;
	else if (!(vm->flags & XE_VM_FLAG_MIGRATION))
		xe->usm.num_vm_in_non_fault_mode--;
	mutex_unlock(&xe->usm.lock);

	for_each_tile(tile, xe, id)
		xe_range_fence_tree_fini(&vm->rftree[id]);

	xe_vm_put(vm);
}

static void vm_destroy_work_func(struct work_struct *w)
{
	struct xe_vm *vm =
		container_of(w, struct xe_vm, destroy_work);
	struct xe_device *xe = vm->xe;
	struct xe_tile *tile;
	u8 id;
	void *lookup;

	/* xe_vm_close_and_put was not called? */
	xe_assert(xe, !vm->size);

	mutex_destroy(&vm->snap_mutex);

	if (!(vm->flags & XE_VM_FLAG_MIGRATION)) {
		xe_device_mem_access_put(xe);

		if (xe->info.has_asid && vm->usm.asid) {
			mutex_lock(&xe->usm.lock);
			lookup = xa_erase(&xe->usm.asid_to_vm, vm->usm.asid);
			xe_assert(xe, lookup == vm);
			mutex_unlock(&xe->usm.lock);
		}
	}

	for_each_tile(tile, xe, id)
		XE_WARN_ON(vm->pt_root[id]);

	trace_xe_vm_free(vm);
	dma_fence_put(vm->rebind_fence);
	kfree(vm);
}

static void xe_vm_free(struct drm_gpuvm *gpuvm)
{
	struct xe_vm *vm = container_of(gpuvm, struct xe_vm, gpuvm);

	/* To destroy the VM we need to be able to sleep */
	queue_work(system_unbound_wq, &vm->destroy_work);
}

struct xe_vm *xe_vm_lookup(struct xe_file *xef, u32 id)
{
	struct xe_vm *vm;

	mutex_lock(&xef->vm.lock);
	vm = xa_load(&xef->vm.xa, id);
	if (vm)
		xe_vm_get(vm);
	mutex_unlock(&xef->vm.lock);

	return vm;
}

u64 xe_vm_pdp4_descriptor(struct xe_vm *vm, struct xe_tile *tile)
{
	return vm->pt_ops->pde_encode_bo(vm->pt_root[tile->id]->bo, 0,
					 tile_to_xe(tile)->pat.idx[XE_CACHE_WB]);
}

static struct xe_exec_queue *
to_wait_exec_queue(struct xe_vm *vm, struct xe_exec_queue *q)
{
	return q ? q : vm->q[0];
}

static struct dma_fence *
xe_vm_unbind_vma(struct xe_vma *vma, struct xe_exec_queue *q,
		 struct xe_sync_entry *syncs, u32 num_syncs,
		 bool first_op, bool last_op)
{
	struct xe_vm *vm = xe_vma_vm(vma);
	struct xe_exec_queue *wait_exec_queue = to_wait_exec_queue(vm, q);
	struct xe_tile *tile;
	struct dma_fence *fence = NULL;
	struct dma_fence **fences = NULL;
	struct dma_fence_array *cf = NULL;
	int cur_fence = 0, i;
	int number_tiles = hweight8(vma->tile_present);
	int err;
	u8 id;

	trace_xe_vma_unbind(vma);

	if (vma->ufence) {
		struct xe_user_fence * const f = vma->ufence;

		if (!xe_sync_ufence_get_status(f))
			return ERR_PTR(-EBUSY);

		vma->ufence = NULL;
		xe_sync_ufence_put(f);
	}

	if (number_tiles > 1) {
		fences = kmalloc_array(number_tiles, sizeof(*fences),
				       GFP_KERNEL);
		if (!fences)
			return ERR_PTR(-ENOMEM);
	}

	for_each_tile(tile, vm->xe, id) {
		if (!(vma->tile_present & BIT(id)))
			goto next;

		fence = __xe_pt_unbind_vma(tile, vma, q ? q : vm->q[id],
					   first_op ? syncs : NULL,
					   first_op ? num_syncs : 0);
		if (IS_ERR(fence)) {
			err = PTR_ERR(fence);
			goto err_fences;
		}

		if (fences)
			fences[cur_fence++] = fence;

next:
		if (q && vm->pt_root[id] && !list_empty(&q->multi_gt_list))
			q = list_next_entry(q, multi_gt_list);
	}

	if (fences) {
		cf = dma_fence_array_create(number_tiles, fences,
					    vm->composite_fence_ctx,
					    vm->composite_fence_seqno++,
					    false);
		if (!cf) {
			--vm->composite_fence_seqno;
			err = -ENOMEM;
			goto err_fences;
		}
	}

	fence = cf ? &cf->base : !fence ?
		xe_exec_queue_last_fence_get(wait_exec_queue, vm) : fence;
	if (last_op) {
		for (i = 0; i < num_syncs; i++)
			xe_sync_entry_signal(&syncs[i], fence);
	}

	return fence;

err_fences:
	if (fences) {
		while (cur_fence)
			dma_fence_put(fences[--cur_fence]);
		kfree(fences);
	}

	return ERR_PTR(err);
}

static struct dma_fence *
xe_vm_bind_vma(struct xe_vma *vma, struct xe_exec_queue *q,
	       struct xe_sync_entry *syncs, u32 num_syncs,
	       bool first_op, bool last_op)
{
	struct xe_tile *tile;
	struct dma_fence *fence;
	struct dma_fence **fences = NULL;
	struct dma_fence_array *cf = NULL;
	struct xe_vm *vm = xe_vma_vm(vma);
	int cur_fence = 0, i;
	int number_tiles = hweight8(vma->tile_mask);
	int err;
	u8 id;

	trace_xe_vma_bind(vma);

	if (number_tiles > 1) {
		fences = kmalloc_array(number_tiles, sizeof(*fences),
				       GFP_KERNEL);
		if (!fences)
			return ERR_PTR(-ENOMEM);
	}

	for_each_tile(tile, vm->xe, id) {
		if (!(vma->tile_mask & BIT(id)))
			goto next;

		fence = __xe_pt_bind_vma(tile, vma, q ? q : vm->q[id],
					 first_op ? syncs : NULL,
					 first_op ? num_syncs : 0,
					 vma->tile_present & BIT(id));
		if (IS_ERR(fence)) {
			err = PTR_ERR(fence);
			goto err_fences;
		}

		if (fences)
			fences[cur_fence++] = fence;

next:
		if (q && vm->pt_root[id] && !list_empty(&q->multi_gt_list))
			q = list_next_entry(q, multi_gt_list);
	}

	if (fences) {
		cf = dma_fence_array_create(number_tiles, fences,
					    vm->composite_fence_ctx,
					    vm->composite_fence_seqno++,
					    false);
		if (!cf) {
			--vm->composite_fence_seqno;
			err = -ENOMEM;
			goto err_fences;
		}
	}

	if (last_op) {
		for (i = 0; i < num_syncs; i++)
			xe_sync_entry_signal(&syncs[i],
					     cf ? &cf->base : fence);
	}

	return cf ? &cf->base : fence;

err_fences:
	if (fences) {
		while (cur_fence)
			dma_fence_put(fences[--cur_fence]);
		kfree(fences);
	}

	return ERR_PTR(err);
}

static struct xe_user_fence *
find_ufence_get(struct xe_sync_entry *syncs, u32 num_syncs)
{
	unsigned int i;

	for (i = 0; i < num_syncs; i++) {
		struct xe_sync_entry *e = &syncs[i];

		if (xe_sync_is_ufence(e))
			return xe_sync_ufence_get(e);
	}

	return NULL;
}

static int __xe_vm_bind(struct xe_vm *vm, struct xe_vma *vma,
			struct xe_exec_queue *q, struct xe_sync_entry *syncs,
			u32 num_syncs, bool immediate, bool first_op,
			bool last_op)
{
	struct dma_fence *fence;
	struct xe_exec_queue *wait_exec_queue = to_wait_exec_queue(vm, q);
	struct xe_user_fence *ufence;

	xe_vm_assert_held(vm);

	ufence = find_ufence_get(syncs, num_syncs);
	if (vma->ufence && ufence)
		xe_sync_ufence_put(vma->ufence);

	vma->ufence = ufence ?: vma->ufence;

	if (immediate) {
		fence = xe_vm_bind_vma(vma, q, syncs, num_syncs, first_op,
				       last_op);
		if (IS_ERR(fence))
			return PTR_ERR(fence);
	} else {
		int i;

		xe_assert(vm->xe, xe_vm_in_fault_mode(vm));

		fence = xe_exec_queue_last_fence_get(wait_exec_queue, vm);
		if (last_op) {
			for (i = 0; i < num_syncs; i++)
				xe_sync_entry_signal(&syncs[i], fence);
		}
	}

	if (last_op)
		xe_exec_queue_last_fence_set(wait_exec_queue, vm, fence);
	dma_fence_put(fence);

	return 0;
}

static int xe_vm_bind(struct xe_vm *vm, struct xe_vma *vma, struct xe_exec_queue *q,
		      struct xe_bo *bo, struct xe_sync_entry *syncs,
		      u32 num_syncs, bool immediate, bool first_op,
		      bool last_op)
{
	int err;

	xe_vm_assert_held(vm);
	xe_bo_assert_held(bo);

	if (bo && immediate) {
		err = xe_bo_validate(bo, vm, true);
		if (err)
			return err;
	}

	return __xe_vm_bind(vm, vma, q, syncs, num_syncs, immediate, first_op,
			    last_op);
}

static int xe_vm_unbind(struct xe_vm *vm, struct xe_vma *vma,
			struct xe_exec_queue *q, struct xe_sync_entry *syncs,
			u32 num_syncs, bool first_op, bool last_op)
{
	struct dma_fence *fence;
	struct xe_exec_queue *wait_exec_queue = to_wait_exec_queue(vm, q);

	xe_vm_assert_held(vm);
	xe_bo_assert_held(xe_vma_bo(vma));

	fence = xe_vm_unbind_vma(vma, q, syncs, num_syncs, first_op, last_op);
	if (IS_ERR(fence))
		return PTR_ERR(fence);

	xe_vma_destroy(vma, fence);
	if (last_op)
		xe_exec_queue_last_fence_set(wait_exec_queue, vm, fence);
	dma_fence_put(fence);

	return 0;
}

#define ALL_DRM_XE_VM_CREATE_FLAGS (DRM_XE_VM_CREATE_FLAG_SCRATCH_PAGE | \
				    DRM_XE_VM_CREATE_FLAG_LR_MODE | \
				    DRM_XE_VM_CREATE_FLAG_FAULT_MODE)

int xe_vm_create_ioctl(struct drm_device *dev, void *data,
		       struct drm_file *file)
{
	struct xe_device *xe = to_xe_device(dev);
	struct xe_file *xef = to_xe_file(file);
	struct drm_xe_vm_create *args = data;
	struct xe_tile *tile;
	struct xe_vm *vm;
	u32 id, asid;
	int err;
	u32 flags = 0;

	if (XE_IOCTL_DBG(xe, args->extensions))
		return -EINVAL;

	if (XE_WA(xe_root_mmio_gt(xe), 14016763929))
		args->flags |= DRM_XE_VM_CREATE_FLAG_SCRATCH_PAGE;

	if (XE_IOCTL_DBG(xe, args->flags & DRM_XE_VM_CREATE_FLAG_FAULT_MODE &&
			 !xe->info.has_usm))
		return -EINVAL;

	if (XE_IOCTL_DBG(xe, args->reserved[0] || args->reserved[1]))
		return -EINVAL;

	if (XE_IOCTL_DBG(xe, args->flags & ~ALL_DRM_XE_VM_CREATE_FLAGS))
		return -EINVAL;

	if (XE_IOCTL_DBG(xe, args->flags & DRM_XE_VM_CREATE_FLAG_SCRATCH_PAGE &&
			 args->flags & DRM_XE_VM_CREATE_FLAG_FAULT_MODE))
		return -EINVAL;

	if (XE_IOCTL_DBG(xe, !(args->flags & DRM_XE_VM_CREATE_FLAG_LR_MODE) &&
			 args->flags & DRM_XE_VM_CREATE_FLAG_FAULT_MODE))
		return -EINVAL;

	if (XE_IOCTL_DBG(xe, args->flags & DRM_XE_VM_CREATE_FLAG_FAULT_MODE &&
			 xe_device_in_non_fault_mode(xe)))
		return -EINVAL;

	if (XE_IOCTL_DBG(xe, !(args->flags & DRM_XE_VM_CREATE_FLAG_FAULT_MODE) &&
			 xe_device_in_fault_mode(xe)))
		return -EINVAL;

	if (XE_IOCTL_DBG(xe, args->extensions))
		return -EINVAL;

	if (args->flags & DRM_XE_VM_CREATE_FLAG_SCRATCH_PAGE)
		flags |= XE_VM_FLAG_SCRATCH_PAGE;
	if (args->flags & DRM_XE_VM_CREATE_FLAG_LR_MODE)
		flags |= XE_VM_FLAG_LR_MODE;
	if (args->flags & DRM_XE_VM_CREATE_FLAG_FAULT_MODE)
		flags |= XE_VM_FLAG_FAULT_MODE;

	vm = xe_vm_create(xe, flags);
	if (IS_ERR(vm))
		return PTR_ERR(vm);

	mutex_lock(&xef->vm.lock);
	err = xa_alloc(&xef->vm.xa, &id, vm, xa_limit_32b, GFP_KERNEL);
	mutex_unlock(&xef->vm.lock);
	if (err)
		goto err_close_and_put;

	if (xe->info.has_asid) {
		mutex_lock(&xe->usm.lock);
		err = xa_alloc_cyclic(&xe->usm.asid_to_vm, &asid, vm,
				      XA_LIMIT(1, XE_MAX_ASID - 1),
				      &xe->usm.next_asid, GFP_KERNEL);
		mutex_unlock(&xe->usm.lock);
		if (err < 0)
			goto err_free_id;

		vm->usm.asid = asid;
	}

	args->vm_id = id;
	vm->xef = xef;

	/* Record BO memory for VM pagetable created against client */
	for_each_tile(tile, xe, id)
		if (vm->pt_root[id])
			xe_drm_client_add_bo(vm->xef->client, vm->pt_root[id]->bo);

#if IS_ENABLED(CONFIG_DRM_XE_DEBUG_MEM)
	/* Warning: Security issue - never enable by default */
	args->reserved[0] = xe_bo_main_addr(vm->pt_root[0]->bo, XE_PAGE_SIZE);
#endif

	return 0;

err_free_id:
	mutex_lock(&xef->vm.lock);
	xa_erase(&xef->vm.xa, id);
	mutex_unlock(&xef->vm.lock);
err_close_and_put:
	xe_vm_close_and_put(vm);

	return err;
}

int xe_vm_destroy_ioctl(struct drm_device *dev, void *data,
			struct drm_file *file)
{
	struct xe_device *xe = to_xe_device(dev);
	struct xe_file *xef = to_xe_file(file);
	struct drm_xe_vm_destroy *args = data;
	struct xe_vm *vm;
	int err = 0;

	if (XE_IOCTL_DBG(xe, args->pad) ||
	    XE_IOCTL_DBG(xe, args->reserved[0] || args->reserved[1]))
		return -EINVAL;

	mutex_lock(&xef->vm.lock);
	vm = xa_load(&xef->vm.xa, args->vm_id);
	if (XE_IOCTL_DBG(xe, !vm))
		err = -ENOENT;
	else if (XE_IOCTL_DBG(xe, vm->preempt.num_exec_queues))
		err = -EBUSY;
	else
		xa_erase(&xef->vm.xa, args->vm_id);
	mutex_unlock(&xef->vm.lock);

	if (!err)
		xe_vm_close_and_put(vm);

	return err;
}

static const u32 region_to_mem_type[] = {
	XE_PL_TT,
	XE_PL_VRAM0,
	XE_PL_VRAM1,
};

static int xe_vm_prefetch(struct xe_vm *vm, struct xe_vma *vma,
			  struct xe_exec_queue *q, u32 region,
			  struct xe_sync_entry *syncs, u32 num_syncs,
			  bool first_op, bool last_op)
{
	struct xe_exec_queue *wait_exec_queue = to_wait_exec_queue(vm, q);
	int err;

	xe_assert(vm->xe, region < ARRAY_SIZE(region_to_mem_type));

	if (!xe_vma_has_no_bo(vma)) {
		err = xe_bo_migrate(xe_vma_bo(vma), region_to_mem_type[region]);
		if (err)
			return err;
	}

	if (vma->tile_mask != (vma->tile_present & ~vma->tile_invalidated)) {
		return xe_vm_bind(vm, vma, q, xe_vma_bo(vma), syncs, num_syncs,
				  true, first_op, last_op);
	} else {
		int i;

		/* Nothing to do, signal fences now */
		if (last_op) {
			for (i = 0; i < num_syncs; i++) {
				struct dma_fence *fence =
					xe_exec_queue_last_fence_get(wait_exec_queue, vm);

				xe_sync_entry_signal(&syncs[i], fence);
				dma_fence_put(fence);
			}
		}

		return 0;
	}
}

static void prep_vma_destroy(struct xe_vm *vm, struct xe_vma *vma,
			     bool post_commit)
{
	down_read(&vm->userptr.notifier_lock);
	vma->gpuva.flags |= XE_VMA_DESTROYED;
	up_read(&vm->userptr.notifier_lock);
	if (post_commit)
		xe_vm_remove_vma(vm, vma);
}

#undef ULL
#define ULL	unsigned long long

#if IS_ENABLED(CONFIG_DRM_XE_DEBUG_VM)
static void print_op(struct xe_device *xe, struct drm_gpuva_op *op)
{
	struct xe_vma *vma;

	switch (op->op) {
	case DRM_GPUVA_OP_MAP:
		vm_dbg(&xe->drm, "MAP: addr=0x%016llx, range=0x%016llx",
		       (ULL)op->map.va.addr, (ULL)op->map.va.range);
		break;
	case DRM_GPUVA_OP_REMAP:
		vma = gpuva_to_vma(op->remap.unmap->va);
		vm_dbg(&xe->drm, "REMAP:UNMAP: addr=0x%016llx, range=0x%016llx, keep=%d",
		       (ULL)xe_vma_start(vma), (ULL)xe_vma_size(vma),
		       op->remap.unmap->keep ? 1 : 0);
		if (op->remap.prev)
			vm_dbg(&xe->drm,
			       "REMAP:PREV: addr=0x%016llx, range=0x%016llx",
			       (ULL)op->remap.prev->va.addr,
			       (ULL)op->remap.prev->va.range);
		if (op->remap.next)
			vm_dbg(&xe->drm,
			       "REMAP:NEXT: addr=0x%016llx, range=0x%016llx",
			       (ULL)op->remap.next->va.addr,
			       (ULL)op->remap.next->va.range);
		break;
	case DRM_GPUVA_OP_UNMAP:
		vma = gpuva_to_vma(op->unmap.va);
		vm_dbg(&xe->drm, "UNMAP: addr=0x%016llx, range=0x%016llx, keep=%d",
		       (ULL)xe_vma_start(vma), (ULL)xe_vma_size(vma),
		       op->unmap.keep ? 1 : 0);
		break;
	case DRM_GPUVA_OP_PREFETCH:
		vma = gpuva_to_vma(op->prefetch.va);
		vm_dbg(&xe->drm, "PREFETCH: addr=0x%016llx, range=0x%016llx",
		       (ULL)xe_vma_start(vma), (ULL)xe_vma_size(vma));
		break;
	default:
		drm_warn(&xe->drm, "NOT POSSIBLE");
	}
}
#else
static void print_op(struct xe_device *xe, struct drm_gpuva_op *op)
{
}
#endif

/*
 * Create operations list from IOCTL arguments, setup operations fields so parse
 * and commit steps are decoupled from IOCTL arguments. This step can fail.
 */
static struct drm_gpuva_ops *
vm_bind_ioctl_ops_create(struct xe_vm *vm, struct xe_bo *bo,
			 u64 bo_offset_or_userptr, u64 addr, u64 range,
			 u32 operation, u32 flags,
			 u32 prefetch_region, u16 pat_index)
{
	struct drm_gem_object *obj = bo ? &bo->ttm.base : NULL;
	struct drm_gpuva_ops *ops;
	struct drm_gpuva_op *__op;
	struct drm_gpuvm_bo *vm_bo;
	int err;

	lockdep_assert_held_write(&vm->lock);

	vm_dbg(&vm->xe->drm,
	       "op=%d, addr=0x%016llx, range=0x%016llx, bo_offset_or_userptr=0x%016llx",
	       operation, (ULL)addr, (ULL)range,
	       (ULL)bo_offset_or_userptr);

	switch (operation) {
	case DRM_XE_VM_BIND_OP_MAP:
	case DRM_XE_VM_BIND_OP_MAP_USERPTR:
		ops = drm_gpuvm_sm_map_ops_create(&vm->gpuvm, addr, range,
						  obj, bo_offset_or_userptr);
		break;
	case DRM_XE_VM_BIND_OP_UNMAP:
		ops = drm_gpuvm_sm_unmap_ops_create(&vm->gpuvm, addr, range);
		break;
	case DRM_XE_VM_BIND_OP_PREFETCH:
		ops = drm_gpuvm_prefetch_ops_create(&vm->gpuvm, addr, range);
		break;
	case DRM_XE_VM_BIND_OP_UNMAP_ALL:
		xe_assert(vm->xe, bo);

		err = xe_bo_lock(bo, true);
		if (err)
			return ERR_PTR(err);

		vm_bo = drm_gpuvm_bo_obtain(&vm->gpuvm, obj);
		if (IS_ERR(vm_bo)) {
			xe_bo_unlock(bo);
			return ERR_CAST(vm_bo);
		}

		ops = drm_gpuvm_bo_unmap_ops_create(vm_bo);
		drm_gpuvm_bo_put(vm_bo);
		xe_bo_unlock(bo);
		break;
	default:
		drm_warn(&vm->xe->drm, "NOT POSSIBLE");
		ops = ERR_PTR(-EINVAL);
	}
	if (IS_ERR(ops))
		return ops;

	drm_gpuva_for_each_op(__op, ops) {
		struct xe_vma_op *op = gpuva_op_to_vma_op(__op);

		if (__op->op == DRM_GPUVA_OP_MAP) {
			op->map.is_null = flags & DRM_XE_VM_BIND_FLAG_NULL;
			op->map.dumpable = flags & DRM_XE_VM_BIND_FLAG_DUMPABLE;
			op->map.pat_index = pat_index;
		} else if (__op->op == DRM_GPUVA_OP_PREFETCH) {
			op->prefetch.region = prefetch_region;
		}

		print_op(vm->xe, __op);
	}

	return ops;
}

static struct xe_vma *new_vma(struct xe_vm *vm, struct drm_gpuva_op_map *op,
			      u16 pat_index, unsigned int flags)
{
	struct xe_bo *bo = op->gem.obj ? gem_to_xe_bo(op->gem.obj) : NULL;
	struct drm_exec exec;
	struct xe_vma *vma;
	int err;

	lockdep_assert_held_write(&vm->lock);

	if (bo) {
		drm_exec_init(&exec, DRM_EXEC_INTERRUPTIBLE_WAIT, 0);
		drm_exec_until_all_locked(&exec) {
			err = 0;
			if (!bo->vm) {
				err = drm_exec_lock_obj(&exec, xe_vm_obj(vm));
				drm_exec_retry_on_contention(&exec);
			}
			if (!err) {
				err = drm_exec_lock_obj(&exec, &bo->ttm.base);
				drm_exec_retry_on_contention(&exec);
			}
			if (err) {
				drm_exec_fini(&exec);
				return ERR_PTR(err);
			}
		}
	}
	vma = xe_vma_create(vm, bo, op->gem.offset,
			    op->va.addr, op->va.addr +
			    op->va.range - 1, pat_index, flags);
	if (bo)
		drm_exec_fini(&exec);

	if (xe_vma_is_userptr(vma)) {
		err = xe_vma_userptr_pin_pages(to_userptr_vma(vma));
		if (err) {
			prep_vma_destroy(vm, vma, false);
			xe_vma_destroy_unlocked(vma);
			return ERR_PTR(err);
		}
	} else if (!xe_vma_has_no_bo(vma) && !bo->vm) {
		err = add_preempt_fences(vm, bo);
		if (err) {
			prep_vma_destroy(vm, vma, false);
			xe_vma_destroy_unlocked(vma);
			return ERR_PTR(err);
		}
	}

	return vma;
}

static u64 xe_vma_max_pte_size(struct xe_vma *vma)
{
	if (vma->gpuva.flags & XE_VMA_PTE_1G)
		return SZ_1G;
	else if (vma->gpuva.flags & (XE_VMA_PTE_2M | XE_VMA_PTE_COMPACT))
		return SZ_2M;
	else if (vma->gpuva.flags & XE_VMA_PTE_64K)
		return SZ_64K;
	else if (vma->gpuva.flags & XE_VMA_PTE_4K)
		return SZ_4K;

	return SZ_1G;	/* Uninitialized, used max size */
}

static void xe_vma_set_pte_size(struct xe_vma *vma, u64 size)
{
	switch (size) {
	case SZ_1G:
		vma->gpuva.flags |= XE_VMA_PTE_1G;
		break;
	case SZ_2M:
		vma->gpuva.flags |= XE_VMA_PTE_2M;
		break;
	case SZ_64K:
		vma->gpuva.flags |= XE_VMA_PTE_64K;
		break;
	case SZ_4K:
		vma->gpuva.flags |= XE_VMA_PTE_4K;
		break;
	}
}

static int xe_vma_op_commit(struct xe_vm *vm, struct xe_vma_op *op)
{
	int err = 0;

	lockdep_assert_held_write(&vm->lock);

	switch (op->base.op) {
	case DRM_GPUVA_OP_MAP:
		err |= xe_vm_insert_vma(vm, op->map.vma);
		if (!err)
			op->flags |= XE_VMA_OP_COMMITTED;
		break;
	case DRM_GPUVA_OP_REMAP:
	{
		u8 tile_present =
			gpuva_to_vma(op->base.remap.unmap->va)->tile_present;

		prep_vma_destroy(vm, gpuva_to_vma(op->base.remap.unmap->va),
				 true);
		op->flags |= XE_VMA_OP_COMMITTED;

		if (op->remap.prev) {
			err |= xe_vm_insert_vma(vm, op->remap.prev);
			if (!err)
				op->flags |= XE_VMA_OP_PREV_COMMITTED;
			if (!err && op->remap.skip_prev) {
				op->remap.prev->tile_present =
					tile_present;
				op->remap.prev = NULL;
			}
		}
		if (op->remap.next) {
			err |= xe_vm_insert_vma(vm, op->remap.next);
			if (!err)
				op->flags |= XE_VMA_OP_NEXT_COMMITTED;
			if (!err && op->remap.skip_next) {
				op->remap.next->tile_present =
					tile_present;
				op->remap.next = NULL;
			}
		}

		/* Adjust for partial unbind after removin VMA from VM */
		if (!err) {
			op->base.remap.unmap->va->va.addr = op->remap.start;
			op->base.remap.unmap->va->va.range = op->remap.range;
		}
		break;
	}
	case DRM_GPUVA_OP_UNMAP:
		prep_vma_destroy(vm, gpuva_to_vma(op->base.unmap.va), true);
		op->flags |= XE_VMA_OP_COMMITTED;
		break;
	case DRM_GPUVA_OP_PREFETCH:
		op->flags |= XE_VMA_OP_COMMITTED;
		break;
	default:
		drm_warn(&vm->xe->drm, "NOT POSSIBLE");
	}

	return err;
}


static int vm_bind_ioctl_ops_parse(struct xe_vm *vm, struct xe_exec_queue *q,
				   struct drm_gpuva_ops *ops,
				   struct xe_sync_entry *syncs, u32 num_syncs,
				   struct list_head *ops_list, bool last)
{
	struct xe_device *xe = vm->xe;
	struct xe_vma_op *last_op = NULL;
	struct drm_gpuva_op *__op;
	int err = 0;

	lockdep_assert_held_write(&vm->lock);

	drm_gpuva_for_each_op(__op, ops) {
		struct xe_vma_op *op = gpuva_op_to_vma_op(__op);
		struct xe_vma *vma;
		bool first = list_empty(ops_list);
		unsigned int flags = 0;

		INIT_LIST_HEAD(&op->link);
		list_add_tail(&op->link, ops_list);

		if (first) {
			op->flags |= XE_VMA_OP_FIRST;
			op->num_syncs = num_syncs;
			op->syncs = syncs;
		}

		op->q = q;

		switch (op->base.op) {
		case DRM_GPUVA_OP_MAP:
		{
			flags |= op->map.is_null ?
				VMA_CREATE_FLAG_IS_NULL : 0;
			flags |= op->map.dumpable ?
				VMA_CREATE_FLAG_DUMPABLE : 0;

			vma = new_vma(vm, &op->base.map, op->map.pat_index,
				      flags);
			if (IS_ERR(vma))
				return PTR_ERR(vma);

			op->map.vma = vma;
			break;
		}
		case DRM_GPUVA_OP_REMAP:
		{
			struct xe_vma *old =
				gpuva_to_vma(op->base.remap.unmap->va);

			op->remap.start = xe_vma_start(old);
			op->remap.range = xe_vma_size(old);

			if (op->base.remap.prev) {
				flags |= op->base.remap.unmap->va->flags &
					XE_VMA_READ_ONLY ?
					VMA_CREATE_FLAG_READ_ONLY : 0;
				flags |= op->base.remap.unmap->va->flags &
					DRM_GPUVA_SPARSE ?
					VMA_CREATE_FLAG_IS_NULL : 0;
				flags |= op->base.remap.unmap->va->flags &
					XE_VMA_DUMPABLE ?
					VMA_CREATE_FLAG_DUMPABLE : 0;

				vma = new_vma(vm, op->base.remap.prev,
					      old->pat_index, flags);
				if (IS_ERR(vma))
					return PTR_ERR(vma);

				op->remap.prev = vma;

				/*
				 * Userptr creates a new SG mapping so
				 * we must also rebind.
				 */
				op->remap.skip_prev = !xe_vma_is_userptr(old) &&
					IS_ALIGNED(xe_vma_end(vma),
						   xe_vma_max_pte_size(old));
				if (op->remap.skip_prev) {
					xe_vma_set_pte_size(vma, xe_vma_max_pte_size(old));
					op->remap.range -=
						xe_vma_end(vma) -
						xe_vma_start(old);
					op->remap.start = xe_vma_end(vma);
					vm_dbg(&xe->drm, "REMAP:SKIP_PREV: addr=0x%016llx, range=0x%016llx",
					       (ULL)op->remap.start,
					       (ULL)op->remap.range);
				}
			}

			if (op->base.remap.next) {
				flags |= op->base.remap.unmap->va->flags &
					XE_VMA_READ_ONLY ?
					VMA_CREATE_FLAG_READ_ONLY : 0;
				flags |= op->base.remap.unmap->va->flags &
					DRM_GPUVA_SPARSE ?
					VMA_CREATE_FLAG_IS_NULL : 0;
				flags |= op->base.remap.unmap->va->flags &
					XE_VMA_DUMPABLE ?
					VMA_CREATE_FLAG_DUMPABLE : 0;

				vma = new_vma(vm, op->base.remap.next,
					      old->pat_index, flags);
				if (IS_ERR(vma))
					return PTR_ERR(vma);

				op->remap.next = vma;

				/*
				 * Userptr creates a new SG mapping so
				 * we must also rebind.
				 */
				op->remap.skip_next = !xe_vma_is_userptr(old) &&
					IS_ALIGNED(xe_vma_start(vma),
						   xe_vma_max_pte_size(old));
				if (op->remap.skip_next) {
					xe_vma_set_pte_size(vma, xe_vma_max_pte_size(old));
					op->remap.range -=
						xe_vma_end(old) -
						xe_vma_start(vma);
					vm_dbg(&xe->drm, "REMAP:SKIP_NEXT: addr=0x%016llx, range=0x%016llx",
					       (ULL)op->remap.start,
					       (ULL)op->remap.range);
				}
			}
			break;
		}
		case DRM_GPUVA_OP_UNMAP:
		case DRM_GPUVA_OP_PREFETCH:
			/* Nothing to do */
			break;
		default:
			drm_warn(&vm->xe->drm, "NOT POSSIBLE");
		}

		last_op = op;

		err = xe_vma_op_commit(vm, op);
		if (err)
			return err;
	}

	/* FIXME: Unhandled corner case */
	XE_WARN_ON(!last_op && last && !list_empty(ops_list));

	if (!last_op)
		return 0;

	last_op->ops = ops;
	if (last) {
		last_op->flags |= XE_VMA_OP_LAST;
		last_op->num_syncs = num_syncs;
		last_op->syncs = syncs;
	}

	return 0;
}

static int op_execute(struct drm_exec *exec, struct xe_vm *vm,
		      struct xe_vma *vma, struct xe_vma_op *op)
{
	int err;

	lockdep_assert_held_write(&vm->lock);

	err = xe_vm_prepare_vma(exec, vma, 1);
	if (err)
		return err;

	xe_vm_assert_held(vm);
	xe_bo_assert_held(xe_vma_bo(vma));

	switch (op->base.op) {
	case DRM_GPUVA_OP_MAP:
		err = xe_vm_bind(vm, vma, op->q, xe_vma_bo(vma),
				 op->syncs, op->num_syncs,
				 !xe_vm_in_fault_mode(vm),
				 op->flags & XE_VMA_OP_FIRST,
				 op->flags & XE_VMA_OP_LAST);
		break;
	case DRM_GPUVA_OP_REMAP:
	{
		bool prev = !!op->remap.prev;
		bool next = !!op->remap.next;

		if (!op->remap.unmap_done) {
			if (prev || next)
				vma->gpuva.flags |= XE_VMA_FIRST_REBIND;
			err = xe_vm_unbind(vm, vma, op->q, op->syncs,
					   op->num_syncs,
					   op->flags & XE_VMA_OP_FIRST,
					   op->flags & XE_VMA_OP_LAST &&
					   !prev && !next);
			if (err)
				break;
			op->remap.unmap_done = true;
		}

		if (prev) {
			op->remap.prev->gpuva.flags |= XE_VMA_LAST_REBIND;
			err = xe_vm_bind(vm, op->remap.prev, op->q,
					 xe_vma_bo(op->remap.prev), op->syncs,
					 op->num_syncs, true, false,
					 op->flags & XE_VMA_OP_LAST && !next);
			op->remap.prev->gpuva.flags &= ~XE_VMA_LAST_REBIND;
			if (err)
				break;
			op->remap.prev = NULL;
		}

		if (next) {
			op->remap.next->gpuva.flags |= XE_VMA_LAST_REBIND;
			err = xe_vm_bind(vm, op->remap.next, op->q,
					 xe_vma_bo(op->remap.next),
					 op->syncs, op->num_syncs,
					 true, false,
					 op->flags & XE_VMA_OP_LAST);
			op->remap.next->gpuva.flags &= ~XE_VMA_LAST_REBIND;
			if (err)
				break;
			op->remap.next = NULL;
		}

		break;
	}
	case DRM_GPUVA_OP_UNMAP:
		err = xe_vm_unbind(vm, vma, op->q, op->syncs,
				   op->num_syncs, op->flags & XE_VMA_OP_FIRST,
				   op->flags & XE_VMA_OP_LAST);
		break;
	case DRM_GPUVA_OP_PREFETCH:
		err = xe_vm_prefetch(vm, vma, op->q, op->prefetch.region,
				     op->syncs, op->num_syncs,
				     op->flags & XE_VMA_OP_FIRST,
				     op->flags & XE_VMA_OP_LAST);
		break;
	default:
		drm_warn(&vm->xe->drm, "NOT POSSIBLE");
	}

	if (err)
		trace_xe_vma_fail(vma);

	return err;
}

static int __xe_vma_op_execute(struct xe_vm *vm, struct xe_vma *vma,
			       struct xe_vma_op *op)
{
	struct drm_exec exec;
	int err;

retry_userptr:
	drm_exec_init(&exec, DRM_EXEC_INTERRUPTIBLE_WAIT, 0);
	drm_exec_until_all_locked(&exec) {
		err = op_execute(&exec, vm, vma, op);
		drm_exec_retry_on_contention(&exec);
		if (err)
			break;
	}
	drm_exec_fini(&exec);

	if (err == -EAGAIN) {
		lockdep_assert_held_write(&vm->lock);

		if (op->base.op == DRM_GPUVA_OP_REMAP) {
			if (!op->remap.unmap_done)
				vma = gpuva_to_vma(op->base.remap.unmap->va);
			else if (op->remap.prev)
				vma = op->remap.prev;
			else
				vma = op->remap.next;
		}

		if (xe_vma_is_userptr(vma)) {
			err = xe_vma_userptr_pin_pages(to_userptr_vma(vma));
			if (!err)
				goto retry_userptr;

			trace_xe_vma_fail(vma);
		}
	}

	return err;
}

static int xe_vma_op_execute(struct xe_vm *vm, struct xe_vma_op *op)
{
	int ret = 0;

	lockdep_assert_held_write(&vm->lock);

	switch (op->base.op) {
	case DRM_GPUVA_OP_MAP:
		ret = __xe_vma_op_execute(vm, op->map.vma, op);
		break;
	case DRM_GPUVA_OP_REMAP:
	{
		struct xe_vma *vma;

		if (!op->remap.unmap_done)
			vma = gpuva_to_vma(op->base.remap.unmap->va);
		else if (op->remap.prev)
			vma = op->remap.prev;
		else
			vma = op->remap.next;

		ret = __xe_vma_op_execute(vm, vma, op);
		break;
	}
	case DRM_GPUVA_OP_UNMAP:
		ret = __xe_vma_op_execute(vm, gpuva_to_vma(op->base.unmap.va),
					  op);
		break;
	case DRM_GPUVA_OP_PREFETCH:
		ret = __xe_vma_op_execute(vm,
					  gpuva_to_vma(op->base.prefetch.va),
					  op);
		break;
	default:
		drm_warn(&vm->xe->drm, "NOT POSSIBLE");
	}

	return ret;
}

static void xe_vma_op_cleanup(struct xe_vm *vm, struct xe_vma_op *op)
{
	bool last = op->flags & XE_VMA_OP_LAST;

	if (last) {
		while (op->num_syncs--)
			xe_sync_entry_cleanup(&op->syncs[op->num_syncs]);
		kfree(op->syncs);
		if (op->q)
			xe_exec_queue_put(op->q);
	}
	if (!list_empty(&op->link))
		list_del(&op->link);
	if (op->ops)
		drm_gpuva_ops_free(&vm->gpuvm, op->ops);
	if (last)
		xe_vm_put(vm);
}

static void xe_vma_op_unwind(struct xe_vm *vm, struct xe_vma_op *op,
			     bool post_commit, bool prev_post_commit,
			     bool next_post_commit)
{
	lockdep_assert_held_write(&vm->lock);

	switch (op->base.op) {
	case DRM_GPUVA_OP_MAP:
		if (op->map.vma) {
			prep_vma_destroy(vm, op->map.vma, post_commit);
			xe_vma_destroy_unlocked(op->map.vma);
		}
		break;
	case DRM_GPUVA_OP_UNMAP:
	{
		struct xe_vma *vma = gpuva_to_vma(op->base.unmap.va);

		if (vma) {
			down_read(&vm->userptr.notifier_lock);
			vma->gpuva.flags &= ~XE_VMA_DESTROYED;
			up_read(&vm->userptr.notifier_lock);
			if (post_commit)
				xe_vm_insert_vma(vm, vma);
		}
		break;
	}
	case DRM_GPUVA_OP_REMAP:
	{
		struct xe_vma *vma = gpuva_to_vma(op->base.remap.unmap->va);

		if (op->remap.prev) {
			prep_vma_destroy(vm, op->remap.prev, prev_post_commit);
			xe_vma_destroy_unlocked(op->remap.prev);
		}
		if (op->remap.next) {
			prep_vma_destroy(vm, op->remap.next, next_post_commit);
			xe_vma_destroy_unlocked(op->remap.next);
		}
		if (vma) {
			down_read(&vm->userptr.notifier_lock);
			vma->gpuva.flags &= ~XE_VMA_DESTROYED;
			up_read(&vm->userptr.notifier_lock);
			if (post_commit)
				xe_vm_insert_vma(vm, vma);
		}
		break;
	}
	case DRM_GPUVA_OP_PREFETCH:
		/* Nothing to do */
		break;
	default:
		drm_warn(&vm->xe->drm, "NOT POSSIBLE");
	}
}

static void vm_bind_ioctl_ops_unwind(struct xe_vm *vm,
				     struct drm_gpuva_ops **ops,
				     int num_ops_list)
{
	int i;

	for (i = num_ops_list - 1; i >= 0; --i) {
		struct drm_gpuva_ops *__ops = ops[i];
		struct drm_gpuva_op *__op;

		if (!__ops)
			continue;

		drm_gpuva_for_each_op_reverse(__op, __ops) {
			struct xe_vma_op *op = gpuva_op_to_vma_op(__op);

			xe_vma_op_unwind(vm, op,
					 op->flags & XE_VMA_OP_COMMITTED,
					 op->flags & XE_VMA_OP_PREV_COMMITTED,
					 op->flags & XE_VMA_OP_NEXT_COMMITTED);
		}

		drm_gpuva_ops_free(&vm->gpuvm, __ops);
	}
}

static int vm_bind_ioctl_ops_execute(struct xe_vm *vm,
				     struct list_head *ops_list)
{
	struct xe_vma_op *op, *next;
	int err;

	lockdep_assert_held_write(&vm->lock);

	list_for_each_entry_safe(op, next, ops_list, link) {
		err = xe_vma_op_execute(vm, op);
		if (err) {
			drm_warn(&vm->xe->drm, "VM op(%d) failed with %d",
				 op->base.op, err);
			/*
			 * FIXME: Killing VM rather than proper error handling
			 */
			xe_vm_kill(vm);
			return -ENOSPC;
		}
		xe_vma_op_cleanup(vm, op);
	}

	return 0;
}

#define SUPPORTED_FLAGS	(DRM_XE_VM_BIND_FLAG_NULL | \
	 DRM_XE_VM_BIND_FLAG_DUMPABLE)
#define XE_64K_PAGE_MASK 0xffffull
#define ALL_DRM_XE_SYNCS_FLAGS (DRM_XE_SYNCS_FLAG_WAIT_FOR_OP)

static int vm_bind_ioctl_check_args(struct xe_device *xe,
				    struct drm_xe_vm_bind *args,
				    struct drm_xe_vm_bind_op **bind_ops)
{
	int err;
	int i;

	if (XE_IOCTL_DBG(xe, args->pad || args->pad2) ||
	    XE_IOCTL_DBG(xe, args->reserved[0] || args->reserved[1]))
		return -EINVAL;

	if (XE_IOCTL_DBG(xe, args->extensions))
		return -EINVAL;

	if (args->num_binds > 1) {
		u64 __user *bind_user =
			u64_to_user_ptr(args->vector_of_binds);

		*bind_ops = kvmalloc_array(args->num_binds,
					   sizeof(struct drm_xe_vm_bind_op),
					   GFP_KERNEL | __GFP_ACCOUNT);
		if (!*bind_ops)
			return -ENOMEM;

		err = __copy_from_user(*bind_ops, bind_user,
				       sizeof(struct drm_xe_vm_bind_op) *
				       args->num_binds);
		if (XE_IOCTL_DBG(xe, err)) {
			err = -EFAULT;
			goto free_bind_ops;
		}
	} else {
		*bind_ops = &args->bind;
	}

	for (i = 0; i < args->num_binds; ++i) {
		u64 range = (*bind_ops)[i].range;
		u64 addr = (*bind_ops)[i].addr;
		u32 op = (*bind_ops)[i].op;
		u32 flags = (*bind_ops)[i].flags;
		u32 obj = (*bind_ops)[i].obj;
		u64 obj_offset = (*bind_ops)[i].obj_offset;
		u32 prefetch_region = (*bind_ops)[i].prefetch_mem_region_instance;
		bool is_null = flags & DRM_XE_VM_BIND_FLAG_NULL;
		u16 pat_index = (*bind_ops)[i].pat_index;
		u16 coh_mode;

		if (XE_IOCTL_DBG(xe, pat_index >= xe->pat.n_entries)) {
			err = -EINVAL;
			goto free_bind_ops;
		}

		pat_index = array_index_nospec(pat_index, xe->pat.n_entries);
		(*bind_ops)[i].pat_index = pat_index;
		coh_mode = xe_pat_index_get_coh_mode(xe, pat_index);
		if (XE_IOCTL_DBG(xe, !coh_mode)) { /* hw reserved */
			err = -EINVAL;
			goto free_bind_ops;
		}

		if (XE_WARN_ON(coh_mode > XE_COH_AT_LEAST_1WAY)) {
			err = -EINVAL;
			goto free_bind_ops;
		}

		if (XE_IOCTL_DBG(xe, op > DRM_XE_VM_BIND_OP_PREFETCH) ||
		    XE_IOCTL_DBG(xe, flags & ~SUPPORTED_FLAGS) ||
		    XE_IOCTL_DBG(xe, obj && is_null) ||
		    XE_IOCTL_DBG(xe, obj_offset && is_null) ||
		    XE_IOCTL_DBG(xe, op != DRM_XE_VM_BIND_OP_MAP &&
				 is_null) ||
		    XE_IOCTL_DBG(xe, !obj &&
				 op == DRM_XE_VM_BIND_OP_MAP &&
				 !is_null) ||
		    XE_IOCTL_DBG(xe, !obj &&
				 op == DRM_XE_VM_BIND_OP_UNMAP_ALL) ||
		    XE_IOCTL_DBG(xe, addr &&
				 op == DRM_XE_VM_BIND_OP_UNMAP_ALL) ||
		    XE_IOCTL_DBG(xe, range &&
				 op == DRM_XE_VM_BIND_OP_UNMAP_ALL) ||
		    XE_IOCTL_DBG(xe, obj &&
				 op == DRM_XE_VM_BIND_OP_MAP_USERPTR) ||
		    XE_IOCTL_DBG(xe, coh_mode == XE_COH_NONE &&
				 op == DRM_XE_VM_BIND_OP_MAP_USERPTR) ||
		    XE_IOCTL_DBG(xe, obj &&
				 op == DRM_XE_VM_BIND_OP_PREFETCH) ||
		    XE_IOCTL_DBG(xe, prefetch_region &&
				 op != DRM_XE_VM_BIND_OP_PREFETCH) ||
		    XE_IOCTL_DBG(xe, !(BIT(prefetch_region) &
				       xe->info.mem_region_mask)) ||
		    XE_IOCTL_DBG(xe, obj &&
				 op == DRM_XE_VM_BIND_OP_UNMAP)) {
			err = -EINVAL;
			goto free_bind_ops;
		}

		if (XE_IOCTL_DBG(xe, obj_offset & ~PAGE_MASK) ||
		    XE_IOCTL_DBG(xe, addr & ~PAGE_MASK) ||
		    XE_IOCTL_DBG(xe, range & ~PAGE_MASK) ||
		    XE_IOCTL_DBG(xe, !range &&
				 op != DRM_XE_VM_BIND_OP_UNMAP_ALL)) {
			err = -EINVAL;
			goto free_bind_ops;
		}
	}

	return 0;

free_bind_ops:
	if (args->num_binds > 1)
		kvfree(*bind_ops);
	return err;
}

static int vm_bind_ioctl_signal_fences(struct xe_vm *vm,
				       struct xe_exec_queue *q,
				       struct xe_sync_entry *syncs,
				       int num_syncs)
{
	struct dma_fence *fence;
	int i, err = 0;

	fence = xe_sync_in_fence_get(syncs, num_syncs,
				     to_wait_exec_queue(vm, q), vm);
	if (IS_ERR(fence))
		return PTR_ERR(fence);

	for (i = 0; i < num_syncs; i++)
		xe_sync_entry_signal(&syncs[i], fence);

	xe_exec_queue_last_fence_set(to_wait_exec_queue(vm, q), vm,
				     fence);
	dma_fence_put(fence);

	return err;
}

int xe_vm_bind_ioctl(struct drm_device *dev, void *data, struct drm_file *file)
{
	struct xe_device *xe = to_xe_device(dev);
	struct xe_file *xef = to_xe_file(file);
	struct drm_xe_vm_bind *args = data;
	struct drm_xe_sync __user *syncs_user;
	struct xe_bo **bos = NULL;
	struct drm_gpuva_ops **ops = NULL;
	struct xe_vm *vm;
	struct xe_exec_queue *q = NULL;
	u32 num_syncs, num_ufence = 0;
	struct xe_sync_entry *syncs = NULL;
	struct drm_xe_vm_bind_op *bind_ops;
	LIST_HEAD(ops_list);
	int err;
	int i;

	err = vm_bind_ioctl_check_args(xe, args, &bind_ops);
	if (err)
		return err;

	if (args->exec_queue_id) {
		q = xe_exec_queue_lookup(xef, args->exec_queue_id);
		if (XE_IOCTL_DBG(xe, !q)) {
			err = -ENOENT;
			goto free_objs;
		}

		if (XE_IOCTL_DBG(xe, !(q->flags & EXEC_QUEUE_FLAG_VM))) {
			err = -EINVAL;
			goto put_exec_queue;
		}
	}

	vm = xe_vm_lookup(xef, args->vm_id);
	if (XE_IOCTL_DBG(xe, !vm)) {
		err = -EINVAL;
		goto put_exec_queue;
	}

	err = down_write_killable(&vm->lock);
	if (err)
		goto put_vm;

	if (XE_IOCTL_DBG(xe, xe_vm_is_closed_or_banned(vm))) {
		err = -ENOENT;
		goto release_vm_lock;
	}

	for (i = 0; i < args->num_binds; ++i) {
		u64 range = bind_ops[i].range;
		u64 addr = bind_ops[i].addr;

		if (XE_IOCTL_DBG(xe, range > vm->size) ||
		    XE_IOCTL_DBG(xe, addr > vm->size - range)) {
			err = -EINVAL;
			goto release_vm_lock;
		}
	}

	if (args->num_binds) {
		bos = kvcalloc(args->num_binds, sizeof(*bos),
			       GFP_KERNEL | __GFP_ACCOUNT);
		if (!bos) {
			err = -ENOMEM;
			goto release_vm_lock;
		}

		ops = kvcalloc(args->num_binds, sizeof(*ops),
			       GFP_KERNEL | __GFP_ACCOUNT);
		if (!ops) {
			err = -ENOMEM;
			goto release_vm_lock;
		}
	}

	for (i = 0; i < args->num_binds; ++i) {
		struct drm_gem_object *gem_obj;
		u64 range = bind_ops[i].range;
		u64 addr = bind_ops[i].addr;
		u32 obj = bind_ops[i].obj;
		u64 obj_offset = bind_ops[i].obj_offset;
		u16 pat_index = bind_ops[i].pat_index;
		u16 coh_mode;

		if (!obj)
			continue;

		gem_obj = drm_gem_object_lookup(file, obj);
		if (XE_IOCTL_DBG(xe, !gem_obj)) {
			err = -ENOENT;
			goto put_obj;
		}
		bos[i] = gem_to_xe_bo(gem_obj);

		if (XE_IOCTL_DBG(xe, range > bos[i]->size) ||
		    XE_IOCTL_DBG(xe, obj_offset >
				 bos[i]->size - range)) {
			err = -EINVAL;
			goto put_obj;
		}

		if (bos[i]->flags & XE_BO_INTERNAL_64K) {
			if (XE_IOCTL_DBG(xe, obj_offset &
					 XE_64K_PAGE_MASK) ||
			    XE_IOCTL_DBG(xe, addr & XE_64K_PAGE_MASK) ||
			    XE_IOCTL_DBG(xe, range & XE_64K_PAGE_MASK)) {
				err = -EINVAL;
				goto put_obj;
			}
		}

		coh_mode = xe_pat_index_get_coh_mode(xe, pat_index);
		if (bos[i]->cpu_caching) {
			if (XE_IOCTL_DBG(xe, coh_mode == XE_COH_NONE &&
					 bos[i]->cpu_caching == DRM_XE_GEM_CPU_CACHING_WB)) {
				err = -EINVAL;
				goto put_obj;
			}
		} else if (XE_IOCTL_DBG(xe, coh_mode == XE_COH_NONE)) {
			/*
			 * Imported dma-buf from a different device should
			 * require 1way or 2way coherency since we don't know
			 * how it was mapped on the CPU. Just assume is it
			 * potentially cached on CPU side.
			 */
			err = -EINVAL;
			goto put_obj;
		}
	}

	if (args->num_syncs) {
		syncs = kcalloc(args->num_syncs, sizeof(*syncs), GFP_KERNEL);
		if (!syncs) {
			err = -ENOMEM;
			goto put_obj;
		}
	}

	syncs_user = u64_to_user_ptr(args->syncs);
	for (num_syncs = 0; num_syncs < args->num_syncs; num_syncs++) {
		err = xe_sync_entry_parse(xe, xef, &syncs[num_syncs],
					  &syncs_user[num_syncs],
					  (xe_vm_in_lr_mode(vm) ?
					   SYNC_PARSE_FLAG_LR_MODE : 0) |
					  (!args->num_binds ?
					   SYNC_PARSE_FLAG_DISALLOW_USER_FENCE : 0));
		if (err)
			goto free_syncs;

		if (xe_sync_is_ufence(&syncs[num_syncs]))
			num_ufence++;
	}

	if (XE_IOCTL_DBG(xe, num_ufence > 1)) {
		err = -EINVAL;
		goto free_syncs;
	}

	if (!args->num_binds) {
		err = -ENODATA;
		goto free_syncs;
	}

	for (i = 0; i < args->num_binds; ++i) {
		u64 range = bind_ops[i].range;
		u64 addr = bind_ops[i].addr;
		u32 op = bind_ops[i].op;
		u32 flags = bind_ops[i].flags;
		u64 obj_offset = bind_ops[i].obj_offset;
		u32 prefetch_region = bind_ops[i].prefetch_mem_region_instance;
		u16 pat_index = bind_ops[i].pat_index;

		ops[i] = vm_bind_ioctl_ops_create(vm, bos[i], obj_offset,
						  addr, range, op, flags,
						  prefetch_region, pat_index);
		if (IS_ERR(ops[i])) {
			err = PTR_ERR(ops[i]);
			ops[i] = NULL;
			goto unwind_ops;
		}

		err = vm_bind_ioctl_ops_parse(vm, q, ops[i], syncs, num_syncs,
					      &ops_list,
					      i == args->num_binds - 1);
		if (err)
			goto unwind_ops;
	}

	/* Nothing to do */
	if (list_empty(&ops_list)) {
		err = -ENODATA;
		goto unwind_ops;
	}

	xe_vm_get(vm);
	if (q)
		xe_exec_queue_get(q);

	err = vm_bind_ioctl_ops_execute(vm, &ops_list);

	up_write(&vm->lock);

	if (q)
		xe_exec_queue_put(q);
	xe_vm_put(vm);

	for (i = 0; bos && i < args->num_binds; ++i)
		xe_bo_put(bos[i]);

	kvfree(bos);
	kvfree(ops);
	if (args->num_binds > 1)
		kvfree(bind_ops);

	return err;

unwind_ops:
	vm_bind_ioctl_ops_unwind(vm, ops, args->num_binds);
free_syncs:
	if (err == -ENODATA)
		err = vm_bind_ioctl_signal_fences(vm, q, syncs, num_syncs);
	while (num_syncs--)
		xe_sync_entry_cleanup(&syncs[num_syncs]);

	kfree(syncs);
put_obj:
	for (i = 0; i < args->num_binds; ++i)
		xe_bo_put(bos[i]);
release_vm_lock:
	up_write(&vm->lock);
put_vm:
	xe_vm_put(vm);
put_exec_queue:
	if (q)
		xe_exec_queue_put(q);
free_objs:
	kvfree(bos);
	kvfree(ops);
	if (args->num_binds > 1)
		kvfree(bind_ops);
	return err;
}

/**
 * xe_vm_lock() - Lock the vm's dma_resv object
 * @vm: The struct xe_vm whose lock is to be locked
 * @intr: Whether to perform any wait interruptible
 *
 * Return: 0 on success, -EINTR if @intr is true and the wait for a
 * contended lock was interrupted. If @intr is false, the function
 * always returns 0.
 */
int xe_vm_lock(struct xe_vm *vm, bool intr)
{
	if (intr)
		return dma_resv_lock_interruptible(xe_vm_resv(vm), NULL);

	return dma_resv_lock(xe_vm_resv(vm), NULL);
}

/**
 * xe_vm_unlock() - Unlock the vm's dma_resv object
 * @vm: The struct xe_vm whose lock is to be released.
 *
 * Unlock a buffer object lock that was locked by xe_vm_lock().
 */
void xe_vm_unlock(struct xe_vm *vm)
{
	dma_resv_unlock(xe_vm_resv(vm));
}

/**
 * xe_vm_invalidate_vma - invalidate GPU mappings for VMA without a lock
 * @vma: VMA to invalidate
 *
 * Walks a list of page tables leaves which it memset the entries owned by this
 * VMA to zero, invalidates the TLBs, and block until TLBs invalidation is
 * complete.
 *
 * Returns 0 for success, negative error code otherwise.
 */
int xe_vm_invalidate_vma(struct xe_vma *vma)
{
	struct xe_device *xe = xe_vma_vm(vma)->xe;
	struct xe_tile *tile;
	u32 tile_needs_invalidate = 0;
	int seqno[XE_MAX_TILES_PER_DEVICE];
	u8 id;
	int ret;

	xe_assert(xe, !xe_vma_is_null(vma));
	trace_xe_vma_invalidate(vma);
<<<<<<< HEAD
=======

	vm_dbg(&xe_vma_vm(vma)->xe->drm,
	       "INVALIDATE: addr=0x%016llx, range=0x%016llx",
		xe_vma_start(vma), xe_vma_size(vma));
>>>>>>> 5dffaa1b

	/* Check that we don't race with page-table updates */
	if (IS_ENABLED(CONFIG_PROVE_LOCKING)) {
		if (xe_vma_is_userptr(vma)) {
			WARN_ON_ONCE(!mmu_interval_check_retry
				     (&to_userptr_vma(vma)->userptr.notifier,
				      to_userptr_vma(vma)->userptr.notifier_seq));
			WARN_ON_ONCE(!dma_resv_test_signaled(xe_vm_resv(xe_vma_vm(vma)),
							     DMA_RESV_USAGE_BOOKKEEP));

		} else {
			xe_bo_assert_held(xe_vma_bo(vma));
		}
	}

	for_each_tile(tile, xe, id) {
		if (xe_pt_zap_ptes(tile, vma)) {
			tile_needs_invalidate |= BIT(id);
			xe_device_wmb(xe);
			/*
			 * FIXME: We potentially need to invalidate multiple
			 * GTs within the tile
			 */
			seqno[id] = xe_gt_tlb_invalidation_vma(tile->primary_gt, NULL, vma);
			if (seqno[id] < 0)
				return seqno[id];
		}
	}

	for_each_tile(tile, xe, id) {
		if (tile_needs_invalidate & BIT(id)) {
			ret = xe_gt_tlb_invalidation_wait(tile->primary_gt, seqno[id]);
			if (ret < 0)
				return ret;
		}
	}

	vma->tile_invalidated = vma->tile_mask;

	return 0;
}

int xe_analyze_vm(struct drm_printer *p, struct xe_vm *vm, int gt_id)
{
	struct drm_gpuva *gpuva;
	bool is_vram;
	uint64_t addr;

	if (!down_read_trylock(&vm->lock)) {
		drm_printf(p, " Failed to acquire VM lock to dump capture");
		return 0;
	}
	if (vm->pt_root[gt_id]) {
		addr = xe_bo_addr(vm->pt_root[gt_id]->bo, 0, XE_PAGE_SIZE);
		is_vram = xe_bo_is_vram(vm->pt_root[gt_id]->bo);
		drm_printf(p, " VM root: A:0x%llx %s\n", addr,
			   is_vram ? "VRAM" : "SYS");
	}

	drm_gpuvm_for_each_va(gpuva, &vm->gpuvm) {
		struct xe_vma *vma = gpuva_to_vma(gpuva);
		bool is_userptr = xe_vma_is_userptr(vma);
		bool is_null = xe_vma_is_null(vma);

		if (is_null) {
			addr = 0;
		} else if (is_userptr) {
			struct sg_table *sg = to_userptr_vma(vma)->userptr.sg;
			struct xe_res_cursor cur;

			if (sg) {
				xe_res_first_sg(sg, 0, XE_PAGE_SIZE, &cur);
				addr = xe_res_dma(&cur);
			} else {
				addr = 0;
			}
		} else {
			addr = __xe_bo_addr(xe_vma_bo(vma), 0, XE_PAGE_SIZE);
			is_vram = xe_bo_is_vram(xe_vma_bo(vma));
		}
		drm_printf(p, " [%016llx-%016llx] S:0x%016llx A:%016llx %s\n",
			   xe_vma_start(vma), xe_vma_end(vma) - 1,
			   xe_vma_size(vma),
			   addr, is_null ? "NULL" : is_userptr ? "USR" :
			   is_vram ? "VRAM" : "SYS");
	}
	up_read(&vm->lock);

	return 0;
}

struct xe_vm_snapshot {
	unsigned long num_snaps;
	struct {
		u64 ofs, bo_ofs;
		unsigned long len;
		struct xe_bo *bo;
		void *data;
		struct mm_struct *mm;
	} snap[];
};

struct xe_vm_snapshot *xe_vm_snapshot_capture(struct xe_vm *vm)
{
	unsigned long num_snaps = 0, i;
	struct xe_vm_snapshot *snap = NULL;
	struct drm_gpuva *gpuva;

	if (!vm)
		return NULL;

	mutex_lock(&vm->snap_mutex);
	drm_gpuvm_for_each_va(gpuva, &vm->gpuvm) {
		if (gpuva->flags & XE_VMA_DUMPABLE)
			num_snaps++;
	}

	if (num_snaps)
		snap = kvzalloc(offsetof(struct xe_vm_snapshot, snap[num_snaps]), GFP_NOWAIT);
	if (!snap) {
		snap = num_snaps ? ERR_PTR(-ENOMEM) : ERR_PTR(-ENODEV);
		goto out_unlock;
	}

	snap->num_snaps = num_snaps;
	i = 0;
	drm_gpuvm_for_each_va(gpuva, &vm->gpuvm) {
		struct xe_vma *vma = gpuva_to_vma(gpuva);
		struct xe_bo *bo = vma->gpuva.gem.obj ?
			gem_to_xe_bo(vma->gpuva.gem.obj) : NULL;

		if (!(gpuva->flags & XE_VMA_DUMPABLE))
			continue;

		snap->snap[i].ofs = xe_vma_start(vma);
		snap->snap[i].len = xe_vma_size(vma);
		if (bo) {
			snap->snap[i].bo = xe_bo_get(bo);
			snap->snap[i].bo_ofs = xe_vma_bo_offset(vma);
		} else if (xe_vma_is_userptr(vma)) {
			struct mm_struct *mm =
				to_userptr_vma(vma)->userptr.notifier.mm;

			if (mmget_not_zero(mm))
				snap->snap[i].mm = mm;
			else
				snap->snap[i].data = ERR_PTR(-EFAULT);

			snap->snap[i].bo_ofs = xe_vma_userptr(vma);
		} else {
			snap->snap[i].data = ERR_PTR(-ENOENT);
		}
		i++;
	}

out_unlock:
	mutex_unlock(&vm->snap_mutex);
	return snap;
}

void xe_vm_snapshot_capture_delayed(struct xe_vm_snapshot *snap)
{
	if (IS_ERR(snap))
		return;

	for (int i = 0; i < snap->num_snaps; i++) {
		struct xe_bo *bo = snap->snap[i].bo;
		struct iosys_map src;
		int err;

		if (IS_ERR(snap->snap[i].data))
			continue;

		snap->snap[i].data = kvmalloc(snap->snap[i].len, GFP_USER);
		if (!snap->snap[i].data) {
			snap->snap[i].data = ERR_PTR(-ENOMEM);
			goto cleanup_bo;
		}

		if (bo) {
			dma_resv_lock(bo->ttm.base.resv, NULL);
			err = ttm_bo_vmap(&bo->ttm, &src);
			if (!err) {
				xe_map_memcpy_from(xe_bo_device(bo),
						   snap->snap[i].data,
						   &src, snap->snap[i].bo_ofs,
						   snap->snap[i].len);
				ttm_bo_vunmap(&bo->ttm, &src);
			}
			dma_resv_unlock(bo->ttm.base.resv);
		} else {
			void __user *userptr = (void __user *)(size_t)snap->snap[i].bo_ofs;

			kthread_use_mm(snap->snap[i].mm);
			if (!copy_from_user(snap->snap[i].data, userptr, snap->snap[i].len))
				err = 0;
			else
				err = -EFAULT;
			kthread_unuse_mm(snap->snap[i].mm);

			mmput(snap->snap[i].mm);
			snap->snap[i].mm = NULL;
		}

		if (err) {
			kvfree(snap->snap[i].data);
			snap->snap[i].data = ERR_PTR(err);
		}

cleanup_bo:
		xe_bo_put(bo);
		snap->snap[i].bo = NULL;
	}
}

void xe_vm_snapshot_print(struct xe_vm_snapshot *snap, struct drm_printer *p)
{
	unsigned long i, j;

	if (IS_ERR(snap)) {
		drm_printf(p, "[0].error: %li\n", PTR_ERR(snap));
		return;
	}

	for (i = 0; i < snap->num_snaps; i++) {
		drm_printf(p, "[%llx].length: 0x%lx\n", snap->snap[i].ofs, snap->snap[i].len);

		if (IS_ERR(snap->snap[i].data)) {
			drm_printf(p, "[%llx].error: %li\n", snap->snap[i].ofs,
				   PTR_ERR(snap->snap[i].data));
			continue;
		}

		drm_printf(p, "[%llx].data: ", snap->snap[i].ofs);

		for (j = 0; j < snap->snap[i].len; j += sizeof(u32)) {
			u32 *val = snap->snap[i].data + j;
			char dumped[ASCII85_BUFSZ];

			drm_puts(p, ascii85_encode(*val, dumped));
		}

		drm_puts(p, "\n");
	}
}

void xe_vm_snapshot_free(struct xe_vm_snapshot *snap)
{
	unsigned long i;

	if (IS_ERR(snap))
		return;

	for (i = 0; i < snap->num_snaps; i++) {
		if (!IS_ERR(snap->snap[i].data))
			kvfree(snap->snap[i].data);
		xe_bo_put(snap->snap[i].bo);
		if (snap->snap[i].mm)
			mmput(snap->snap[i].mm);
	}
	kvfree(snap);
}<|MERGE_RESOLUTION|>--- conflicted
+++ resolved
@@ -3236,13 +3236,10 @@
 
 	xe_assert(xe, !xe_vma_is_null(vma));
 	trace_xe_vma_invalidate(vma);
-<<<<<<< HEAD
-=======
 
 	vm_dbg(&xe_vma_vm(vma)->xe->drm,
 	       "INVALIDATE: addr=0x%016llx, range=0x%016llx",
 		xe_vma_start(vma), xe_vma_size(vma));
->>>>>>> 5dffaa1b
 
 	/* Check that we don't race with page-table updates */
 	if (IS_ENABLED(CONFIG_PROVE_LOCKING)) {
