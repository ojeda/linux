--- conflicted
+++ resolved
@@ -177,16 +177,6 @@
 		 * xe_gt_tlb_fence_timeout after the timeut interval is over.
 		 */
 		struct delayed_work fence_tdr;
-<<<<<<< HEAD
-		/** @tlb_invalidation.fence_context: context for TLB invalidation fences */
-		u64 fence_context;
-		/**
-		 * @tlb_invalidation.fence_seqno: seqno to TLB invalidation fences, protected by
-		 * tlb_invalidation.lock
-		 */
-		u32 fence_seqno;
-=======
->>>>>>> 7e0c4332
 		/** @tlb_invalidation.lock: protects TLB invalidation fences */
 		spinlock_t lock;
 	} tlb_invalidation;
