// SPDX-License-Identifier: MIT
/*
 * Copyright © 2022 Intel Corporation
 */

#include "xe_exec.h"

#include <drm/drm_device.h>
#include <drm/drm_exec.h>
#include <drm/drm_file.h>
#include <drm/xe_drm.h>
#include <linux/delay.h>

#include "xe_bo.h"
#include "xe_device.h"
#include "xe_exec_queue.h"
#include "xe_macros.h"
#include "xe_ring_ops_types.h"
#include "xe_sched_job.h"
#include "xe_sync.h"
#include "xe_vm.h"

/**
 * DOC: Execbuf (User GPU command submission)
 *
 * Execs have historically been rather complicated in DRM drivers (at least in
 * the i915) because a few things:
 *
 * - Passing in a list BO which are read / written to creating implicit syncs
 * - Binding at exec time
 * - Flow controlling the ring at exec time
 *
 * In XE we avoid all of this complication by not allowing a BO list to be
 * passed into an exec, using the dma-buf implicit sync uAPI, have binds as
 * seperate operations, and using the DRM scheduler to flow control the ring.
 * Let's deep dive on each of these.
 *
 * We can get away from a BO list by forcing the user to use in / out fences on
 * every exec rather than the kernel tracking dependencies of BO (e.g. if the
 * user knows an exec writes to a BO and reads from the BO in the next exec, it
 * is the user's responsibility to pass in / out fence between the two execs).
 *
 * Implicit dependencies for external BOs are handled by using the dma-buf
 * implicit dependency uAPI (TODO: add link). To make this works each exec must
 * install the job's fence into the DMA_RESV_USAGE_WRITE slot of every external
 * BO mapped in the VM.
 *
 * We do not allow a user to trigger a bind at exec time rather we have a VM
 * bind IOCTL which uses the same in / out fence interface as exec. In that
 * sense, a VM bind is basically the same operation as an exec from the user
 * perspective. e.g. If an exec depends on a VM bind use the in / out fence
 * interface (struct drm_xe_sync) to synchronize like syncing between two
 * dependent execs.
 *
 * Although a user cannot trigger a bind, we still have to rebind userptrs in
 * the VM that have been invalidated since the last exec, likewise we also have
 * to rebind BOs that have been evicted by the kernel. We schedule these rebinds
 * behind any pending kernel operations on any external BOs in VM or any BOs
 * private to the VM. This is accomplished by the rebinds waiting on BOs
 * DMA_RESV_USAGE_KERNEL slot (kernel ops) and kernel ops waiting on all BOs
 * slots (inflight execs are in the DMA_RESV_USAGE_BOOKING for private BOs and
 * in DMA_RESV_USAGE_WRITE for external BOs).
 *
 * Rebinds / dma-resv usage applies to non-compute mode VMs only as for compute
 * mode VMs we use preempt fences and a rebind worker (TODO: add link).
 *
 * There is no need to flow control the ring in the exec as we write the ring at
 * submission time and set the DRM scheduler max job limit SIZE_OF_RING /
 * MAX_JOB_SIZE. The DRM scheduler will then hold all jobs until space in the
 * ring is available.
 *
 * All of this results in a rather simple exec implementation.
 *
 * Flow
 * ~~~~
 *
 * .. code-block::
 *
 *	Parse input arguments
 *	Wait for any async VM bind passed as in-fences to start
 *	<----------------------------------------------------------------------|
 *	Lock global VM lock in read mode                                       |
 *	Pin userptrs (also finds userptr invalidated since last exec)          |
 *	Lock exec (VM dma-resv lock, external BOs dma-resv locks)              |
 *	Validate BOs that have been evicted                                    |
 *	Create job                                                             |
 *	Rebind invalidated userptrs + evicted BOs (non-compute-mode)           |
 *	Add rebind fence dependency to job                                     |
 *	Add job VM dma-resv bookkeeping slot (non-compute mode)                |
 *	Add job to external BOs dma-resv write slots (non-compute mode)        |
 *	Check if any userptrs invalidated since pin ------ Drop locks ---------|
 *	Install in / out fences for job
 *	Submit job
 *	Unlock all
 */

/*
 * Add validation and rebinding to the drm_exec locking loop, since both can
 * trigger eviction which may require sleeping dma_resv locks.
 */
static int xe_exec_fn(struct drm_gpuvm_exec *vm_exec)
{
	struct xe_vm *vm = container_of(vm_exec->vm, struct xe_vm, gpuvm);
<<<<<<< HEAD
	struct drm_gem_object *obj;
	unsigned long index;
	int num_fences;
	int ret;

	ret = drm_gpuvm_validate(vm_exec->vm, &vm_exec->exec);
	if (ret)
		return ret;

	/*
	 * 1 fence slot for the final submit, and 1 more for every per-tile for
	 * GPU bind and 1 extra for CPU bind. Note that there are potentially
	 * many vma per object/dma-resv, however the fence slot will just be
	 * re-used, since they are largely the same timeline and the seqno
	 * should be in order. In the case of CPU bind there is dummy fence used
	 * for all CPU binds, so no need to have a per-tile slot for that.
	 */
	num_fences = 1 + 1 + vm->xe->info.tile_count;

	/*
	 * We don't know upfront exactly how many fence slots we will need at
	 * the start of the exec, since the TTM bo_validate above can consume
	 * numerous fence slots. Also due to how the dma_resv_reserve_fences()
	 * works it only ensures that at least that many fence slots are
	 * available i.e if there are already 10 slots available and we reserve
	 * two more, it can just noop without reserving anything.  With this it
	 * is quite possible that TTM steals some of the fence slots and then
	 * when it comes time to do the vma binding and final exec stage we are
	 * lacking enough fence slots, leading to some nasty BUG_ON() when
	 * adding the fences. Hence just add our own fences here, after the
	 * validate stage.
	 */
	drm_exec_for_each_locked_object(&vm_exec->exec, index, obj) {
		ret = dma_resv_reserve_fences(obj->resv, num_fences);
		if (ret)
			return ret;
	}

	return 0;
=======

	/* The fence slot added here is intended for the exec sched job. */
	return xe_vm_validate_rebind(vm, &vm_exec->exec, 1);
>>>>>>> 7e0c4332
}

int xe_exec_ioctl(struct drm_device *dev, void *data, struct drm_file *file)
{
	struct xe_device *xe = to_xe_device(dev);
	struct xe_file *xef = to_xe_file(file);
	struct drm_xe_exec *args = data;
	struct drm_xe_sync __user *syncs_user = u64_to_user_ptr(args->syncs);
	u64 __user *addresses_user = u64_to_user_ptr(args->address);
	struct xe_exec_queue *q;
	struct xe_sync_entry *syncs = NULL;
	u64 addresses[XE_HW_ENGINE_MAX_INSTANCE];
	struct drm_gpuvm_exec vm_exec = {.extra.fn = xe_exec_fn};
	struct drm_exec *exec = &vm_exec.exec;
	u32 i, num_syncs = 0, num_ufence = 0;
	struct xe_sched_job *job;
	struct xe_vm *vm;
	bool write_locked, skip_retry = false;
	ktime_t end = 0;
	int err = 0;

	if (XE_IOCTL_DBG(xe, args->extensions) ||
	    XE_IOCTL_DBG(xe, args->pad[0] || args->pad[1] || args->pad[2]) ||
	    XE_IOCTL_DBG(xe, args->reserved[0] || args->reserved[1]))
		return -EINVAL;

	q = xe_exec_queue_lookup(xef, args->exec_queue_id);
	if (XE_IOCTL_DBG(xe, !q))
		return -ENOENT;

	if (XE_IOCTL_DBG(xe, q->flags & EXEC_QUEUE_FLAG_VM))
		return -EINVAL;

	if (XE_IOCTL_DBG(xe, args->num_batch_buffer &&
			 q->width != args->num_batch_buffer))
		return -EINVAL;

	if (XE_IOCTL_DBG(xe, q->flags & EXEC_QUEUE_FLAG_BANNED)) {
		err = -ECANCELED;
		goto err_exec_queue;
	}

	if (args->num_syncs) {
		syncs = kcalloc(args->num_syncs, sizeof(*syncs), GFP_KERNEL);
		if (!syncs) {
			err = -ENOMEM;
			goto err_exec_queue;
		}
	}

	vm = q->vm;

	for (i = 0; i < args->num_syncs; i++) {
		err = xe_sync_entry_parse(xe, xef, &syncs[num_syncs++],
					  &syncs_user[i], SYNC_PARSE_FLAG_EXEC |
					  (xe_vm_in_lr_mode(vm) ?
					   SYNC_PARSE_FLAG_LR_MODE : 0));
		if (err)
			goto err_syncs;

		if (xe_sync_is_ufence(&syncs[i]))
			num_ufence++;
	}

	if (XE_IOCTL_DBG(xe, num_ufence > 1)) {
		err = -EINVAL;
		goto err_syncs;
	}

	if (xe_exec_queue_is_parallel(q)) {
		err = __copy_from_user(addresses, addresses_user, sizeof(u64) *
				       q->width);
		if (err) {
			err = -EFAULT;
			goto err_syncs;
		}
	}

retry:
	if (!xe_vm_in_lr_mode(vm) && xe_vm_userptr_check_repin(vm)) {
		err = down_write_killable(&vm->lock);
		write_locked = true;
	} else {
		/* We don't allow execs while the VM is in error state */
		err = down_read_interruptible(&vm->lock);
		write_locked = false;
	}
	if (err)
		goto err_syncs;

	if (write_locked) {
		err = xe_vm_userptr_pin(vm);
		downgrade_write(&vm->lock);
		write_locked = false;
		if (err)
			goto err_unlock_list;
	}

	if (!args->num_batch_buffer) {
		err = xe_vm_lock(vm, true);
		if (err)
			goto err_unlock_list;

		if (!xe_vm_in_lr_mode(vm)) {
			struct dma_fence *fence;

			fence = xe_sync_in_fence_get(syncs, num_syncs, q, vm);
			if (IS_ERR(fence)) {
				err = PTR_ERR(fence);
				goto err_unlock_list;
			}
			for (i = 0; i < num_syncs; i++)
				xe_sync_entry_signal(&syncs[i], NULL, fence);
			xe_exec_queue_last_fence_set(q, vm, fence);
			dma_fence_put(fence);
		}

		xe_vm_unlock(vm);
		goto err_unlock_list;
	}

	vm_exec.vm = &vm->gpuvm;
	vm_exec.flags = DRM_EXEC_INTERRUPTIBLE_WAIT;
	if (xe_vm_in_lr_mode(vm)) {
		drm_exec_init(exec, vm_exec.flags, 0);
	} else {
		err = drm_gpuvm_exec_lock(&vm_exec);
		if (err) {
			if (xe_vm_validate_should_retry(exec, err, &end))
				err = -EAGAIN;
			goto err_unlock_list;
		}
	}

	if (xe_vm_is_closed_or_banned(q->vm)) {
		drm_warn(&xe->drm, "Trying to schedule after vm is closed or banned\n");
		err = -ECANCELED;
		goto err_exec;
	}

	if (xe_exec_queue_is_lr(q) && xe_exec_queue_ring_full(q)) {
		err = -EWOULDBLOCK;	/* Aliased to -EAGAIN */
		skip_retry = true;
		goto err_exec;
	}

	job = xe_sched_job_create(q, xe_exec_queue_is_parallel(q) ?
				  addresses : &args->address);
	if (IS_ERR(job)) {
		err = PTR_ERR(job);
		goto err_exec;
	}

	/* Wait behind rebinds */
	if (!xe_vm_in_lr_mode(vm)) {
		err = drm_sched_job_add_resv_dependencies(&job->drm,
							  xe_vm_resv(vm),
							  DMA_RESV_USAGE_KERNEL);
		if (err)
			goto err_put_job;
	}

	for (i = 0; i < num_syncs && !err; i++)
		err = xe_sync_entry_add_deps(&syncs[i], job);
	if (err)
		goto err_put_job;

	if (!xe_vm_in_lr_mode(vm)) {
		err = xe_sched_job_last_fence_add_dep(job, vm);
		if (err)
			goto err_put_job;

		err = down_read_interruptible(&vm->userptr.notifier_lock);
		if (err)
			goto err_put_job;

		err = __xe_vm_userptr_needs_repin(vm);
		if (err)
			goto err_repin;
	}

	/*
	 * Point of no return, if we error after this point just set an error on
	 * the job and let the DRM scheduler / backend clean up the job.
	 */
	xe_sched_job_arm(job);
	if (!xe_vm_in_lr_mode(vm))
		drm_gpuvm_resv_add_fence(&vm->gpuvm, exec, &job->drm.s_fence->finished,
					 DMA_RESV_USAGE_BOOKKEEP, DMA_RESV_USAGE_WRITE);

	for (i = 0; i < num_syncs; i++)
		xe_sync_entry_signal(&syncs[i], job,
				     &job->drm.s_fence->finished);

	if (xe_exec_queue_is_lr(q))
		q->ring_ops->emit_job(job);
	if (!xe_vm_in_lr_mode(vm))
		xe_exec_queue_last_fence_set(q, vm, &job->drm.s_fence->finished);
	xe_sched_job_push(job);
	xe_vm_reactivate_rebind(vm);

	if (!err && !xe_vm_in_lr_mode(vm)) {
		spin_lock(&xe->ttm.lru_lock);
		ttm_lru_bulk_move_tail(&vm->lru_bulk_move);
		spin_unlock(&xe->ttm.lru_lock);
	}

err_repin:
	if (!xe_vm_in_lr_mode(vm))
		up_read(&vm->userptr.notifier_lock);
err_put_job:
	if (err)
		xe_sched_job_put(job);
err_exec:
	drm_exec_fini(exec);
err_unlock_list:
	if (write_locked)
		up_write(&vm->lock);
	else
		up_read(&vm->lock);
	if (err == -EAGAIN && !skip_retry)
		goto retry;
err_syncs:
	for (i = 0; i < num_syncs; i++)
		xe_sync_entry_cleanup(&syncs[i]);
	kfree(syncs);
err_exec_queue:
	xe_exec_queue_put(q);

	return err;
}<|MERGE_RESOLUTION|>--- conflicted
+++ resolved
@@ -101,51 +101,9 @@
 static int xe_exec_fn(struct drm_gpuvm_exec *vm_exec)
 {
 	struct xe_vm *vm = container_of(vm_exec->vm, struct xe_vm, gpuvm);
-<<<<<<< HEAD
-	struct drm_gem_object *obj;
-	unsigned long index;
-	int num_fences;
-	int ret;
-
-	ret = drm_gpuvm_validate(vm_exec->vm, &vm_exec->exec);
-	if (ret)
-		return ret;
-
-	/*
-	 * 1 fence slot for the final submit, and 1 more for every per-tile for
-	 * GPU bind and 1 extra for CPU bind. Note that there are potentially
-	 * many vma per object/dma-resv, however the fence slot will just be
-	 * re-used, since they are largely the same timeline and the seqno
-	 * should be in order. In the case of CPU bind there is dummy fence used
-	 * for all CPU binds, so no need to have a per-tile slot for that.
-	 */
-	num_fences = 1 + 1 + vm->xe->info.tile_count;
-
-	/*
-	 * We don't know upfront exactly how many fence slots we will need at
-	 * the start of the exec, since the TTM bo_validate above can consume
-	 * numerous fence slots. Also due to how the dma_resv_reserve_fences()
-	 * works it only ensures that at least that many fence slots are
-	 * available i.e if there are already 10 slots available and we reserve
-	 * two more, it can just noop without reserving anything.  With this it
-	 * is quite possible that TTM steals some of the fence slots and then
-	 * when it comes time to do the vma binding and final exec stage we are
-	 * lacking enough fence slots, leading to some nasty BUG_ON() when
-	 * adding the fences. Hence just add our own fences here, after the
-	 * validate stage.
-	 */
-	drm_exec_for_each_locked_object(&vm_exec->exec, index, obj) {
-		ret = dma_resv_reserve_fences(obj->resv, num_fences);
-		if (ret)
-			return ret;
-	}
-
-	return 0;
-=======
 
 	/* The fence slot added here is intended for the exec sched job. */
 	return xe_vm_validate_rebind(vm, &vm_exec->exec, 1);
->>>>>>> 7e0c4332
 }
 
 int xe_exec_ioctl(struct drm_device *dev, void *data, struct drm_file *file)
