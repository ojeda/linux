--- conflicted
+++ resolved
@@ -36,12 +36,8 @@
 	.gen = 2,
 	.features = RCAR_DU_FEATURE_CRTC_IRQ_CLOCK
 		  | RCAR_DU_FEATURE_EXT_CTRL_REGS
-<<<<<<< HEAD
-		  | RCAR_DU_FEATURE_INTERLACED,
-=======
-		  | RCAR_DU_FEATURE_INTERLACED
-		  | RCAR_DU_FEATURE_TVM_SYNC,
->>>>>>> f9885ef8
+		  | RCAR_DU_FEATURE_INTERLACED
+		  | RCAR_DU_FEATURE_TVM_SYNC,
 	.channels_mask = BIT(1) | BIT(0),
 	.routes = {
 		/*
@@ -63,12 +59,8 @@
 	.gen = 2,
 	.features = RCAR_DU_FEATURE_CRTC_IRQ_CLOCK
 		  | RCAR_DU_FEATURE_EXT_CTRL_REGS
-<<<<<<< HEAD
-		  | RCAR_DU_FEATURE_INTERLACED,
-=======
-		  | RCAR_DU_FEATURE_INTERLACED
-		  | RCAR_DU_FEATURE_TVM_SYNC,
->>>>>>> f9885ef8
+		  | RCAR_DU_FEATURE_INTERLACED
+		  | RCAR_DU_FEATURE_TVM_SYNC,
 	.channels_mask = BIT(1) | BIT(0),
 	.routes = {
 		/*
@@ -87,12 +79,8 @@
 
 static const struct rcar_du_device_info rcar_du_r8a7779_info = {
 	.gen = 2,
-<<<<<<< HEAD
-	.features = RCAR_DU_FEATURE_INTERLACED,
-=======
 	.features = RCAR_DU_FEATURE_INTERLACED
 		  | RCAR_DU_FEATURE_TVM_SYNC,
->>>>>>> f9885ef8
 	.channels_mask = BIT(1) | BIT(0),
 	.routes = {
 		/*
@@ -114,12 +102,8 @@
 	.gen = 2,
 	.features = RCAR_DU_FEATURE_CRTC_IRQ_CLOCK
 		  | RCAR_DU_FEATURE_EXT_CTRL_REGS
-<<<<<<< HEAD
-		  | RCAR_DU_FEATURE_INTERLACED,
-=======
-		  | RCAR_DU_FEATURE_INTERLACED
-		  | RCAR_DU_FEATURE_TVM_SYNC,
->>>>>>> f9885ef8
+		  | RCAR_DU_FEATURE_INTERLACED
+		  | RCAR_DU_FEATURE_TVM_SYNC,
 	.quirks = RCAR_DU_QUIRK_ALIGN_128B,
 	.channels_mask = BIT(2) | BIT(1) | BIT(0),
 	.routes = {
@@ -148,12 +132,8 @@
 	.gen = 2,
 	.features = RCAR_DU_FEATURE_CRTC_IRQ_CLOCK
 		  | RCAR_DU_FEATURE_EXT_CTRL_REGS
-<<<<<<< HEAD
-		  | RCAR_DU_FEATURE_INTERLACED,
-=======
-		  | RCAR_DU_FEATURE_INTERLACED
-		  | RCAR_DU_FEATURE_TVM_SYNC,
->>>>>>> f9885ef8
+		  | RCAR_DU_FEATURE_INTERLACED
+		  | RCAR_DU_FEATURE_TVM_SYNC,
 	.channels_mask = BIT(1) | BIT(0),
 	.routes = {
 		/*
@@ -176,12 +156,8 @@
 	.gen = 2,
 	.features = RCAR_DU_FEATURE_CRTC_IRQ_CLOCK
 		  | RCAR_DU_FEATURE_EXT_CTRL_REGS
-<<<<<<< HEAD
-		  | RCAR_DU_FEATURE_INTERLACED,
-=======
-		  | RCAR_DU_FEATURE_INTERLACED
-		  | RCAR_DU_FEATURE_TVM_SYNC,
->>>>>>> f9885ef8
+		  | RCAR_DU_FEATURE_INTERLACED
+		  | RCAR_DU_FEATURE_TVM_SYNC,
 	.channels_mask = BIT(1) | BIT(0),
 	.routes = {
 		/* R8A7792 has two RGB outputs. */
@@ -200,12 +176,8 @@
 	.gen = 2,
 	.features = RCAR_DU_FEATURE_CRTC_IRQ_CLOCK
 		  | RCAR_DU_FEATURE_EXT_CTRL_REGS
-<<<<<<< HEAD
-		  | RCAR_DU_FEATURE_INTERLACED,
-=======
-		  | RCAR_DU_FEATURE_INTERLACED
-		  | RCAR_DU_FEATURE_TVM_SYNC,
->>>>>>> f9885ef8
+		  | RCAR_DU_FEATURE_INTERLACED
+		  | RCAR_DU_FEATURE_TVM_SYNC,
 	.channels_mask = BIT(1) | BIT(0),
 	.routes = {
 		/*
@@ -228,12 +200,8 @@
 	.features = RCAR_DU_FEATURE_CRTC_IRQ_CLOCK
 		  | RCAR_DU_FEATURE_EXT_CTRL_REGS
 		  | RCAR_DU_FEATURE_VSP1_SOURCE
-<<<<<<< HEAD
-		  | RCAR_DU_FEATURE_INTERLACED,
-=======
-		  | RCAR_DU_FEATURE_INTERLACED
-		  | RCAR_DU_FEATURE_TVM_SYNC,
->>>>>>> f9885ef8
+		  | RCAR_DU_FEATURE_INTERLACED
+		  | RCAR_DU_FEATURE_TVM_SYNC,
 	.channels_mask = BIT(3) | BIT(2) | BIT(1) | BIT(0),
 	.routes = {
 		/*
@@ -266,12 +234,8 @@
 	.features = RCAR_DU_FEATURE_CRTC_IRQ_CLOCK
 		  | RCAR_DU_FEATURE_EXT_CTRL_REGS
 		  | RCAR_DU_FEATURE_VSP1_SOURCE
-<<<<<<< HEAD
-		  | RCAR_DU_FEATURE_INTERLACED,
-=======
-		  | RCAR_DU_FEATURE_INTERLACED
-		  | RCAR_DU_FEATURE_TVM_SYNC,
->>>>>>> f9885ef8
+		  | RCAR_DU_FEATURE_INTERLACED
+		  | RCAR_DU_FEATURE_TVM_SYNC,
 	.channels_mask = BIT(2) | BIT(1) | BIT(0),
 	.routes = {
 		/*
@@ -300,12 +264,8 @@
 	.features = RCAR_DU_FEATURE_CRTC_IRQ_CLOCK
 		  | RCAR_DU_FEATURE_EXT_CTRL_REGS
 		  | RCAR_DU_FEATURE_VSP1_SOURCE
-<<<<<<< HEAD
-		  | RCAR_DU_FEATURE_INTERLACED,
-=======
-		  | RCAR_DU_FEATURE_INTERLACED
-		  | RCAR_DU_FEATURE_TVM_SYNC,
->>>>>>> f9885ef8
+		  | RCAR_DU_FEATURE_INTERLACED
+		  | RCAR_DU_FEATURE_TVM_SYNC,
 	.channels_mask = BIT(3) | BIT(1) | BIT(0),
 	.routes = {
 		/*
@@ -334,12 +294,8 @@
 	.features = RCAR_DU_FEATURE_CRTC_IRQ_CLOCK
 		  | RCAR_DU_FEATURE_EXT_CTRL_REGS
 		  | RCAR_DU_FEATURE_VSP1_SOURCE
-<<<<<<< HEAD
-		  | RCAR_DU_FEATURE_INTERLACED,
-=======
-		  | RCAR_DU_FEATURE_INTERLACED
-		  | RCAR_DU_FEATURE_TVM_SYNC,
->>>>>>> f9885ef8
+		  | RCAR_DU_FEATURE_INTERLACED
+		  | RCAR_DU_FEATURE_TVM_SYNC,
 	.channels_mask = BIT(0),
 	.routes = {
 		/* R8A77970 has one RGB output and one LVDS output. */
