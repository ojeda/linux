// SPDX-License-Identifier: GPL-2.0-only
/*
 * QLogic qlge NIC HBA Driver
 * Copyright (c)  2003-2008 QLogic Corporation
 * Author:     Linux qlge network device driver by
 *                      Ron Mercer <ron.mercer@qlogic.com>
 */
#include <linux/kernel.h>
#include <linux/bitops.h>
#include <linux/types.h>
#include <linux/module.h>
#include <linux/list.h>
#include <linux/pci.h>
#include <linux/dma-mapping.h>
#include <linux/pagemap.h>
#include <linux/sched.h>
#include <linux/slab.h>
#include <linux/dmapool.h>
#include <linux/mempool.h>
#include <linux/spinlock.h>
#include <linux/kthread.h>
#include <linux/interrupt.h>
#include <linux/errno.h>
#include <linux/ioport.h>
#include <linux/in.h>
#include <linux/ip.h>
#include <linux/ipv6.h>
#include <net/ipv6.h>
#include <linux/tcp.h>
#include <linux/udp.h>
#include <linux/if_arp.h>
#include <linux/if_ether.h>
#include <linux/netdevice.h>
#include <linux/etherdevice.h>
#include <linux/ethtool.h>
#include <linux/if_vlan.h>
#include <linux/skbuff.h>
#include <linux/delay.h>
#include <linux/mm.h>
#include <linux/vmalloc.h>
#include <linux/prefetch.h>
#include <net/ip6_checksum.h>

#include "qlge.h"
#include "qlge_devlink.h"

char qlge_driver_name[] = DRV_NAME;
const char qlge_driver_version[] = DRV_VERSION;

MODULE_AUTHOR("Ron Mercer <ron.mercer@qlogic.com>");
MODULE_DESCRIPTION(DRV_STRING " ");
MODULE_LICENSE("GPL");
MODULE_VERSION(DRV_VERSION);

static const u32 default_msg =
	NETIF_MSG_DRV | NETIF_MSG_PROBE | NETIF_MSG_LINK |
	NETIF_MSG_IFDOWN |
	NETIF_MSG_IFUP |
	NETIF_MSG_RX_ERR |
	NETIF_MSG_TX_ERR |
	NETIF_MSG_HW | NETIF_MSG_WOL | 0;

static int debug = -1;	/* defaults above */
module_param(debug, int, 0664);
MODULE_PARM_DESC(debug, "Debug level (0=none,...,16=all)");

#define MSIX_IRQ 0
#define MSI_IRQ 1
#define LEG_IRQ 2
static int qlge_irq_type = MSIX_IRQ;
module_param(qlge_irq_type, int, 0664);
MODULE_PARM_DESC(qlge_irq_type, "0 = MSI-X, 1 = MSI, 2 = Legacy.");

static int qlge_mpi_coredump;
module_param(qlge_mpi_coredump, int, 0);
MODULE_PARM_DESC(qlge_mpi_coredump,
		 "Option to enable MPI firmware dump. Default is OFF - Do Not allocate memory. ");

static int qlge_force_coredump;
module_param(qlge_force_coredump, int, 0);
MODULE_PARM_DESC(qlge_force_coredump,
		 "Option to allow force of firmware core dump. Default is OFF - Do not allow.");

static const struct pci_device_id qlge_pci_tbl[] = {
	{PCI_DEVICE(PCI_VENDOR_ID_QLOGIC, QLGE_DEVICE_ID_8012)},
	{PCI_DEVICE(PCI_VENDOR_ID_QLOGIC, QLGE_DEVICE_ID_8000)},
	/* required last entry */
	{0,}
};

MODULE_DEVICE_TABLE(pci, qlge_pci_tbl);

static int qlge_wol(struct qlge_adapter *);
static void qlge_set_multicast_list(struct net_device *);
static int qlge_adapter_down(struct qlge_adapter *);
static int qlge_adapter_up(struct qlge_adapter *);

/* This hardware semaphore causes exclusive access to
 * resources shared between the NIC driver, MPI firmware,
 * FCOE firmware and the FC driver.
 */
static int qlge_sem_trylock(struct qlge_adapter *qdev, u32 sem_mask)
{
	u32 sem_bits = 0;

	switch (sem_mask) {
	case SEM_XGMAC0_MASK:
		sem_bits = SEM_SET << SEM_XGMAC0_SHIFT;
		break;
	case SEM_XGMAC1_MASK:
		sem_bits = SEM_SET << SEM_XGMAC1_SHIFT;
		break;
	case SEM_ICB_MASK:
		sem_bits = SEM_SET << SEM_ICB_SHIFT;
		break;
	case SEM_MAC_ADDR_MASK:
		sem_bits = SEM_SET << SEM_MAC_ADDR_SHIFT;
		break;
	case SEM_FLASH_MASK:
		sem_bits = SEM_SET << SEM_FLASH_SHIFT;
		break;
	case SEM_PROBE_MASK:
		sem_bits = SEM_SET << SEM_PROBE_SHIFT;
		break;
	case SEM_RT_IDX_MASK:
		sem_bits = SEM_SET << SEM_RT_IDX_SHIFT;
		break;
	case SEM_PROC_REG_MASK:
		sem_bits = SEM_SET << SEM_PROC_REG_SHIFT;
		break;
	default:
		netif_alert(qdev, probe, qdev->ndev, "bad Semaphore mask!.\n");
		return -EINVAL;
	}

	qlge_write32(qdev, SEM, sem_bits | sem_mask);
	return !(qlge_read32(qdev, SEM) & sem_bits);
}

int qlge_sem_spinlock(struct qlge_adapter *qdev, u32 sem_mask)
{
	unsigned int wait_count = 30;

	do {
		if (!qlge_sem_trylock(qdev, sem_mask))
			return 0;
		udelay(100);
	} while (--wait_count);
	return -ETIMEDOUT;
}

void qlge_sem_unlock(struct qlge_adapter *qdev, u32 sem_mask)
{
	qlge_write32(qdev, SEM, sem_mask);
	qlge_read32(qdev, SEM);	/* flush */
}

/* This function waits for a specific bit to come ready
 * in a given register.  It is used mostly by the initialize
 * process, but is also used in kernel thread API such as
 * netdev->set_multi, netdev->set_mac_address, netdev->vlan_rx_add_vid.
 */
int qlge_wait_reg_rdy(struct qlge_adapter *qdev, u32 reg, u32 bit, u32 err_bit)
{
	u32 temp;
	int count;

	for (count = 0; count < UDELAY_COUNT; count++) {
		temp = qlge_read32(qdev, reg);

		/* check for errors */
		if (temp & err_bit) {
			netif_alert(qdev, probe, qdev->ndev,
				    "register 0x%.08x access error, value = 0x%.08x!.\n",
				    reg, temp);
			return -EIO;
		} else if (temp & bit) {
			return 0;
		}
		udelay(UDELAY_DELAY);
	}
	netif_alert(qdev, probe, qdev->ndev,
		    "Timed out waiting for reg %x to come ready.\n", reg);
	return -ETIMEDOUT;
}

/* The CFG register is used to download TX and RX control blocks
 * to the chip. This function waits for an operation to complete.
 */
static int qlge_wait_cfg(struct qlge_adapter *qdev, u32 bit)
{
	int count;
	u32 temp;

	for (count = 0; count < UDELAY_COUNT; count++) {
		temp = qlge_read32(qdev, CFG);
		if (temp & CFG_LE)
			return -EIO;
		if (!(temp & bit))
			return 0;
		udelay(UDELAY_DELAY);
	}
	return -ETIMEDOUT;
}

/* Used to issue init control blocks to hw. Maps control block,
 * sets address, triggers download, waits for completion.
 */
int qlge_write_cfg(struct qlge_adapter *qdev, void *ptr, int size, u32 bit,
		   u16 q_id)
{
	u64 map;
	int status = 0;
	int direction;
	u32 mask;
	u32 value;

	if (bit & (CFG_LRQ | CFG_LR | CFG_LCQ))
		direction = DMA_TO_DEVICE;
	else
		direction = DMA_FROM_DEVICE;

	map = dma_map_single(&qdev->pdev->dev, ptr, size, direction);
	if (dma_mapping_error(&qdev->pdev->dev, map)) {
		netif_err(qdev, ifup, qdev->ndev, "Couldn't map DMA area.\n");
		return -ENOMEM;
	}

	status = qlge_sem_spinlock(qdev, SEM_ICB_MASK);
	if (status)
		goto lock_failed;

	status = qlge_wait_cfg(qdev, bit);
	if (status) {
		netif_err(qdev, ifup, qdev->ndev,
			  "Timed out waiting for CFG to come ready.\n");
		goto exit;
	}

	qlge_write32(qdev, ICB_L, (u32)map);
	qlge_write32(qdev, ICB_H, (u32)(map >> 32));

	mask = CFG_Q_MASK | (bit << 16);
	value = bit | (q_id << CFG_Q_SHIFT);
	qlge_write32(qdev, CFG, (mask | value));

	/*
	 * Wait for the bit to clear after signaling hw.
	 */
	status = qlge_wait_cfg(qdev, bit);
exit:
	qlge_sem_unlock(qdev, SEM_ICB_MASK);	/* does flush too */
lock_failed:
	dma_unmap_single(&qdev->pdev->dev, map, size, direction);
	return status;
}

/* Get a specific MAC address from the CAM.  Used for debug and reg dump. */
int qlge_get_mac_addr_reg(struct qlge_adapter *qdev, u32 type, u16 index,
			  u32 *value)
{
	u32 offset = 0;
	int status;

	switch (type) {
	case MAC_ADDR_TYPE_MULTI_MAC:
	case MAC_ADDR_TYPE_CAM_MAC: {
		status = qlge_wait_reg_rdy(qdev, MAC_ADDR_IDX, MAC_ADDR_MW, 0);
		if (status)
			break;
		qlge_write32(qdev, MAC_ADDR_IDX,
			     (offset++) | /* offset */
				   (index << MAC_ADDR_IDX_SHIFT) | /* index */
				   MAC_ADDR_ADR | MAC_ADDR_RS |
				   type); /* type */
		status = qlge_wait_reg_rdy(qdev, MAC_ADDR_IDX, MAC_ADDR_MR, 0);
		if (status)
			break;
		*value++ = qlge_read32(qdev, MAC_ADDR_DATA);
		status = qlge_wait_reg_rdy(qdev, MAC_ADDR_IDX, MAC_ADDR_MW, 0);
		if (status)
			break;
		qlge_write32(qdev, MAC_ADDR_IDX,
			     (offset++) | /* offset */
				   (index << MAC_ADDR_IDX_SHIFT) | /* index */
				   MAC_ADDR_ADR | MAC_ADDR_RS |
				   type); /* type */
		status = qlge_wait_reg_rdy(qdev, MAC_ADDR_IDX, MAC_ADDR_MR, 0);
		if (status)
			break;
		*value++ = qlge_read32(qdev, MAC_ADDR_DATA);
		if (type == MAC_ADDR_TYPE_CAM_MAC) {
			status = qlge_wait_reg_rdy(qdev, MAC_ADDR_IDX,
						   MAC_ADDR_MW, 0);
			if (status)
				break;
			qlge_write32(qdev, MAC_ADDR_IDX,
				     (offset++) | /* offset */
					   (index
					    << MAC_ADDR_IDX_SHIFT) | /* index */
					   MAC_ADDR_ADR |
					   MAC_ADDR_RS | type); /* type */
			status = qlge_wait_reg_rdy(qdev, MAC_ADDR_IDX,
						   MAC_ADDR_MR, 0);
			if (status)
				break;
			*value++ = qlge_read32(qdev, MAC_ADDR_DATA);
		}
		break;
	}
	case MAC_ADDR_TYPE_VLAN:
	case MAC_ADDR_TYPE_MULTI_FLTR:
	default:
		netif_crit(qdev, ifup, qdev->ndev,
			   "Address type %d not yet supported.\n", type);
		status = -EPERM;
	}
	return status;
}

/* Set up a MAC, multicast or VLAN address for the
 * inbound frame matching.
 */
static int qlge_set_mac_addr_reg(struct qlge_adapter *qdev, const u8 *addr,
				 u32 type, u16 index)
{
	u32 offset = 0;
	int status = 0;

	switch (type) {
	case MAC_ADDR_TYPE_MULTI_MAC: {
		u32 upper = (addr[0] << 8) | addr[1];
		u32 lower = (addr[2] << 24) | (addr[3] << 16) | (addr[4] << 8) |
			    (addr[5]);

		status = qlge_wait_reg_rdy(qdev, MAC_ADDR_IDX, MAC_ADDR_MW, 0);
		if (status)
			break;
		qlge_write32(qdev, MAC_ADDR_IDX,
			     (offset++) | (index << MAC_ADDR_IDX_SHIFT) | type |
				   MAC_ADDR_E);
		qlge_write32(qdev, MAC_ADDR_DATA, lower);
		status = qlge_wait_reg_rdy(qdev, MAC_ADDR_IDX, MAC_ADDR_MW, 0);
		if (status)
			break;
		qlge_write32(qdev, MAC_ADDR_IDX,
			     (offset++) | (index << MAC_ADDR_IDX_SHIFT) | type |
				   MAC_ADDR_E);

		qlge_write32(qdev, MAC_ADDR_DATA, upper);
		status = qlge_wait_reg_rdy(qdev, MAC_ADDR_IDX, MAC_ADDR_MW, 0);
		break;
	}
	case MAC_ADDR_TYPE_CAM_MAC: {
		u32 cam_output;
		u32 upper = (addr[0] << 8) | addr[1];
		u32 lower = (addr[2] << 24) | (addr[3] << 16) | (addr[4] << 8) |
			    (addr[5]);
		status = qlge_wait_reg_rdy(qdev, MAC_ADDR_IDX, MAC_ADDR_MW, 0);
		if (status)
			break;
		qlge_write32(qdev, MAC_ADDR_IDX,
			     (offset++) | /* offset */
				   (index << MAC_ADDR_IDX_SHIFT) | /* index */
				   type); /* type */
		qlge_write32(qdev, MAC_ADDR_DATA, lower);
		status = qlge_wait_reg_rdy(qdev, MAC_ADDR_IDX, MAC_ADDR_MW, 0);
		if (status)
			break;
		qlge_write32(qdev, MAC_ADDR_IDX,
			     (offset++) | /* offset */
				   (index << MAC_ADDR_IDX_SHIFT) | /* index */
				   type); /* type */
		qlge_write32(qdev, MAC_ADDR_DATA, upper);
		status = qlge_wait_reg_rdy(qdev, MAC_ADDR_IDX, MAC_ADDR_MW, 0);
		if (status)
			break;
		qlge_write32(qdev, MAC_ADDR_IDX,
			     (offset) | /* offset */
				   (index << MAC_ADDR_IDX_SHIFT) | /* index */
				   type); /* type */
		/* This field should also include the queue id
		 * and possibly the function id.  Right now we hardcode
		 * the route field to NIC core.
		 */
		cam_output = (CAM_OUT_ROUTE_NIC |
			      (qdev->func << CAM_OUT_FUNC_SHIFT) |
			      (0 << CAM_OUT_CQ_ID_SHIFT));
		if (qdev->ndev->features & NETIF_F_HW_VLAN_CTAG_RX)
			cam_output |= CAM_OUT_RV;
		/* route to NIC core */
		qlge_write32(qdev, MAC_ADDR_DATA, cam_output);
		break;
	}
	case MAC_ADDR_TYPE_VLAN: {
		u32 enable_bit = *((u32 *)&addr[0]);
		/* For VLAN, the addr actually holds a bit that
		 * either enables or disables the vlan id we are
		 * addressing. It's either MAC_ADDR_E on or off.
		 * That's bit-27 we're talking about.
		 */
		status = qlge_wait_reg_rdy(qdev, MAC_ADDR_IDX, MAC_ADDR_MW, 0);
		if (status)
			break;
		qlge_write32(qdev, MAC_ADDR_IDX,
			     offset | /* offset */
				   (index << MAC_ADDR_IDX_SHIFT) | /* index */
				   type | /* type */
				   enable_bit); /* enable/disable */
		break;
	}
	case MAC_ADDR_TYPE_MULTI_FLTR:
	default:
		netif_crit(qdev, ifup, qdev->ndev,
			   "Address type %d not yet supported.\n", type);
		status = -EPERM;
	}
	return status;
}

/* Set or clear MAC address in hardware. We sometimes
 * have to clear it to prevent wrong frame routing
 * especially in a bonding environment.
 */
static int qlge_set_mac_addr(struct qlge_adapter *qdev, int set)
{
	int status;
	char zero_mac_addr[ETH_ALEN];
	char *addr;

	if (set) {
		addr = &qdev->current_mac_addr[0];
		netif_printk(qdev, ifup, KERN_DEBUG, qdev->ndev,
			     "Set Mac addr %pM\n", addr);
	} else {
		eth_zero_addr(zero_mac_addr);
		addr = &zero_mac_addr[0];
		netif_printk(qdev, ifup, KERN_DEBUG, qdev->ndev,
			     "Clearing MAC address\n");
	}
	status = qlge_sem_spinlock(qdev, SEM_MAC_ADDR_MASK);
	if (status)
		return status;
	status = qlge_set_mac_addr_reg(qdev, (const u8 *)addr,
				       MAC_ADDR_TYPE_CAM_MAC,
				       qdev->func * MAX_CQ);
	qlge_sem_unlock(qdev, SEM_MAC_ADDR_MASK);
	if (status)
		netif_err(qdev, ifup, qdev->ndev,
			  "Failed to init mac address.\n");
	return status;
}

void qlge_link_on(struct qlge_adapter *qdev)
{
	netif_err(qdev, link, qdev->ndev, "Link is up.\n");
	netif_carrier_on(qdev->ndev);
	qlge_set_mac_addr(qdev, 1);
}

void qlge_link_off(struct qlge_adapter *qdev)
{
	netif_err(qdev, link, qdev->ndev, "Link is down.\n");
	netif_carrier_off(qdev->ndev);
	qlge_set_mac_addr(qdev, 0);
}

/* Get a specific frame routing value from the CAM.
 * Used for debug and reg dump.
 */
int qlge_get_routing_reg(struct qlge_adapter *qdev, u32 index, u32 *value)
{
	int status = 0;

	status = qlge_wait_reg_rdy(qdev, RT_IDX, RT_IDX_MW, 0);
	if (status)
		goto exit;

	qlge_write32(qdev, RT_IDX,
		     RT_IDX_TYPE_NICQ | RT_IDX_RS | (index << RT_IDX_IDX_SHIFT));
	status = qlge_wait_reg_rdy(qdev, RT_IDX, RT_IDX_MR, 0);
	if (status)
		goto exit;
	*value = qlge_read32(qdev, RT_DATA);
exit:
	return status;
}

/* The NIC function for this chip has 16 routing indexes.  Each one can be used
 * to route different frame types to various inbound queues.  We send broadcast/
 * multicast/error frames to the default queue for slow handling,
 * and CAM hit/RSS frames to the fast handling queues.
 */
static int qlge_set_routing_reg(struct qlge_adapter *qdev, u32 index, u32 mask,
				int enable)
{
	int status = -EINVAL; /* Return error if no mask match. */
	u32 value = 0;

	switch (mask) {
	case RT_IDX_CAM_HIT:
		{
			value = RT_IDX_DST_CAM_Q |	/* dest */
			    RT_IDX_TYPE_NICQ |	/* type */
			    (RT_IDX_CAM_HIT_SLOT << RT_IDX_IDX_SHIFT);/* index */
			break;
		}
	case RT_IDX_VALID:	/* Promiscuous Mode frames. */
		{
			value = RT_IDX_DST_DFLT_Q |	/* dest */
			    RT_IDX_TYPE_NICQ |	/* type */
			    (RT_IDX_PROMISCUOUS_SLOT << RT_IDX_IDX_SHIFT);/* index */
			break;
		}
	case RT_IDX_ERR:	/* Pass up MAC,IP,TCP/UDP error frames. */
		{
			value = RT_IDX_DST_DFLT_Q |	/* dest */
			    RT_IDX_TYPE_NICQ |	/* type */
			    (RT_IDX_ALL_ERR_SLOT << RT_IDX_IDX_SHIFT);/* index */
			break;
		}
	case RT_IDX_IP_CSUM_ERR: /* Pass up IP CSUM error frames. */
		{
			value = RT_IDX_DST_DFLT_Q | /* dest */
				RT_IDX_TYPE_NICQ | /* type */
				(RT_IDX_IP_CSUM_ERR_SLOT <<
				RT_IDX_IDX_SHIFT); /* index */
			break;
		}
	case RT_IDX_TU_CSUM_ERR: /* Pass up TCP/UDP CSUM error frames. */
		{
			value = RT_IDX_DST_DFLT_Q | /* dest */
				RT_IDX_TYPE_NICQ | /* type */
				(RT_IDX_TCP_UDP_CSUM_ERR_SLOT <<
				RT_IDX_IDX_SHIFT); /* index */
			break;
		}
	case RT_IDX_BCAST:	/* Pass up Broadcast frames to default Q. */
		{
			value = RT_IDX_DST_DFLT_Q |	/* dest */
			    RT_IDX_TYPE_NICQ |	/* type */
			    (RT_IDX_BCAST_SLOT << RT_IDX_IDX_SHIFT);/* index */
			break;
		}
	case RT_IDX_MCAST:	/* Pass up All Multicast frames. */
		{
			value = RT_IDX_DST_DFLT_Q |	/* dest */
			    RT_IDX_TYPE_NICQ |	/* type */
			    (RT_IDX_ALLMULTI_SLOT << RT_IDX_IDX_SHIFT);/* index */
			break;
		}
	case RT_IDX_MCAST_MATCH:	/* Pass up matched Multicast frames. */
		{
			value = RT_IDX_DST_DFLT_Q |	/* dest */
			    RT_IDX_TYPE_NICQ |	/* type */
			    (RT_IDX_MCAST_MATCH_SLOT << RT_IDX_IDX_SHIFT);/* index */
			break;
		}
	case RT_IDX_RSS_MATCH:	/* Pass up matched RSS frames. */
		{
			value = RT_IDX_DST_RSS |	/* dest */
			    RT_IDX_TYPE_NICQ |	/* type */
			    (RT_IDX_RSS_MATCH_SLOT << RT_IDX_IDX_SHIFT);/* index */
			break;
		}
	case 0:		/* Clear the E-bit on an entry. */
		{
			value = RT_IDX_DST_DFLT_Q |	/* dest */
			    RT_IDX_TYPE_NICQ |	/* type */
			    (index << RT_IDX_IDX_SHIFT);/* index */
			break;
		}
	default:
		netif_err(qdev, ifup, qdev->ndev,
			  "Mask type %d not yet supported.\n", mask);
		status = -EPERM;
		goto exit;
	}

	if (value) {
		status = qlge_wait_reg_rdy(qdev, RT_IDX, RT_IDX_MW, 0);
		if (status)
			goto exit;
		value |= (enable ? RT_IDX_E : 0);
		qlge_write32(qdev, RT_IDX, value);
		qlge_write32(qdev, RT_DATA, enable ? mask : 0);
	}
exit:
	return status;
}

static void qlge_enable_interrupts(struct qlge_adapter *qdev)
{
	qlge_write32(qdev, INTR_EN, (INTR_EN_EI << 16) | INTR_EN_EI);
}

static void qlge_disable_interrupts(struct qlge_adapter *qdev)
{
	qlge_write32(qdev, INTR_EN, (INTR_EN_EI << 16));
}

static void qlge_enable_completion_interrupt(struct qlge_adapter *qdev, u32 intr)
{
	struct intr_context *ctx = &qdev->intr_context[intr];

	qlge_write32(qdev, INTR_EN, ctx->intr_en_mask);
}

static void qlge_disable_completion_interrupt(struct qlge_adapter *qdev, u32 intr)
{
	struct intr_context *ctx = &qdev->intr_context[intr];

	qlge_write32(qdev, INTR_EN, ctx->intr_dis_mask);
}

static void qlge_enable_all_completion_interrupts(struct qlge_adapter *qdev)
{
	int i;

	for (i = 0; i < qdev->intr_count; i++)
		qlge_enable_completion_interrupt(qdev, i);
}

static int qlge_validate_flash(struct qlge_adapter *qdev, u32 size, const char *str)
{
	int status, i;
	u16 csum = 0;
	__le16 *flash = (__le16 *)&qdev->flash;

	status = strncmp((char *)&qdev->flash, str, 4);
	if (status) {
		netif_err(qdev, ifup, qdev->ndev, "Invalid flash signature.\n");
		return	status;
	}

	for (i = 0; i < size; i++)
		csum += le16_to_cpu(*flash++);

	if (csum)
		netif_err(qdev, ifup, qdev->ndev,
			  "Invalid flash checksum, csum = 0x%.04x.\n", csum);

	return csum;
}

static int qlge_read_flash_word(struct qlge_adapter *qdev, int offset, __le32 *data)
{
	int status = 0;
	/* wait for reg to come ready */
	status = qlge_wait_reg_rdy(qdev,
				   FLASH_ADDR, FLASH_ADDR_RDY, FLASH_ADDR_ERR);
	if (status)
		goto exit;
	/* set up for reg read */
	qlge_write32(qdev, FLASH_ADDR, FLASH_ADDR_R | offset);
	/* wait for reg to come ready */
	status = qlge_wait_reg_rdy(qdev,
				   FLASH_ADDR, FLASH_ADDR_RDY, FLASH_ADDR_ERR);
	if (status)
		goto exit;
	/* This data is stored on flash as an array of
	 * __le32.  Since qlge_read32() returns cpu endian
	 * we need to swap it back.
	 */
	*data = cpu_to_le32(qlge_read32(qdev, FLASH_DATA));
exit:
	return status;
}

static int qlge_get_8000_flash_params(struct qlge_adapter *qdev)
{
	u32 i, size;
	int status;
	__le32 *p = (__le32 *)&qdev->flash;
	u32 offset;
	u8 mac_addr[6];

	/* Get flash offset for function and adjust
	 * for dword access.
	 */
	if (!qdev->port)
		offset = FUNC0_FLASH_OFFSET / sizeof(u32);
	else
		offset = FUNC1_FLASH_OFFSET / sizeof(u32);

	if (qlge_sem_spinlock(qdev, SEM_FLASH_MASK))
		return -ETIMEDOUT;

	size = sizeof(struct flash_params_8000) / sizeof(u32);
	for (i = 0; i < size; i++, p++) {
		status = qlge_read_flash_word(qdev, i + offset, p);
		if (status) {
			netif_err(qdev, ifup, qdev->ndev,
				  "Error reading flash.\n");
			goto exit;
		}
	}

	status = qlge_validate_flash(qdev,
				     sizeof(struct flash_params_8000) /
				   sizeof(u16),
				   "8000");
	if (status) {
		netif_err(qdev, ifup, qdev->ndev, "Invalid flash.\n");
		status = -EINVAL;
		goto exit;
	}

	/* Extract either manufacturer or BOFM modified
	 * MAC address.
	 */
	if (qdev->flash.flash_params_8000.data_type1 == 2)
		memcpy(mac_addr,
		       qdev->flash.flash_params_8000.mac_addr1,
		       qdev->ndev->addr_len);
	else
		memcpy(mac_addr,
		       qdev->flash.flash_params_8000.mac_addr,
		       qdev->ndev->addr_len);

	if (!is_valid_ether_addr(mac_addr)) {
		netif_err(qdev, ifup, qdev->ndev, "Invalid MAC address.\n");
		status = -EINVAL;
		goto exit;
	}

	eth_hw_addr_set(qdev->ndev, mac_addr);

exit:
	qlge_sem_unlock(qdev, SEM_FLASH_MASK);
	return status;
}

static int qlge_get_8012_flash_params(struct qlge_adapter *qdev)
{
	int i;
	int status;
	__le32 *p = (__le32 *)&qdev->flash;
	u32 offset = 0;
	u32 size = sizeof(struct flash_params_8012) / sizeof(u32);

	/* Second function's parameters follow the first
	 * function's.
	 */
	if (qdev->port)
		offset = size;

	if (qlge_sem_spinlock(qdev, SEM_FLASH_MASK))
		return -ETIMEDOUT;

	for (i = 0; i < size; i++, p++) {
		status = qlge_read_flash_word(qdev, i + offset, p);
		if (status) {
			netif_err(qdev, ifup, qdev->ndev,
				  "Error reading flash.\n");
			goto exit;
		}
	}

	status = qlge_validate_flash(qdev,
				     sizeof(struct flash_params_8012) /
				       sizeof(u16),
				     "8012");
	if (status) {
		netif_err(qdev, ifup, qdev->ndev, "Invalid flash.\n");
		status = -EINVAL;
		goto exit;
	}

	if (!is_valid_ether_addr(qdev->flash.flash_params_8012.mac_addr)) {
		status = -EINVAL;
		goto exit;
	}

	eth_hw_addr_set(qdev->ndev, qdev->flash.flash_params_8012.mac_addr);

exit:
	qlge_sem_unlock(qdev, SEM_FLASH_MASK);
	return status;
}

/* xgmac register are located behind the xgmac_addr and xgmac_data
 * register pair.  Each read/write requires us to wait for the ready
 * bit before reading/writing the data.
 */
static int qlge_write_xgmac_reg(struct qlge_adapter *qdev, u32 reg, u32 data)
{
	int status;
	/* wait for reg to come ready */
	status = qlge_wait_reg_rdy(qdev,
				   XGMAC_ADDR, XGMAC_ADDR_RDY, XGMAC_ADDR_XME);
	if (status)
		return status;
	/* write the data to the data reg */
	qlge_write32(qdev, XGMAC_DATA, data);
	/* trigger the write */
	qlge_write32(qdev, XGMAC_ADDR, reg);
	return status;
}

/* xgmac register are located behind the xgmac_addr and xgmac_data
 * register pair.  Each read/write requires us to wait for the ready
 * bit before reading/writing the data.
 */
int qlge_read_xgmac_reg(struct qlge_adapter *qdev, u32 reg, u32 *data)
{
	int status = 0;
	/* wait for reg to come ready */
	status = qlge_wait_reg_rdy(qdev,
				   XGMAC_ADDR, XGMAC_ADDR_RDY, XGMAC_ADDR_XME);
	if (status)
		goto exit;
	/* set up for reg read */
	qlge_write32(qdev, XGMAC_ADDR, reg | XGMAC_ADDR_R);
	/* wait for reg to come ready */
	status = qlge_wait_reg_rdy(qdev,
				   XGMAC_ADDR, XGMAC_ADDR_RDY, XGMAC_ADDR_XME);
	if (status)
		goto exit;
	/* get the data */
	*data = qlge_read32(qdev, XGMAC_DATA);
exit:
	return status;
}

/* This is used for reading the 64-bit statistics regs. */
int qlge_read_xgmac_reg64(struct qlge_adapter *qdev, u32 reg, u64 *data)
{
	int status = 0;
	u32 hi = 0;
	u32 lo = 0;

	status = qlge_read_xgmac_reg(qdev, reg, &lo);
	if (status)
		goto exit;

	status = qlge_read_xgmac_reg(qdev, reg + 4, &hi);
	if (status)
		goto exit;

	*data = (u64)lo | ((u64)hi << 32);

exit:
	return status;
}

static int qlge_8000_port_initialize(struct qlge_adapter *qdev)
{
	int status;
	/*
	 * Get MPI firmware version for driver banner
	 * and ethool info.
	 */
	status = qlge_mb_about_fw(qdev);
	if (status)
		goto exit;
	status = qlge_mb_get_fw_state(qdev);
	if (status)
		goto exit;
	/* Wake up a worker to get/set the TX/RX frame sizes. */
	queue_delayed_work(qdev->workqueue, &qdev->mpi_port_cfg_work, 0);
exit:
	return status;
}

/* Take the MAC Core out of reset.
 * Enable statistics counting.
 * Take the transmitter/receiver out of reset.
 * This functionality may be done in the MPI firmware at a
 * later date.
 */
static int qlge_8012_port_initialize(struct qlge_adapter *qdev)
{
	int status = 0;
	u32 data;

	if (qlge_sem_trylock(qdev, qdev->xg_sem_mask)) {
		/* Another function has the semaphore, so
		 * wait for the port init bit to come ready.
		 */
		netif_info(qdev, link, qdev->ndev,
			   "Another function has the semaphore, so wait for the port init bit to come ready.\n");
		status = qlge_wait_reg_rdy(qdev, STS, qdev->port_init, 0);
		if (status) {
			netif_crit(qdev, link, qdev->ndev,
				   "Port initialize timed out.\n");
		}
		return status;
	}

	netif_info(qdev, link, qdev->ndev, "Got xgmac semaphore!.\n");
	/* Set the core reset. */
	status = qlge_read_xgmac_reg(qdev, GLOBAL_CFG, &data);
	if (status)
		goto end;
	data |= GLOBAL_CFG_RESET;
	status = qlge_write_xgmac_reg(qdev, GLOBAL_CFG, data);
	if (status)
		goto end;

	/* Clear the core reset and turn on jumbo for receiver. */
	data &= ~GLOBAL_CFG_RESET;	/* Clear core reset. */
	data |= GLOBAL_CFG_JUMBO;	/* Turn on jumbo. */
	data |= GLOBAL_CFG_TX_STAT_EN;
	data |= GLOBAL_CFG_RX_STAT_EN;
	status = qlge_write_xgmac_reg(qdev, GLOBAL_CFG, data);
	if (status)
		goto end;

	/* Enable transmitter, and clear it's reset. */
	status = qlge_read_xgmac_reg(qdev, TX_CFG, &data);
	if (status)
		goto end;
	data &= ~TX_CFG_RESET;	/* Clear the TX MAC reset. */
	data |= TX_CFG_EN;	/* Enable the transmitter. */
	status = qlge_write_xgmac_reg(qdev, TX_CFG, data);
	if (status)
		goto end;

	/* Enable receiver and clear it's reset. */
	status = qlge_read_xgmac_reg(qdev, RX_CFG, &data);
	if (status)
		goto end;
	data &= ~RX_CFG_RESET;	/* Clear the RX MAC reset. */
	data |= RX_CFG_EN;	/* Enable the receiver. */
	status = qlge_write_xgmac_reg(qdev, RX_CFG, data);
	if (status)
		goto end;

	/* Turn on jumbo. */
	status =
	    qlge_write_xgmac_reg(qdev, MAC_TX_PARAMS, MAC_TX_PARAMS_JUMBO | (0x2580 << 16));
	if (status)
		goto end;
	status =
	    qlge_write_xgmac_reg(qdev, MAC_RX_PARAMS, 0x2580);
	if (status)
		goto end;

	/* Signal to the world that the port is enabled.        */
	qlge_write32(qdev, STS, ((qdev->port_init << 16) | qdev->port_init));
end:
	qlge_sem_unlock(qdev, qdev->xg_sem_mask);
	return status;
}

static inline unsigned int qlge_lbq_block_size(struct qlge_adapter *qdev)
{
	return PAGE_SIZE << qdev->lbq_buf_order;
}

static struct qlge_bq_desc *qlge_get_curr_buf(struct qlge_bq *bq)
{
	struct qlge_bq_desc *bq_desc;

	bq_desc = &bq->queue[bq->next_to_clean];
	bq->next_to_clean = QLGE_BQ_WRAP(bq->next_to_clean + 1);

	return bq_desc;
}

static struct qlge_bq_desc *qlge_get_curr_lchunk(struct qlge_adapter *qdev,
						 struct rx_ring *rx_ring)
{
	struct qlge_bq_desc *lbq_desc = qlge_get_curr_buf(&rx_ring->lbq);

	dma_sync_single_for_cpu(&qdev->pdev->dev, lbq_desc->dma_addr,
				qdev->lbq_buf_size, DMA_FROM_DEVICE);

	if ((lbq_desc->p.pg_chunk.offset + qdev->lbq_buf_size) ==
	    qlge_lbq_block_size(qdev)) {
		/* last chunk of the master page */
		dma_unmap_page(&qdev->pdev->dev, lbq_desc->dma_addr,
			       qlge_lbq_block_size(qdev), DMA_FROM_DEVICE);
	}

	return lbq_desc;
}

/* Update an rx ring index. */
static void qlge_update_cq(struct rx_ring *rx_ring)
{
	rx_ring->cnsmr_idx++;
	rx_ring->curr_entry++;
	if (unlikely(rx_ring->cnsmr_idx == rx_ring->cq_len)) {
		rx_ring->cnsmr_idx = 0;
		rx_ring->curr_entry = rx_ring->cq_base;
	}
}

static void qlge_write_cq_idx(struct rx_ring *rx_ring)
{
	qlge_write_db_reg(rx_ring->cnsmr_idx, rx_ring->cnsmr_idx_db_reg);
}

static const char * const bq_type_name[] = {
	[QLGE_SB] = "sbq",
	[QLGE_LB] = "lbq",
};

/* return 0 or negative error */
static int qlge_refill_sb(struct rx_ring *rx_ring,
			  struct qlge_bq_desc *sbq_desc, gfp_t gfp)
{
	struct qlge_adapter *qdev = rx_ring->qdev;
	struct sk_buff *skb;

	if (sbq_desc->p.skb)
		return 0;

	netif_printk(qdev, rx_status, KERN_DEBUG, qdev->ndev,
		     "ring %u sbq: getting new skb for index %d.\n",
		     rx_ring->cq_id, sbq_desc->index);

	skb = __netdev_alloc_skb(qdev->ndev, SMALL_BUFFER_SIZE, gfp);
	if (!skb)
		return -ENOMEM;
	skb_reserve(skb, QLGE_SB_PAD);

	sbq_desc->dma_addr = dma_map_single(&qdev->pdev->dev, skb->data,
					    SMALL_BUF_MAP_SIZE,
					    DMA_FROM_DEVICE);
	if (dma_mapping_error(&qdev->pdev->dev, sbq_desc->dma_addr)) {
		netif_err(qdev, ifup, qdev->ndev, "PCI mapping failed.\n");
		dev_kfree_skb_any(skb);
		return -EIO;
	}
	*sbq_desc->buf_ptr = cpu_to_le64(sbq_desc->dma_addr);

	sbq_desc->p.skb = skb;
	return 0;
}

/* return 0 or negative error */
static int qlge_refill_lb(struct rx_ring *rx_ring,
			  struct qlge_bq_desc *lbq_desc, gfp_t gfp)
{
	struct qlge_adapter *qdev = rx_ring->qdev;
	struct qlge_page_chunk *master_chunk = &rx_ring->master_chunk;

	if (!master_chunk->page) {
		struct page *page;
		dma_addr_t dma_addr;

		page = alloc_pages(gfp | __GFP_COMP, qdev->lbq_buf_order);
		if (unlikely(!page))
			return -ENOMEM;
		dma_addr = dma_map_page(&qdev->pdev->dev, page, 0,
					qlge_lbq_block_size(qdev),
					DMA_FROM_DEVICE);
		if (dma_mapping_error(&qdev->pdev->dev, dma_addr)) {
			__free_pages(page, qdev->lbq_buf_order);
			netif_err(qdev, drv, qdev->ndev,
				  "PCI mapping failed.\n");
			return -EIO;
		}
		master_chunk->page = page;
		master_chunk->va = page_address(page);
		master_chunk->offset = 0;
		rx_ring->chunk_dma_addr = dma_addr;
	}

	lbq_desc->p.pg_chunk = *master_chunk;
	lbq_desc->dma_addr = rx_ring->chunk_dma_addr;
	*lbq_desc->buf_ptr = cpu_to_le64(lbq_desc->dma_addr +
					 lbq_desc->p.pg_chunk.offset);

	/* Adjust the master page chunk for next
	 * buffer get.
	 */
	master_chunk->offset += qdev->lbq_buf_size;
	if (master_chunk->offset == qlge_lbq_block_size(qdev)) {
		master_chunk->page = NULL;
	} else {
		master_chunk->va += qdev->lbq_buf_size;
		get_page(master_chunk->page);
	}

	return 0;
}

/* return 0 or negative error */
static int qlge_refill_bq(struct qlge_bq *bq, gfp_t gfp)
{
	struct rx_ring *rx_ring = QLGE_BQ_CONTAINER(bq);
	struct qlge_adapter *qdev = rx_ring->qdev;
	struct qlge_bq_desc *bq_desc;
	int refill_count;
	int retval;
	int i;

	refill_count = QLGE_BQ_WRAP(QLGE_BQ_ALIGN(bq->next_to_clean - 1) -
				    bq->next_to_use);
	if (!refill_count)
		return 0;

	i = bq->next_to_use;
	bq_desc = &bq->queue[i];
	i -= QLGE_BQ_LEN;
	do {
		netif_printk(qdev, rx_status, KERN_DEBUG, qdev->ndev,
			     "ring %u %s: try cleaning idx %d\n",
			     rx_ring->cq_id, bq_type_name[bq->type], i);

		if (bq->type == QLGE_SB)
			retval = qlge_refill_sb(rx_ring, bq_desc, gfp);
		else
			retval = qlge_refill_lb(rx_ring, bq_desc, gfp);
		if (retval < 0) {
			netif_err(qdev, ifup, qdev->ndev,
				  "ring %u %s: Could not get a page chunk, idx %d\n",
				  rx_ring->cq_id, bq_type_name[bq->type], i);
			break;
		}

		bq_desc++;
		i++;
		if (unlikely(!i)) {
			bq_desc = &bq->queue[0];
			i -= QLGE_BQ_LEN;
		}
		refill_count--;
	} while (refill_count);
	i += QLGE_BQ_LEN;

	if (bq->next_to_use != i) {
		if (QLGE_BQ_ALIGN(bq->next_to_use) != QLGE_BQ_ALIGN(i)) {
			netif_printk(qdev, rx_status, KERN_DEBUG, qdev->ndev,
				     "ring %u %s: updating prod idx = %d.\n",
				     rx_ring->cq_id, bq_type_name[bq->type],
				     i);
			qlge_write_db_reg(i, bq->prod_idx_db_reg);
		}
		bq->next_to_use = i;
	}

	return retval;
}

static void qlge_update_buffer_queues(struct rx_ring *rx_ring, gfp_t gfp,
				      unsigned long delay)
{
	bool sbq_fail, lbq_fail;

	sbq_fail = !!qlge_refill_bq(&rx_ring->sbq, gfp);
	lbq_fail = !!qlge_refill_bq(&rx_ring->lbq, gfp);

	/* Minimum number of buffers needed to be able to receive at least one
	 * frame of any format:
	 * sbq: 1 for header + 1 for data
	 * lbq: mtu 9000 / lb size
	 * Below this, the queue might stall.
	 */
	if ((sbq_fail && QLGE_BQ_HW_OWNED(&rx_ring->sbq) < 2) ||
	    (lbq_fail && QLGE_BQ_HW_OWNED(&rx_ring->lbq) <
	     DIV_ROUND_UP(9000, LARGE_BUFFER_MAX_SIZE)))
		/* Allocations can take a long time in certain cases (ex.
		 * reclaim). Therefore, use a workqueue for long-running
		 * work items.
		 */
		queue_delayed_work_on(smp_processor_id(), system_long_wq,
				      &rx_ring->refill_work, delay);
}

static void qlge_slow_refill(struct work_struct *work)
{
	struct rx_ring *rx_ring = container_of(work, struct rx_ring,
					       refill_work.work);
	struct napi_struct *napi = &rx_ring->napi;

	napi_disable(napi);
	qlge_update_buffer_queues(rx_ring, GFP_KERNEL, HZ / 2);
	napi_enable(napi);

	local_bh_disable();
	/* napi_disable() might have prevented incomplete napi work from being
	 * rescheduled.
	 */
	napi_schedule(napi);
	/* trigger softirq processing */
	local_bh_enable();
}

/* Unmaps tx buffers.  Can be called from send() if a pci mapping
 * fails at some stage, or from the interrupt when a tx completes.
 */
static void qlge_unmap_send(struct qlge_adapter *qdev,
			    struct tx_ring_desc *tx_ring_desc, int mapped)
{
	int i;

	for (i = 0; i < mapped; i++) {
		if (i == 0 || (i == 7 && mapped > 7)) {
			/*
			 * Unmap the skb->data area, or the
			 * external sglist (AKA the Outbound
			 * Address List (OAL)).
			 * If its the zeroeth element, then it's
			 * the skb->data area.  If it's the 7th
			 * element and there is more than 6 frags,
			 * then its an OAL.
			 */
			if (i == 7) {
				netif_printk(qdev, tx_done, KERN_DEBUG,
					     qdev->ndev,
					     "unmapping OAL area.\n");
			}
			dma_unmap_single(&qdev->pdev->dev,
					 dma_unmap_addr(&tx_ring_desc->map[i],
							mapaddr),
					 dma_unmap_len(&tx_ring_desc->map[i],
						       maplen),
					 DMA_TO_DEVICE);
		} else {
			netif_printk(qdev, tx_done, KERN_DEBUG, qdev->ndev,
				     "unmapping frag %d.\n", i);
			dma_unmap_page(&qdev->pdev->dev,
				       dma_unmap_addr(&tx_ring_desc->map[i],
						      mapaddr),
				       dma_unmap_len(&tx_ring_desc->map[i],
						     maplen), DMA_TO_DEVICE);
		}
	}
}

/* Map the buffers for this transmit.  This will return
 * NETDEV_TX_BUSY or NETDEV_TX_OK based on success.
 */
static int qlge_map_send(struct qlge_adapter *qdev,
			 struct qlge_ob_mac_iocb_req *mac_iocb_ptr,
			 struct sk_buff *skb, struct tx_ring_desc *tx_ring_desc)
{
	int len = skb_headlen(skb);
	dma_addr_t map;
	int frag_idx, err, map_idx = 0;
	struct tx_buf_desc *tbd = mac_iocb_ptr->tbd;
	int frag_cnt = skb_shinfo(skb)->nr_frags;

	if (frag_cnt) {
		netif_printk(qdev, tx_queued, KERN_DEBUG, qdev->ndev,
			     "frag_cnt = %d.\n", frag_cnt);
	}
	/*
	 * Map the skb buffer first.
	 */
	map = dma_map_single(&qdev->pdev->dev, skb->data, len, DMA_TO_DEVICE);

	err = dma_mapping_error(&qdev->pdev->dev, map);
	if (err) {
		netif_err(qdev, tx_queued, qdev->ndev,
			  "PCI mapping failed with error: %d\n", err);

		return NETDEV_TX_BUSY;
	}

	tbd->len = cpu_to_le32(len);
	tbd->addr = cpu_to_le64(map);
	dma_unmap_addr_set(&tx_ring_desc->map[map_idx], mapaddr, map);
	dma_unmap_len_set(&tx_ring_desc->map[map_idx], maplen, len);
	map_idx++;

	/*
	 * This loop fills the remainder of the 8 address descriptors
	 * in the IOCB.  If there are more than 7 fragments, then the
	 * eighth address desc will point to an external list (OAL).
	 * When this happens, the remainder of the frags will be stored
	 * in this list.
	 */
	for (frag_idx = 0; frag_idx < frag_cnt; frag_idx++, map_idx++) {
		skb_frag_t *frag = &skb_shinfo(skb)->frags[frag_idx];

		tbd++;
		if (frag_idx == 6 && frag_cnt > 7) {
			/* Let's tack on an sglist.
			 * Our control block will now
			 * look like this:
			 * iocb->seg[0] = skb->data
			 * iocb->seg[1] = frag[0]
			 * iocb->seg[2] = frag[1]
			 * iocb->seg[3] = frag[2]
			 * iocb->seg[4] = frag[3]
			 * iocb->seg[5] = frag[4]
			 * iocb->seg[6] = frag[5]
			 * iocb->seg[7] = ptr to OAL (external sglist)
			 * oal->seg[0] = frag[6]
			 * oal->seg[1] = frag[7]
			 * oal->seg[2] = frag[8]
			 * oal->seg[3] = frag[9]
			 * oal->seg[4] = frag[10]
			 *      etc...
			 */
			/* Tack on the OAL in the eighth segment of IOCB. */
			map = dma_map_single(&qdev->pdev->dev, &tx_ring_desc->oal,
					     sizeof(struct qlge_oal),
					     DMA_TO_DEVICE);
			err = dma_mapping_error(&qdev->pdev->dev, map);
			if (err) {
				netif_err(qdev, tx_queued, qdev->ndev,
					  "PCI mapping outbound address list with error: %d\n",
					  err);
				goto map_error;
			}

			tbd->addr = cpu_to_le64(map);
			/*
			 * The length is the number of fragments
			 * that remain to be mapped times the length
			 * of our sglist (OAL).
			 */
			tbd->len =
			    cpu_to_le32((sizeof(struct tx_buf_desc) *
					 (frag_cnt - frag_idx)) | TX_DESC_C);
			dma_unmap_addr_set(&tx_ring_desc->map[map_idx], mapaddr,
					   map);
			dma_unmap_len_set(&tx_ring_desc->map[map_idx], maplen,
					  sizeof(struct qlge_oal));
			tbd = (struct tx_buf_desc *)&tx_ring_desc->oal;
			map_idx++;
		}

		map = skb_frag_dma_map(&qdev->pdev->dev, frag, 0, skb_frag_size(frag),
				       DMA_TO_DEVICE);

		err = dma_mapping_error(&qdev->pdev->dev, map);
		if (err) {
			netif_err(qdev, tx_queued, qdev->ndev,
				  "PCI mapping frags failed with error: %d.\n",
				  err);
			goto map_error;
		}

		tbd->addr = cpu_to_le64(map);
		tbd->len = cpu_to_le32(skb_frag_size(frag));
		dma_unmap_addr_set(&tx_ring_desc->map[map_idx], mapaddr, map);
		dma_unmap_len_set(&tx_ring_desc->map[map_idx], maplen,
				  skb_frag_size(frag));
	}
	/* Save the number of segments we've mapped. */
	tx_ring_desc->map_cnt = map_idx;
	/* Terminate the last segment. */
	tbd->len = cpu_to_le32(le32_to_cpu(tbd->len) | TX_DESC_E);
	return NETDEV_TX_OK;

map_error:
	/*
	 * If the first frag mapping failed, then i will be zero.
	 * This causes the unmap of the skb->data area.  Otherwise
	 * we pass in the number of frags that mapped successfully
	 * so they can be umapped.
	 */
	qlge_unmap_send(qdev, tx_ring_desc, map_idx);
	return NETDEV_TX_BUSY;
}

/* Categorizing receive firmware frame errors */
static void qlge_categorize_rx_err(struct qlge_adapter *qdev, u8 rx_err,
				   struct rx_ring *rx_ring)
{
	struct nic_stats *stats = &qdev->nic_stats;

	stats->rx_err_count++;
	rx_ring->rx_errors++;

	switch (rx_err & IB_MAC_IOCB_RSP_ERR_MASK) {
	case IB_MAC_IOCB_RSP_ERR_CODE_ERR:
		stats->rx_code_err++;
		break;
	case IB_MAC_IOCB_RSP_ERR_OVERSIZE:
		stats->rx_oversize_err++;
		break;
	case IB_MAC_IOCB_RSP_ERR_UNDERSIZE:
		stats->rx_undersize_err++;
		break;
	case IB_MAC_IOCB_RSP_ERR_PREAMBLE:
		stats->rx_preamble_err++;
		break;
	case IB_MAC_IOCB_RSP_ERR_FRAME_LEN:
		stats->rx_frame_len_err++;
		break;
	case IB_MAC_IOCB_RSP_ERR_CRC:
		stats->rx_crc_err++;
		break;
	default:
		break;
	}
}

/*
 * qlge_update_mac_hdr_len - helper routine to update the mac header length
 * based on vlan tags if present
 */
static void qlge_update_mac_hdr_len(struct qlge_adapter *qdev,
				    struct qlge_ib_mac_iocb_rsp *ib_mac_rsp,
				    void *page, size_t *len)
{
	u16 *tags;

	if (qdev->ndev->features & NETIF_F_HW_VLAN_CTAG_RX)
		return;
	if (ib_mac_rsp->flags2 & IB_MAC_IOCB_RSP_V) {
		tags = (u16 *)page;
		/* Look for stacked vlan tags in ethertype field */
		if (tags[6] == ETH_P_8021Q &&
		    tags[8] == ETH_P_8021Q)
			*len += 2 * VLAN_HLEN;
		else
			*len += VLAN_HLEN;
	}
}

/* Process an inbound completion from an rx ring. */
static void qlge_process_mac_rx_gro_page(struct qlge_adapter *qdev,
					 struct rx_ring *rx_ring,
					 struct qlge_ib_mac_iocb_rsp *ib_mac_rsp,
					 u32 length, u16 vlan_id)
{
	struct sk_buff *skb;
	struct qlge_bq_desc *lbq_desc = qlge_get_curr_lchunk(qdev, rx_ring);
	struct napi_struct *napi = &rx_ring->napi;

	/* Frame error, so drop the packet. */
	if (ib_mac_rsp->flags2 & IB_MAC_IOCB_RSP_ERR_MASK) {
		qlge_categorize_rx_err(qdev, ib_mac_rsp->flags2, rx_ring);
		put_page(lbq_desc->p.pg_chunk.page);
		return;
	}
	napi->dev = qdev->ndev;

	skb = napi_get_frags(napi);
	if (!skb) {
		netif_err(qdev, drv, qdev->ndev,
			  "Couldn't get an skb, exiting.\n");
		rx_ring->rx_dropped++;
		put_page(lbq_desc->p.pg_chunk.page);
		return;
	}
	prefetch(lbq_desc->p.pg_chunk.va);
	__skb_fill_page_desc(skb, skb_shinfo(skb)->nr_frags,
			     lbq_desc->p.pg_chunk.page,
			     lbq_desc->p.pg_chunk.offset,
			     length);

	skb->len += length;
	skb->data_len += length;
	skb->truesize += length;
	skb_shinfo(skb)->nr_frags++;

	rx_ring->rx_packets++;
	rx_ring->rx_bytes += length;
	skb->ip_summed = CHECKSUM_UNNECESSARY;
	skb_record_rx_queue(skb, rx_ring->cq_id);
	if (vlan_id != 0xffff)
		__vlan_hwaccel_put_tag(skb, htons(ETH_P_8021Q), vlan_id);
	napi_gro_frags(napi);
}

/* Process an inbound completion from an rx ring. */
static void qlge_process_mac_rx_page(struct qlge_adapter *qdev,
				     struct rx_ring *rx_ring,
				     struct qlge_ib_mac_iocb_rsp *ib_mac_rsp,
				     u32 length, u16 vlan_id)
{
	struct net_device *ndev = qdev->ndev;
	struct sk_buff *skb = NULL;
	void *addr;
	struct qlge_bq_desc *lbq_desc = qlge_get_curr_lchunk(qdev, rx_ring);
	struct napi_struct *napi = &rx_ring->napi;
	size_t hlen = ETH_HLEN;

	skb = netdev_alloc_skb(ndev, length);
	if (!skb) {
		rx_ring->rx_dropped++;
		put_page(lbq_desc->p.pg_chunk.page);
		return;
	}

	addr = lbq_desc->p.pg_chunk.va;
	prefetch(addr);

	/* Frame error, so drop the packet. */
	if (ib_mac_rsp->flags2 & IB_MAC_IOCB_RSP_ERR_MASK) {
		qlge_categorize_rx_err(qdev, ib_mac_rsp->flags2, rx_ring);
		goto err_out;
	}

	/* Update the MAC header length*/
	qlge_update_mac_hdr_len(qdev, ib_mac_rsp, addr, &hlen);

	/* The max framesize filter on this chip is set higher than
	 * MTU since FCoE uses 2k frames.
	 */
	if (skb->len > ndev->mtu + hlen) {
		netif_err(qdev, drv, qdev->ndev,
			  "Segment too small, dropping.\n");
		rx_ring->rx_dropped++;
		goto err_out;
	}
	skb_put_data(skb, addr, hlen);
	netif_printk(qdev, rx_status, KERN_DEBUG, qdev->ndev,
		     "%d bytes of headers and data in large. Chain page to new skb and pull tail.\n",
		     length);
	skb_fill_page_desc(skb, 0, lbq_desc->p.pg_chunk.page,
			   lbq_desc->p.pg_chunk.offset + hlen, length - hlen);
	skb->len += length - hlen;
	skb->data_len += length - hlen;
	skb->truesize += length - hlen;

	rx_ring->rx_packets++;
	rx_ring->rx_bytes += skb->len;
	skb->protocol = eth_type_trans(skb, ndev);
	skb_checksum_none_assert(skb);

	if ((ndev->features & NETIF_F_RXCSUM) &&
	    !(ib_mac_rsp->flags1 & IB_MAC_CSUM_ERR_MASK)) {
		/* TCP frame. */
		if (ib_mac_rsp->flags2 & IB_MAC_IOCB_RSP_T) {
			netif_printk(qdev, rx_status, KERN_DEBUG, qdev->ndev,
				     "TCP checksum done!\n");
			skb->ip_summed = CHECKSUM_UNNECESSARY;
		} else if ((ib_mac_rsp->flags2 & IB_MAC_IOCB_RSP_U) &&
			   (ib_mac_rsp->flags3 & IB_MAC_IOCB_RSP_V4)) {
			/* Unfragmented ipv4 UDP frame. */
			struct iphdr *iph =
				(struct iphdr *)((u8 *)addr + hlen);
			if (!(iph->frag_off &
			      htons(IP_MF | IP_OFFSET))) {
				skb->ip_summed = CHECKSUM_UNNECESSARY;
				netif_printk(qdev, rx_status, KERN_DEBUG,
					     qdev->ndev,
					     "UDP checksum done!\n");
			}
		}
	}

	skb_record_rx_queue(skb, rx_ring->cq_id);
	if (vlan_id != 0xffff)
		__vlan_hwaccel_put_tag(skb, htons(ETH_P_8021Q), vlan_id);
	if (skb->ip_summed == CHECKSUM_UNNECESSARY)
		napi_gro_receive(napi, skb);
	else
		netif_receive_skb(skb);
	return;
err_out:
	dev_kfree_skb_any(skb);
	put_page(lbq_desc->p.pg_chunk.page);
}

/* Process an inbound completion from an rx ring. */
static void qlge_process_mac_rx_skb(struct qlge_adapter *qdev,
				    struct rx_ring *rx_ring,
				    struct qlge_ib_mac_iocb_rsp *ib_mac_rsp,
				    u32 length, u16 vlan_id)
{
	struct qlge_bq_desc *sbq_desc = qlge_get_curr_buf(&rx_ring->sbq);
	struct net_device *ndev = qdev->ndev;
	struct sk_buff *skb, *new_skb;

	skb = sbq_desc->p.skb;
	/* Allocate new_skb and copy */
	new_skb = netdev_alloc_skb(qdev->ndev, length + NET_IP_ALIGN);
	if (!new_skb) {
		rx_ring->rx_dropped++;
		return;
	}
	skb_reserve(new_skb, NET_IP_ALIGN);

	dma_sync_single_for_cpu(&qdev->pdev->dev, sbq_desc->dma_addr,
				SMALL_BUF_MAP_SIZE, DMA_FROM_DEVICE);

	skb_put_data(new_skb, skb->data, length);

	skb = new_skb;

	/* Frame error, so drop the packet. */
	if (ib_mac_rsp->flags2 & IB_MAC_IOCB_RSP_ERR_MASK) {
		qlge_categorize_rx_err(qdev, ib_mac_rsp->flags2, rx_ring);
		dev_kfree_skb_any(skb);
		return;
	}

	/* loopback self test for ethtool */
	if (test_bit(QL_SELFTEST, &qdev->flags)) {
		qlge_check_lb_frame(qdev, skb);
		dev_kfree_skb_any(skb);
		return;
	}

	/* The max framesize filter on this chip is set higher than
	 * MTU since FCoE uses 2k frames.
	 */
	if (skb->len > ndev->mtu + ETH_HLEN) {
		dev_kfree_skb_any(skb);
		rx_ring->rx_dropped++;
		return;
	}

	prefetch(skb->data);
	if (ib_mac_rsp->flags1 & IB_MAC_IOCB_RSP_M_MASK) {
		netif_printk(qdev, rx_status, KERN_DEBUG, qdev->ndev,
			     "%s Multicast.\n",
			     (ib_mac_rsp->flags1 & IB_MAC_IOCB_RSP_M_MASK) ==
			     IB_MAC_IOCB_RSP_M_HASH ? "Hash" :
			     (ib_mac_rsp->flags1 & IB_MAC_IOCB_RSP_M_MASK) ==
			     IB_MAC_IOCB_RSP_M_REG ? "Registered" :
			     (ib_mac_rsp->flags1 & IB_MAC_IOCB_RSP_M_MASK) ==
			     IB_MAC_IOCB_RSP_M_PROM ? "Promiscuous" : "");
	}
	if (ib_mac_rsp->flags2 & IB_MAC_IOCB_RSP_P)
		netif_printk(qdev, rx_status, KERN_DEBUG, qdev->ndev,
			     "Promiscuous Packet.\n");

	rx_ring->rx_packets++;
	rx_ring->rx_bytes += skb->len;
	skb->protocol = eth_type_trans(skb, ndev);
	skb_checksum_none_assert(skb);

	/* If rx checksum is on, and there are no
	 * csum or frame errors.
	 */
	if ((ndev->features & NETIF_F_RXCSUM) &&
	    !(ib_mac_rsp->flags1 & IB_MAC_CSUM_ERR_MASK)) {
		/* TCP frame. */
		if (ib_mac_rsp->flags2 & IB_MAC_IOCB_RSP_T) {
			netif_printk(qdev, rx_status, KERN_DEBUG, qdev->ndev,
				     "TCP checksum done!\n");
			skb->ip_summed = CHECKSUM_UNNECESSARY;
		} else if ((ib_mac_rsp->flags2 & IB_MAC_IOCB_RSP_U) &&
			   (ib_mac_rsp->flags3 & IB_MAC_IOCB_RSP_V4)) {
			/* Unfragmented ipv4 UDP frame. */
			struct iphdr *iph = (struct iphdr *)skb->data;

			if (!(iph->frag_off &
			      htons(IP_MF | IP_OFFSET))) {
				skb->ip_summed = CHECKSUM_UNNECESSARY;
				netif_printk(qdev, rx_status, KERN_DEBUG,
					     qdev->ndev,
					     "UDP checksum done!\n");
			}
		}
	}

	skb_record_rx_queue(skb, rx_ring->cq_id);
	if (vlan_id != 0xffff)
		__vlan_hwaccel_put_tag(skb, htons(ETH_P_8021Q), vlan_id);
	if (skb->ip_summed == CHECKSUM_UNNECESSARY)
		napi_gro_receive(&rx_ring->napi, skb);
	else
		netif_receive_skb(skb);
}

static void qlge_realign_skb(struct sk_buff *skb, int len)
{
	void *temp_addr = skb->data;

	/* Undo the skb_reserve(skb,32) we did before
	 * giving to hardware, and realign data on
	 * a 2-byte boundary.
	 */
	skb->data -= QLGE_SB_PAD - NET_IP_ALIGN;
	skb->tail -= QLGE_SB_PAD - NET_IP_ALIGN;
	memmove(skb->data, temp_addr, len);
}

/*
 * This function builds an skb for the given inbound
 * completion.  It will be rewritten for readability in the near
 * future, but for not it works well.
 */
static struct sk_buff *qlge_build_rx_skb(struct qlge_adapter *qdev,
					 struct rx_ring *rx_ring,
					 struct qlge_ib_mac_iocb_rsp *ib_mac_rsp)
{
	u32 length = le32_to_cpu(ib_mac_rsp->data_len);
	u32 hdr_len = le32_to_cpu(ib_mac_rsp->hdr_len);
	struct qlge_bq_desc *lbq_desc, *sbq_desc;
	struct sk_buff *skb = NULL;
	size_t hlen = ETH_HLEN;

	/*
	 * Handle the header buffer if present.
	 */
	if (ib_mac_rsp->flags4 & IB_MAC_IOCB_RSP_HV &&
	    ib_mac_rsp->flags4 & IB_MAC_IOCB_RSP_HS) {
		netif_printk(qdev, rx_status, KERN_DEBUG, qdev->ndev,
			     "Header of %d bytes in small buffer.\n", hdr_len);
		/*
		 * Headers fit nicely into a small buffer.
		 */
		sbq_desc = qlge_get_curr_buf(&rx_ring->sbq);
		dma_unmap_single(&qdev->pdev->dev, sbq_desc->dma_addr,
				 SMALL_BUF_MAP_SIZE, DMA_FROM_DEVICE);
		skb = sbq_desc->p.skb;
		qlge_realign_skb(skb, hdr_len);
		skb_put(skb, hdr_len);
		sbq_desc->p.skb = NULL;
	}

	/*
	 * Handle the data buffer(s).
	 */
	if (unlikely(!length)) {	/* Is there data too? */
		netif_printk(qdev, rx_status, KERN_DEBUG, qdev->ndev,
			     "No Data buffer in this packet.\n");
		return skb;
	}

	if (ib_mac_rsp->flags3 & IB_MAC_IOCB_RSP_DS) {
		if (ib_mac_rsp->flags4 & IB_MAC_IOCB_RSP_HS) {
			netif_printk(qdev, rx_status, KERN_DEBUG, qdev->ndev,
				     "Headers in small, data of %d bytes in small, combine them.\n",
				     length);
			/*
			 * Data is less than small buffer size so it's
			 * stuffed in a small buffer.
			 * For this case we append the data
			 * from the "data" small buffer to the "header" small
			 * buffer.
			 */
			sbq_desc = qlge_get_curr_buf(&rx_ring->sbq);
			dma_sync_single_for_cpu(&qdev->pdev->dev,
						sbq_desc->dma_addr,
						SMALL_BUF_MAP_SIZE,
						DMA_FROM_DEVICE);
			skb_put_data(skb, sbq_desc->p.skb->data, length);
		} else {
			netif_printk(qdev, rx_status, KERN_DEBUG, qdev->ndev,
				     "%d bytes in a single small buffer.\n",
				     length);
			sbq_desc = qlge_get_curr_buf(&rx_ring->sbq);
			skb = sbq_desc->p.skb;
			qlge_realign_skb(skb, length);
			skb_put(skb, length);
			dma_unmap_single(&qdev->pdev->dev, sbq_desc->dma_addr,
					 SMALL_BUF_MAP_SIZE,
					 DMA_FROM_DEVICE);
			sbq_desc->p.skb = NULL;
		}
	} else if (ib_mac_rsp->flags3 & IB_MAC_IOCB_RSP_DL) {
		if (ib_mac_rsp->flags4 & IB_MAC_IOCB_RSP_HS) {
			netif_printk(qdev, rx_status, KERN_DEBUG, qdev->ndev,
				     "Header in small, %d bytes in large. Chain large to small!\n",
				     length);
			/*
			 * The data is in a single large buffer.  We
			 * chain it to the header buffer's skb and let
			 * it rip.
			 */
			lbq_desc = qlge_get_curr_lchunk(qdev, rx_ring);
			netif_printk(qdev, rx_status, KERN_DEBUG, qdev->ndev,
				     "Chaining page at offset = %d, for %d bytes  to skb.\n",
				     lbq_desc->p.pg_chunk.offset, length);
			skb_fill_page_desc(skb, 0, lbq_desc->p.pg_chunk.page,
					   lbq_desc->p.pg_chunk.offset, length);
			skb->len += length;
			skb->data_len += length;
			skb->truesize += length;
		} else {
			/*
			 * The headers and data are in a single large buffer. We
			 * copy it to a new skb and let it go. This can happen with
			 * jumbo mtu on a non-TCP/UDP frame.
			 */
			lbq_desc = qlge_get_curr_lchunk(qdev, rx_ring);
			skb = netdev_alloc_skb(qdev->ndev, length);
			if (!skb) {
				netif_printk(qdev, probe, KERN_DEBUG, qdev->ndev,
					     "No skb available, drop the packet.\n");
				return NULL;
			}
			dma_unmap_page(&qdev->pdev->dev, lbq_desc->dma_addr,
				       qdev->lbq_buf_size,
				       DMA_FROM_DEVICE);
			skb_reserve(skb, NET_IP_ALIGN);
			netif_printk(qdev, rx_status, KERN_DEBUG, qdev->ndev,
				     "%d bytes of headers and data in large. Chain page to new skb and pull tail.\n",
				     length);
			skb_fill_page_desc(skb, 0, lbq_desc->p.pg_chunk.page,
					   lbq_desc->p.pg_chunk.offset,
					   length);
			skb->len += length;
			skb->data_len += length;
			skb->truesize += length;
			qlge_update_mac_hdr_len(qdev, ib_mac_rsp,
						lbq_desc->p.pg_chunk.va,
						&hlen);
			__pskb_pull_tail(skb, hlen);
		}
	} else {
		/*
		 * The data is in a chain of large buffers
		 * pointed to by a small buffer.  We loop
		 * thru and chain them to the our small header
		 * buffer's skb.
		 * frags:  There are 18 max frags and our small
		 *         buffer will hold 32 of them. The thing is,
		 *         we'll use 3 max for our 9000 byte jumbo
		 *         frames.  If the MTU goes up we could
		 *          eventually be in trouble.
		 */
		int size, i = 0;

		sbq_desc = qlge_get_curr_buf(&rx_ring->sbq);
		dma_unmap_single(&qdev->pdev->dev, sbq_desc->dma_addr,
				 SMALL_BUF_MAP_SIZE, DMA_FROM_DEVICE);
		if (!(ib_mac_rsp->flags4 & IB_MAC_IOCB_RSP_HS)) {
			/*
			 * This is an non TCP/UDP IP frame, so
			 * the headers aren't split into a small
			 * buffer.  We have to use the small buffer
			 * that contains our sg list as our skb to
			 * send upstairs. Copy the sg list here to
			 * a local buffer and use it to find the
			 * pages to chain.
			 */
			netif_printk(qdev, rx_status, KERN_DEBUG, qdev->ndev,
				     "%d bytes of headers & data in chain of large.\n",
				     length);
			skb = sbq_desc->p.skb;
			sbq_desc->p.skb = NULL;
			skb_reserve(skb, NET_IP_ALIGN);
		}
		do {
			lbq_desc = qlge_get_curr_lchunk(qdev, rx_ring);
			size = min(length, qdev->lbq_buf_size);

			netif_printk(qdev, rx_status, KERN_DEBUG, qdev->ndev,
				     "Adding page %d to skb for %d bytes.\n",
				     i, size);
			skb_fill_page_desc(skb, i,
					   lbq_desc->p.pg_chunk.page,
					   lbq_desc->p.pg_chunk.offset, size);
			skb->len += size;
			skb->data_len += size;
			skb->truesize += size;
			length -= size;
			i++;
		} while (length > 0);
		qlge_update_mac_hdr_len(qdev, ib_mac_rsp, lbq_desc->p.pg_chunk.va,
					&hlen);
		__pskb_pull_tail(skb, hlen);
	}
	return skb;
}

/* Process an inbound completion from an rx ring. */
static void qlge_process_mac_split_rx_intr(struct qlge_adapter *qdev,
					   struct rx_ring *rx_ring,
					   struct qlge_ib_mac_iocb_rsp *ib_mac_rsp,
					   u16 vlan_id)
{
	struct net_device *ndev = qdev->ndev;
	struct sk_buff *skb = NULL;

	skb = qlge_build_rx_skb(qdev, rx_ring, ib_mac_rsp);
	if (unlikely(!skb)) {
		netif_printk(qdev, rx_status, KERN_DEBUG, qdev->ndev,
			     "No skb available, drop packet.\n");
		rx_ring->rx_dropped++;
		return;
	}

	/* Frame error, so drop the packet. */
	if (ib_mac_rsp->flags2 & IB_MAC_IOCB_RSP_ERR_MASK) {
		qlge_categorize_rx_err(qdev, ib_mac_rsp->flags2, rx_ring);
		dev_kfree_skb_any(skb);
		return;
	}

	/* The max framesize filter on this chip is set higher than
	 * MTU since FCoE uses 2k frames.
	 */
	if (skb->len > ndev->mtu + ETH_HLEN) {
		dev_kfree_skb_any(skb);
		rx_ring->rx_dropped++;
		return;
	}

	/* loopback self test for ethtool */
	if (test_bit(QL_SELFTEST, &qdev->flags)) {
		qlge_check_lb_frame(qdev, skb);
		dev_kfree_skb_any(skb);
		return;
	}

	prefetch(skb->data);
	if (ib_mac_rsp->flags1 & IB_MAC_IOCB_RSP_M_MASK) {
		netif_printk(qdev, rx_status, KERN_DEBUG, qdev->ndev, "%s Multicast.\n",
			     (ib_mac_rsp->flags1 & IB_MAC_IOCB_RSP_M_MASK) ==
			     IB_MAC_IOCB_RSP_M_HASH ? "Hash" :
			     (ib_mac_rsp->flags1 & IB_MAC_IOCB_RSP_M_MASK) ==
			     IB_MAC_IOCB_RSP_M_REG ? "Registered" :
			     (ib_mac_rsp->flags1 & IB_MAC_IOCB_RSP_M_MASK) ==
			     IB_MAC_IOCB_RSP_M_PROM ? "Promiscuous" : "");
		rx_ring->rx_multicast++;
	}
	if (ib_mac_rsp->flags2 & IB_MAC_IOCB_RSP_P) {
		netif_printk(qdev, rx_status, KERN_DEBUG, qdev->ndev,
			     "Promiscuous Packet.\n");
	}

	skb->protocol = eth_type_trans(skb, ndev);
	skb_checksum_none_assert(skb);

	/* If rx checksum is on, and there are no
	 * csum or frame errors.
	 */
	if ((ndev->features & NETIF_F_RXCSUM) &&
	    !(ib_mac_rsp->flags1 & IB_MAC_CSUM_ERR_MASK)) {
		/* TCP frame. */
		if (ib_mac_rsp->flags2 & IB_MAC_IOCB_RSP_T) {
			netif_printk(qdev, rx_status, KERN_DEBUG, qdev->ndev,
				     "TCP checksum done!\n");
			skb->ip_summed = CHECKSUM_UNNECESSARY;
		} else if ((ib_mac_rsp->flags2 & IB_MAC_IOCB_RSP_U) &&
			   (ib_mac_rsp->flags3 & IB_MAC_IOCB_RSP_V4)) {
			/* Unfragmented ipv4 UDP frame. */
			struct iphdr *iph = (struct iphdr *)skb->data;

			if (!(iph->frag_off &
			      htons(IP_MF | IP_OFFSET))) {
				skb->ip_summed = CHECKSUM_UNNECESSARY;
				netif_printk(qdev, rx_status, KERN_DEBUG, qdev->ndev,
					     "TCP checksum done!\n");
			}
		}
	}

	rx_ring->rx_packets++;
	rx_ring->rx_bytes += skb->len;
	skb_record_rx_queue(skb, rx_ring->cq_id);
	if (vlan_id != 0xffff)
		__vlan_hwaccel_put_tag(skb, htons(ETH_P_8021Q), vlan_id);
	if (skb->ip_summed == CHECKSUM_UNNECESSARY)
		napi_gro_receive(&rx_ring->napi, skb);
	else
		netif_receive_skb(skb);
}

/* Process an inbound completion from an rx ring. */
static unsigned long qlge_process_mac_rx_intr(struct qlge_adapter *qdev,
					      struct rx_ring *rx_ring,
					      struct qlge_ib_mac_iocb_rsp *ib_mac_rsp)
{
	u32 length = le32_to_cpu(ib_mac_rsp->data_len);
	u16 vlan_id = ((ib_mac_rsp->flags2 & IB_MAC_IOCB_RSP_V) &&
		       (qdev->ndev->features & NETIF_F_HW_VLAN_CTAG_RX)) ?
		((le16_to_cpu(ib_mac_rsp->vlan_id) &
		  IB_MAC_IOCB_RSP_VLAN_MASK)) : 0xffff;

	if (ib_mac_rsp->flags4 & IB_MAC_IOCB_RSP_HV) {
		/* The data and headers are split into
		 * separate buffers.
		 */
		qlge_process_mac_split_rx_intr(qdev, rx_ring, ib_mac_rsp,
					       vlan_id);
	} else if (ib_mac_rsp->flags3 & IB_MAC_IOCB_RSP_DS) {
		/* The data fit in a single small buffer.
		 * Allocate a new skb, copy the data and
		 * return the buffer to the free pool.
		 */
		qlge_process_mac_rx_skb(qdev, rx_ring, ib_mac_rsp, length,
					vlan_id);
	} else if ((ib_mac_rsp->flags3 & IB_MAC_IOCB_RSP_DL) &&
		   !(ib_mac_rsp->flags1 & IB_MAC_CSUM_ERR_MASK) &&
		   (ib_mac_rsp->flags2 & IB_MAC_IOCB_RSP_T)) {
		/* TCP packet in a page chunk that's been checksummed.
		 * Tack it on to our GRO skb and let it go.
		 */
		qlge_process_mac_rx_gro_page(qdev, rx_ring, ib_mac_rsp, length,
					     vlan_id);
	} else if (ib_mac_rsp->flags3 & IB_MAC_IOCB_RSP_DL) {
		/* Non-TCP packet in a page chunk. Allocate an
		 * skb, tack it on frags, and send it up.
		 */
		qlge_process_mac_rx_page(qdev, rx_ring, ib_mac_rsp, length,
					 vlan_id);
	} else {
		/* Non-TCP/UDP large frames that span multiple buffers
		 * can be processed correctly by the split frame logic.
		 */
		qlge_process_mac_split_rx_intr(qdev, rx_ring, ib_mac_rsp,
					       vlan_id);
	}

	return (unsigned long)length;
}

/* Process an outbound completion from an rx ring. */
static void qlge_process_mac_tx_intr(struct qlge_adapter *qdev,
				     struct qlge_ob_mac_iocb_rsp *mac_rsp)
{
	struct tx_ring *tx_ring;
	struct tx_ring_desc *tx_ring_desc;

	tx_ring = &qdev->tx_ring[mac_rsp->txq_idx];
	tx_ring_desc = &tx_ring->q[mac_rsp->tid];
	qlge_unmap_send(qdev, tx_ring_desc, tx_ring_desc->map_cnt);
	tx_ring->tx_bytes += (tx_ring_desc->skb)->len;
	tx_ring->tx_packets++;
	dev_kfree_skb(tx_ring_desc->skb);
	tx_ring_desc->skb = NULL;

	if (unlikely(mac_rsp->flags1 & (OB_MAC_IOCB_RSP_E |
					OB_MAC_IOCB_RSP_S |
					OB_MAC_IOCB_RSP_L |
					OB_MAC_IOCB_RSP_P | OB_MAC_IOCB_RSP_B))) {
		if (mac_rsp->flags1 & OB_MAC_IOCB_RSP_E) {
			netif_warn(qdev, tx_done, qdev->ndev,
				   "Total descriptor length did not match transfer length.\n");
		}
		if (mac_rsp->flags1 & OB_MAC_IOCB_RSP_S) {
			netif_warn(qdev, tx_done, qdev->ndev,
				   "Frame too short to be valid, not sent.\n");
		}
		if (mac_rsp->flags1 & OB_MAC_IOCB_RSP_L) {
			netif_warn(qdev, tx_done, qdev->ndev,
				   "Frame too long, but sent anyway.\n");
		}
		if (mac_rsp->flags1 & OB_MAC_IOCB_RSP_B) {
			netif_warn(qdev, tx_done, qdev->ndev,
				   "PCI backplane error. Frame not sent.\n");
		}
	}
	atomic_inc(&tx_ring->tx_count);
}

/* Fire up a handler to reset the MPI processor. */
void qlge_queue_fw_error(struct qlge_adapter *qdev)
{
	qlge_link_off(qdev);
	queue_delayed_work(qdev->workqueue, &qdev->mpi_reset_work, 0);
}

void qlge_queue_asic_error(struct qlge_adapter *qdev)
{
	qlge_link_off(qdev);
	qlge_disable_interrupts(qdev);
	/* Clear adapter up bit to signal the recovery
	 * process that it shouldn't kill the reset worker
	 * thread
	 */
	clear_bit(QL_ADAPTER_UP, &qdev->flags);
	/* Set asic recovery bit to indicate reset process that we are
	 * in fatal error recovery process rather than normal close
	 */
	set_bit(QL_ASIC_RECOVERY, &qdev->flags);
	queue_delayed_work(qdev->workqueue, &qdev->asic_reset_work, 0);
}

static void qlge_process_chip_ae_intr(struct qlge_adapter *qdev,
				      struct qlge_ib_ae_iocb_rsp *ib_ae_rsp)
{
	switch (ib_ae_rsp->event) {
	case MGMT_ERR_EVENT:
		netif_err(qdev, rx_err, qdev->ndev,
			  "Management Processor Fatal Error.\n");
		qlge_queue_fw_error(qdev);
		return;

	case CAM_LOOKUP_ERR_EVENT:
		netdev_err(qdev->ndev, "Multiple CAM hits lookup occurred.\n");
		netdev_err(qdev->ndev, "This event shouldn't occur.\n");
		qlge_queue_asic_error(qdev);
		return;

	case SOFT_ECC_ERROR_EVENT:
		netdev_err(qdev->ndev, "Soft ECC error detected.\n");
		qlge_queue_asic_error(qdev);
		break;

	case PCI_ERR_ANON_BUF_RD:
		netdev_err(qdev->ndev,
			   "PCI error occurred when reading anonymous buffers from rx_ring %d.\n",
			   ib_ae_rsp->q_id);
		qlge_queue_asic_error(qdev);
		break;

	default:
		netif_err(qdev, drv, qdev->ndev, "Unexpected event %d.\n",
			  ib_ae_rsp->event);
		qlge_queue_asic_error(qdev);
		break;
	}
}

static int qlge_clean_outbound_rx_ring(struct rx_ring *rx_ring)
{
	struct qlge_adapter *qdev = rx_ring->qdev;
	u32 prod = qlge_read_sh_reg(rx_ring->prod_idx_sh_reg);
	struct qlge_ob_mac_iocb_rsp *net_rsp = NULL;
	int count = 0;

	struct tx_ring *tx_ring;
	/* While there are entries in the completion queue. */
	while (prod != rx_ring->cnsmr_idx) {
		netif_printk(qdev, rx_status, KERN_DEBUG, qdev->ndev,
			     "cq_id = %d, prod = %d, cnsmr = %d\n",
			     rx_ring->cq_id, prod, rx_ring->cnsmr_idx);

		net_rsp = (struct qlge_ob_mac_iocb_rsp *)rx_ring->curr_entry;
		rmb();
		switch (net_rsp->opcode) {
		case OPCODE_OB_MAC_TSO_IOCB:
		case OPCODE_OB_MAC_IOCB:
			qlge_process_mac_tx_intr(qdev, net_rsp);
			break;
		default:
			netif_printk(qdev, rx_status, KERN_DEBUG, qdev->ndev,
				     "Hit default case, not handled! dropping the packet, opcode = %x.\n",
				     net_rsp->opcode);
		}
		count++;
		qlge_update_cq(rx_ring);
		prod = qlge_read_sh_reg(rx_ring->prod_idx_sh_reg);
	}
	if (!net_rsp)
		return 0;
	qlge_write_cq_idx(rx_ring);
	tx_ring = &qdev->tx_ring[net_rsp->txq_idx];
	if (__netif_subqueue_stopped(qdev->ndev, tx_ring->wq_id)) {
		if ((atomic_read(&tx_ring->tx_count) > (tx_ring->wq_len / 4)))
			/*
			 * The queue got stopped because the tx_ring was full.
			 * Wake it up, because it's now at least 25% empty.
			 */
			netif_wake_subqueue(qdev->ndev, tx_ring->wq_id);
	}

	return count;
}

static int qlge_clean_inbound_rx_ring(struct rx_ring *rx_ring, int budget)
{
	struct qlge_adapter *qdev = rx_ring->qdev;
	u32 prod = qlge_read_sh_reg(rx_ring->prod_idx_sh_reg);
	struct qlge_net_rsp_iocb *net_rsp;
	int count = 0;

	/* While there are entries in the completion queue. */
	while (prod != rx_ring->cnsmr_idx) {
		netif_printk(qdev, rx_status, KERN_DEBUG, qdev->ndev,
			     "cq_id = %d, prod = %d, cnsmr = %d\n",
			     rx_ring->cq_id, prod, rx_ring->cnsmr_idx);

		net_rsp = rx_ring->curr_entry;
		rmb();
		switch (net_rsp->opcode) {
		case OPCODE_IB_MAC_IOCB:
			qlge_process_mac_rx_intr(qdev, rx_ring,
						 (struct qlge_ib_mac_iocb_rsp *)
						 net_rsp);
			break;

		case OPCODE_IB_AE_IOCB:
			qlge_process_chip_ae_intr(qdev, (struct qlge_ib_ae_iocb_rsp *)
						  net_rsp);
			break;
		default:
			netif_printk(qdev, rx_status, KERN_DEBUG, qdev->ndev,
				     "Hit default case, not handled! dropping the packet, opcode = %x.\n",
				     net_rsp->opcode);
			break;
		}
		count++;
		qlge_update_cq(rx_ring);
		prod = qlge_read_sh_reg(rx_ring->prod_idx_sh_reg);
		if (count == budget)
			break;
	}
	qlge_update_buffer_queues(rx_ring, GFP_ATOMIC, 0);
	qlge_write_cq_idx(rx_ring);
	return count;
}

static int qlge_napi_poll_msix(struct napi_struct *napi, int budget)
{
	struct rx_ring *rx_ring = container_of(napi, struct rx_ring, napi);
	struct qlge_adapter *qdev = rx_ring->qdev;
	struct rx_ring *trx_ring;
	int i, work_done = 0;
	struct intr_context *ctx = &qdev->intr_context[rx_ring->cq_id];

	netif_printk(qdev, rx_status, KERN_DEBUG, qdev->ndev,
		     "Enter, NAPI POLL cq_id = %d.\n", rx_ring->cq_id);

	/* Service the TX rings first.  They start
	 * right after the RSS rings.
	 */
	for (i = qdev->rss_ring_count; i < qdev->rx_ring_count; i++) {
		trx_ring = &qdev->rx_ring[i];
		/* If this TX completion ring belongs to this vector and
		 * it's not empty then service it.
		 */
		if ((ctx->irq_mask & (1 << trx_ring->cq_id)) &&
		    (qlge_read_sh_reg(trx_ring->prod_idx_sh_reg) !=
		     trx_ring->cnsmr_idx)) {
			netif_printk(qdev, intr, KERN_DEBUG, qdev->ndev,
				     "%s: Servicing TX completion ring %d.\n",
				     __func__, trx_ring->cq_id);
			qlge_clean_outbound_rx_ring(trx_ring);
		}
	}

	/*
	 * Now service the RSS ring if it's active.
	 */
	if (qlge_read_sh_reg(rx_ring->prod_idx_sh_reg) !=
	    rx_ring->cnsmr_idx) {
		netif_printk(qdev, intr, KERN_DEBUG, qdev->ndev,
			     "%s: Servicing RX completion ring %d.\n",
			     __func__, rx_ring->cq_id);
		work_done = qlge_clean_inbound_rx_ring(rx_ring, budget);
	}

	if (work_done < budget) {
		napi_complete_done(napi, work_done);
		qlge_enable_completion_interrupt(qdev, rx_ring->irq);
	}
	return work_done;
}

static void qlge_vlan_mode(struct net_device *ndev, netdev_features_t features)
{
	struct qlge_adapter *qdev = netdev_to_qdev(ndev);

	if (features & NETIF_F_HW_VLAN_CTAG_RX) {
		qlge_write32(qdev, NIC_RCV_CFG, NIC_RCV_CFG_VLAN_MASK |
			     NIC_RCV_CFG_VLAN_MATCH_AND_NON);
	} else {
		qlge_write32(qdev, NIC_RCV_CFG, NIC_RCV_CFG_VLAN_MASK);
	}
}

/*
 * qlge_update_hw_vlan_features - helper routine to reinitialize the adapter
 * based on the features to enable/disable hardware vlan accel
 */
static int qlge_update_hw_vlan_features(struct net_device *ndev,
					netdev_features_t features)
{
	struct qlge_adapter *qdev = netdev_to_qdev(ndev);
	bool need_restart = netif_running(ndev);
	int status = 0;

	if (need_restart) {
		status = qlge_adapter_down(qdev);
		if (status) {
			netif_err(qdev, link, qdev->ndev,
				  "Failed to bring down the adapter\n");
			return status;
		}
	}

	/* update the features with resent change */
	ndev->features = features;

	if (need_restart) {
		status = qlge_adapter_up(qdev);
		if (status) {
			netif_err(qdev, link, qdev->ndev,
				  "Failed to bring up the adapter\n");
			return status;
		}
	}

	return status;
}

static int qlge_set_features(struct net_device *ndev,
			     netdev_features_t features)
{
	netdev_features_t changed = ndev->features ^ features;
	int err;

	if (changed & NETIF_F_HW_VLAN_CTAG_RX) {
		/* Update the behavior of vlan accel in the adapter */
		err = qlge_update_hw_vlan_features(ndev, features);
		if (err)
			return err;

		qlge_vlan_mode(ndev, features);
	}

	return 0;
}

static int __qlge_vlan_rx_add_vid(struct qlge_adapter *qdev, u16 vid)
{
	u32 enable_bit = MAC_ADDR_E;
	int err;

	err = qlge_set_mac_addr_reg(qdev, (u8 *)&enable_bit,
				    MAC_ADDR_TYPE_VLAN, vid);
	if (err)
		netif_err(qdev, ifup, qdev->ndev,
			  "Failed to init vlan address.\n");
	return err;
}

static int qlge_vlan_rx_add_vid(struct net_device *ndev, __be16 proto, u16 vid)
{
	struct qlge_adapter *qdev = netdev_to_qdev(ndev);
	int status;
	int err;

	status = qlge_sem_spinlock(qdev, SEM_MAC_ADDR_MASK);
	if (status)
		return status;

	err = __qlge_vlan_rx_add_vid(qdev, vid);
	set_bit(vid, qdev->active_vlans);

	qlge_sem_unlock(qdev, SEM_MAC_ADDR_MASK);

	return err;
}

static int __qlge_vlan_rx_kill_vid(struct qlge_adapter *qdev, u16 vid)
{
	u32 enable_bit = 0;
	int err;

	err = qlge_set_mac_addr_reg(qdev, (u8 *)&enable_bit,
				    MAC_ADDR_TYPE_VLAN, vid);
	if (err)
		netif_err(qdev, ifup, qdev->ndev,
			  "Failed to clear vlan address.\n");
	return err;
}

static int qlge_vlan_rx_kill_vid(struct net_device *ndev, __be16 proto, u16 vid)
{
	struct qlge_adapter *qdev = netdev_to_qdev(ndev);
	int status;
	int err;

	status = qlge_sem_spinlock(qdev, SEM_MAC_ADDR_MASK);
	if (status)
		return status;

	err = __qlge_vlan_rx_kill_vid(qdev, vid);
	clear_bit(vid, qdev->active_vlans);

	qlge_sem_unlock(qdev, SEM_MAC_ADDR_MASK);

	return err;
}

static void qlge_restore_vlan(struct qlge_adapter *qdev)
{
	int status;
	u16 vid;

	status = qlge_sem_spinlock(qdev, SEM_MAC_ADDR_MASK);
	if (status)
		return;

	for_each_set_bit(vid, qdev->active_vlans, VLAN_N_VID)
		__qlge_vlan_rx_add_vid(qdev, vid);

	qlge_sem_unlock(qdev, SEM_MAC_ADDR_MASK);
}

/* MSI-X Multiple Vector Interrupt Handler for inbound completions. */
static irqreturn_t qlge_msix_rx_isr(int irq, void *dev_id)
{
	struct rx_ring *rx_ring = dev_id;

	napi_schedule(&rx_ring->napi);
	return IRQ_HANDLED;
}

/* This handles a fatal error, MPI activity, and the default
 * rx_ring in an MSI-X multiple vector environment.
 * In MSI/Legacy environment it also process the rest of
 * the rx_rings.
 */
static irqreturn_t qlge_isr(int irq, void *dev_id)
{
	struct rx_ring *rx_ring = dev_id;
	struct qlge_adapter *qdev = rx_ring->qdev;
	struct intr_context *intr_context = &qdev->intr_context[0];
	u32 var;
	int work_done = 0;

	/* Experience shows that when using INTx interrupts, interrupts must
	 * be masked manually.
	 * When using MSI mode, INTR_EN_EN must be explicitly disabled
	 * (even though it is auto-masked), otherwise a later command to
	 * enable it is not effective.
	 */
	if (!test_bit(QL_MSIX_ENABLED, &qdev->flags))
		qlge_disable_completion_interrupt(qdev, 0);

	var = qlge_read32(qdev, STS);

	/*
	 * Check for fatal error.
	 */
	if (var & STS_FE) {
		qlge_disable_completion_interrupt(qdev, 0);
		qlge_queue_asic_error(qdev);
		netdev_err(qdev->ndev, "Got fatal error, STS = %x.\n", var);
		var = qlge_read32(qdev, ERR_STS);
		netdev_err(qdev->ndev, "Resetting chip. Error Status Register = 0x%x\n", var);
		return IRQ_HANDLED;
	}

	/*
	 * Check MPI processor activity.
	 */
	if ((var & STS_PI) &&
	    (qlge_read32(qdev, INTR_MASK) & INTR_MASK_PI)) {
		/*
		 * We've got an async event or mailbox completion.
		 * Handle it and clear the source of the interrupt.
		 */
		netif_err(qdev, intr, qdev->ndev,
			  "Got MPI processor interrupt.\n");
		qlge_write32(qdev, INTR_MASK, (INTR_MASK_PI << 16));
		queue_delayed_work_on(smp_processor_id(),
				      qdev->workqueue, &qdev->mpi_work, 0);
		work_done++;
	}

	/*
	 * Get the bit-mask that shows the active queues for this
	 * pass.  Compare it to the queues that this irq services
	 * and call napi if there's a match.
	 */
	var = qlge_read32(qdev, ISR1);
	if (var & intr_context->irq_mask) {
		netif_info(qdev, intr, qdev->ndev,
			   "Waking handler for rx_ring[0].\n");
		napi_schedule(&rx_ring->napi);
		work_done++;
	} else {
		/* Experience shows that the device sometimes signals an
		 * interrupt but no work is scheduled from this function.
		 * Nevertheless, the interrupt is auto-masked. Therefore, we
		 * systematically re-enable the interrupt if we didn't
		 * schedule napi.
		 */
		qlge_enable_completion_interrupt(qdev, 0);
	}

	return work_done ? IRQ_HANDLED : IRQ_NONE;
}

static int qlge_tso(struct sk_buff *skb, struct qlge_ob_mac_tso_iocb_req *mac_iocb_ptr)
{
	if (skb_is_gso(skb)) {
		int err;
		__be16 l3_proto = vlan_get_protocol(skb);

		err = skb_cow_head(skb, 0);
		if (err < 0)
			return err;

		mac_iocb_ptr->opcode = OPCODE_OB_MAC_TSO_IOCB;
		mac_iocb_ptr->flags3 |= OB_MAC_TSO_IOCB_IC;
		mac_iocb_ptr->frame_len = cpu_to_le32((u32)skb->len);
		mac_iocb_ptr->total_hdrs_len =
			cpu_to_le16(skb_tcp_all_headers(skb));
		mac_iocb_ptr->net_trans_offset =
			cpu_to_le16(skb_network_offset(skb) |
				    skb_transport_offset(skb)
				    << OB_MAC_TRANSPORT_HDR_SHIFT);
		mac_iocb_ptr->mss = cpu_to_le16(skb_shinfo(skb)->gso_size);
		mac_iocb_ptr->flags2 |= OB_MAC_TSO_IOCB_LSO;
		if (likely(l3_proto == htons(ETH_P_IP))) {
			struct iphdr *iph = ip_hdr(skb);

			iph->check = 0;
			mac_iocb_ptr->flags1 |= OB_MAC_TSO_IOCB_IP4;
			tcp_hdr(skb)->check = ~csum_tcpudp_magic(iph->saddr,
								 iph->daddr, 0,
								 IPPROTO_TCP,
								 0);
		} else if (l3_proto == htons(ETH_P_IPV6)) {
			mac_iocb_ptr->flags1 |= OB_MAC_TSO_IOCB_IP6;
			tcp_hdr(skb)->check =
				~csum_ipv6_magic(&ipv6_hdr(skb)->saddr,
						 &ipv6_hdr(skb)->daddr,
						 0, IPPROTO_TCP, 0);
		}
		return 1;
	}
	return 0;
}

static void qlge_hw_csum_setup(struct sk_buff *skb,
			       struct qlge_ob_mac_tso_iocb_req *mac_iocb_ptr)
{
	int len;
	struct iphdr *iph = ip_hdr(skb);
	__sum16 *check;

	mac_iocb_ptr->opcode = OPCODE_OB_MAC_TSO_IOCB;
	mac_iocb_ptr->frame_len = cpu_to_le32((u32)skb->len);
	mac_iocb_ptr->net_trans_offset =
		cpu_to_le16(skb_network_offset(skb) |
			    skb_transport_offset(skb) << OB_MAC_TRANSPORT_HDR_SHIFT);

	mac_iocb_ptr->flags1 |= OB_MAC_TSO_IOCB_IP4;
	len = (ntohs(iph->tot_len) - (iph->ihl << 2));
	if (likely(iph->protocol == IPPROTO_TCP)) {
		check = &(tcp_hdr(skb)->check);
		mac_iocb_ptr->flags2 |= OB_MAC_TSO_IOCB_TC;
		mac_iocb_ptr->total_hdrs_len =
			cpu_to_le16(skb_transport_offset(skb) +
				    (tcp_hdr(skb)->doff << 2));
	} else {
		check = &(udp_hdr(skb)->check);
		mac_iocb_ptr->flags2 |= OB_MAC_TSO_IOCB_UC;
		mac_iocb_ptr->total_hdrs_len =
			cpu_to_le16(skb_transport_offset(skb) +
				    sizeof(struct udphdr));
	}
	*check = ~csum_tcpudp_magic(iph->saddr,
				    iph->daddr, len, iph->protocol, 0);
}

static netdev_tx_t qlge_send(struct sk_buff *skb, struct net_device *ndev)
{
	struct qlge_adapter *qdev = netdev_to_qdev(ndev);
	struct qlge_ob_mac_iocb_req *mac_iocb_ptr;
	struct tx_ring_desc *tx_ring_desc;
	int tso;
	struct tx_ring *tx_ring;
	u32 tx_ring_idx = (u32)skb->queue_mapping;

	tx_ring = &qdev->tx_ring[tx_ring_idx];

	if (skb_padto(skb, ETH_ZLEN))
		return NETDEV_TX_OK;

	if (unlikely(atomic_read(&tx_ring->tx_count) < 2)) {
		netif_info(qdev, tx_queued, qdev->ndev,
			   "%s: BUG! shutting down tx queue %d due to lack of resources.\n",
			   __func__, tx_ring_idx);
		netif_stop_subqueue(ndev, tx_ring->wq_id);
		tx_ring->tx_errors++;
		return NETDEV_TX_BUSY;
	}
	tx_ring_desc = &tx_ring->q[tx_ring->prod_idx];
	mac_iocb_ptr = tx_ring_desc->queue_entry;
	memset((void *)mac_iocb_ptr, 0, sizeof(*mac_iocb_ptr));

	mac_iocb_ptr->opcode = OPCODE_OB_MAC_IOCB;
	mac_iocb_ptr->tid = tx_ring_desc->index;
	/* We use the upper 32-bits to store the tx queue for this IO.
	 * When we get the completion we can use it to establish the context.
	 */
	mac_iocb_ptr->txq_idx = tx_ring_idx;
	tx_ring_desc->skb = skb;

	mac_iocb_ptr->frame_len = cpu_to_le16((u16)skb->len);

	if (skb_vlan_tag_present(skb)) {
		netif_printk(qdev, tx_queued, KERN_DEBUG, qdev->ndev,
			     "Adding a vlan tag %d.\n", skb_vlan_tag_get(skb));
		mac_iocb_ptr->flags3 |= OB_MAC_IOCB_V;
		mac_iocb_ptr->vlan_tci = cpu_to_le16(skb_vlan_tag_get(skb));
	}
	tso = qlge_tso(skb, (struct qlge_ob_mac_tso_iocb_req *)mac_iocb_ptr);
	if (tso < 0) {
		dev_kfree_skb_any(skb);
		return NETDEV_TX_OK;
	} else if (unlikely(!tso) && (skb->ip_summed == CHECKSUM_PARTIAL)) {
		qlge_hw_csum_setup(skb,
				   (struct qlge_ob_mac_tso_iocb_req *)mac_iocb_ptr);
	}
	if (qlge_map_send(qdev, mac_iocb_ptr, skb, tx_ring_desc) !=
	    NETDEV_TX_OK) {
		netif_err(qdev, tx_queued, qdev->ndev,
			  "Could not map the segments.\n");
		tx_ring->tx_errors++;
		return NETDEV_TX_BUSY;
	}

	tx_ring->prod_idx++;
	if (tx_ring->prod_idx == tx_ring->wq_len)
		tx_ring->prod_idx = 0;
	wmb();

	qlge_write_db_reg_relaxed(tx_ring->prod_idx, tx_ring->prod_idx_db_reg);
	netif_printk(qdev, tx_queued, KERN_DEBUG, qdev->ndev,
		     "tx queued, slot %d, len %d\n",
		     tx_ring->prod_idx, skb->len);

	atomic_dec(&tx_ring->tx_count);

	if (unlikely(atomic_read(&tx_ring->tx_count) < 2)) {
		netif_stop_subqueue(ndev, tx_ring->wq_id);
		if ((atomic_read(&tx_ring->tx_count) > (tx_ring->wq_len / 4)))
			/*
			 * The queue got stopped because the tx_ring was full.
			 * Wake it up, because it's now at least 25% empty.
			 */
			netif_wake_subqueue(qdev->ndev, tx_ring->wq_id);
	}
	return NETDEV_TX_OK;
}

static void qlge_free_shadow_space(struct qlge_adapter *qdev)
{
	if (qdev->rx_ring_shadow_reg_area) {
		dma_free_coherent(&qdev->pdev->dev,
				  PAGE_SIZE,
				  qdev->rx_ring_shadow_reg_area,
				  qdev->rx_ring_shadow_reg_dma);
		qdev->rx_ring_shadow_reg_area = NULL;
	}
	if (qdev->tx_ring_shadow_reg_area) {
		dma_free_coherent(&qdev->pdev->dev,
				  PAGE_SIZE,
				  qdev->tx_ring_shadow_reg_area,
				  qdev->tx_ring_shadow_reg_dma);
		qdev->tx_ring_shadow_reg_area = NULL;
	}
}

static int qlge_alloc_shadow_space(struct qlge_adapter *qdev)
{
	qdev->rx_ring_shadow_reg_area =
		dma_alloc_coherent(&qdev->pdev->dev, PAGE_SIZE,
				   &qdev->rx_ring_shadow_reg_dma, GFP_ATOMIC);
	if (!qdev->rx_ring_shadow_reg_area) {
		netif_err(qdev, ifup, qdev->ndev,
			  "Allocation of RX shadow space failed.\n");
		return -ENOMEM;
	}

	qdev->tx_ring_shadow_reg_area =
		dma_alloc_coherent(&qdev->pdev->dev, PAGE_SIZE,
				   &qdev->tx_ring_shadow_reg_dma, GFP_ATOMIC);
	if (!qdev->tx_ring_shadow_reg_area) {
		netif_err(qdev, ifup, qdev->ndev,
			  "Allocation of TX shadow space failed.\n");
		goto err_wqp_sh_area;
	}
	return 0;

err_wqp_sh_area:
	dma_free_coherent(&qdev->pdev->dev,
			  PAGE_SIZE,
			  qdev->rx_ring_shadow_reg_area,
			  qdev->rx_ring_shadow_reg_dma);
	return -ENOMEM;
}

static void qlge_init_tx_ring(struct qlge_adapter *qdev, struct tx_ring *tx_ring)
{
	struct tx_ring_desc *tx_ring_desc;
	int i;
	struct qlge_ob_mac_iocb_req *mac_iocb_ptr;

	mac_iocb_ptr = tx_ring->wq_base;
	tx_ring_desc = tx_ring->q;
	for (i = 0; i < tx_ring->wq_len; i++) {
		tx_ring_desc->index = i;
		tx_ring_desc->skb = NULL;
		tx_ring_desc->queue_entry = mac_iocb_ptr;
		mac_iocb_ptr++;
		tx_ring_desc++;
	}
	atomic_set(&tx_ring->tx_count, tx_ring->wq_len);
}

static void qlge_free_tx_resources(struct qlge_adapter *qdev,
				   struct tx_ring *tx_ring)
{
	if (tx_ring->wq_base) {
		dma_free_coherent(&qdev->pdev->dev, tx_ring->wq_size,
				  tx_ring->wq_base, tx_ring->wq_base_dma);
		tx_ring->wq_base = NULL;
	}
	kfree(tx_ring->q);
	tx_ring->q = NULL;
}

static int qlge_alloc_tx_resources(struct qlge_adapter *qdev,
				   struct tx_ring *tx_ring)
{
	tx_ring->wq_base =
		dma_alloc_coherent(&qdev->pdev->dev, tx_ring->wq_size,
				   &tx_ring->wq_base_dma, GFP_ATOMIC);

	if (!tx_ring->wq_base ||
	    tx_ring->wq_base_dma & WQ_ADDR_ALIGN)
		goto pci_alloc_err;

	tx_ring->q =
		kmalloc_array(tx_ring->wq_len, sizeof(struct tx_ring_desc),
			      GFP_KERNEL);
	if (!tx_ring->q)
		goto err;

	return 0;
err:
	dma_free_coherent(&qdev->pdev->dev, tx_ring->wq_size,
			  tx_ring->wq_base, tx_ring->wq_base_dma);
	tx_ring->wq_base = NULL;
pci_alloc_err:
	netif_err(qdev, ifup, qdev->ndev, "tx_ring alloc failed.\n");
	return -ENOMEM;
}

static void qlge_free_lbq_buffers(struct qlge_adapter *qdev, struct rx_ring *rx_ring)
{
	struct qlge_bq *lbq = &rx_ring->lbq;
	unsigned int last_offset;

	last_offset = qlge_lbq_block_size(qdev) - qdev->lbq_buf_size;
	while (lbq->next_to_clean != lbq->next_to_use) {
		struct qlge_bq_desc *lbq_desc =
			&lbq->queue[lbq->next_to_clean];

		if (lbq_desc->p.pg_chunk.offset == last_offset)
			dma_unmap_page(&qdev->pdev->dev, lbq_desc->dma_addr,
				       qlge_lbq_block_size(qdev),
				       DMA_FROM_DEVICE);
		put_page(lbq_desc->p.pg_chunk.page);

		lbq->next_to_clean = QLGE_BQ_WRAP(lbq->next_to_clean + 1);
	}

	if (rx_ring->master_chunk.page) {
		dma_unmap_page(&qdev->pdev->dev, rx_ring->chunk_dma_addr,
			       qlge_lbq_block_size(qdev), DMA_FROM_DEVICE);
		put_page(rx_ring->master_chunk.page);
		rx_ring->master_chunk.page = NULL;
	}
}

static void qlge_free_sbq_buffers(struct qlge_adapter *qdev, struct rx_ring *rx_ring)
{
	int i;

	for (i = 0; i < QLGE_BQ_LEN; i++) {
		struct qlge_bq_desc *sbq_desc = &rx_ring->sbq.queue[i];

		if (!sbq_desc) {
			netif_err(qdev, ifup, qdev->ndev,
				  "sbq_desc %d is NULL.\n", i);
			return;
		}
		if (sbq_desc->p.skb) {
			dma_unmap_single(&qdev->pdev->dev, sbq_desc->dma_addr,
					 SMALL_BUF_MAP_SIZE,
					 DMA_FROM_DEVICE);
			dev_kfree_skb(sbq_desc->p.skb);
			sbq_desc->p.skb = NULL;
		}
	}
}

/* Free all large and small rx buffers associated
 * with the completion queues for this device.
 */
static void qlge_free_rx_buffers(struct qlge_adapter *qdev)
{
	int i;

	for (i = 0; i < qdev->rx_ring_count; i++) {
		struct rx_ring *rx_ring = &qdev->rx_ring[i];

		if (rx_ring->lbq.queue)
			qlge_free_lbq_buffers(qdev, rx_ring);
		if (rx_ring->sbq.queue)
			qlge_free_sbq_buffers(qdev, rx_ring);
	}
}

static void qlge_alloc_rx_buffers(struct qlge_adapter *qdev)
{
	int i;

	for (i = 0; i < qdev->rss_ring_count; i++)
		qlge_update_buffer_queues(&qdev->rx_ring[i], GFP_KERNEL,
					  HZ / 2);
}

static int qlge_init_bq(struct qlge_bq *bq)
{
	struct rx_ring *rx_ring = QLGE_BQ_CONTAINER(bq);
	struct qlge_adapter *qdev = rx_ring->qdev;
	struct qlge_bq_desc *bq_desc;
	__le64 *buf_ptr;
	int i;

	bq->base = dma_alloc_coherent(&qdev->pdev->dev, QLGE_BQ_SIZE,
				      &bq->base_dma, GFP_ATOMIC);
	if (!bq->base)
		return -ENOMEM;

	bq->queue = kmalloc_array(QLGE_BQ_LEN, sizeof(struct qlge_bq_desc),
				  GFP_KERNEL);
	if (!bq->queue)
		return -ENOMEM;

	buf_ptr = bq->base;
	bq_desc = &bq->queue[0];
	for (i = 0; i < QLGE_BQ_LEN; i++, buf_ptr++, bq_desc++) {
		bq_desc->p.skb = NULL;
		bq_desc->index = i;
		bq_desc->buf_ptr = buf_ptr;
	}

	return 0;
}

static void qlge_free_rx_resources(struct qlge_adapter *qdev,
				   struct rx_ring *rx_ring)
{
	/* Free the small buffer queue. */
	if (rx_ring->sbq.base) {
		dma_free_coherent(&qdev->pdev->dev, QLGE_BQ_SIZE,
				  rx_ring->sbq.base, rx_ring->sbq.base_dma);
		rx_ring->sbq.base = NULL;
	}

	/* Free the small buffer queue control blocks. */
	kfree(rx_ring->sbq.queue);
	rx_ring->sbq.queue = NULL;

	/* Free the large buffer queue. */
	if (rx_ring->lbq.base) {
		dma_free_coherent(&qdev->pdev->dev, QLGE_BQ_SIZE,
				  rx_ring->lbq.base, rx_ring->lbq.base_dma);
		rx_ring->lbq.base = NULL;
	}

	/* Free the large buffer queue control blocks. */
	kfree(rx_ring->lbq.queue);
	rx_ring->lbq.queue = NULL;

	/* Free the rx queue. */
	if (rx_ring->cq_base) {
		dma_free_coherent(&qdev->pdev->dev,
				  rx_ring->cq_size,
				  rx_ring->cq_base, rx_ring->cq_base_dma);
		rx_ring->cq_base = NULL;
	}
}

/* Allocate queues and buffers for this completions queue based
 * on the values in the parameter structure.
 */
static int qlge_alloc_rx_resources(struct qlge_adapter *qdev,
				   struct rx_ring *rx_ring)
{
	/*
	 * Allocate the completion queue for this rx_ring.
	 */
	rx_ring->cq_base =
		dma_alloc_coherent(&qdev->pdev->dev, rx_ring->cq_size,
				   &rx_ring->cq_base_dma, GFP_ATOMIC);

	if (!rx_ring->cq_base) {
		netif_err(qdev, ifup, qdev->ndev, "rx_ring alloc failed.\n");
		return -ENOMEM;
	}

	if (rx_ring->cq_id < qdev->rss_ring_count &&
	    (qlge_init_bq(&rx_ring->sbq) || qlge_init_bq(&rx_ring->lbq))) {
		qlge_free_rx_resources(qdev, rx_ring);
		return -ENOMEM;
	}

	return 0;
}

static void qlge_tx_ring_clean(struct qlge_adapter *qdev)
{
	struct tx_ring *tx_ring;
	struct tx_ring_desc *tx_ring_desc;
	int i, j;

	/*
	 * Loop through all queues and free
	 * any resources.
	 */
	for (j = 0; j < qdev->tx_ring_count; j++) {
		tx_ring = &qdev->tx_ring[j];
		for (i = 0; i < tx_ring->wq_len; i++) {
			tx_ring_desc = &tx_ring->q[i];
			if (tx_ring_desc && tx_ring_desc->skb) {
				netif_err(qdev, ifdown, qdev->ndev,
					  "Freeing lost SKB %p, from queue %d, index %d.\n",
					  tx_ring_desc->skb, j,
					  tx_ring_desc->index);
				qlge_unmap_send(qdev, tx_ring_desc,
						tx_ring_desc->map_cnt);
				dev_kfree_skb(tx_ring_desc->skb);
				tx_ring_desc->skb = NULL;
			}
		}
	}
}

static void qlge_free_mem_resources(struct qlge_adapter *qdev)
{
	int i;

	for (i = 0; i < qdev->tx_ring_count; i++)
		qlge_free_tx_resources(qdev, &qdev->tx_ring[i]);
	for (i = 0; i < qdev->rx_ring_count; i++)
		qlge_free_rx_resources(qdev, &qdev->rx_ring[i]);
	qlge_free_shadow_space(qdev);
}

static int qlge_alloc_mem_resources(struct qlge_adapter *qdev)
{
	int i;

	/* Allocate space for our shadow registers and such. */
	if (qlge_alloc_shadow_space(qdev))
		return -ENOMEM;

	for (i = 0; i < qdev->rx_ring_count; i++) {
		if (qlge_alloc_rx_resources(qdev, &qdev->rx_ring[i]) != 0) {
			netif_err(qdev, ifup, qdev->ndev,
				  "RX resource allocation failed.\n");
			goto err_mem;
		}
	}
	/* Allocate tx queue resources */
	for (i = 0; i < qdev->tx_ring_count; i++) {
		if (qlge_alloc_tx_resources(qdev, &qdev->tx_ring[i]) != 0) {
			netif_err(qdev, ifup, qdev->ndev,
				  "TX resource allocation failed.\n");
			goto err_mem;
		}
	}
	return 0;

err_mem:
	qlge_free_mem_resources(qdev);
	return -ENOMEM;
}

/* Set up the rx ring control block and pass it to the chip.
 * The control block is defined as
 * "Completion Queue Initialization Control Block", or cqicb.
 */
static int qlge_start_rx_ring(struct qlge_adapter *qdev, struct rx_ring *rx_ring)
{
	struct cqicb *cqicb = &rx_ring->cqicb;
	void *shadow_reg = qdev->rx_ring_shadow_reg_area +
		(rx_ring->cq_id * RX_RING_SHADOW_SPACE);
	u64 shadow_reg_dma = qdev->rx_ring_shadow_reg_dma +
		(rx_ring->cq_id * RX_RING_SHADOW_SPACE);
	void __iomem *doorbell_area =
		qdev->doorbell_area + (DB_PAGE_SIZE * (128 + rx_ring->cq_id));
	int err = 0;
	u64 dma;
	__le64 *base_indirect_ptr;
	int page_entries;

	/* Set up the shadow registers for this ring. */
	rx_ring->prod_idx_sh_reg = shadow_reg;
	rx_ring->prod_idx_sh_reg_dma = shadow_reg_dma;
	*rx_ring->prod_idx_sh_reg = 0;
	shadow_reg += sizeof(u64);
	shadow_reg_dma += sizeof(u64);
	rx_ring->lbq.base_indirect = shadow_reg;
	rx_ring->lbq.base_indirect_dma = shadow_reg_dma;
	shadow_reg += (sizeof(u64) * MAX_DB_PAGES_PER_BQ(QLGE_BQ_LEN));
	shadow_reg_dma += (sizeof(u64) * MAX_DB_PAGES_PER_BQ(QLGE_BQ_LEN));
	rx_ring->sbq.base_indirect = shadow_reg;
	rx_ring->sbq.base_indirect_dma = shadow_reg_dma;

	/* PCI doorbell mem area + 0x00 for consumer index register */
	rx_ring->cnsmr_idx_db_reg = (u32 __iomem *)doorbell_area;
	rx_ring->cnsmr_idx = 0;
	rx_ring->curr_entry = rx_ring->cq_base;

	/* PCI doorbell mem area + 0x04 for valid register */
	rx_ring->valid_db_reg = doorbell_area + 0x04;

	/* PCI doorbell mem area + 0x18 for large buffer consumer */
	rx_ring->lbq.prod_idx_db_reg = (u32 __iomem *)(doorbell_area + 0x18);

	/* PCI doorbell mem area + 0x1c */
	rx_ring->sbq.prod_idx_db_reg = (u32 __iomem *)(doorbell_area + 0x1c);

	memset((void *)cqicb, 0, sizeof(struct cqicb));
	cqicb->msix_vect = rx_ring->irq;

	cqicb->len = cpu_to_le16(QLGE_FIT16(rx_ring->cq_len) | LEN_V |
				 LEN_CPP_CONT);

	cqicb->addr = cpu_to_le64(rx_ring->cq_base_dma);

	cqicb->prod_idx_addr = cpu_to_le64(rx_ring->prod_idx_sh_reg_dma);

	/*
	 * Set up the control block load flags.
	 */
	cqicb->flags = FLAGS_LC |	/* Load queue base address */
		FLAGS_LV |		/* Load MSI-X vector */
		FLAGS_LI;		/* Load irq delay values */
	if (rx_ring->cq_id < qdev->rss_ring_count) {
		cqicb->flags |= FLAGS_LL;	/* Load lbq values */
		dma = (u64)rx_ring->lbq.base_dma;
		base_indirect_ptr = rx_ring->lbq.base_indirect;

		for (page_entries = 0;
		     page_entries < MAX_DB_PAGES_PER_BQ(QLGE_BQ_LEN);
		     page_entries++) {
			base_indirect_ptr[page_entries] = cpu_to_le64(dma);
			dma += DB_PAGE_SIZE;
		}
		cqicb->lbq_addr = cpu_to_le64(rx_ring->lbq.base_indirect_dma);
		cqicb->lbq_buf_size =
			cpu_to_le16(QLGE_FIT16(qdev->lbq_buf_size));
		cqicb->lbq_len = cpu_to_le16(QLGE_FIT16(QLGE_BQ_LEN));
		rx_ring->lbq.next_to_use = 0;
		rx_ring->lbq.next_to_clean = 0;

		cqicb->flags |= FLAGS_LS;	/* Load sbq values */
		dma = (u64)rx_ring->sbq.base_dma;
		base_indirect_ptr = rx_ring->sbq.base_indirect;

		for (page_entries = 0;
		     page_entries < MAX_DB_PAGES_PER_BQ(QLGE_BQ_LEN);
		     page_entries++) {
			base_indirect_ptr[page_entries] = cpu_to_le64(dma);
			dma += DB_PAGE_SIZE;
		}
		cqicb->sbq_addr =
			cpu_to_le64(rx_ring->sbq.base_indirect_dma);
		cqicb->sbq_buf_size = cpu_to_le16(SMALL_BUFFER_SIZE);
		cqicb->sbq_len = cpu_to_le16(QLGE_FIT16(QLGE_BQ_LEN));
		rx_ring->sbq.next_to_use = 0;
		rx_ring->sbq.next_to_clean = 0;
	}
	if (rx_ring->cq_id < qdev->rss_ring_count) {
		/* Inbound completion handling rx_rings run in
		 * separate NAPI contexts.
		 */
<<<<<<< HEAD
		netif_napi_add_weight(qdev->ndev, &rx_ring->napi,
				      qlge_napi_poll_msix, 64);
=======
		netif_napi_add(qdev->ndev, &rx_ring->napi,
			       qlge_napi_poll_msix);
>>>>>>> 7365df19
		cqicb->irq_delay = cpu_to_le16(qdev->rx_coalesce_usecs);
		cqicb->pkt_delay = cpu_to_le16(qdev->rx_max_coalesced_frames);
	} else {
		cqicb->irq_delay = cpu_to_le16(qdev->tx_coalesce_usecs);
		cqicb->pkt_delay = cpu_to_le16(qdev->tx_max_coalesced_frames);
	}
	err = qlge_write_cfg(qdev, cqicb, sizeof(struct cqicb),
			     CFG_LCQ, rx_ring->cq_id);
	if (err) {
		netif_err(qdev, ifup, qdev->ndev, "Failed to load CQICB.\n");
		return err;
	}
	return err;
}

static int qlge_start_tx_ring(struct qlge_adapter *qdev, struct tx_ring *tx_ring)
{
	struct wqicb *wqicb = (struct wqicb *)tx_ring;
	void __iomem *doorbell_area =
		qdev->doorbell_area + (DB_PAGE_SIZE * tx_ring->wq_id);
	void *shadow_reg = qdev->tx_ring_shadow_reg_area +
		(tx_ring->wq_id * sizeof(u64));
	u64 shadow_reg_dma = qdev->tx_ring_shadow_reg_dma +
		(tx_ring->wq_id * sizeof(u64));
	int err = 0;

	/*
	 * Assign doorbell registers for this tx_ring.
	 */
	/* TX PCI doorbell mem area for tx producer index */
	tx_ring->prod_idx_db_reg = (u32 __iomem *)doorbell_area;
	tx_ring->prod_idx = 0;
	/* TX PCI doorbell mem area + 0x04 */
	tx_ring->valid_db_reg = doorbell_area + 0x04;

	/*
	 * Assign shadow registers for this tx_ring.
	 */
	tx_ring->cnsmr_idx_sh_reg = shadow_reg;
	tx_ring->cnsmr_idx_sh_reg_dma = shadow_reg_dma;

	wqicb->len = cpu_to_le16(tx_ring->wq_len | Q_LEN_V | Q_LEN_CPP_CONT);
	wqicb->flags = cpu_to_le16(Q_FLAGS_LC |
				   Q_FLAGS_LB | Q_FLAGS_LI | Q_FLAGS_LO);
	wqicb->cq_id_rss = cpu_to_le16(tx_ring->cq_id);
	wqicb->rid = 0;
	wqicb->addr = cpu_to_le64(tx_ring->wq_base_dma);

	wqicb->cnsmr_idx_addr = cpu_to_le64(tx_ring->cnsmr_idx_sh_reg_dma);

	qlge_init_tx_ring(qdev, tx_ring);

	err = qlge_write_cfg(qdev, wqicb, sizeof(*wqicb), CFG_LRQ,
			     (u16)tx_ring->wq_id);
	if (err) {
		netif_err(qdev, ifup, qdev->ndev, "Failed to load tx_ring.\n");
		return err;
	}
	return err;
}

static void qlge_disable_msix(struct qlge_adapter *qdev)
{
	if (test_bit(QL_MSIX_ENABLED, &qdev->flags)) {
		pci_disable_msix(qdev->pdev);
		clear_bit(QL_MSIX_ENABLED, &qdev->flags);
		kfree(qdev->msi_x_entry);
		qdev->msi_x_entry = NULL;
	} else if (test_bit(QL_MSI_ENABLED, &qdev->flags)) {
		pci_disable_msi(qdev->pdev);
		clear_bit(QL_MSI_ENABLED, &qdev->flags);
	}
}

/* We start by trying to get the number of vectors
 * stored in qdev->intr_count. If we don't get that
 * many then we reduce the count and try again.
 */
static void qlge_enable_msix(struct qlge_adapter *qdev)
{
	int i, err;

	/* Get the MSIX vectors. */
	if (qlge_irq_type == MSIX_IRQ) {
		/* Try to alloc space for the msix struct,
		 * if it fails then go to MSI/legacy.
		 */
		qdev->msi_x_entry = kcalloc(qdev->intr_count,
					    sizeof(struct msix_entry),
					    GFP_KERNEL);
		if (!qdev->msi_x_entry) {
			qlge_irq_type = MSI_IRQ;
			goto msi;
		}

		for (i = 0; i < qdev->intr_count; i++)
			qdev->msi_x_entry[i].entry = i;

		err = pci_enable_msix_range(qdev->pdev, qdev->msi_x_entry,
					    1, qdev->intr_count);
		if (err < 0) {
			kfree(qdev->msi_x_entry);
			qdev->msi_x_entry = NULL;
			netif_warn(qdev, ifup, qdev->ndev,
				   "MSI-X Enable failed, trying MSI.\n");
			qlge_irq_type = MSI_IRQ;
		} else {
			qdev->intr_count = err;
			set_bit(QL_MSIX_ENABLED, &qdev->flags);
			netif_info(qdev, ifup, qdev->ndev,
				   "MSI-X Enabled, got %d vectors.\n",
				   qdev->intr_count);
			return;
		}
	}
msi:
	qdev->intr_count = 1;
	if (qlge_irq_type == MSI_IRQ) {
		if (pci_alloc_irq_vectors(qdev->pdev, 1, 1, PCI_IRQ_MSI) >= 0) {
			set_bit(QL_MSI_ENABLED, &qdev->flags);
			netif_info(qdev, ifup, qdev->ndev,
				   "Running with MSI interrupts.\n");
			return;
		}
	}
	qlge_irq_type = LEG_IRQ;
	set_bit(QL_LEGACY_ENABLED, &qdev->flags);
	netif_printk(qdev, ifup, KERN_DEBUG, qdev->ndev,
		     "Running with legacy interrupts.\n");
}

/* Each vector services 1 RSS ring and 1 or more
 * TX completion rings.  This function loops through
 * the TX completion rings and assigns the vector that
 * will service it.  An example would be if there are
 * 2 vectors (so 2 RSS rings) and 8 TX completion rings.
 * This would mean that vector 0 would service RSS ring 0
 * and TX completion rings 0,1,2 and 3.  Vector 1 would
 * service RSS ring 1 and TX completion rings 4,5,6 and 7.
 */
static void qlge_set_tx_vect(struct qlge_adapter *qdev)
{
	int i, j, vect;
	u32 tx_rings_per_vector = qdev->tx_ring_count / qdev->intr_count;

	if (likely(test_bit(QL_MSIX_ENABLED, &qdev->flags))) {
		/* Assign irq vectors to TX rx_rings.*/
		for (vect = 0, j = 0, i = qdev->rss_ring_count;
		     i < qdev->rx_ring_count; i++) {
			if (j == tx_rings_per_vector) {
				vect++;
				j = 0;
			}
			qdev->rx_ring[i].irq = vect;
			j++;
		}
	} else {
		/* For single vector all rings have an irq
		 * of zero.
		 */
		for (i = 0; i < qdev->rx_ring_count; i++)
			qdev->rx_ring[i].irq = 0;
	}
}

/* Set the interrupt mask for this vector.  Each vector
 * will service 1 RSS ring and 1 or more TX completion
 * rings.  This function sets up a bit mask per vector
 * that indicates which rings it services.
 */
static void qlge_set_irq_mask(struct qlge_adapter *qdev, struct intr_context *ctx)
{
	int j, vect = ctx->intr;
	u32 tx_rings_per_vector = qdev->tx_ring_count / qdev->intr_count;

	if (likely(test_bit(QL_MSIX_ENABLED, &qdev->flags))) {
		/* Add the RSS ring serviced by this vector
		 * to the mask.
		 */
		ctx->irq_mask = (1 << qdev->rx_ring[vect].cq_id);
		/* Add the TX ring(s) serviced by this vector
		 * to the mask.
		 */
		for (j = 0; j < tx_rings_per_vector; j++) {
			ctx->irq_mask |=
				(1 << qdev->rx_ring[qdev->rss_ring_count +
				 (vect * tx_rings_per_vector) + j].cq_id);
		}
	} else {
		/* For single vector we just shift each queue's
		 * ID into the mask.
		 */
		for (j = 0; j < qdev->rx_ring_count; j++)
			ctx->irq_mask |= (1 << qdev->rx_ring[j].cq_id);
	}
}

/*
 * Here we build the intr_context structures based on
 * our rx_ring count and intr vector count.
 * The intr_context structure is used to hook each vector
 * to possibly different handlers.
 */
static void qlge_resolve_queues_to_irqs(struct qlge_adapter *qdev)
{
	int i = 0;
	struct intr_context *intr_context = &qdev->intr_context[0];

	if (likely(test_bit(QL_MSIX_ENABLED, &qdev->flags))) {
		/* Each rx_ring has it's
		 * own intr_context since we have separate
		 * vectors for each queue.
		 */
		for (i = 0; i < qdev->intr_count; i++, intr_context++) {
			qdev->rx_ring[i].irq = i;
			intr_context->intr = i;
			intr_context->qdev = qdev;
			/* Set up this vector's bit-mask that indicates
			 * which queues it services.
			 */
			qlge_set_irq_mask(qdev, intr_context);
			/*
			 * We set up each vectors enable/disable/read bits so
			 * there's no bit/mask calculations in the critical path.
			 */
			intr_context->intr_en_mask =
				INTR_EN_TYPE_MASK | INTR_EN_INTR_MASK |
				INTR_EN_TYPE_ENABLE | INTR_EN_IHD_MASK | INTR_EN_IHD
				| i;
			intr_context->intr_dis_mask =
				INTR_EN_TYPE_MASK | INTR_EN_INTR_MASK |
				INTR_EN_TYPE_DISABLE | INTR_EN_IHD_MASK |
				INTR_EN_IHD | i;
			intr_context->intr_read_mask =
				INTR_EN_TYPE_MASK | INTR_EN_INTR_MASK |
				INTR_EN_TYPE_READ | INTR_EN_IHD_MASK | INTR_EN_IHD |
				i;
			if (i == 0) {
				/* The first vector/queue handles
				 * broadcast/multicast, fatal errors,
				 * and firmware events.  This in addition
				 * to normal inbound NAPI processing.
				 */
				intr_context->handler = qlge_isr;
				sprintf(intr_context->name, "%s-rx-%d",
					qdev->ndev->name, i);
			} else {
				/*
				 * Inbound queues handle unicast frames only.
				 */
				intr_context->handler = qlge_msix_rx_isr;
				sprintf(intr_context->name, "%s-rx-%d",
					qdev->ndev->name, i);
			}
		}
	} else {
		/*
		 * All rx_rings use the same intr_context since
		 * there is only one vector.
		 */
		intr_context->intr = 0;
		intr_context->qdev = qdev;
		/*
		 * We set up each vectors enable/disable/read bits so
		 * there's no bit/mask calculations in the critical path.
		 */
		intr_context->intr_en_mask =
			INTR_EN_TYPE_MASK | INTR_EN_INTR_MASK | INTR_EN_TYPE_ENABLE;
		intr_context->intr_dis_mask =
			INTR_EN_TYPE_MASK | INTR_EN_INTR_MASK |
			INTR_EN_TYPE_DISABLE;
		if (test_bit(QL_LEGACY_ENABLED, &qdev->flags)) {
			/* Experience shows that when using INTx interrupts,
			 * the device does not always auto-mask INTR_EN_EN.
			 * Moreover, masking INTR_EN_EN manually does not
			 * immediately prevent interrupt generation.
			 */
			intr_context->intr_en_mask |= INTR_EN_EI << 16 |
				INTR_EN_EI;
			intr_context->intr_dis_mask |= INTR_EN_EI << 16;
		}
		intr_context->intr_read_mask =
			INTR_EN_TYPE_MASK | INTR_EN_INTR_MASK | INTR_EN_TYPE_READ;
		/*
		 * Single interrupt means one handler for all rings.
		 */
		intr_context->handler = qlge_isr;
		sprintf(intr_context->name, "%s-single_irq", qdev->ndev->name);
		/* Set up this vector's bit-mask that indicates
		 * which queues it services. In this case there is
		 * a single vector so it will service all RSS and
		 * TX completion rings.
		 */
		qlge_set_irq_mask(qdev, intr_context);
	}
	/* Tell the TX completion rings which MSIx vector
	 * they will be using.
	 */
	qlge_set_tx_vect(qdev);
}

static void qlge_free_irq(struct qlge_adapter *qdev)
{
	int i;
	struct intr_context *intr_context = &qdev->intr_context[0];

	for (i = 0; i < qdev->intr_count; i++, intr_context++) {
		if (intr_context->hooked) {
			if (test_bit(QL_MSIX_ENABLED, &qdev->flags)) {
				free_irq(qdev->msi_x_entry[i].vector,
					 &qdev->rx_ring[i]);
			} else {
				free_irq(qdev->pdev->irq, &qdev->rx_ring[0]);
			}
		}
	}
	qlge_disable_msix(qdev);
}

static int qlge_request_irq(struct qlge_adapter *qdev)
{
	int i;
	int status = 0;
	struct pci_dev *pdev = qdev->pdev;
	struct intr_context *intr_context = &qdev->intr_context[0];

	qlge_resolve_queues_to_irqs(qdev);

	for (i = 0; i < qdev->intr_count; i++, intr_context++) {
		if (test_bit(QL_MSIX_ENABLED, &qdev->flags)) {
			status = request_irq(qdev->msi_x_entry[i].vector,
					     intr_context->handler,
					     0,
					     intr_context->name,
					     &qdev->rx_ring[i]);
			if (status) {
				netif_err(qdev, ifup, qdev->ndev,
					  "Failed request for MSIX interrupt %d.\n",
					  i);
				goto err_irq;
			}
		} else {
			netif_printk(qdev, ifup, KERN_DEBUG, qdev->ndev,
				     "trying msi or legacy interrupts.\n");
			netif_printk(qdev, ifup, KERN_DEBUG, qdev->ndev,
				     "%s: irq = %d.\n", __func__, pdev->irq);
			netif_printk(qdev, ifup, KERN_DEBUG, qdev->ndev,
				     "%s: context->name = %s.\n", __func__,
				     intr_context->name);
			netif_printk(qdev, ifup, KERN_DEBUG, qdev->ndev,
				     "%s: dev_id = 0x%p.\n", __func__,
				     &qdev->rx_ring[0]);
			status =
				request_irq(pdev->irq, qlge_isr,
					    test_bit(QL_MSI_ENABLED, &qdev->flags)
					    ? 0
					    : IRQF_SHARED,
					    intr_context->name, &qdev->rx_ring[0]);
			if (status)
				goto err_irq;

			netif_err(qdev, ifup, qdev->ndev,
				  "Hooked intr 0, queue type RX_Q, with name %s.\n",
				  intr_context->name);
		}
		intr_context->hooked = 1;
	}
	return status;
err_irq:
	netif_err(qdev, ifup, qdev->ndev, "Failed to get the interrupts!!!\n");
	qlge_free_irq(qdev);
	return status;
}

static int qlge_start_rss(struct qlge_adapter *qdev)
{
	static const u8 init_hash_seed[] = {
		0x6d, 0x5a, 0x56, 0xda, 0x25, 0x5b, 0x0e, 0xc2,
		0x41, 0x67, 0x25, 0x3d, 0x43, 0xa3, 0x8f, 0xb0,
		0xd0, 0xca, 0x2b, 0xcb, 0xae, 0x7b, 0x30, 0xb4,
		0x77, 0xcb, 0x2d, 0xa3, 0x80, 0x30, 0xf2, 0x0c,
		0x6a, 0x42, 0xb7, 0x3b, 0xbe, 0xac, 0x01, 0xfa
	};
	struct ricb *ricb = &qdev->ricb;
	int status = 0;
	int i;
	u8 *hash_id = (u8 *)ricb->hash_cq_id;

	memset((void *)ricb, 0, sizeof(*ricb));

	ricb->base_cq = RSS_L4K;
	ricb->flags =
		(RSS_L6K | RSS_LI | RSS_LB | RSS_LM | RSS_RT4 | RSS_RT6);
	ricb->mask = cpu_to_le16((u16)(0x3ff));

	/*
	 * Fill out the Indirection Table.
	 */
	for (i = 0; i < 1024; i++)
		hash_id[i] = (i & (qdev->rss_ring_count - 1));

	memcpy((void *)&ricb->ipv6_hash_key[0], init_hash_seed, 40);
	memcpy((void *)&ricb->ipv4_hash_key[0], init_hash_seed, 16);

	status = qlge_write_cfg(qdev, ricb, sizeof(*ricb), CFG_LR, 0);
	if (status) {
		netif_err(qdev, ifup, qdev->ndev, "Failed to load RICB.\n");
		return status;
	}
	return status;
}

static int qlge_clear_routing_entries(struct qlge_adapter *qdev)
{
	int i, status = 0;

	status = qlge_sem_spinlock(qdev, SEM_RT_IDX_MASK);
	if (status)
		return status;
	/* Clear all the entries in the routing table. */
	for (i = 0; i < 16; i++) {
		status = qlge_set_routing_reg(qdev, i, 0, 0);
		if (status) {
			netif_err(qdev, ifup, qdev->ndev,
				  "Failed to init routing register for CAM packets.\n");
			break;
		}
	}
	qlge_sem_unlock(qdev, SEM_RT_IDX_MASK);
	return status;
}

/* Initialize the frame-to-queue routing. */
static int qlge_route_initialize(struct qlge_adapter *qdev)
{
	int status = 0;

	/* Clear all the entries in the routing table. */
	status = qlge_clear_routing_entries(qdev);
	if (status)
		return status;

	status = qlge_sem_spinlock(qdev, SEM_RT_IDX_MASK);
	if (status)
		return status;

	status = qlge_set_routing_reg(qdev, RT_IDX_IP_CSUM_ERR_SLOT,
				      RT_IDX_IP_CSUM_ERR, 1);
	if (status) {
		netif_err(qdev, ifup, qdev->ndev,
			  "Failed to init routing register for IP CSUM error packets.\n");
		goto exit;
	}
	status = qlge_set_routing_reg(qdev, RT_IDX_TCP_UDP_CSUM_ERR_SLOT,
				      RT_IDX_TU_CSUM_ERR, 1);
	if (status) {
		netif_err(qdev, ifup, qdev->ndev,
			  "Failed to init routing register for TCP/UDP CSUM error packets.\n");
		goto exit;
	}
	status = qlge_set_routing_reg(qdev, RT_IDX_BCAST_SLOT, RT_IDX_BCAST, 1);
	if (status) {
		netif_err(qdev, ifup, qdev->ndev,
			  "Failed to init routing register for broadcast packets.\n");
		goto exit;
	}
	/* If we have more than one inbound queue, then turn on RSS in the
	 * routing block.
	 */
	if (qdev->rss_ring_count > 1) {
		status = qlge_set_routing_reg(qdev, RT_IDX_RSS_MATCH_SLOT,
					      RT_IDX_RSS_MATCH, 1);
		if (status) {
			netif_err(qdev, ifup, qdev->ndev,
				  "Failed to init routing register for MATCH RSS packets.\n");
			goto exit;
		}
	}

	status = qlge_set_routing_reg(qdev, RT_IDX_CAM_HIT_SLOT,
				      RT_IDX_CAM_HIT, 1);
	if (status)
		netif_err(qdev, ifup, qdev->ndev,
			  "Failed to init routing register for CAM packets.\n");
exit:
	qlge_sem_unlock(qdev, SEM_RT_IDX_MASK);
	return status;
}

int qlge_cam_route_initialize(struct qlge_adapter *qdev)
{
	int status, set;

	/* If check if the link is up and use to
	 * determine if we are setting or clearing
	 * the MAC address in the CAM.
	 */
	set = qlge_read32(qdev, STS);
	set &= qdev->port_link_up;
	status = qlge_set_mac_addr(qdev, set);
	if (status) {
		netif_err(qdev, ifup, qdev->ndev, "Failed to init mac address.\n");
		return status;
	}

	status = qlge_route_initialize(qdev);
	if (status)
		netif_err(qdev, ifup, qdev->ndev, "Failed to init routing table.\n");

	return status;
}

static int qlge_adapter_initialize(struct qlge_adapter *qdev)
{
	u32 value, mask;
	int i;
	int status = 0;

	/*
	 * Set up the System register to halt on errors.
	 */
	value = SYS_EFE | SYS_FAE;
	mask = value << 16;
	qlge_write32(qdev, SYS, mask | value);

	/* Set the default queue, and VLAN behavior. */
	value = NIC_RCV_CFG_DFQ;
	mask = NIC_RCV_CFG_DFQ_MASK;
	if (qdev->ndev->features & NETIF_F_HW_VLAN_CTAG_RX) {
		value |= NIC_RCV_CFG_RV;
		mask |= (NIC_RCV_CFG_RV << 16);
	}
	qlge_write32(qdev, NIC_RCV_CFG, (mask | value));

	/* Set the MPI interrupt to enabled. */
	qlge_write32(qdev, INTR_MASK, (INTR_MASK_PI << 16) | INTR_MASK_PI);

	/* Enable the function, set pagesize, enable error checking. */
	value = FSC_FE | FSC_EPC_INBOUND | FSC_EPC_OUTBOUND |
		FSC_EC | FSC_VM_PAGE_4K;
	value |= SPLT_SETTING;

	/* Set/clear header splitting. */
	mask = FSC_VM_PAGESIZE_MASK |
		FSC_DBL_MASK | FSC_DBRST_MASK | (value << 16);
	qlge_write32(qdev, FSC, mask | value);

	qlge_write32(qdev, SPLT_HDR, SPLT_LEN);

	/* Set RX packet routing to use port/pci function on which the
	 * packet arrived on in addition to usual frame routing.
	 * This is helpful on bonding where both interfaces can have
	 * the same MAC address.
	 */
	qlge_write32(qdev, RST_FO, RST_FO_RR_MASK | RST_FO_RR_RCV_FUNC_CQ);
	/* Reroute all packets to our Interface.
	 * They may have been routed to MPI firmware
	 * due to WOL.
	 */
	value = qlge_read32(qdev, MGMT_RCV_CFG);
	value &= ~MGMT_RCV_CFG_RM;
	mask = 0xffff0000;

	/* Sticky reg needs clearing due to WOL. */
	qlge_write32(qdev, MGMT_RCV_CFG, mask);
	qlge_write32(qdev, MGMT_RCV_CFG, mask | value);

	/* Default WOL is enable on Mezz cards */
	if (qdev->pdev->subsystem_device == 0x0068 ||
	    qdev->pdev->subsystem_device == 0x0180)
		qdev->wol = WAKE_MAGIC;

	/* Start up the rx queues. */
	for (i = 0; i < qdev->rx_ring_count; i++) {
		status = qlge_start_rx_ring(qdev, &qdev->rx_ring[i]);
		if (status) {
			netif_err(qdev, ifup, qdev->ndev,
				  "Failed to start rx ring[%d].\n", i);
			return status;
		}
	}

	/* If there is more than one inbound completion queue
	 * then download a RICB to configure RSS.
	 */
	if (qdev->rss_ring_count > 1) {
		status = qlge_start_rss(qdev);
		if (status) {
			netif_err(qdev, ifup, qdev->ndev, "Failed to start RSS.\n");
			return status;
		}
	}

	/* Start up the tx queues. */
	for (i = 0; i < qdev->tx_ring_count; i++) {
		status = qlge_start_tx_ring(qdev, &qdev->tx_ring[i]);
		if (status) {
			netif_err(qdev, ifup, qdev->ndev,
				  "Failed to start tx ring[%d].\n", i);
			return status;
		}
	}

	/* Initialize the port and set the max framesize. */
	status = qdev->nic_ops->port_initialize(qdev);
	if (status)
		netif_err(qdev, ifup, qdev->ndev, "Failed to start port.\n");

	/* Set up the MAC address and frame routing filter. */
	status = qlge_cam_route_initialize(qdev);
	if (status) {
		netif_err(qdev, ifup, qdev->ndev,
			  "Failed to init CAM/Routing tables.\n");
		return status;
	}

	/* Start NAPI for the RSS queues. */
	for (i = 0; i < qdev->rss_ring_count; i++)
		napi_enable(&qdev->rx_ring[i].napi);

	return status;
}

/* Issue soft reset to chip. */
static int qlge_adapter_reset(struct qlge_adapter *qdev)
{
	u32 value;
	int status = 0;
	unsigned long end_jiffies;

	/* Clear all the entries in the routing table. */
	status = qlge_clear_routing_entries(qdev);
	if (status) {
		netif_err(qdev, ifup, qdev->ndev, "Failed to clear routing bits.\n");
		return status;
	}

	/* Check if bit is set then skip the mailbox command and
	 * clear the bit, else we are in normal reset process.
	 */
	if (!test_bit(QL_ASIC_RECOVERY, &qdev->flags)) {
		/* Stop management traffic. */
		qlge_mb_set_mgmnt_traffic_ctl(qdev, MB_SET_MPI_TFK_STOP);

		/* Wait for the NIC and MGMNT FIFOs to empty. */
		qlge_wait_fifo_empty(qdev);
	} else {
		clear_bit(QL_ASIC_RECOVERY, &qdev->flags);
	}

	qlge_write32(qdev, RST_FO, (RST_FO_FR << 16) | RST_FO_FR);

	end_jiffies = jiffies + usecs_to_jiffies(30);
	do {
		value = qlge_read32(qdev, RST_FO);
		if ((value & RST_FO_FR) == 0)
			break;
		cpu_relax();
	} while (time_before(jiffies, end_jiffies));

	if (value & RST_FO_FR) {
		netif_err(qdev, ifdown, qdev->ndev,
			  "ETIMEDOUT!!! errored out of resetting the chip!\n");
		status = -ETIMEDOUT;
	}

	/* Resume management traffic. */
	qlge_mb_set_mgmnt_traffic_ctl(qdev, MB_SET_MPI_TFK_RESUME);
	return status;
}

static void qlge_display_dev_info(struct net_device *ndev)
{
	struct qlge_adapter *qdev = netdev_to_qdev(ndev);

	netif_info(qdev, probe, qdev->ndev,
		   "Function #%d, Port %d, NIC Roll %d, NIC Rev = %d, XG Roll = %d, XG Rev = %d.\n",
		   qdev->func,
		   qdev->port,
		   qdev->chip_rev_id & 0x0000000f,
		   qdev->chip_rev_id >> 4 & 0x0000000f,
		   qdev->chip_rev_id >> 8 & 0x0000000f,
		   qdev->chip_rev_id >> 12 & 0x0000000f);
	netif_info(qdev, probe, qdev->ndev,
		   "MAC address %pM\n", ndev->dev_addr);
}

static int qlge_wol(struct qlge_adapter *qdev)
{
	int status = 0;
	u32 wol = MB_WOL_DISABLE;

	/* The CAM is still intact after a reset, but if we
	 * are doing WOL, then we may need to program the
	 * routing regs. We would also need to issue the mailbox
	 * commands to instruct the MPI what to do per the ethtool
	 * settings.
	 */

	if (qdev->wol & (WAKE_ARP | WAKE_MAGICSECURE | WAKE_PHY | WAKE_UCAST |
			 WAKE_MCAST | WAKE_BCAST)) {
		netif_err(qdev, ifdown, qdev->ndev,
			  "Unsupported WOL parameter. qdev->wol = 0x%x.\n",
			  qdev->wol);
		return -EINVAL;
	}

	if (qdev->wol & WAKE_MAGIC) {
		status = qlge_mb_wol_set_magic(qdev, 1);
		if (status) {
			netif_err(qdev, ifdown, qdev->ndev,
				  "Failed to set magic packet on %s.\n",
				  qdev->ndev->name);
			return status;
		}
		netif_info(qdev, drv, qdev->ndev,
			   "Enabled magic packet successfully on %s.\n",
			   qdev->ndev->name);

		wol |= MB_WOL_MAGIC_PKT;
	}

	if (qdev->wol) {
		wol |= MB_WOL_MODE_ON;
		status = qlge_mb_wol_mode(qdev, wol);
		netif_err(qdev, drv, qdev->ndev,
			  "WOL %s (wol code 0x%x) on %s\n",
			  (status == 0) ? "Successfully set" : "Failed",
			  wol, qdev->ndev->name);
	}

	return status;
}

static void qlge_cancel_all_work_sync(struct qlge_adapter *qdev)
{
	/* Don't kill the reset worker thread if we
	 * are in the process of recovery.
	 */
	if (test_bit(QL_ADAPTER_UP, &qdev->flags))
		cancel_delayed_work_sync(&qdev->asic_reset_work);
	cancel_delayed_work_sync(&qdev->mpi_reset_work);
	cancel_delayed_work_sync(&qdev->mpi_work);
	cancel_delayed_work_sync(&qdev->mpi_idc_work);
	cancel_delayed_work_sync(&qdev->mpi_port_cfg_work);
}

static int qlge_adapter_down(struct qlge_adapter *qdev)
{
	int i, status = 0;

	qlge_link_off(qdev);

	qlge_cancel_all_work_sync(qdev);

	for (i = 0; i < qdev->rss_ring_count; i++)
		napi_disable(&qdev->rx_ring[i].napi);

	clear_bit(QL_ADAPTER_UP, &qdev->flags);

	qlge_disable_interrupts(qdev);

	qlge_tx_ring_clean(qdev);

	/* Call netif_napi_del() from common point. */
	for (i = 0; i < qdev->rss_ring_count; i++)
		netif_napi_del(&qdev->rx_ring[i].napi);

	status = qlge_adapter_reset(qdev);
	if (status)
		netif_err(qdev, ifdown, qdev->ndev, "reset(func #%d) FAILED!\n",
			  qdev->func);
	qlge_free_rx_buffers(qdev);

	return status;
}

static int qlge_adapter_up(struct qlge_adapter *qdev)
{
	int err = 0;

	err = qlge_adapter_initialize(qdev);
	if (err) {
		netif_info(qdev, ifup, qdev->ndev, "Unable to initialize adapter.\n");
		goto err_init;
	}
	set_bit(QL_ADAPTER_UP, &qdev->flags);
	qlge_alloc_rx_buffers(qdev);
	/* If the port is initialized and the
	 * link is up the turn on the carrier.
	 */
	if ((qlge_read32(qdev, STS) & qdev->port_init) &&
	    (qlge_read32(qdev, STS) & qdev->port_link_up))
		qlge_link_on(qdev);
	/* Restore rx mode. */
	clear_bit(QL_ALLMULTI, &qdev->flags);
	clear_bit(QL_PROMISCUOUS, &qdev->flags);
	qlge_set_multicast_list(qdev->ndev);

	/* Restore vlan setting. */
	qlge_restore_vlan(qdev);

	qlge_enable_interrupts(qdev);
	qlge_enable_all_completion_interrupts(qdev);
	netif_tx_start_all_queues(qdev->ndev);

	return 0;
err_init:
	qlge_adapter_reset(qdev);
	return err;
}

static void qlge_release_adapter_resources(struct qlge_adapter *qdev)
{
	qlge_free_mem_resources(qdev);
	qlge_free_irq(qdev);
}

static int qlge_get_adapter_resources(struct qlge_adapter *qdev)
{
	if (qlge_alloc_mem_resources(qdev)) {
		netif_err(qdev, ifup, qdev->ndev, "Unable to  allocate memory.\n");
		return -ENOMEM;
	}
	return qlge_request_irq(qdev);
}

static int qlge_close(struct net_device *ndev)
{
	struct qlge_adapter *qdev = netdev_to_qdev(ndev);
	int i;

	/* If we hit pci_channel_io_perm_failure
	 * failure condition, then we already
	 * brought the adapter down.
	 */
	if (test_bit(QL_EEH_FATAL, &qdev->flags)) {
		netif_err(qdev, drv, qdev->ndev, "EEH fatal did unload.\n");
		clear_bit(QL_EEH_FATAL, &qdev->flags);
		return 0;
	}

	/*
	 * Wait for device to recover from a reset.
	 * (Rarely happens, but possible.)
	 */
	while (!test_bit(QL_ADAPTER_UP, &qdev->flags))
		msleep(1);

	/* Make sure refill_work doesn't re-enable napi */
	for (i = 0; i < qdev->rss_ring_count; i++)
		cancel_delayed_work_sync(&qdev->rx_ring[i].refill_work);

	qlge_adapter_down(qdev);
	qlge_release_adapter_resources(qdev);
	return 0;
}

static void qlge_set_lb_size(struct qlge_adapter *qdev)
{
	if (qdev->ndev->mtu <= 1500)
		qdev->lbq_buf_size = LARGE_BUFFER_MIN_SIZE;
	else
		qdev->lbq_buf_size = LARGE_BUFFER_MAX_SIZE;
	qdev->lbq_buf_order = get_order(qdev->lbq_buf_size);
}

static int qlge_configure_rings(struct qlge_adapter *qdev)
{
	int i;
	struct rx_ring *rx_ring;
	struct tx_ring *tx_ring;
	int cpu_cnt = min_t(int, MAX_CPUS, num_online_cpus());

	/* In a perfect world we have one RSS ring for each CPU
	 * and each has it's own vector.  To do that we ask for
	 * cpu_cnt vectors.  qlge_enable_msix() will adjust the
	 * vector count to what we actually get.  We then
	 * allocate an RSS ring for each.
	 * Essentially, we are doing min(cpu_count, msix_vector_count).
	 */
	qdev->intr_count = cpu_cnt;
	qlge_enable_msix(qdev);
	/* Adjust the RSS ring count to the actual vector count. */
	qdev->rss_ring_count = qdev->intr_count;
	qdev->tx_ring_count = cpu_cnt;
	qdev->rx_ring_count = qdev->tx_ring_count + qdev->rss_ring_count;

	for (i = 0; i < qdev->tx_ring_count; i++) {
		tx_ring = &qdev->tx_ring[i];
		memset((void *)tx_ring, 0, sizeof(*tx_ring));
		tx_ring->qdev = qdev;
		tx_ring->wq_id = i;
		tx_ring->wq_len = qdev->tx_ring_size;
		tx_ring->wq_size =
			tx_ring->wq_len * sizeof(struct qlge_ob_mac_iocb_req);

		/*
		 * The completion queue ID for the tx rings start
		 * immediately after the rss rings.
		 */
		tx_ring->cq_id = qdev->rss_ring_count + i;
	}

	for (i = 0; i < qdev->rx_ring_count; i++) {
		rx_ring = &qdev->rx_ring[i];
		memset((void *)rx_ring, 0, sizeof(*rx_ring));
		rx_ring->qdev = qdev;
		rx_ring->cq_id = i;
		rx_ring->cpu = i % cpu_cnt;	/* CPU to run handler on. */
		if (i < qdev->rss_ring_count) {
			/*
			 * Inbound (RSS) queues.
			 */
			rx_ring->cq_len = qdev->rx_ring_size;
			rx_ring->cq_size =
				rx_ring->cq_len * sizeof(struct qlge_net_rsp_iocb);
			rx_ring->lbq.type = QLGE_LB;
			rx_ring->sbq.type = QLGE_SB;
			INIT_DELAYED_WORK(&rx_ring->refill_work,
					  &qlge_slow_refill);
		} else {
			/*
			 * Outbound queue handles outbound completions only.
			 */
			/* outbound cq is same size as tx_ring it services. */
			rx_ring->cq_len = qdev->tx_ring_size;
			rx_ring->cq_size =
				rx_ring->cq_len * sizeof(struct qlge_net_rsp_iocb);
		}
	}
	return 0;
}

static int qlge_open(struct net_device *ndev)
{
	struct qlge_adapter *qdev = netdev_to_qdev(ndev);
	int err = 0;

	err = qlge_adapter_reset(qdev);
	if (err)
		return err;

	qlge_set_lb_size(qdev);
	err = qlge_configure_rings(qdev);
	if (err)
		return err;

	err = qlge_get_adapter_resources(qdev);
	if (err)
		goto error_up;

	err = qlge_adapter_up(qdev);
	if (err)
		goto error_up;

	return err;

error_up:
	qlge_release_adapter_resources(qdev);
	return err;
}

static int qlge_change_rx_buffers(struct qlge_adapter *qdev)
{
	int status;

	/* Wait for an outstanding reset to complete. */
	if (!test_bit(QL_ADAPTER_UP, &qdev->flags)) {
		int i = 4;

		while (--i && !test_bit(QL_ADAPTER_UP, &qdev->flags)) {
			netif_err(qdev, ifup, qdev->ndev,
				  "Waiting for adapter UP...\n");
			ssleep(1);
		}

		if (!i) {
			netif_err(qdev, ifup, qdev->ndev,
				  "Timed out waiting for adapter UP\n");
			return -ETIMEDOUT;
		}
	}

	status = qlge_adapter_down(qdev);
	if (status)
		goto error;

	qlge_set_lb_size(qdev);

	status = qlge_adapter_up(qdev);
	if (status)
		goto error;

	return status;
error:
	netif_alert(qdev, ifup, qdev->ndev,
		    "Driver up/down cycle failed, closing device.\n");
	set_bit(QL_ADAPTER_UP, &qdev->flags);
	dev_close(qdev->ndev);
	return status;
}

static int qlge_change_mtu(struct net_device *ndev, int new_mtu)
{
	struct qlge_adapter *qdev = netdev_to_qdev(ndev);
	int status;

	if (ndev->mtu == 1500 && new_mtu == 9000)
		netif_err(qdev, ifup, qdev->ndev, "Changing to jumbo MTU.\n");
	else if (ndev->mtu == 9000 && new_mtu == 1500)
		netif_err(qdev, ifup, qdev->ndev, "Changing to normal MTU.\n");
	else
		return -EINVAL;

	queue_delayed_work(qdev->workqueue,
			   &qdev->mpi_port_cfg_work, 3 * HZ);

	ndev->mtu = new_mtu;

	if (!netif_running(qdev->ndev))
		return 0;

	status = qlge_change_rx_buffers(qdev);
	if (status) {
		netif_err(qdev, ifup, qdev->ndev,
			  "Changing MTU failed.\n");
	}

	return status;
}

static struct net_device_stats *qlge_get_stats(struct net_device
					       *ndev)
{
	struct qlge_adapter *qdev = netdev_to_qdev(ndev);
	struct rx_ring *rx_ring = &qdev->rx_ring[0];
	struct tx_ring *tx_ring = &qdev->tx_ring[0];
	unsigned long pkts, mcast, dropped, errors, bytes;
	int i;

	/* Get RX stats. */
	pkts = mcast = dropped = errors = bytes = 0;
	for (i = 0; i < qdev->rss_ring_count; i++, rx_ring++) {
		pkts += rx_ring->rx_packets;
		bytes += rx_ring->rx_bytes;
		dropped += rx_ring->rx_dropped;
		errors += rx_ring->rx_errors;
		mcast += rx_ring->rx_multicast;
	}
	ndev->stats.rx_packets = pkts;
	ndev->stats.rx_bytes = bytes;
	ndev->stats.rx_dropped = dropped;
	ndev->stats.rx_errors = errors;
	ndev->stats.multicast = mcast;

	/* Get TX stats. */
	pkts = errors = bytes = 0;
	for (i = 0; i < qdev->tx_ring_count; i++, tx_ring++) {
		pkts += tx_ring->tx_packets;
		bytes += tx_ring->tx_bytes;
		errors += tx_ring->tx_errors;
	}
	ndev->stats.tx_packets = pkts;
	ndev->stats.tx_bytes = bytes;
	ndev->stats.tx_errors = errors;
	return &ndev->stats;
}

static void qlge_set_multicast_list(struct net_device *ndev)
{
	struct qlge_adapter *qdev = netdev_to_qdev(ndev);
	struct netdev_hw_addr *ha;
	int i, status;

	status = qlge_sem_spinlock(qdev, SEM_RT_IDX_MASK);
	if (status)
		return;
	/*
	 * Set or clear promiscuous mode if a
	 * transition is taking place.
	 */
	if (ndev->flags & IFF_PROMISC) {
		if (!test_bit(QL_PROMISCUOUS, &qdev->flags)) {
			if (qlge_set_routing_reg
			    (qdev, RT_IDX_PROMISCUOUS_SLOT, RT_IDX_VALID, 1)) {
				netif_err(qdev, hw, qdev->ndev,
					  "Failed to set promiscuous mode.\n");
			} else {
				set_bit(QL_PROMISCUOUS, &qdev->flags);
			}
		}
	} else {
		if (test_bit(QL_PROMISCUOUS, &qdev->flags)) {
			if (qlge_set_routing_reg
			    (qdev, RT_IDX_PROMISCUOUS_SLOT, RT_IDX_VALID, 0)) {
				netif_err(qdev, hw, qdev->ndev,
					  "Failed to clear promiscuous mode.\n");
			} else {
				clear_bit(QL_PROMISCUOUS, &qdev->flags);
			}
		}
	}

	/*
	 * Set or clear all multicast mode if a
	 * transition is taking place.
	 */
	if ((ndev->flags & IFF_ALLMULTI) ||
	    (netdev_mc_count(ndev) > MAX_MULTICAST_ENTRIES)) {
		if (!test_bit(QL_ALLMULTI, &qdev->flags)) {
			if (qlge_set_routing_reg
			    (qdev, RT_IDX_ALLMULTI_SLOT, RT_IDX_MCAST, 1)) {
				netif_err(qdev, hw, qdev->ndev,
					  "Failed to set all-multi mode.\n");
			} else {
				set_bit(QL_ALLMULTI, &qdev->flags);
			}
		}
	} else {
		if (test_bit(QL_ALLMULTI, &qdev->flags)) {
			if (qlge_set_routing_reg
			    (qdev, RT_IDX_ALLMULTI_SLOT, RT_IDX_MCAST, 0)) {
				netif_err(qdev, hw, qdev->ndev,
					  "Failed to clear all-multi mode.\n");
			} else {
				clear_bit(QL_ALLMULTI, &qdev->flags);
			}
		}
	}

	if (!netdev_mc_empty(ndev)) {
		status = qlge_sem_spinlock(qdev, SEM_MAC_ADDR_MASK);
		if (status)
			goto exit;
		i = 0;
		netdev_for_each_mc_addr(ha, ndev) {
			if (qlge_set_mac_addr_reg(qdev, (u8 *)ha->addr,
						  MAC_ADDR_TYPE_MULTI_MAC, i)) {
				netif_err(qdev, hw, qdev->ndev,
					  "Failed to loadmulticast address.\n");
				qlge_sem_unlock(qdev, SEM_MAC_ADDR_MASK);
				goto exit;
			}
			i++;
		}
		qlge_sem_unlock(qdev, SEM_MAC_ADDR_MASK);
		if (qlge_set_routing_reg
		    (qdev, RT_IDX_MCAST_MATCH_SLOT, RT_IDX_MCAST_MATCH, 1)) {
			netif_err(qdev, hw, qdev->ndev,
				  "Failed to set multicast match mode.\n");
		} else {
			set_bit(QL_ALLMULTI, &qdev->flags);
		}
	}
exit:
	qlge_sem_unlock(qdev, SEM_RT_IDX_MASK);
}

static int qlge_set_mac_address(struct net_device *ndev, void *p)
{
	struct qlge_adapter *qdev = netdev_to_qdev(ndev);
	struct sockaddr *addr = p;
	int status;

	if (!is_valid_ether_addr(addr->sa_data))
		return -EADDRNOTAVAIL;
	eth_hw_addr_set(ndev, addr->sa_data);
	/* Update local copy of current mac address. */
	memcpy(qdev->current_mac_addr, ndev->dev_addr, ndev->addr_len);

	status = qlge_sem_spinlock(qdev, SEM_MAC_ADDR_MASK);
	if (status)
		return status;
	status = qlge_set_mac_addr_reg(qdev, (const u8 *)ndev->dev_addr,
				       MAC_ADDR_TYPE_CAM_MAC,
				       qdev->func * MAX_CQ);
	if (status)
		netif_err(qdev, hw, qdev->ndev, "Failed to load MAC address.\n");
	qlge_sem_unlock(qdev, SEM_MAC_ADDR_MASK);
	return status;
}

static void qlge_tx_timeout(struct net_device *ndev, unsigned int txqueue)
{
	struct qlge_adapter *qdev = netdev_to_qdev(ndev);

	qlge_queue_asic_error(qdev);
}

static void qlge_asic_reset_work(struct work_struct *work)
{
	struct qlge_adapter *qdev =
		container_of(work, struct qlge_adapter, asic_reset_work.work);
	int status;

	rtnl_lock();
	status = qlge_adapter_down(qdev);
	if (status)
		goto error;

	status = qlge_adapter_up(qdev);
	if (status)
		goto error;

	/* Restore rx mode. */
	clear_bit(QL_ALLMULTI, &qdev->flags);
	clear_bit(QL_PROMISCUOUS, &qdev->flags);
	qlge_set_multicast_list(qdev->ndev);

	rtnl_unlock();
	return;
error:
	netif_alert(qdev, ifup, qdev->ndev,
		    "Driver up/down cycle failed, closing device\n");

	set_bit(QL_ADAPTER_UP, &qdev->flags);
	dev_close(qdev->ndev);
	rtnl_unlock();
}

static const struct nic_operations qla8012_nic_ops = {
	.get_flash		= qlge_get_8012_flash_params,
	.port_initialize	= qlge_8012_port_initialize,
};

static const struct nic_operations qla8000_nic_ops = {
	.get_flash		= qlge_get_8000_flash_params,
	.port_initialize	= qlge_8000_port_initialize,
};

/* Find the pcie function number for the other NIC
 * on this chip.  Since both NIC functions share a
 * common firmware we have the lowest enabled function
 * do any common work.  Examples would be resetting
 * after a fatal firmware error, or doing a firmware
 * coredump.
 */
static int qlge_get_alt_pcie_func(struct qlge_adapter *qdev)
{
	int status = 0;
	u32 temp;
	u32 nic_func1, nic_func2;

	status = qlge_read_mpi_reg(qdev, MPI_TEST_FUNC_PORT_CFG,
				   &temp);
	if (status)
		return status;

	nic_func1 = ((temp >> MPI_TEST_NIC1_FUNC_SHIFT) &
		     MPI_TEST_NIC_FUNC_MASK);
	nic_func2 = ((temp >> MPI_TEST_NIC2_FUNC_SHIFT) &
		     MPI_TEST_NIC_FUNC_MASK);

	if (qdev->func == nic_func1)
		qdev->alt_func = nic_func2;
	else if (qdev->func == nic_func2)
		qdev->alt_func = nic_func1;
	else
		status = -EIO;

	return status;
}

static int qlge_get_board_info(struct qlge_adapter *qdev)
{
	int status;

	qdev->func =
		(qlge_read32(qdev, STS) & STS_FUNC_ID_MASK) >> STS_FUNC_ID_SHIFT;
	if (qdev->func > 3)
		return -EIO;

	status = qlge_get_alt_pcie_func(qdev);
	if (status)
		return status;

	qdev->port = (qdev->func < qdev->alt_func) ? 0 : 1;
	if (qdev->port) {
		qdev->xg_sem_mask = SEM_XGMAC1_MASK;
		qdev->port_link_up = STS_PL1;
		qdev->port_init = STS_PI1;
		qdev->mailbox_in = PROC_ADDR_MPI_RISC | PROC_ADDR_FUNC2_MBI;
		qdev->mailbox_out = PROC_ADDR_MPI_RISC | PROC_ADDR_FUNC2_MBO;
	} else {
		qdev->xg_sem_mask = SEM_XGMAC0_MASK;
		qdev->port_link_up = STS_PL0;
		qdev->port_init = STS_PI0;
		qdev->mailbox_in = PROC_ADDR_MPI_RISC | PROC_ADDR_FUNC0_MBI;
		qdev->mailbox_out = PROC_ADDR_MPI_RISC | PROC_ADDR_FUNC0_MBO;
	}
	qdev->chip_rev_id = qlge_read32(qdev, REV_ID);
	qdev->device_id = qdev->pdev->device;
	if (qdev->device_id == QLGE_DEVICE_ID_8012)
		qdev->nic_ops = &qla8012_nic_ops;
	else if (qdev->device_id == QLGE_DEVICE_ID_8000)
		qdev->nic_ops = &qla8000_nic_ops;
	return status;
}

static void qlge_release_all(struct pci_dev *pdev)
{
	struct qlge_adapter *qdev = pci_get_drvdata(pdev);

	if (qdev->workqueue) {
		destroy_workqueue(qdev->workqueue);
		qdev->workqueue = NULL;
	}

	if (qdev->reg_base)
		iounmap(qdev->reg_base);
	if (qdev->doorbell_area)
		iounmap(qdev->doorbell_area);
	vfree(qdev->mpi_coredump);
	pci_release_regions(pdev);
}

static int qlge_init_device(struct pci_dev *pdev, struct qlge_adapter *qdev,
			    int cards_found)
{
	struct net_device *ndev = qdev->ndev;
	int err = 0;

	err = pci_enable_device(pdev);
	if (err) {
		dev_err(&pdev->dev, "PCI device enable failed.\n");
		return err;
	}

	qdev->pdev = pdev;
	pci_set_drvdata(pdev, qdev);

	/* Set PCIe read request size */
	err = pcie_set_readrq(pdev, 4096);
	if (err) {
		dev_err(&pdev->dev, "Set readrq failed.\n");
		goto err_disable_pci;
	}

	err = pci_request_regions(pdev, DRV_NAME);
	if (err) {
		dev_err(&pdev->dev, "PCI region request failed.\n");
		goto err_disable_pci;
	}

	pci_set_master(pdev);
	if (!dma_set_mask(&pdev->dev, DMA_BIT_MASK(64))) {
		set_bit(QL_DMA64, &qdev->flags);
		err = dma_set_coherent_mask(&pdev->dev, DMA_BIT_MASK(64));
	} else {
		err = dma_set_mask(&pdev->dev, DMA_BIT_MASK(32));
		if (!err)
			err = dma_set_coherent_mask(&pdev->dev,
						    DMA_BIT_MASK(32));
	}

	if (err) {
		dev_err(&pdev->dev, "No usable DMA configuration.\n");
		goto err_release_pci;
	}

	/* Set PCIe reset type for EEH to fundamental. */
	pdev->needs_freset = 1;
	pci_save_state(pdev);
	qdev->reg_base =
		ioremap(pci_resource_start(pdev, 1), pci_resource_len(pdev, 1));
	if (!qdev->reg_base) {
		dev_err(&pdev->dev, "Register mapping failed.\n");
		err = -ENOMEM;
		goto err_release_pci;
	}

	qdev->doorbell_area_size = pci_resource_len(pdev, 3);
	qdev->doorbell_area =
		ioremap(pci_resource_start(pdev, 3), pci_resource_len(pdev, 3));
	if (!qdev->doorbell_area) {
		dev_err(&pdev->dev, "Doorbell register mapping failed.\n");
		err = -ENOMEM;
		goto err_iounmap_base;
	}

	err = qlge_get_board_info(qdev);
	if (err) {
		dev_err(&pdev->dev, "Register access failed.\n");
		err = -EIO;
		goto err_iounmap_doorbell;
	}
	qdev->msg_enable = netif_msg_init(debug, default_msg);
	spin_lock_init(&qdev->stats_lock);

	if (qlge_mpi_coredump) {
		qdev->mpi_coredump =
			vmalloc(sizeof(struct qlge_mpi_coredump));
		if (!qdev->mpi_coredump) {
			err = -ENOMEM;
			goto err_iounmap_doorbell;
		}
		if (qlge_force_coredump)
			set_bit(QL_FRC_COREDUMP, &qdev->flags);
	}
	/* make sure the EEPROM is good */
	err = qdev->nic_ops->get_flash(qdev);
	if (err) {
		dev_err(&pdev->dev, "Invalid FLASH.\n");
		goto err_free_mpi_coredump;
	}

	/* Keep local copy of current mac address. */
	memcpy(qdev->current_mac_addr, ndev->dev_addr, ndev->addr_len);

	/* Set up the default ring sizes. */
	qdev->tx_ring_size = NUM_TX_RING_ENTRIES;
	qdev->rx_ring_size = NUM_RX_RING_ENTRIES;

	/* Set up the coalescing parameters. */
	qdev->rx_coalesce_usecs = DFLT_COALESCE_WAIT;
	qdev->tx_coalesce_usecs = DFLT_COALESCE_WAIT;
	qdev->rx_max_coalesced_frames = DFLT_INTER_FRAME_WAIT;
	qdev->tx_max_coalesced_frames = DFLT_INTER_FRAME_WAIT;

	/*
	 * Set up the operating parameters.
	 */
	qdev->workqueue = alloc_ordered_workqueue("%s", WQ_MEM_RECLAIM,
						  ndev->name);
	if (!qdev->workqueue) {
		err = -ENOMEM;
		goto err_free_mpi_coredump;
	}

	INIT_DELAYED_WORK(&qdev->asic_reset_work, qlge_asic_reset_work);
	INIT_DELAYED_WORK(&qdev->mpi_reset_work, qlge_mpi_reset_work);
	INIT_DELAYED_WORK(&qdev->mpi_work, qlge_mpi_work);
	INIT_DELAYED_WORK(&qdev->mpi_port_cfg_work, qlge_mpi_port_cfg_work);
	INIT_DELAYED_WORK(&qdev->mpi_idc_work, qlge_mpi_idc_work);
	init_completion(&qdev->ide_completion);
	mutex_init(&qdev->mpi_mutex);

	if (!cards_found) {
		dev_info(&pdev->dev, "%s\n", DRV_STRING);
		dev_info(&pdev->dev, "Driver name: %s, Version: %s.\n",
			 DRV_NAME, DRV_VERSION);
	}
	return 0;

err_free_mpi_coredump:
	vfree(qdev->mpi_coredump);
err_iounmap_doorbell:
	iounmap(qdev->doorbell_area);
err_iounmap_base:
	iounmap(qdev->reg_base);
err_release_pci:
	pci_release_regions(pdev);
err_disable_pci:
	pci_disable_device(pdev);

	return err;
}

static const struct net_device_ops qlge_netdev_ops = {
	.ndo_open		= qlge_open,
	.ndo_stop		= qlge_close,
	.ndo_start_xmit		= qlge_send,
	.ndo_change_mtu		= qlge_change_mtu,
	.ndo_get_stats		= qlge_get_stats,
	.ndo_set_rx_mode	= qlge_set_multicast_list,
	.ndo_set_mac_address	= qlge_set_mac_address,
	.ndo_validate_addr	= eth_validate_addr,
	.ndo_tx_timeout		= qlge_tx_timeout,
	.ndo_set_features	= qlge_set_features,
	.ndo_vlan_rx_add_vid	= qlge_vlan_rx_add_vid,
	.ndo_vlan_rx_kill_vid	= qlge_vlan_rx_kill_vid,
};

static void qlge_timer(struct timer_list *t)
{
	struct qlge_adapter *qdev = from_timer(qdev, t, timer);
	u32 var = 0;

	var = qlge_read32(qdev, STS);
	if (pci_channel_offline(qdev->pdev)) {
		netif_err(qdev, ifup, qdev->ndev, "EEH STS = 0x%.08x.\n", var);
		return;
	}

	mod_timer(&qdev->timer, jiffies + (5 * HZ));
}

static const struct devlink_ops qlge_devlink_ops;

static int qlge_probe(struct pci_dev *pdev,
		      const struct pci_device_id *pci_entry)
{
	struct qlge_netdev_priv *ndev_priv;
	struct qlge_adapter *qdev = NULL;
	struct net_device *ndev = NULL;
	struct devlink *devlink;
	static int cards_found;
	int err;

	devlink = devlink_alloc(&qlge_devlink_ops, sizeof(struct qlge_adapter),
				&pdev->dev);
	if (!devlink)
		return -ENOMEM;

	qdev = devlink_priv(devlink);

	ndev = alloc_etherdev_mq(sizeof(struct qlge_netdev_priv),
				 min(MAX_CPUS,
				     netif_get_num_default_rss_queues()));
	if (!ndev) {
		err = -ENOMEM;
		goto devlink_free;
	}

	ndev_priv = netdev_priv(ndev);
	ndev_priv->qdev = qdev;
	ndev_priv->ndev = ndev;
	qdev->ndev = ndev;
	err = qlge_init_device(pdev, qdev, cards_found);
	if (err < 0)
		goto netdev_free;

	SET_NETDEV_DEV(ndev, &pdev->dev);
	ndev->hw_features = NETIF_F_SG |
		NETIF_F_IP_CSUM |
		NETIF_F_TSO |
		NETIF_F_TSO_ECN |
		NETIF_F_HW_VLAN_CTAG_TX |
		NETIF_F_HW_VLAN_CTAG_RX |
		NETIF_F_HW_VLAN_CTAG_FILTER |
		NETIF_F_RXCSUM;
	ndev->features = ndev->hw_features;
	ndev->vlan_features = ndev->hw_features;
	/* vlan gets same features (except vlan filter) */
	ndev->vlan_features &= ~(NETIF_F_HW_VLAN_CTAG_FILTER |
				 NETIF_F_HW_VLAN_CTAG_TX |
				 NETIF_F_HW_VLAN_CTAG_RX);

	if (test_bit(QL_DMA64, &qdev->flags))
		ndev->features |= NETIF_F_HIGHDMA;

	/*
	 * Set up net_device structure.
	 */
	ndev->tx_queue_len = qdev->tx_ring_size;
	ndev->irq = pdev->irq;

	ndev->netdev_ops = &qlge_netdev_ops;
	ndev->ethtool_ops = &qlge_ethtool_ops;
	ndev->watchdog_timeo = 10 * HZ;

	/* MTU range: this driver only supports 1500 or 9000, so this only
	 * filters out values above or below, and we'll rely on
	 * qlge_change_mtu to make sure only 1500 or 9000 are allowed
	 */
	ndev->min_mtu = ETH_DATA_LEN;
	ndev->max_mtu = 9000;

	err = register_netdev(ndev);
	if (err) {
		dev_err(&pdev->dev, "net device registration failed.\n");
		goto cleanup_pdev;
	}

	err = qlge_health_create_reporters(qdev);
	if (err)
		goto unregister_netdev;

	/* Start up the timer to trigger EEH if
	 * the bus goes dead
	 */
	timer_setup(&qdev->timer, qlge_timer, TIMER_DEFERRABLE);
	mod_timer(&qdev->timer, jiffies + (5 * HZ));
	qlge_link_off(qdev);
	qlge_display_dev_info(ndev);
	atomic_set(&qdev->lb_count, 0);
	cards_found++;
	devlink_register(devlink);
	return 0;

unregister_netdev:
	unregister_netdev(ndev);
cleanup_pdev:
	qlge_release_all(pdev);
	pci_disable_device(pdev);
netdev_free:
	free_netdev(ndev);
devlink_free:
	devlink_free(devlink);

	return err;
}

netdev_tx_t qlge_lb_send(struct sk_buff *skb, struct net_device *ndev)
{
	return qlge_send(skb, ndev);
}

int qlge_clean_lb_rx_ring(struct rx_ring *rx_ring, int budget)
{
	return qlge_clean_inbound_rx_ring(rx_ring, budget);
}

static void qlge_remove(struct pci_dev *pdev)
{
	struct qlge_adapter *qdev = pci_get_drvdata(pdev);
	struct net_device *ndev = qdev->ndev;
	struct devlink *devlink = priv_to_devlink(qdev);

	devlink_unregister(devlink);
	del_timer_sync(&qdev->timer);
	qlge_cancel_all_work_sync(qdev);
	unregister_netdev(ndev);
	qlge_release_all(pdev);
	pci_disable_device(pdev);
	devlink_health_reporter_destroy(qdev->reporter);
	devlink_free(devlink);
	free_netdev(ndev);
}

/* Clean up resources without touching hardware. */
static void qlge_eeh_close(struct net_device *ndev)
{
	struct qlge_adapter *qdev = netdev_to_qdev(ndev);
	int i;

	if (netif_carrier_ok(ndev)) {
		netif_carrier_off(ndev);
		netif_stop_queue(ndev);
	}

	/* Disabling the timer */
	qlge_cancel_all_work_sync(qdev);

	for (i = 0; i < qdev->rss_ring_count; i++)
		netif_napi_del(&qdev->rx_ring[i].napi);

	clear_bit(QL_ADAPTER_UP, &qdev->flags);
	qlge_tx_ring_clean(qdev);
	qlge_free_rx_buffers(qdev);
	qlge_release_adapter_resources(qdev);
}

/*
 * This callback is called by the PCI subsystem whenever
 * a PCI bus error is detected.
 */
static pci_ers_result_t qlge_io_error_detected(struct pci_dev *pdev,
					       pci_channel_state_t state)
{
	struct qlge_adapter *qdev = pci_get_drvdata(pdev);
	struct net_device *ndev = qdev->ndev;

	switch (state) {
	case pci_channel_io_normal:
		return PCI_ERS_RESULT_CAN_RECOVER;
	case pci_channel_io_frozen:
		netif_device_detach(ndev);
		del_timer_sync(&qdev->timer);
		if (netif_running(ndev))
			qlge_eeh_close(ndev);
		pci_disable_device(pdev);
		return PCI_ERS_RESULT_NEED_RESET;
	case pci_channel_io_perm_failure:
		dev_err(&pdev->dev,
			"%s: pci_channel_io_perm_failure.\n", __func__);
		del_timer_sync(&qdev->timer);
		qlge_eeh_close(ndev);
		set_bit(QL_EEH_FATAL, &qdev->flags);
		return PCI_ERS_RESULT_DISCONNECT;
	}

	/* Request a slot reset. */
	return PCI_ERS_RESULT_NEED_RESET;
}

/*
 * This callback is called after the PCI buss has been reset.
 * Basically, this tries to restart the card from scratch.
 * This is a shortened version of the device probe/discovery code,
 * it resembles the first-half of the () routine.
 */
static pci_ers_result_t qlge_io_slot_reset(struct pci_dev *pdev)
{
	struct qlge_adapter *qdev = pci_get_drvdata(pdev);

	pdev->error_state = pci_channel_io_normal;

	pci_restore_state(pdev);
	if (pci_enable_device(pdev)) {
		netif_err(qdev, ifup, qdev->ndev,
			  "Cannot re-enable PCI device after reset.\n");
		return PCI_ERS_RESULT_DISCONNECT;
	}
	pci_set_master(pdev);

	if (qlge_adapter_reset(qdev)) {
		netif_err(qdev, drv, qdev->ndev, "reset FAILED!\n");
		set_bit(QL_EEH_FATAL, &qdev->flags);
		return PCI_ERS_RESULT_DISCONNECT;
	}

	return PCI_ERS_RESULT_RECOVERED;
}

static void qlge_io_resume(struct pci_dev *pdev)
{
	struct qlge_adapter *qdev = pci_get_drvdata(pdev);
	struct net_device *ndev = qdev->ndev;
	int err = 0;

	if (netif_running(ndev)) {
		err = qlge_open(ndev);
		if (err) {
			netif_err(qdev, ifup, qdev->ndev,
				  "Device initialization failed after reset.\n");
			return;
		}
	} else {
		netif_err(qdev, ifup, qdev->ndev,
			  "Device was not running prior to EEH.\n");
	}
	mod_timer(&qdev->timer, jiffies + (5 * HZ));
	netif_device_attach(ndev);
}

static const struct pci_error_handlers qlge_err_handler = {
	.error_detected = qlge_io_error_detected,
	.slot_reset = qlge_io_slot_reset,
	.resume = qlge_io_resume,
};

static int __maybe_unused qlge_suspend(struct device *dev_d)
{
	struct pci_dev *pdev = to_pci_dev(dev_d);
	struct qlge_adapter *qdev;
	struct net_device *ndev;
	int err;

	qdev = pci_get_drvdata(pdev);
	ndev = qdev->ndev;
	netif_device_detach(ndev);
	del_timer_sync(&qdev->timer);

	if (netif_running(ndev)) {
		err = qlge_adapter_down(qdev);
		if (!err)
			return err;
	}

	qlge_wol(qdev);

	return 0;
}

static int __maybe_unused qlge_resume(struct device *dev_d)
{
	struct pci_dev *pdev = to_pci_dev(dev_d);
	struct qlge_adapter *qdev;
	struct net_device *ndev;
	int err;

	qdev = pci_get_drvdata(pdev);
	ndev = qdev->ndev;

	pci_set_master(pdev);

	device_wakeup_disable(dev_d);

	if (netif_running(ndev)) {
		err = qlge_adapter_up(qdev);
		if (err)
			return err;
	}

	mod_timer(&qdev->timer, jiffies + (5 * HZ));
	netif_device_attach(ndev);

	return 0;
}

static void qlge_shutdown(struct pci_dev *pdev)
{
	qlge_suspend(&pdev->dev);
}

static SIMPLE_DEV_PM_OPS(qlge_pm_ops, qlge_suspend, qlge_resume);

static struct pci_driver qlge_driver = {
	.name = DRV_NAME,
	.id_table = qlge_pci_tbl,
	.probe = qlge_probe,
	.remove = qlge_remove,
	.driver.pm = &qlge_pm_ops,
	.shutdown = qlge_shutdown,
	.err_handler = &qlge_err_handler
};

module_pci_driver(qlge_driver);<|MERGE_RESOLUTION|>--- conflicted
+++ resolved
@@ -3041,13 +3041,8 @@
 		/* Inbound completion handling rx_rings run in
 		 * separate NAPI contexts.
 		 */
-<<<<<<< HEAD
-		netif_napi_add_weight(qdev->ndev, &rx_ring->napi,
-				      qlge_napi_poll_msix, 64);
-=======
 		netif_napi_add(qdev->ndev, &rx_ring->napi,
 			       qlge_napi_poll_msix);
->>>>>>> 7365df19
 		cqicb->irq_delay = cpu_to_le16(qdev->rx_coalesce_usecs);
 		cqicb->pkt_delay = cpu_to_le16(qdev->rx_max_coalesced_frames);
 	} else {
