// SPDX-License-Identifier: GPL-2.0-or-later
/*
 * Cedrus VPU driver
 *
 * Copyright (C) 2013 Jens Kuske <jenskuske@gmail.com>
 * Copyright (C) 2018 Paul Kocialkowski <paul.kocialkowski@bootlin.com>
 * Copyright (C) 2018 Bootlin
 */

#include <linux/delay.h>
#include <linux/types.h>

#include <media/videobuf2-dma-contig.h>

#include "cedrus.h"
#include "cedrus_hw.h"
#include "cedrus_regs.h"

/*
 * These are the sizes for side buffers required by the hardware for storing
 * internal decoding metadata. They match the values used by the early BSP
 * implementations, that were initially exposed in libvdpau-sunxi.
 * Subsequent BSP implementations seem to double the neighbor info buffer size
 * for the H6 SoC, which may be related to 10 bit H265 support.
 */
#define CEDRUS_H265_NEIGHBOR_INFO_BUF_SIZE	(794 * SZ_1K)
#define CEDRUS_H265_ENTRY_POINTS_BUF_SIZE	(4 * SZ_1K)
#define CEDRUS_H265_MV_COL_BUF_UNIT_CTB_SIZE	160

struct cedrus_h265_sram_frame_info {
	__le32	top_pic_order_cnt;
	__le32	bottom_pic_order_cnt;
	__le32	top_mv_col_buf_addr;
	__le32	bottom_mv_col_buf_addr;
	__le32	luma_addr;
	__le32	chroma_addr;
} __packed;

struct cedrus_h265_sram_pred_weight {
	__s8	delta_weight;
	__s8	offset;
} __packed;

static enum cedrus_irq_status cedrus_h265_irq_status(struct cedrus_ctx *ctx)
{
	struct cedrus_dev *dev = ctx->dev;
	u32 reg;

	reg = cedrus_read(dev, VE_DEC_H265_STATUS);
	reg &= VE_DEC_H265_STATUS_CHECK_MASK;

	if (reg & VE_DEC_H265_STATUS_CHECK_ERROR ||
	    !(reg & VE_DEC_H265_STATUS_SUCCESS))
		return CEDRUS_IRQ_ERROR;

	return CEDRUS_IRQ_OK;
}

static void cedrus_h265_irq_clear(struct cedrus_ctx *ctx)
{
	struct cedrus_dev *dev = ctx->dev;

	cedrus_write(dev, VE_DEC_H265_STATUS, VE_DEC_H265_STATUS_CHECK_MASK);
}

static void cedrus_h265_irq_disable(struct cedrus_ctx *ctx)
{
	struct cedrus_dev *dev = ctx->dev;
	u32 reg = cedrus_read(dev, VE_DEC_H265_CTRL);

	reg &= ~VE_DEC_H265_CTRL_IRQ_MASK;

	cedrus_write(dev, VE_DEC_H265_CTRL, reg);
}

static void cedrus_h265_sram_write_offset(struct cedrus_dev *dev, u32 offset)
{
	cedrus_write(dev, VE_DEC_H265_SRAM_OFFSET, offset);
}

static void cedrus_h265_sram_write_data(struct cedrus_dev *dev, void *data,
					unsigned int size)
{
	u32 *word = data;

	while (size >= sizeof(u32)) {
		cedrus_write(dev, VE_DEC_H265_SRAM_DATA, *word++);
		size -= sizeof(u32);
	}
}

static inline dma_addr_t
cedrus_h265_frame_info_mv_col_buf_addr(struct cedrus_ctx *ctx,
				       unsigned int index, unsigned int field)
{
	return ctx->codec.h265.mv_col_buf_addr + index *
	       ctx->codec.h265.mv_col_buf_unit_size +
	       field * ctx->codec.h265.mv_col_buf_unit_size / 2;
}

static void cedrus_h265_frame_info_write_single(struct cedrus_ctx *ctx,
						unsigned int index,
						bool field_pic,
						u32 pic_order_cnt[],
						struct vb2_buffer *buf)
{
	struct cedrus_dev *dev = ctx->dev;
	dma_addr_t dst_luma_addr = cedrus_dst_buf_addr(ctx, buf, 0);
	dma_addr_t dst_chroma_addr = cedrus_dst_buf_addr(ctx, buf, 1);
	dma_addr_t mv_col_buf_addr[2] = {
		cedrus_h265_frame_info_mv_col_buf_addr(ctx, buf->index, 0),
		cedrus_h265_frame_info_mv_col_buf_addr(ctx, buf->index,
						       field_pic ? 1 : 0)
	};
	u32 offset = VE_DEC_H265_SRAM_OFFSET_FRAME_INFO +
		     VE_DEC_H265_SRAM_OFFSET_FRAME_INFO_UNIT * index;
	struct cedrus_h265_sram_frame_info frame_info = {
		.top_pic_order_cnt = cpu_to_le32(pic_order_cnt[0]),
		.bottom_pic_order_cnt = cpu_to_le32(field_pic ?
						    pic_order_cnt[1] :
						    pic_order_cnt[0]),
		.top_mv_col_buf_addr =
			cpu_to_le32(VE_DEC_H265_SRAM_DATA_ADDR_BASE(mv_col_buf_addr[0])),
		.bottom_mv_col_buf_addr = cpu_to_le32(field_pic ?
			VE_DEC_H265_SRAM_DATA_ADDR_BASE(mv_col_buf_addr[1]) :
			VE_DEC_H265_SRAM_DATA_ADDR_BASE(mv_col_buf_addr[0])),
		.luma_addr = cpu_to_le32(VE_DEC_H265_SRAM_DATA_ADDR_BASE(dst_luma_addr)),
		.chroma_addr = cpu_to_le32(VE_DEC_H265_SRAM_DATA_ADDR_BASE(dst_chroma_addr)),
	};

	cedrus_h265_sram_write_offset(dev, offset);
	cedrus_h265_sram_write_data(dev, &frame_info, sizeof(frame_info));
}

static void cedrus_h265_frame_info_write_dpb(struct cedrus_ctx *ctx,
					     const struct v4l2_hevc_dpb_entry *dpb,
					     u8 num_active_dpb_entries)
{
	struct vb2_queue *vq = v4l2_m2m_get_vq(ctx->fh.m2m_ctx,
					       V4L2_BUF_TYPE_VIDEO_CAPTURE);
	unsigned int i;

	for (i = 0; i < num_active_dpb_entries; i++) {
		struct vb2_buffer *buf = vb2_find_buffer(vq, dpb[i].timestamp);
		u32 pic_order_cnt[2] = {
			dpb[i].pic_order_cnt_val,
			dpb[i].pic_order_cnt_val
		};

<<<<<<< HEAD
		if (buffer_index < 0)
=======
		if (!buf)
>>>>>>> 7365df19
			continue;

		cedrus_h265_frame_info_write_single(ctx, i, dpb[i].field_pic,
						    pic_order_cnt,
						    buf);
	}
}

static void cedrus_h265_ref_pic_list_write(struct cedrus_dev *dev,
					   const struct v4l2_hevc_dpb_entry *dpb,
					   const u8 list[],
					   u8 num_ref_idx_active,
					   u32 sram_offset)
{
	unsigned int i;
	u32 word = 0;

	cedrus_h265_sram_write_offset(dev, sram_offset);

	for (i = 0; i < num_ref_idx_active; i++) {
		unsigned int shift = (i % 4) * 8;
		unsigned int index = list[i];
		u8 value = list[i];

		if (dpb[index].flags & V4L2_HEVC_DPB_ENTRY_LONG_TERM_REFERENCE)
			value |= VE_DEC_H265_SRAM_REF_PIC_LIST_LT_REF;

		/* Each SRAM word gathers up to 4 references. */
		word |= value << shift;

		/* Write the word to SRAM and clear it for the next batch. */
		if ((i % 4) == 3 || i == (num_ref_idx_active - 1)) {
			cedrus_h265_sram_write_data(dev, &word, sizeof(word));
			word = 0;
		}
	}
}

static void cedrus_h265_pred_weight_write(struct cedrus_dev *dev,
					  const s8 delta_luma_weight[],
					  const s8 luma_offset[],
					  const s8 delta_chroma_weight[][2],
					  const s8 chroma_offset[][2],
					  u8 num_ref_idx_active,
					  u32 sram_luma_offset,
					  u32 sram_chroma_offset)
{
	struct cedrus_h265_sram_pred_weight pred_weight[2] = { { 0 } };
	unsigned int i, j;

	cedrus_h265_sram_write_offset(dev, sram_luma_offset);

	for (i = 0; i < num_ref_idx_active; i++) {
		unsigned int index = i % 2;

		pred_weight[index].delta_weight = delta_luma_weight[i];
		pred_weight[index].offset = luma_offset[i];

		if (index == 1 || i == (num_ref_idx_active - 1))
			cedrus_h265_sram_write_data(dev, (u32 *)&pred_weight,
						    sizeof(pred_weight));
	}

	cedrus_h265_sram_write_offset(dev, sram_chroma_offset);

	for (i = 0; i < num_ref_idx_active; i++) {
		for (j = 0; j < 2; j++) {
			pred_weight[j].delta_weight = delta_chroma_weight[i][j];
			pred_weight[j].offset = chroma_offset[i][j];
		}

		cedrus_h265_sram_write_data(dev, &pred_weight,
					    sizeof(pred_weight));
	}
}

static void cedrus_h265_skip_bits(struct cedrus_dev *dev, int num)
{
	int count = 0;

	while (count < num) {
		int tmp = min(num - count, 32);

		cedrus_write(dev, VE_DEC_H265_TRIGGER,
			     VE_DEC_H265_TRIGGER_FLUSH_BITS |
			     VE_DEC_H265_TRIGGER_TYPE_N_BITS(tmp));

		if (cedrus_wait_for(dev, VE_DEC_H265_STATUS, VE_DEC_H265_STATUS_VLD_BUSY))
			dev_err_ratelimited(dev->dev, "timed out waiting to skip bits\n");

		count += tmp;
	}
}

static void cedrus_h265_write_scaling_list(struct cedrus_ctx *ctx,
					   struct cedrus_run *run)
{
	const struct v4l2_ctrl_hevc_scaling_matrix *scaling;
	struct cedrus_dev *dev = ctx->dev;
	u32 i, j, k, val;

	scaling = run->h265.scaling_matrix;

	cedrus_write(dev, VE_DEC_H265_SCALING_LIST_DC_COEF0,
		     (scaling->scaling_list_dc_coef_32x32[1] << 24) |
		     (scaling->scaling_list_dc_coef_32x32[0] << 16) |
		     (scaling->scaling_list_dc_coef_16x16[1] << 8) |
		     (scaling->scaling_list_dc_coef_16x16[0] << 0));

	cedrus_write(dev, VE_DEC_H265_SCALING_LIST_DC_COEF1,
		     (scaling->scaling_list_dc_coef_16x16[5] << 24) |
		     (scaling->scaling_list_dc_coef_16x16[4] << 16) |
		     (scaling->scaling_list_dc_coef_16x16[3] << 8) |
		     (scaling->scaling_list_dc_coef_16x16[2] << 0));

	cedrus_h265_sram_write_offset(dev, VE_DEC_H265_SRAM_OFFSET_SCALING_LISTS);

	for (i = 0; i < 6; i++)
		for (j = 0; j < 8; j++)
			for (k = 0; k < 8; k += 4) {
				val = ((u32)scaling->scaling_list_8x8[i][j + (k + 3) * 8] << 24) |
				      ((u32)scaling->scaling_list_8x8[i][j + (k + 2) * 8] << 16) |
				      ((u32)scaling->scaling_list_8x8[i][j + (k + 1) * 8] << 8) |
				      scaling->scaling_list_8x8[i][j + k * 8];
				cedrus_write(dev, VE_DEC_H265_SRAM_DATA, val);
			}

	for (i = 0; i < 2; i++)
		for (j = 0; j < 8; j++)
			for (k = 0; k < 8; k += 4) {
				val = ((u32)scaling->scaling_list_32x32[i][j + (k + 3) * 8] << 24) |
				      ((u32)scaling->scaling_list_32x32[i][j + (k + 2) * 8] << 16) |
				      ((u32)scaling->scaling_list_32x32[i][j + (k + 1) * 8] << 8) |
				      scaling->scaling_list_32x32[i][j + k * 8];
				cedrus_write(dev, VE_DEC_H265_SRAM_DATA, val);
			}

	for (i = 0; i < 6; i++)
		for (j = 0; j < 8; j++)
			for (k = 0; k < 8; k += 4) {
				val = ((u32)scaling->scaling_list_16x16[i][j + (k + 3) * 8] << 24) |
				      ((u32)scaling->scaling_list_16x16[i][j + (k + 2) * 8] << 16) |
				      ((u32)scaling->scaling_list_16x16[i][j + (k + 1) * 8] << 8) |
				      scaling->scaling_list_16x16[i][j + k * 8];
				cedrus_write(dev, VE_DEC_H265_SRAM_DATA, val);
			}

	for (i = 0; i < 6; i++)
		for (j = 0; j < 4; j++) {
			val = ((u32)scaling->scaling_list_4x4[i][j + 12] << 24) |
			      ((u32)scaling->scaling_list_4x4[i][j + 8] << 16) |
			      ((u32)scaling->scaling_list_4x4[i][j + 4] << 8) |
			      scaling->scaling_list_4x4[i][j];
			cedrus_write(dev, VE_DEC_H265_SRAM_DATA, val);
		}
}

static int cedrus_h265_is_low_delay(struct cedrus_run *run)
{
	const struct v4l2_ctrl_hevc_slice_params *slice_params;
	const struct v4l2_hevc_dpb_entry *dpb;
	s32 poc;
	int i;

	slice_params = run->h265.slice_params;
	poc = run->h265.decode_params->pic_order_cnt_val;
	dpb = run->h265.decode_params->dpb;

	for (i = 0; i < slice_params->num_ref_idx_l0_active_minus1 + 1; i++)
		if (dpb[slice_params->ref_idx_l0[i]].pic_order_cnt_val > poc)
			return 1;

	if (slice_params->slice_type != V4L2_HEVC_SLICE_TYPE_B)
		return 0;

	for (i = 0; i < slice_params->num_ref_idx_l1_active_minus1 + 1; i++)
		if (dpb[slice_params->ref_idx_l1[i]].pic_order_cnt_val > poc)
			return 1;

	return 0;
}

static void cedrus_h265_write_tiles(struct cedrus_ctx *ctx,
				    struct cedrus_run *run,
				    unsigned int ctb_addr_x,
				    unsigned int ctb_addr_y)
{
	const struct v4l2_ctrl_hevc_slice_params *slice_params;
	const struct v4l2_ctrl_hevc_pps *pps;
	struct cedrus_dev *dev = ctx->dev;
	const u32 *entry_points;
	u32 *entry_points_buf;
	int i, x, tx, y, ty;

	pps = run->h265.pps;
	slice_params = run->h265.slice_params;
	entry_points = run->h265.entry_points;
	entry_points_buf = ctx->codec.h265.entry_points_buf;

	for (x = 0, tx = 0; tx < pps->num_tile_columns_minus1 + 1; tx++) {
		if (x + pps->column_width_minus1[tx] + 1 > ctb_addr_x)
			break;

		x += pps->column_width_minus1[tx] + 1;
	}

	for (y = 0, ty = 0; ty < pps->num_tile_rows_minus1 + 1; ty++) {
		if (y + pps->row_height_minus1[ty] + 1 > ctb_addr_y)
			break;

		y += pps->row_height_minus1[ty] + 1;
	}

	cedrus_write(dev, VE_DEC_H265_TILE_START_CTB, (y << 16) | (x << 0));
	cedrus_write(dev, VE_DEC_H265_TILE_END_CTB,
		     ((y + pps->row_height_minus1[ty]) << 16) |
		     ((x + pps->column_width_minus1[tx]) << 0));

	if (pps->flags & V4L2_HEVC_PPS_FLAG_ENTROPY_CODING_SYNC_ENABLED) {
		for (i = 0; i < slice_params->num_entry_point_offsets; i++)
			entry_points_buf[i] = entry_points[i];
	} else {
		for (i = 0; i < slice_params->num_entry_point_offsets; i++) {
			if (tx + 1 >= pps->num_tile_columns_minus1 + 1) {
				x = 0;
				tx = 0;
				y += pps->row_height_minus1[ty++] + 1;
			} else {
				x += pps->column_width_minus1[tx++] + 1;
			}

			entry_points_buf[i * 4 + 0] = entry_points[i];
			entry_points_buf[i * 4 + 1] = 0x0;
			entry_points_buf[i * 4 + 2] = (y << 16) | (x << 0);
			entry_points_buf[i * 4 + 3] =
				((y + pps->row_height_minus1[ty]) << 16) |
				((x + pps->column_width_minus1[tx]) << 0);
		}
	}
}

static int cedrus_h265_setup(struct cedrus_ctx *ctx, struct cedrus_run *run)
{
	struct cedrus_dev *dev = ctx->dev;
	const struct v4l2_ctrl_hevc_sps *sps;
	const struct v4l2_ctrl_hevc_pps *pps;
	const struct v4l2_ctrl_hevc_slice_params *slice_params;
	const struct v4l2_ctrl_hevc_decode_params *decode_params;
	const struct v4l2_hevc_pred_weight_table *pred_weight_table;
	unsigned int width_in_ctb_luma, ctb_size_luma;
	unsigned int log2_max_luma_coding_block_size;
	unsigned int ctb_addr_x, ctb_addr_y;
	dma_addr_t src_buf_addr;
	dma_addr_t src_buf_end_addr;
	u32 chroma_log2_weight_denom;
	u32 num_entry_point_offsets;
	u32 output_pic_list_index;
	u32 pic_order_cnt[2];
	u8 *padding;
	int count;
	u32 reg;

	sps = run->h265.sps;
	pps = run->h265.pps;
	slice_params = run->h265.slice_params;
	decode_params = run->h265.decode_params;
	pred_weight_table = &slice_params->pred_weight_table;
	num_entry_point_offsets = slice_params->num_entry_point_offsets;

	/*
	 * If entry points offsets are present, we should get them
	 * exactly the right amount.
	 */
	if (num_entry_point_offsets &&
	    num_entry_point_offsets != run->h265.entry_points_count)
		return -ERANGE;

	log2_max_luma_coding_block_size =
		sps->log2_min_luma_coding_block_size_minus3 + 3 +
		sps->log2_diff_max_min_luma_coding_block_size;
	ctb_size_luma = 1UL << log2_max_luma_coding_block_size;
	width_in_ctb_luma =
		DIV_ROUND_UP(sps->pic_width_in_luma_samples, ctb_size_luma);

	/* MV column buffer size and allocation. */
	if (!ctx->codec.h265.mv_col_buf_size) {
		unsigned int num_buffers =
			run->dst->vb2_buf.vb2_queue->num_buffers;

		/*
		 * Each CTB requires a MV col buffer with a specific unit size.
		 * Since the address is given with missing lsb bits, 1 KiB is
		 * added to each buffer to ensure proper alignment.
		 */
		ctx->codec.h265.mv_col_buf_unit_size =
			DIV_ROUND_UP(ctx->src_fmt.width, ctb_size_luma) *
			DIV_ROUND_UP(ctx->src_fmt.height, ctb_size_luma) *
			CEDRUS_H265_MV_COL_BUF_UNIT_CTB_SIZE + SZ_1K;

		ctx->codec.h265.mv_col_buf_size = num_buffers *
			ctx->codec.h265.mv_col_buf_unit_size;

		/* Buffer is never accessed by CPU, so we can skip kernel mapping. */
		ctx->codec.h265.mv_col_buf =
			dma_alloc_attrs(dev->dev,
					ctx->codec.h265.mv_col_buf_size,
					&ctx->codec.h265.mv_col_buf_addr,
					GFP_KERNEL, DMA_ATTR_NO_KERNEL_MAPPING);
		if (!ctx->codec.h265.mv_col_buf) {
			ctx->codec.h265.mv_col_buf_size = 0;
			return -ENOMEM;
		}
	}

	/* Activate H265 engine. */
	cedrus_engine_enable(ctx, CEDRUS_CODEC_H265);

	/* Source offset and length in bits. */

	cedrus_write(dev, VE_DEC_H265_BITS_OFFSET, 0);

	reg = slice_params->bit_size;
	cedrus_write(dev, VE_DEC_H265_BITS_LEN, reg);

	/* Source beginning and end addresses. */

	src_buf_addr = vb2_dma_contig_plane_dma_addr(&run->src->vb2_buf, 0);

	reg = VE_DEC_H265_BITS_ADDR_BASE(src_buf_addr);
	reg |= VE_DEC_H265_BITS_ADDR_VALID_SLICE_DATA;
	reg |= VE_DEC_H265_BITS_ADDR_LAST_SLICE_DATA;
	reg |= VE_DEC_H265_BITS_ADDR_FIRST_SLICE_DATA;

	cedrus_write(dev, VE_DEC_H265_BITS_ADDR, reg);

	src_buf_end_addr = src_buf_addr +
			   DIV_ROUND_UP(slice_params->bit_size, 8);

	reg = VE_DEC_H265_BITS_END_ADDR_BASE(src_buf_end_addr);
	cedrus_write(dev, VE_DEC_H265_BITS_END_ADDR, reg);

	/* Coding tree block address */
	ctb_addr_x = slice_params->slice_segment_addr % width_in_ctb_luma;
	ctb_addr_y = slice_params->slice_segment_addr / width_in_ctb_luma;
	reg = VE_DEC_H265_DEC_CTB_ADDR_X(ctb_addr_x);
	reg |= VE_DEC_H265_DEC_CTB_ADDR_Y(ctb_addr_y);
	cedrus_write(dev, VE_DEC_H265_DEC_CTB_ADDR, reg);

	if ((pps->flags & V4L2_HEVC_PPS_FLAG_TILES_ENABLED) ||
	    (pps->flags & V4L2_HEVC_PPS_FLAG_ENTROPY_CODING_SYNC_ENABLED)) {
		cedrus_h265_write_tiles(ctx, run, ctb_addr_x, ctb_addr_y);
	} else {
		cedrus_write(dev, VE_DEC_H265_TILE_START_CTB, 0);
		cedrus_write(dev, VE_DEC_H265_TILE_END_CTB, 0);
	}

	/* Clear the number of correctly-decoded coding tree blocks. */
	if (ctx->fh.m2m_ctx->new_frame)
		cedrus_write(dev, VE_DEC_H265_DEC_CTB_NUM, 0);

	/* Initialize bitstream access. */
	cedrus_write(dev, VE_DEC_H265_TRIGGER, VE_DEC_H265_TRIGGER_INIT_SWDEC);

	/*
	 * Cedrus expects that bitstream pointer is actually at the end of the slice header
	 * instead of start of slice data. Padding is 8 bits at most (one bit set to 1 and
	 * at most seven bits set to 0), so we have to inspect only one byte before slice data.
	 */

	if (slice_params->data_byte_offset == 0)
		return -EOPNOTSUPP;

	padding = (u8 *)vb2_plane_vaddr(&run->src->vb2_buf, 0) +
		slice_params->data_byte_offset - 1;

	/* at least one bit must be set in that byte */
	if (*padding == 0)
		return -EINVAL;

	for (count = 0; count < 8; count++)
		if (*padding & (1 << count))
			break;

	/* Include the one bit. */
	count++;

	cedrus_h265_skip_bits(dev, slice_params->data_byte_offset * 8 - count);

	/* Bitstream parameters. */

	reg = VE_DEC_H265_DEC_NAL_HDR_NAL_UNIT_TYPE(slice_params->nal_unit_type) |
	      VE_DEC_H265_DEC_NAL_HDR_NUH_TEMPORAL_ID_PLUS1(slice_params->nuh_temporal_id_plus1);

	cedrus_write(dev, VE_DEC_H265_DEC_NAL_HDR, reg);

	/* SPS. */

	reg = VE_DEC_H265_DEC_SPS_HDR_MAX_TRANSFORM_HIERARCHY_DEPTH_INTRA(sps->max_transform_hierarchy_depth_intra) |
	      VE_DEC_H265_DEC_SPS_HDR_MAX_TRANSFORM_HIERARCHY_DEPTH_INTER(sps->max_transform_hierarchy_depth_inter) |
	      VE_DEC_H265_DEC_SPS_HDR_LOG2_DIFF_MAX_MIN_TRANSFORM_BLOCK_SIZE(sps->log2_diff_max_min_luma_transform_block_size) |
	      VE_DEC_H265_DEC_SPS_HDR_LOG2_MIN_TRANSFORM_BLOCK_SIZE_MINUS2(sps->log2_min_luma_transform_block_size_minus2) |
	      VE_DEC_H265_DEC_SPS_HDR_LOG2_DIFF_MAX_MIN_LUMA_CODING_BLOCK_SIZE(sps->log2_diff_max_min_luma_coding_block_size) |
	      VE_DEC_H265_DEC_SPS_HDR_LOG2_MIN_LUMA_CODING_BLOCK_SIZE_MINUS3(sps->log2_min_luma_coding_block_size_minus3) |
	      VE_DEC_H265_DEC_SPS_HDR_BIT_DEPTH_CHROMA_MINUS8(sps->bit_depth_chroma_minus8) |
	      VE_DEC_H265_DEC_SPS_HDR_BIT_DEPTH_LUMA_MINUS8(sps->bit_depth_luma_minus8) |
	      VE_DEC_H265_DEC_SPS_HDR_CHROMA_FORMAT_IDC(sps->chroma_format_idc);

	reg |= VE_DEC_H265_FLAG(VE_DEC_H265_DEC_SPS_HDR_FLAG_STRONG_INTRA_SMOOTHING_ENABLE,
				V4L2_HEVC_SPS_FLAG_STRONG_INTRA_SMOOTHING_ENABLED,
				sps->flags);

	reg |= VE_DEC_H265_FLAG(VE_DEC_H265_DEC_SPS_HDR_FLAG_SPS_TEMPORAL_MVP_ENABLED,
				V4L2_HEVC_SPS_FLAG_SPS_TEMPORAL_MVP_ENABLED,
				sps->flags);

	reg |= VE_DEC_H265_FLAG(VE_DEC_H265_DEC_SPS_HDR_FLAG_SAMPLE_ADAPTIVE_OFFSET_ENABLED,
				V4L2_HEVC_SPS_FLAG_SAMPLE_ADAPTIVE_OFFSET,
				sps->flags);

	reg |= VE_DEC_H265_FLAG(VE_DEC_H265_DEC_SPS_HDR_FLAG_AMP_ENABLED,
				V4L2_HEVC_SPS_FLAG_AMP_ENABLED, sps->flags);

	reg |= VE_DEC_H265_FLAG(VE_DEC_H265_DEC_SPS_HDR_FLAG_SEPARATE_COLOUR_PLANE,
				V4L2_HEVC_SPS_FLAG_SEPARATE_COLOUR_PLANE,
				sps->flags);

	cedrus_write(dev, VE_DEC_H265_DEC_SPS_HDR, reg);

	reg = VE_DEC_H265_DEC_PCM_CTRL_LOG2_DIFF_MAX_MIN_PCM_LUMA_CODING_BLOCK_SIZE(sps->log2_diff_max_min_pcm_luma_coding_block_size) |
	      VE_DEC_H265_DEC_PCM_CTRL_LOG2_MIN_PCM_LUMA_CODING_BLOCK_SIZE_MINUS3(sps->log2_min_pcm_luma_coding_block_size_minus3) |
	      VE_DEC_H265_DEC_PCM_CTRL_PCM_SAMPLE_BIT_DEPTH_CHROMA_MINUS1(sps->pcm_sample_bit_depth_chroma_minus1) |
	      VE_DEC_H265_DEC_PCM_CTRL_PCM_SAMPLE_BIT_DEPTH_LUMA_MINUS1(sps->pcm_sample_bit_depth_luma_minus1);

	reg |= VE_DEC_H265_FLAG(VE_DEC_H265_DEC_PCM_CTRL_FLAG_PCM_ENABLED,
				V4L2_HEVC_SPS_FLAG_PCM_ENABLED, sps->flags);

	reg |= VE_DEC_H265_FLAG(VE_DEC_H265_DEC_PCM_CTRL_FLAG_PCM_LOOP_FILTER_DISABLED,
				V4L2_HEVC_SPS_FLAG_PCM_LOOP_FILTER_DISABLED,
				sps->flags);

	cedrus_write(dev, VE_DEC_H265_DEC_PCM_CTRL, reg);

	/* PPS. */

	reg = VE_DEC_H265_DEC_PPS_CTRL0_PPS_CR_QP_OFFSET(pps->pps_cr_qp_offset) |
	      VE_DEC_H265_DEC_PPS_CTRL0_PPS_CB_QP_OFFSET(pps->pps_cb_qp_offset) |
	      VE_DEC_H265_DEC_PPS_CTRL0_INIT_QP_MINUS26(pps->init_qp_minus26) |
	      VE_DEC_H265_DEC_PPS_CTRL0_DIFF_CU_QP_DELTA_DEPTH(pps->diff_cu_qp_delta_depth);

	reg |= VE_DEC_H265_FLAG(VE_DEC_H265_DEC_PPS_CTRL0_FLAG_CU_QP_DELTA_ENABLED,
				V4L2_HEVC_PPS_FLAG_CU_QP_DELTA_ENABLED,
				pps->flags);

	reg |= VE_DEC_H265_FLAG(VE_DEC_H265_DEC_PPS_CTRL0_FLAG_TRANSFORM_SKIP_ENABLED,
				V4L2_HEVC_PPS_FLAG_TRANSFORM_SKIP_ENABLED,
				pps->flags);

	reg |= VE_DEC_H265_FLAG(VE_DEC_H265_DEC_PPS_CTRL0_FLAG_CONSTRAINED_INTRA_PRED,
				V4L2_HEVC_PPS_FLAG_CONSTRAINED_INTRA_PRED,
				pps->flags);

	reg |= VE_DEC_H265_FLAG(VE_DEC_H265_DEC_PPS_CTRL0_FLAG_SIGN_DATA_HIDING_ENABLED,
				V4L2_HEVC_PPS_FLAG_SIGN_DATA_HIDING_ENABLED,
				pps->flags);

	cedrus_write(dev, VE_DEC_H265_DEC_PPS_CTRL0, reg);

	reg = VE_DEC_H265_DEC_PPS_CTRL1_LOG2_PARALLEL_MERGE_LEVEL_MINUS2(pps->log2_parallel_merge_level_minus2);

	reg |= VE_DEC_H265_FLAG(VE_DEC_H265_DEC_PPS_CTRL1_FLAG_PPS_LOOP_FILTER_ACROSS_SLICES_ENABLED,
				V4L2_HEVC_PPS_FLAG_PPS_LOOP_FILTER_ACROSS_SLICES_ENABLED,
				pps->flags);

	reg |= VE_DEC_H265_FLAG(VE_DEC_H265_DEC_PPS_CTRL1_FLAG_LOOP_FILTER_ACROSS_TILES_ENABLED,
				V4L2_HEVC_PPS_FLAG_LOOP_FILTER_ACROSS_TILES_ENABLED,
				pps->flags);

	reg |= VE_DEC_H265_FLAG(VE_DEC_H265_DEC_PPS_CTRL1_FLAG_ENTROPY_CODING_SYNC_ENABLED,
				V4L2_HEVC_PPS_FLAG_ENTROPY_CODING_SYNC_ENABLED,
				pps->flags);

	reg |= VE_DEC_H265_FLAG(VE_DEC_H265_DEC_PPS_CTRL1_FLAG_TILES_ENABLED,
				V4L2_HEVC_PPS_FLAG_TILES_ENABLED,
				pps->flags);

	reg |= VE_DEC_H265_FLAG(VE_DEC_H265_DEC_PPS_CTRL1_FLAG_TRANSQUANT_BYPASS_ENABLED,
				V4L2_HEVC_PPS_FLAG_TRANSQUANT_BYPASS_ENABLED,
				pps->flags);

	reg |= VE_DEC_H265_FLAG(VE_DEC_H265_DEC_PPS_CTRL1_FLAG_WEIGHTED_BIPRED,
				V4L2_HEVC_PPS_FLAG_WEIGHTED_BIPRED, pps->flags);

	reg |= VE_DEC_H265_FLAG(VE_DEC_H265_DEC_PPS_CTRL1_FLAG_WEIGHTED_PRED,
				V4L2_HEVC_PPS_FLAG_WEIGHTED_PRED, pps->flags);

	cedrus_write(dev, VE_DEC_H265_DEC_PPS_CTRL1, reg);

	/* Slice Parameters. */

	reg = VE_DEC_H265_DEC_SLICE_HDR_INFO0_PICTURE_TYPE(slice_params->pic_struct) |
	      VE_DEC_H265_DEC_SLICE_HDR_INFO0_FIVE_MINUS_MAX_NUM_MERGE_CAND(slice_params->five_minus_max_num_merge_cand) |
	      VE_DEC_H265_DEC_SLICE_HDR_INFO0_NUM_REF_IDX_L1_ACTIVE_MINUS1(slice_params->num_ref_idx_l1_active_minus1) |
	      VE_DEC_H265_DEC_SLICE_HDR_INFO0_NUM_REF_IDX_L0_ACTIVE_MINUS1(slice_params->num_ref_idx_l0_active_minus1) |
	      VE_DEC_H265_DEC_SLICE_HDR_INFO0_COLLOCATED_REF_IDX(slice_params->collocated_ref_idx) |
	      VE_DEC_H265_DEC_SLICE_HDR_INFO0_COLOUR_PLANE_ID(slice_params->colour_plane_id) |
	      VE_DEC_H265_DEC_SLICE_HDR_INFO0_SLICE_TYPE(slice_params->slice_type);

	reg |= VE_DEC_H265_FLAG(VE_DEC_H265_DEC_SLICE_HDR_INFO0_FLAG_COLLOCATED_FROM_L0,
				V4L2_HEVC_SLICE_PARAMS_FLAG_COLLOCATED_FROM_L0,
				slice_params->flags);

	reg |= VE_DEC_H265_FLAG(VE_DEC_H265_DEC_SLICE_HDR_INFO0_FLAG_CABAC_INIT,
				V4L2_HEVC_SLICE_PARAMS_FLAG_CABAC_INIT,
				slice_params->flags);

	reg |= VE_DEC_H265_FLAG(VE_DEC_H265_DEC_SLICE_HDR_INFO0_FLAG_MVD_L1_ZERO,
				V4L2_HEVC_SLICE_PARAMS_FLAG_MVD_L1_ZERO,
				slice_params->flags);

	reg |= VE_DEC_H265_FLAG(VE_DEC_H265_DEC_SLICE_HDR_INFO0_FLAG_SLICE_SAO_CHROMA,
				V4L2_HEVC_SLICE_PARAMS_FLAG_SLICE_SAO_CHROMA,
				slice_params->flags);

	reg |= VE_DEC_H265_FLAG(VE_DEC_H265_DEC_SLICE_HDR_INFO0_FLAG_SLICE_SAO_LUMA,
				V4L2_HEVC_SLICE_PARAMS_FLAG_SLICE_SAO_LUMA,
				slice_params->flags);

	reg |= VE_DEC_H265_FLAG(VE_DEC_H265_DEC_SLICE_HDR_INFO0_FLAG_SLICE_TEMPORAL_MVP_ENABLE,
				V4L2_HEVC_SLICE_PARAMS_FLAG_SLICE_TEMPORAL_MVP_ENABLED,
				slice_params->flags);

	reg |= VE_DEC_H265_FLAG(VE_DEC_H265_DEC_SLICE_HDR_INFO0_FLAG_DEPENDENT_SLICE_SEGMENT,
				V4L2_HEVC_SLICE_PARAMS_FLAG_DEPENDENT_SLICE_SEGMENT,
				slice_params->flags);

	if (ctx->fh.m2m_ctx->new_frame)
		reg |= VE_DEC_H265_DEC_SLICE_HDR_INFO0_FLAG_FIRST_SLICE_SEGMENT_IN_PIC;

	cedrus_write(dev, VE_DEC_H265_DEC_SLICE_HDR_INFO0, reg);

	reg = VE_DEC_H265_DEC_SLICE_HDR_INFO1_SLICE_TC_OFFSET_DIV2(slice_params->slice_tc_offset_div2) |
	      VE_DEC_H265_DEC_SLICE_HDR_INFO1_SLICE_BETA_OFFSET_DIV2(slice_params->slice_beta_offset_div2) |
	      VE_DEC_H265_DEC_SLICE_HDR_INFO1_SLICE_CR_QP_OFFSET(slice_params->slice_cr_qp_offset) |
	      VE_DEC_H265_DEC_SLICE_HDR_INFO1_SLICE_CB_QP_OFFSET(slice_params->slice_cb_qp_offset) |
	      VE_DEC_H265_DEC_SLICE_HDR_INFO1_SLICE_QP_DELTA(slice_params->slice_qp_delta);

	reg |= VE_DEC_H265_FLAG(VE_DEC_H265_DEC_SLICE_HDR_INFO1_FLAG_SLICE_DEBLOCKING_FILTER_DISABLED,
				V4L2_HEVC_SLICE_PARAMS_FLAG_SLICE_DEBLOCKING_FILTER_DISABLED,
				slice_params->flags);

	reg |= VE_DEC_H265_FLAG(VE_DEC_H265_DEC_SLICE_HDR_INFO1_FLAG_SLICE_LOOP_FILTER_ACROSS_SLICES_ENABLED,
				V4L2_HEVC_SLICE_PARAMS_FLAG_SLICE_LOOP_FILTER_ACROSS_SLICES_ENABLED,
				slice_params->flags);

	if (slice_params->slice_type != V4L2_HEVC_SLICE_TYPE_I && !cedrus_h265_is_low_delay(run))
		reg |= VE_DEC_H265_DEC_SLICE_HDR_INFO1_FLAG_SLICE_NOT_LOW_DELAY;

	cedrus_write(dev, VE_DEC_H265_DEC_SLICE_HDR_INFO1, reg);

	chroma_log2_weight_denom = pred_weight_table->luma_log2_weight_denom +
				   pred_weight_table->delta_chroma_log2_weight_denom;
	reg = VE_DEC_H265_DEC_SLICE_HDR_INFO2_NUM_ENTRY_POINT_OFFSETS(num_entry_point_offsets) |
	      VE_DEC_H265_DEC_SLICE_HDR_INFO2_CHROMA_LOG2_WEIGHT_DENOM(chroma_log2_weight_denom) |
	      VE_DEC_H265_DEC_SLICE_HDR_INFO2_LUMA_LOG2_WEIGHT_DENOM(pred_weight_table->luma_log2_weight_denom);

	cedrus_write(dev, VE_DEC_H265_DEC_SLICE_HDR_INFO2, reg);

	cedrus_write(dev, VE_DEC_H265_ENTRY_POINT_OFFSET_ADDR,
		     ctx->codec.h265.entry_points_buf_addr >> 8);

	/* Decoded picture size. */

	reg = VE_DEC_H265_DEC_PIC_SIZE_WIDTH(ctx->src_fmt.width) |
	      VE_DEC_H265_DEC_PIC_SIZE_HEIGHT(ctx->src_fmt.height);

	cedrus_write(dev, VE_DEC_H265_DEC_PIC_SIZE, reg);

	/* Scaling list. */

	if (sps->flags & V4L2_HEVC_SPS_FLAG_SCALING_LIST_ENABLED) {
		cedrus_h265_write_scaling_list(ctx, run);
		reg = VE_DEC_H265_SCALING_LIST_CTRL0_FLAG_ENABLED;
	} else {
		reg = VE_DEC_H265_SCALING_LIST_CTRL0_DEFAULT;
	}
	cedrus_write(dev, VE_DEC_H265_SCALING_LIST_CTRL0, reg);

	/* Neightbor information address. */
	reg = VE_DEC_H265_NEIGHBOR_INFO_ADDR_BASE(ctx->codec.h265.neighbor_info_buf_addr);
	cedrus_write(dev, VE_DEC_H265_NEIGHBOR_INFO_ADDR, reg);

	/* Write decoded picture buffer in pic list. */
	cedrus_h265_frame_info_write_dpb(ctx, decode_params->dpb,
					 decode_params->num_active_dpb_entries);

	/* Output frame. */

	output_pic_list_index = V4L2_HEVC_DPB_ENTRIES_NUM_MAX;
	pic_order_cnt[0] = slice_params->slice_pic_order_cnt;
	pic_order_cnt[1] = slice_params->slice_pic_order_cnt;

	cedrus_h265_frame_info_write_single(ctx, output_pic_list_index,
					    slice_params->pic_struct != 0,
					    pic_order_cnt,
					    &run->dst->vb2_buf);

	cedrus_write(dev, VE_DEC_H265_OUTPUT_FRAME_IDX, output_pic_list_index);

	/* Reference picture list 0 (for P/B frames). */
	if (slice_params->slice_type != V4L2_HEVC_SLICE_TYPE_I) {
		cedrus_h265_ref_pic_list_write(dev, decode_params->dpb,
					       slice_params->ref_idx_l0,
					       slice_params->num_ref_idx_l0_active_minus1 + 1,
					       VE_DEC_H265_SRAM_OFFSET_REF_PIC_LIST0);

		if ((pps->flags & V4L2_HEVC_PPS_FLAG_WEIGHTED_PRED) ||
		    (pps->flags & V4L2_HEVC_PPS_FLAG_WEIGHTED_BIPRED))
			cedrus_h265_pred_weight_write(dev,
						      pred_weight_table->delta_luma_weight_l0,
						      pred_weight_table->luma_offset_l0,
						      pred_weight_table->delta_chroma_weight_l0,
						      pred_weight_table->chroma_offset_l0,
						      slice_params->num_ref_idx_l0_active_minus1 + 1,
						      VE_DEC_H265_SRAM_OFFSET_PRED_WEIGHT_LUMA_L0,
						      VE_DEC_H265_SRAM_OFFSET_PRED_WEIGHT_CHROMA_L0);
	}

	/* Reference picture list 1 (for B frames). */
	if (slice_params->slice_type == V4L2_HEVC_SLICE_TYPE_B) {
		cedrus_h265_ref_pic_list_write(dev, decode_params->dpb,
					       slice_params->ref_idx_l1,
					       slice_params->num_ref_idx_l1_active_minus1 + 1,
					       VE_DEC_H265_SRAM_OFFSET_REF_PIC_LIST1);

		if (pps->flags & V4L2_HEVC_PPS_FLAG_WEIGHTED_BIPRED)
			cedrus_h265_pred_weight_write(dev,
						      pred_weight_table->delta_luma_weight_l1,
						      pred_weight_table->luma_offset_l1,
						      pred_weight_table->delta_chroma_weight_l1,
						      pred_weight_table->chroma_offset_l1,
						      slice_params->num_ref_idx_l1_active_minus1 + 1,
						      VE_DEC_H265_SRAM_OFFSET_PRED_WEIGHT_LUMA_L1,
						      VE_DEC_H265_SRAM_OFFSET_PRED_WEIGHT_CHROMA_L1);
	}

	/* Enable appropriate interruptions. */
	cedrus_write(dev, VE_DEC_H265_CTRL, VE_DEC_H265_CTRL_IRQ_MASK);

	return 0;
}

static int cedrus_h265_start(struct cedrus_ctx *ctx)
{
	struct cedrus_dev *dev = ctx->dev;

	/* The buffer size is calculated at setup time. */
	ctx->codec.h265.mv_col_buf_size = 0;

	/* Buffer is never accessed by CPU, so we can skip kernel mapping. */
	ctx->codec.h265.neighbor_info_buf =
		dma_alloc_attrs(dev->dev, CEDRUS_H265_NEIGHBOR_INFO_BUF_SIZE,
				&ctx->codec.h265.neighbor_info_buf_addr,
				GFP_KERNEL, DMA_ATTR_NO_KERNEL_MAPPING);
	if (!ctx->codec.h265.neighbor_info_buf)
		return -ENOMEM;

	ctx->codec.h265.entry_points_buf =
		dma_alloc_coherent(dev->dev, CEDRUS_H265_ENTRY_POINTS_BUF_SIZE,
				   &ctx->codec.h265.entry_points_buf_addr,
				   GFP_KERNEL);
	if (!ctx->codec.h265.entry_points_buf) {
		dma_free_attrs(dev->dev, CEDRUS_H265_NEIGHBOR_INFO_BUF_SIZE,
			       ctx->codec.h265.neighbor_info_buf,
			       ctx->codec.h265.neighbor_info_buf_addr,
			       DMA_ATTR_NO_KERNEL_MAPPING);
		return -ENOMEM;
	}

	return 0;
}

static void cedrus_h265_stop(struct cedrus_ctx *ctx)
{
	struct cedrus_dev *dev = ctx->dev;

	if (ctx->codec.h265.mv_col_buf_size > 0) {
		dma_free_attrs(dev->dev, ctx->codec.h265.mv_col_buf_size,
			       ctx->codec.h265.mv_col_buf,
			       ctx->codec.h265.mv_col_buf_addr,
			       DMA_ATTR_NO_KERNEL_MAPPING);

		ctx->codec.h265.mv_col_buf_size = 0;
	}

	dma_free_attrs(dev->dev, CEDRUS_H265_NEIGHBOR_INFO_BUF_SIZE,
		       ctx->codec.h265.neighbor_info_buf,
		       ctx->codec.h265.neighbor_info_buf_addr,
		       DMA_ATTR_NO_KERNEL_MAPPING);
	dma_free_coherent(dev->dev, CEDRUS_H265_ENTRY_POINTS_BUF_SIZE,
			  ctx->codec.h265.entry_points_buf,
			  ctx->codec.h265.entry_points_buf_addr);
}

static void cedrus_h265_trigger(struct cedrus_ctx *ctx)
{
	struct cedrus_dev *dev = ctx->dev;

	cedrus_write(dev, VE_DEC_H265_TRIGGER, VE_DEC_H265_TRIGGER_DEC_SLICE);
}

struct cedrus_dec_ops cedrus_dec_ops_h265 = {
	.irq_clear	= cedrus_h265_irq_clear,
	.irq_disable	= cedrus_h265_irq_disable,
	.irq_status	= cedrus_h265_irq_status,
	.setup		= cedrus_h265_setup,
	.start		= cedrus_h265_start,
	.stop		= cedrus_h265_stop,
	.trigger	= cedrus_h265_trigger,
};<|MERGE_RESOLUTION|>--- conflicted
+++ resolved
@@ -147,11 +147,7 @@
 			dpb[i].pic_order_cnt_val
 		};
 
-<<<<<<< HEAD
-		if (buffer_index < 0)
-=======
 		if (!buf)
->>>>>>> 7365df19
 			continue;
 
 		cedrus_h265_frame_info_write_single(ctx, i, dpb[i].field_pic,
