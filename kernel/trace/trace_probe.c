--- conflicted
+++ resolved
@@ -839,11 +839,7 @@
 void store_trace_entry_data(void *edata, struct trace_probe *tp, struct pt_regs *regs)
 {
 	struct probe_entry_arg *earg = tp->entry_arg;
-<<<<<<< HEAD
-	unsigned long val;
-=======
 	unsigned long val = 0;
->>>>>>> 7e0c4332
 	int i;
 
 	if (!earg)
